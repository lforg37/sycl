//===- TestTilingInterface.cpp - Test tiling using `TilingInterface` -----===//
//
// Part of the LLVM Project, under the Apache License v2.0 with LLVM Exceptions.
// See https://llvm.org/LICENSE.txt for license information.
// SPDX-License-Identifier: Apache-2.0 WITH LLVM-exception
//
//===----------------------------------------------------------------------===//
//
// This file implements a pass for testing tiling operations using
// `TilingInterface`.
//
//===----------------------------------------------------------------------===//

#include <utility>

#include "mlir/Dialect/Affine/IR/AffineOps.h"
#include "mlir/Dialect/Func/IR/FuncOps.h"
#include "mlir/Dialect/Linalg/IR/Linalg.h"
#include "mlir/Dialect/Linalg/Transforms/TilingInterfaceImpl.h"
#include "mlir/Dialect/Linalg/Transforms/Transforms.h"
#include "mlir/Dialect/MemRef/IR/MemRef.h"
#include "mlir/Dialect/SCF/IR/SCF.h"
#include "mlir/Dialect/SCF/Transforms/TileUsingInterface.h"
#include "mlir/Dialect/Tensor/IR/Tensor.h"
#include "mlir/Dialect/Tensor/IR/TensorTilingInterfaceImpl.h"
#include "mlir/Interfaces/TilingInterface.h"
#include "mlir/Pass/Pass.h"
#include "mlir/Pass/PassManager.h"
#include "mlir/Transforms/GreedyPatternRewriteDriver.h"
#include "llvm/ADT/TypeSwitch.h"

using namespace mlir;

namespace {

/// Pattern for testing `TileUsingSCFForOp` pattern (that tiles operations using
/// the `TilingInterface` with `scf.for` ops for iterating over the tiles) while
/// using a `filter` to avoid recursive application.
<<<<<<< HEAD
struct TestTileUsingSCFForOpWithFilter : public scf::TileUsingSCFForOp {
  TestTileUsingSCFForOpWithFilter(MLIRContext *context,
                                  scf::SCFTilingOptions options,
                                  linalg::LinalgTransformationFilter filter =
                                      linalg::LinalgTransformationFilter(),
                                  PatternBenefit benefit = 1)
      : scf::TileUsingSCFForOp(context, std::move(options), benefit),
        filter(std::move(filter)) {}

  /// Construct a generic pattern applied to `opName`.
  TestTileUsingSCFForOpWithFilter(StringRef opName, MLIRContext *context,
                                  scf::SCFTilingOptions options,
                                  linalg::LinalgTransformationFilter filter =
                                      linalg::LinalgTransformationFilter(),
                                  PatternBenefit benefit = 1)
      : scf::TileUsingSCFForOp(context, std::move(options), benefit),
        filter(std::move(filter)) {}
=======
struct TestTileUsingSCFForOp
    : public OpInterfaceRewritePattern<TilingInterface> {
  TestTileUsingSCFForOp(MLIRContext *context, scf::SCFTilingOptions options,
                        linalg::LinalgTransformationFilter filter =
                            linalg::LinalgTransformationFilter(),
                        PatternBenefit benefit = 1)
      : OpInterfaceRewritePattern<TilingInterface>(context, benefit),
        options(std::move(options)), filter(std::move(filter)) {}

  /// Construct a generic pattern applied to `opName`.
  TestTileUsingSCFForOp(StringRef opName, MLIRContext *context,
                        scf::SCFTilingOptions options,
                        linalg::LinalgTransformationFilter filter =
                            linalg::LinalgTransformationFilter(),
                        PatternBenefit benefit = 1)
      : OpInterfaceRewritePattern<TilingInterface>(context, benefit),
        options(std::move(options)), filter(std::move(filter)) {}
>>>>>>> f788a4d7

  LogicalResult matchAndRewrite(TilingInterface op,
                                PatternRewriter &rewriter) const override {
    if (failed(filter.checkAndNotify(rewriter, op)))
      return failure();

    FailureOr<scf::SCFTilingResult> tilingResult =
        scf::tileUsingSCFForOp(rewriter, op, options);
    if (failed(tilingResult))
      return rewriter.notifyMatchFailure(op, "failed to tile operation");

    if (op->getNumResults()) {
      rewriter.replaceOp(op, tilingResult->replacements);
    } else {
      rewriter.eraseOp(op);
    }

    filter.replaceLinalgTransformationFilter(rewriter, tilingResult->tiledOp);
    return success();
  }

private:
  scf::SCFTilingOptions options;
  linalg::LinalgTransformationFilter filter;
};

/// Pattern for testing `TileConsumerAndFuseProducersUsingSCFForOp` pattern
/// (that tiles and fuses operations using the `TilingInterface` with `scf.for`
/// ops for iterating over the tiles) while using a `filter` to avoid recursive
/// application.
struct TestTileConsumerAndFuseProducersGreedilyUsingSCFForOp
    : public OpInterfaceRewritePattern<TilingInterface> {
  TestTileConsumerAndFuseProducersGreedilyUsingSCFForOp(
      MLIRContext *context, scf::SCFTileAndFuseOptions options,
      linalg::LinalgTransformationFilter filter =
          linalg::LinalgTransformationFilter(),
      PatternBenefit benefit = 1)
<<<<<<< HEAD
      : scf::TileConsumerAndFuseProducersUsingSCFForOp(
            context, std::move(options), benefit),
        filter(std::move(filter)) {}
=======
      : OpInterfaceRewritePattern<TilingInterface>(context, benefit),
        options(std::move(options)), filter(std::move(filter)) {}
>>>>>>> f788a4d7

  /// Construct a generic pattern applied to `opName`.
  TestTileConsumerAndFuseProducersGreedilyUsingSCFForOp(
      StringRef opName, MLIRContext *context,
      scf::SCFTileAndFuseOptions options,
      linalg::LinalgTransformationFilter filter =
          linalg::LinalgTransformationFilter(),
      PatternBenefit benefit = 1)
<<<<<<< HEAD
      : scf::TileConsumerAndFuseProducersUsingSCFForOp(
            context, std::move(options), benefit),
        filter(std::move(filter)) {}
=======
      : OpInterfaceRewritePattern<TilingInterface>(context, benefit),
        options(std::move(options)), filter(std::move(filter)) {}
>>>>>>> f788a4d7

  LogicalResult matchAndRewrite(TilingInterface op,
                                PatternRewriter &rewriter) const override {
    if (failed(filter.checkAndNotify(rewriter, op)))
      return failure();

    FailureOr<scf::SCFTileAndFuseResult> tileAndFuseResult =
        scf::tileConsumerAndFuseProducerGreedilyUsingSCFForOp(rewriter, op,
                                                              options);
    if (failed(tileAndFuseResult)) {
      return failure();
    }
    // Replace the tiled op with replacements.
    SmallVector<Value> replacements(op->getNumResults());
    for (const auto &result : llvm::enumerate(op->getResults())) {
      replacements[result.index()] =
          tileAndFuseResult->replacements.lookup(result.value());
    }
    rewriter.replaceOp(op, replacements);

    filter.replaceLinalgTransformationFilter(
        rewriter, tileAndFuseResult->tiledAndFusedOps.front());
    return success();
  }

private:
  scf::SCFTileAndFuseOptions options;
  linalg::LinalgTransformationFilter filter;
};

/// Pattern to lower operations that implement the `TilingInterface` to
/// loops/scalar IR using `scf.for`.
struct LowerToLoopsUsingSCFForOp
    : public OpInterfaceRewritePattern<TilingInterface> {
  using OpInterfaceRewritePattern<TilingInterface>::OpInterfaceRewritePattern;

  /// `matchAndRewrite` implementation that returns the significant transformed
  /// pieces of IR.
  LogicalResult matchAndRewrite(TilingInterface op,
                                PatternRewriter &rewriter) const override {
    FailureOr<SmallVector<scf::ForOp>> loops =
        scf::lowerToLoopsUsingSCFForOp(rewriter, op);
    if (failed(loops))
      return rewriter.notifyMatchFailure(op, "failed to lower to loops");
    rewriter.eraseOp(op);
    return loops;
  }
};

/// Test pass for testing the use of `TilingInterface`.
struct TestTilingInterfacePass
    : public PassWrapper<TestTilingInterfacePass, OperationPass<func::FuncOp>> {
  MLIR_DEFINE_EXPLICIT_INTERNAL_INLINE_TYPE_ID(TestTilingInterfacePass)

  TestTilingInterfacePass() = default;
  TestTilingInterfacePass(const TestTilingInterfacePass &pass)
      : PassWrapper(pass) {}
  void getDependentDialects(DialectRegistry &registry) const override {
    registry.insert<AffineDialect, linalg::LinalgDialect, memref::MemRefDialect,
                    scf::SCFDialect, tensor::TensorDialect>();
    linalg::registerTilingInterfaceExternalModels(registry);
    tensor::registerTilingInterfaceExternalModels(registry);
  }
  StringRef getArgument() const final { return "test-tiling-interface"; }
  StringRef getDescription() const final {
    return "Test tiling using TilingInterface";
  }

  Option<bool> testTiling{
      *this, "tile-using-scf-for",
      llvm::cl::desc(
          "Test tiling using TilingInterface with scf.for operations"),
      llvm::cl::init(false)};

  Option<bool> testTileConsumerAndFuseProducer{
      *this, "tile-consumer-and-fuse-producer-using-scf-for",
      llvm::cl::desc("Test tile and fuse transformation using TilingInterface "
                     "with scf.for operations"),
      llvm::cl::init(false)};

  Option<bool> testLoweringToScalar{
      *this, "lower-to-scalar-using-scf-for",
      llvm::cl::desc("Test lowering to scalar implementation using "
                     "TilingInterface with scf.for operations"),
      llvm::cl::init(false)};

  void runOnOperation() override;

private:
  void addTestPatterns(MLIRContext *context, RewritePatternSet &patterns);
};
} // namespace

static void addPatternForTiling(MLIRContext *context,
                                RewritePatternSet &patterns,
                                StringRef filterName,
                                ArrayRef<int64_t> tileSizes,
                                ArrayRef<unsigned> interchange = {}) {
  scf::SCFTilingOptions tilingOptions;
  tilingOptions.setTileSizes(tileSizes).setInterchange(interchange);
  linalg::LinalgTransformationFilter filter(
      StringAttr::get(context, filterName), StringAttr::get(context, "tiled"));
  patterns.add<TestTileUsingSCFForOp>(context, tilingOptions, filter);
}

static void addPatternForTileAndFuse(MLIRContext *context,
                                     RewritePatternSet &patterns,
                                     StringRef filterName,
                                     ArrayRef<int64_t> tileSizes,
                                     ArrayRef<unsigned> interchange = {}) {
  scf::SCFTileAndFuseOptions tileAndFuseOptions;
  tileAndFuseOptions.tilingOptions.setTileSizes(tileSizes).setInterchange(
      interchange);
  linalg::LinalgTransformationFilter filter(
      StringAttr::get(context, filterName), StringAttr::get(context, "tiled"));
  patterns.add<TestTileConsumerAndFuseProducersGreedilyUsingSCFForOp>(
      context, tileAndFuseOptions, filter);
}

void TestTilingInterfacePass::addTestPatterns(MLIRContext *context,
                                              RewritePatternSet &patterns) {
  if (testTiling) {
    // 1. Tiling M and N dims of `linalg.matmul` on tensors.
    addPatternForTiling(context, patterns, "simple_gemm", {10, 20});
    // 2. Tiling M, N and K of `linalg.matmul` on buffers.
    addPatternForTiling(context, patterns, "simple_gemm_memref", {10, 20, 30});
    // 3. Tiling 3D parallel generic op which implements a transpose
    addPatternForTiling(context, patterns, "parallel_generic_transpose",
                        {10, 0, 20});
    // 4. Tiling 2D conv op.
    addPatternForTiling(context, patterns, "simple_conv",
                        {0, 0, 0, 0, 10, 20, 30});
    // 5. Tiling a simple op with `linalg.index` inside.
    addPatternForTiling(context, patterns, "indexed_semantics", {10, 20});
    // 6. Tiling + interchange of an operation
    addPatternForTiling(context, patterns, "gemm_interchange", {10, 20, 30},
                        {1, 2, 0});
    // 7. Tiling for 2D pad tensor operations.
    addPatternForTiling(context, patterns, "pad_2dtiling", {2, 3});
    // 8. Tiling inner dimension of 2d pad tensor operations.
    addPatternForTiling(context, patterns, "pad_inner_tiling", {0, 3});
    // 9. Tiling inner dimension of 2d pad tensor operations.
    addPatternForTiling(context, patterns, "pad_outer_tiling", {2, 3});

    return;
  }
  if (testTileConsumerAndFuseProducer) {
    // 1. Tile and fuse of gemm with fill producer and bias-add consumer.
    addPatternForTileAndFuse(context, patterns, "fusion", {10, 20});
    // 2. Tile and fuse sequence of GEMMs, by fusing only along M.
    addPatternForTileAndFuse(context, patterns, "gemm_fusion", {10});
    // 3. Tile and fuse gemm with consumer + interchange of tiled loops.
    addPatternForTileAndFuse(context, patterns, "gemm_interchange_fusion",
                             {10, 20}, {1, 0});
    // 4. Tile and fuse matmul + transpose(matmul). Will introduce redundant
    // computations.
    addPatternForTileAndFuse(context, patterns, "gemm_plus_gemm_fusion",
                             {10, 20});
    // 5. Tile and fuse a sequence of GEMMs by tiling and fusing only along M
    // dimension.
    addPatternForTileAndFuse(context, patterns, "gemm_sequence_fusion", {10});
    return;
  }
  if (testLoweringToScalar) {
    patterns.add<LowerToLoopsUsingSCFForOp>(context);
  }
}

void TestTilingInterfacePass::runOnOperation() {
  MLIRContext *context = &getContext();

  RewritePatternSet tilingPatterns(context);
  addTestPatterns(context, tilingPatterns);
  if (failed(applyPatternsAndFoldGreedily(getOperation(),
                                          std::move(tilingPatterns))))
    return signalPassFailure();
}

namespace mlir {
namespace test {
void registerTestTilingInterface() {
  PassRegistration<TestTilingInterfacePass>();
}
} // namespace test
} // namespace mlir<|MERGE_RESOLUTION|>--- conflicted
+++ resolved
@@ -36,25 +36,6 @@
 /// Pattern for testing `TileUsingSCFForOp` pattern (that tiles operations using
 /// the `TilingInterface` with `scf.for` ops for iterating over the tiles) while
 /// using a `filter` to avoid recursive application.
-<<<<<<< HEAD
-struct TestTileUsingSCFForOpWithFilter : public scf::TileUsingSCFForOp {
-  TestTileUsingSCFForOpWithFilter(MLIRContext *context,
-                                  scf::SCFTilingOptions options,
-                                  linalg::LinalgTransformationFilter filter =
-                                      linalg::LinalgTransformationFilter(),
-                                  PatternBenefit benefit = 1)
-      : scf::TileUsingSCFForOp(context, std::move(options), benefit),
-        filter(std::move(filter)) {}
-
-  /// Construct a generic pattern applied to `opName`.
-  TestTileUsingSCFForOpWithFilter(StringRef opName, MLIRContext *context,
-                                  scf::SCFTilingOptions options,
-                                  linalg::LinalgTransformationFilter filter =
-                                      linalg::LinalgTransformationFilter(),
-                                  PatternBenefit benefit = 1)
-      : scf::TileUsingSCFForOp(context, std::move(options), benefit),
-        filter(std::move(filter)) {}
-=======
 struct TestTileUsingSCFForOp
     : public OpInterfaceRewritePattern<TilingInterface> {
   TestTileUsingSCFForOp(MLIRContext *context, scf::SCFTilingOptions options,
@@ -72,7 +53,6 @@
                         PatternBenefit benefit = 1)
       : OpInterfaceRewritePattern<TilingInterface>(context, benefit),
         options(std::move(options)), filter(std::move(filter)) {}
->>>>>>> f788a4d7
 
   LogicalResult matchAndRewrite(TilingInterface op,
                                 PatternRewriter &rewriter) const override {
@@ -110,14 +90,8 @@
       linalg::LinalgTransformationFilter filter =
           linalg::LinalgTransformationFilter(),
       PatternBenefit benefit = 1)
-<<<<<<< HEAD
-      : scf::TileConsumerAndFuseProducersUsingSCFForOp(
-            context, std::move(options), benefit),
-        filter(std::move(filter)) {}
-=======
-      : OpInterfaceRewritePattern<TilingInterface>(context, benefit),
-        options(std::move(options)), filter(std::move(filter)) {}
->>>>>>> f788a4d7
+      : OpInterfaceRewritePattern<TilingInterface>(context, benefit),
+        options(std::move(options)), filter(std::move(filter)) {}
 
   /// Construct a generic pattern applied to `opName`.
   TestTileConsumerAndFuseProducersGreedilyUsingSCFForOp(
@@ -126,14 +100,8 @@
       linalg::LinalgTransformationFilter filter =
           linalg::LinalgTransformationFilter(),
       PatternBenefit benefit = 1)
-<<<<<<< HEAD
-      : scf::TileConsumerAndFuseProducersUsingSCFForOp(
-            context, std::move(options), benefit),
-        filter(std::move(filter)) {}
-=======
-      : OpInterfaceRewritePattern<TilingInterface>(context, benefit),
-        options(std::move(options)), filter(std::move(filter)) {}
->>>>>>> f788a4d7
+      : OpInterfaceRewritePattern<TilingInterface>(context, benefit),
+        options(std::move(options)), filter(std::move(filter)) {}
 
   LogicalResult matchAndRewrite(TilingInterface op,
                                 PatternRewriter &rewriter) const override {

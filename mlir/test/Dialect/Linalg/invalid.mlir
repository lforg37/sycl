--- conflicted
+++ resolved
@@ -91,11 +91,7 @@
 // -----
 
 func @generic_mismatched_num_returns(%arg0: memref<f32>) {
-<<<<<<< HEAD
-  // expected-error @+8 {{op expected number of yield values (1) to match the number of operands of the enclosing linalg.generic op (0)}}
-=======
   // expected-error @+8 {{op expected number of yield values (1) to match the number of operands of the enclosing LinalgOp (0)}}
->>>>>>> a34309b7
   linalg.generic {
     args_in = 0,
     args_out = 1,
@@ -118,10 +114,7 @@
     iterator_types = ["parallel"]
   } %arg0 {
     ^bb(%i : i32):
-<<<<<<< HEAD
-=======
     linalg.yield %i : i32
->>>>>>> a34309b7
   }: memref<i32>
 }
 
@@ -136,10 +129,7 @@
     iterator_types = ["parallel"]
   } %arg0 {
     ^bb(%i : i32):
-<<<<<<< HEAD
-=======
     linalg.yield %i : i32
->>>>>>> a34309b7
   }: memref<1xi32>
 }
 
@@ -308,7 +298,6 @@
 
 func @indexed_generic_arg_count(%arg0: memref<f32>) {
   // expected-error @+1 {{op expected number of block arguments to match number of operands + number of loops}}
-<<<<<<< HEAD
   linalg.indexed_generic {
     args_in = 0,
     args_out = 1,
@@ -339,54 +328,6 @@
 // -----
 
 func @indexed_generic_result_count(%arg0: memref<?xf32>) {
-  // expected-error @+8 {{op expected number of yield values (1) to match the number of operands of the enclosing linalg.generic op (2)}}
-  linalg.indexed_generic {
-    args_in = 0,
-    args_out = 1,
-    indexing_maps =  [ affine_map<(d0) -> (d0)> ],
-    iterator_types = ["parallel"]
-  } %arg0 {
-    ^bb(%i: index, %val: f32):
-      linalg.yield %val, %val: f32, f32
-  }: memref<?xf32>
-}
-
-// -----
-
-func @generic_result_0_element_type(%arg0: memref<?xf32, affine_map<(i)[off]->(off + i)>>) {
-  // expected-error @+9 {{type of yield operand 1 ('i1') doesn't match the element type of the enclosing linalg.generic op ('f32')}}
-  linalg.generic {
-=======
-  linalg.indexed_generic {
-    args_in = 0,
-    args_out = 1,
-    indexing_maps =  [ affine_map<()[] -> ()> ],
-    iterator_types = []
-  } %arg0 {
-    ^bb(%0: index, %1: f32):
-      linalg.yield %1: f32
-  } :  memref<f32>
-  return
-}
-
-// -----
-
-func @indexed_generic_induction_var_arg_type(%arg0: memref<f32>) {
-  // expected-error @+1 {{op expected block argument 1 to be an index}}
-  linalg.indexed_generic {
-    args_in = 0,
-    args_out = 1,
-    iterator_types = ["parallel"],
-    indexing_maps = [ affine_map<(i) -> (i)> ]
-  } %arg0 {
-    ^bb(%0: i32, %1: f32):
-      linalg.yield %1: f32
-  } : memref<f32>
-}
-
-// -----
-
-func @indexed_generic_result_count(%arg0: memref<?xf32>) {
   // expected-error @+8 {{op expected number of yield values (1) to match the number of operands of the enclosing LinalgOp (2)}}
   linalg.indexed_generic {
     args_in = 0,
@@ -420,7 +361,6 @@
 func @generic_result_tensor_type(%arg0: memref<?xf32, affine_map<(i)[off]->(off + i)>>) {
   // expected-error @+1 {{op result #0 must be ranked tensor of any type values, but got 'f32'}}
   %0 = linalg.generic {
->>>>>>> a34309b7
     args_in = 0,
     args_out = 1,
     indexing_maps = [ affine_map<(i) -> (i)> ],
@@ -448,8 +388,6 @@
 
 // -----
 
-<<<<<<< HEAD
-=======
 func @generic(%arg0: memref<?x?xi4>) {
   // expected-error @+2 {{op expects regions to end with 'linalg.yield', found 'std.addf'}}
   // expected-note @+1 {{in custom textual format, the absence of terminator implies 'linalg.yield'}}
@@ -467,7 +405,6 @@
 
 // -----
 
->>>>>>> a34309b7
 func @generic_result_0_element_type(%arg0: memref<?xf32>) {
   // expected-error @+1 {{'linalg.dot' op expected 3 operands, but found 2}}
   linalg.dot(%arg0, %arg0): memref<?xf32>, memref<?xf32>
@@ -538,8 +475,6 @@
   linalg.pooling_max(%arg0, %arg1, %arg2) {strides = [2, 1, 2]}:
     memref<?x?x?xf32>, memref<2x3xf32>, memref<?x?x?xf32>
   return
-<<<<<<< HEAD
-=======
 }
 
 // -----
@@ -548,5 +483,4 @@
   // expected-error @+1 {{op expected indexing_map #1 results to match view rank: 'memref<?x?xf32>'}}
   linalg.batch_matmul %a3, %b3, %c3 : (memref<?x?x?xf32>, memref<?x?xf32>, memref<?x?x?xf32>) -> ()
   return
->>>>>>> a34309b7
 }
--- conflicted
+++ resolved
@@ -126,9 +126,6 @@
   // CHECK-DAG: return %[[RESULT]] : index
   %rank = shape.rank %shape
   return %rank : !shape.size
-<<<<<<< HEAD
-}
-=======
 }
 
 // -----
@@ -160,4 +157,3 @@
   %result = shape.get_extent %shape, %idx
   return %result : !shape.size
 }
->>>>>>> 723f4a82

--- conflicted
+++ resolved
@@ -1,8 +1,4 @@
-<<<<<<< HEAD
-// RUN: mlir-opt %s -split-input-file -pass-pipeline="builtin.func(convert-math-to-llvm)" | FileCheck %s
-=======
 // RUN: mlir-opt %s -split-input-file -pass-pipeline="func.func(convert-math-to-llvm)" | FileCheck %s
->>>>>>> 7f962794
 
 // CHECK-LABEL: @ops
 func @ops(%arg0: f32, %arg1: f32, %arg2: i32, %arg3: i32, %arg4: f64) {

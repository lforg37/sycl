--- conflicted
+++ resolved
@@ -1467,22 +1467,13 @@
       let results = (outs Variadic<AnyRankedTensor>:$output_tensors);
       let regions = (region SizedRegion<1>:$region);
       let builders = [OpBuilder<
-<<<<<<< HEAD
-        "Builder *b, OperationState &result, TypeRange outputTypes, "
-=======
         "OpBuilder &b, OperationState &result, TypeRange outputTypes, "
->>>>>>> 918d599f
         # "ValueRange views",
         [{{
           result.addOperands(views);
           result.addTypes(outputTypes);
-<<<<<<< HEAD
-          buildNamedStructuredOpRegion<{0}>(
-            *b, result, TypeRange(views), outputTypes);
-=======
           buildNamedStructuredOpRegionAndAttributes<{0}>(
             b, result, TypeRange(views), outputTypes);
->>>>>>> 918d599f
         }]>
       ];
       let parser = [{
@@ -1494,12 +1485,9 @@
           TypeRange inputTypes, TypeRange outputTypes);
 
         llvm::Optional<SmallVector<AffineMap, 8>> referenceIndexingMaps();
-<<<<<<< HEAD
-=======
         static SmallVector<AffineMap, 8> referenceIndexingMaps(
           TypeRange inputTypes, TypeRange outputTypes);
 
->>>>>>> 918d599f
         static void regionBuilder(Block &block);
       }];
   })FMT";
@@ -1616,10 +1604,7 @@
   });
   mapsStringStream.flush();
 
-<<<<<<< HEAD
-=======
   // 4. Apply format to 1. using 2. and 3.
->>>>>>> 918d599f
   os << llvm::formatv(referenceIndexingMapsFmt, cppOpName, dimsStr, mapsStr);
 }
 

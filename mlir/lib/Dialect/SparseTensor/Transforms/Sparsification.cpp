//===- Sparsification.cpp - Implementation of sparsification --------------===//
//
// Part of the LLVM Project, under the Apache License v2.0 with LLVM Exceptions.
// See https://llvm.org/LICENSE.txt for license information.
// SPDX-License-Identifier: Apache-2.0 WITH LLVM-exception
//
//===----------------------------------------------------------------------===//
//
// This file implements converting sparse tensor types to actual sparse code.
//
//===----------------------------------------------------------------------===//

#include "CodegenUtils.h"

#include "mlir/Dialect/Affine/IR/AffineOps.h"
#include "mlir/Dialect/Arith/IR/Arith.h"
#include "mlir/Dialect/Bufferization/IR/BufferizableOpInterface.h"
#include "mlir/Dialect/Bufferization/IR/Bufferization.h"
#include "mlir/Dialect/Func/IR/FuncOps.h"
#include "mlir/Dialect/LLVMIR/LLVMDialect.h"
#include "mlir/Dialect/Linalg/IR/Linalg.h"
#include "mlir/Dialect/Linalg/Utils/Utils.h"
#include "mlir/Dialect/MemRef/IR/MemRef.h"
#include "mlir/Dialect/SCF/IR/SCF.h"
#include "mlir/Dialect/SCF/Transforms/Transforms.h"
#include "mlir/Dialect/SparseTensor/IR/SparseTensor.h"
#include "mlir/Dialect/SparseTensor/Transforms/Passes.h"
#include "mlir/Dialect/SparseTensor/Utils/Merger.h"
#include "mlir/Dialect/Tensor/IR/Tensor.h"
#include "mlir/Dialect/Vector/IR/VectorOps.h"
#include "mlir/IR/Matchers.h"
#include "mlir/IR/TensorEncoding.h"
#include "llvm/ADT/SmallBitVector.h"

using namespace mlir;
using namespace mlir::sparse_tensor;

//===----------------------------------------------------------------------===//
// Declarations of data structures.
//===----------------------------------------------------------------------===//

namespace {

// Iteration graph sorting.
enum SortMask {
  kSparseOnly = 0x0,
  kIncludeDense = 0x1,
  kIncludeUndef = 0x2,
  kIncludeAll = 0x3
};

// Reduction kinds.
enum Reduction { kNoReduc, kSum, kProduct, kAnd, kOr, kXor, kCustom };

// Code generation.
struct CodeGen {
  CodeGen(SparsificationOptions o, unsigned numTensors, unsigned numLoops,
          OpOperand *op, unsigned nest, std::vector<unsigned> &ts)
      : options(o), loops(numLoops), sizes(numLoops), buffers(numTensors),
        pointers(numTensors, std::vector<Value>(numLoops)),
        indices(numTensors, std::vector<Value>(numLoops)),
        highs(numTensors, std::vector<Value>(numLoops)),
        pidxs(numTensors, std::vector<Value>(numLoops)),
        idxs(numTensors, std::vector<Value>(numLoops)), sparseOut(op),
        outerParNest(nest), topSort(ts) {}
  /// Sparsification options.
  SparsificationOptions options;
  /// Universal dense indices and upper bounds (by index). The loops array
  /// is updated with the value of the universal dense index in the current
  /// loop. The sizes array is set once with the inferred dimension sizes.
  std::vector<Value> loops;
  std::vector<Value> sizes;
  /// Buffers for storing dense and sparse numerical values (by tensor).
  /// This array is set once during bufferization of all tensors.
  std::vector<Value> buffers;
  /// Sparse storage schemes (1-D): pointers and indices (by tensor and index).
  /// This array is set once during bufferization of all sparse tensors.
  std::vector<std::vector<Value>> pointers;
  std::vector<std::vector<Value>> indices;
  /// Sparse iteration information (by tensor and index). These arrays
  /// are updated to remain current within the current loop.
  std::vector<std::vector<Value>> highs;
  std::vector<std::vector<Value>> pidxs;
  std::vector<std::vector<Value>> idxs;
  /// Current reduction, updated during code generation. When indices of a
  /// reduction are exhausted, all inner loops can use a scalarized reduction.
  unsigned redExp = -1u;
  Value redVal;
  Reduction redKind = kNoReduc;
  unsigned redCustom = -1u;
  // Sparse tensor as output. Implemented either through direct injective
  // insertion in lexicographic index order or through access pattern expansion
  // in the innermost loop nest (`expValues` through `expCount`).
  OpOperand *sparseOut;
  unsigned outerParNest;
  Value expValues;
  Value expFilled;
  Value expAdded;
  Value expCount;
  // Current vector length and mask.
  unsigned curVecLength = 1;
  Value curVecMask;
  // Topsort (reference should remain in scope).
  std::vector<unsigned> &topSort;
};

} // namespace

//===----------------------------------------------------------------------===//
// Sparse compiler analysis methods.
//===----------------------------------------------------------------------===//

/// Helper method to construct a permuted dimension ordering
/// that adheres to the given topological sort.
static AffineMap permute(MLIRContext *context, AffineMap m,
                         std::vector<unsigned> &topSort) {
  unsigned sz = topSort.size();
  assert(m.getNumResults() == sz && "TopoSort/AffineMap size mismatch");
  // Construct the inverse of `m`; to avoid the asymptotic complexity
  // of calling `m.getPermutedPosition` repeatedly.
  SmallVector<unsigned, 4> inv(sz);
  for (unsigned i = 0; i < sz; i++)
    inv[i] = m.getDimPosition(i);
  // Construct the permutation.
  SmallVector<unsigned, 4> perm(sz);
  for (unsigned i = 0; i < sz; i++)
    perm[i] = inv[topSort[i]];
  return AffineMap::getPermutationMap(perm, context);
}

/// Helper method to obtain the dimension level format from the encoding.
//
//  TODO: note that we store, but currently completely *ignore* the properties
//
static DimLevelFormat toDimLevelFormat(const SparseTensorEncodingAttr &enc,
                                       unsigned d) {
  if (enc) {
    switch (enc.getDimLevelType()[d]) {
    case SparseTensorEncodingAttr::DimLevelType::Dense:
      return DimLevelFormat(DimLvlType::kDense);
    case SparseTensorEncodingAttr::DimLevelType::Compressed:
      return DimLevelFormat(DimLvlType::kCompressed);
    case SparseTensorEncodingAttr::DimLevelType::CompressedNu:
      return DimLevelFormat(DimLvlType::kCompressed, true, false);
    case SparseTensorEncodingAttr::DimLevelType::CompressedNo:
      return DimLevelFormat(DimLvlType::kCompressed, false, true);
    case SparseTensorEncodingAttr::DimLevelType::CompressedNuNo:
      return DimLevelFormat(DimLvlType::kCompressed, false, false);
    case SparseTensorEncodingAttr::DimLevelType::Singleton:
      return DimLevelFormat(DimLvlType::kSingleton);
    case SparseTensorEncodingAttr::DimLevelType::SingletonNu:
      return DimLevelFormat(DimLvlType::kSingleton, true, false);
    case SparseTensorEncodingAttr::DimLevelType::SingletonNo:
      return DimLevelFormat(DimLvlType::kSingleton, false, true);
    case SparseTensorEncodingAttr::DimLevelType::SingletonNuNo:
      return DimLevelFormat(DimLvlType::kSingleton, false, false);
    }
  }
<<<<<<< HEAD
  return d;
}

/// Helper method to obtain the dimension level format from the encoding.
//
//  TODO: note that we store, but currently completely *ignore* the properties
//
static DimLevelFormat toDimLevelFormat(const SparseTensorEncodingAttr &enc,
                                       unsigned d) {
  if (enc) {
    switch (enc.getDimLevelType()[d]) {
    case SparseTensorEncodingAttr::DimLevelType::Dense:
      return DimLevelFormat(DimLvlType::kDense);
    case SparseTensorEncodingAttr::DimLevelType::Compressed:
      return DimLevelFormat(DimLvlType::kCompressed);
    case SparseTensorEncodingAttr::DimLevelType::CompressedNu:
      return DimLevelFormat(DimLvlType::kCompressed, true, false);
    case SparseTensorEncodingAttr::DimLevelType::CompressedNo:
      return DimLevelFormat(DimLvlType::kCompressed, false, true);
    case SparseTensorEncodingAttr::DimLevelType::CompressedNuNo:
      return DimLevelFormat(DimLvlType::kCompressed, false, false);
    case SparseTensorEncodingAttr::DimLevelType::Singleton:
      return DimLevelFormat(DimLvlType::kSingleton);
    case SparseTensorEncodingAttr::DimLevelType::SingletonNu:
      return DimLevelFormat(DimLvlType::kSingleton, true, false);
    case SparseTensorEncodingAttr::DimLevelType::SingletonNo:
      return DimLevelFormat(DimLvlType::kSingleton, false, true);
    case SparseTensorEncodingAttr::DimLevelType::SingletonNuNo:
      return DimLevelFormat(DimLvlType::kSingleton, false, false);
    }
  }
=======
>>>>>>> f788a4d7
  return DimLevelFormat(DimLvlType::kDense);
}

/// Helper method to inspect affine expressions. Rejects cases where the
/// same index is used more than once. Also rejects compound affine
/// expressions in sparse dimensions.
static bool findAffine(Merger &merger, unsigned tensor, AffineExpr a,
                       DimLevelFormat dim) {
  switch (a.getKind()) {
  case AffineExprKind::DimId: {
    unsigned idx = a.cast<AffineDimExpr>().getPosition();
    if (!merger.isDimLevelType(tensor, idx, DimLvlType::kUndef))
      return false; // used more than once
    merger.setDimLevelFormat(tensor, idx, dim);
    return true;
  }
  case AffineExprKind::Add:
  case AffineExprKind::Mul: {
    if (dim.levelType != DimLvlType::kDense)
      return false; // compound only in dense dim
    auto binOp = a.cast<AffineBinaryOpExpr>();
    return findAffine(merger, tensor, binOp.getLHS(), dim) &&
           findAffine(merger, tensor, binOp.getRHS(), dim);
  }
  case AffineExprKind::Constant:
    return dim.levelType == DimLvlType::kDense; // const only in dense dim
  default:
    return false;
  }
}

/// Helper method to inspect sparse encodings in the tensor types.
/// Fills the per-dimension sparsity information for all tensors.
/// Returns true if the sparse annotations and affine subscript
/// expressions of all tensors are admissible. Returns false if
/// no annotations are found or inadmissible constructs occur.
static bool findSparseAnnotations(Merger &merger, linalg::GenericOp op) {
  bool annotated = false;
  for (OpOperand *t : op.getInputAndOutputOperands()) {
    auto map = op.getMatchingIndexingMap(t);
    auto enc = getSparseTensorEncoding(t->get().getType());
    if (enc)
      annotated = true;
    assert(map.getNumResults() == op.getRank(t));
    for (unsigned d = 0, rank = map.getNumResults(); d < rank; d++) {
      unsigned tensor = t->getOperandNumber();
<<<<<<< HEAD
      AffineExpr a = map.getResult(perm(enc, d));
      if (!findAffine(merger, tensor, a, toDimLevelFormat(enc, d)))
        return false; // inadmissable affine expression
=======
      AffineExpr a = map.getResult(toOrigDim(enc, d));
      if (!findAffine(merger, tensor, a, toDimLevelFormat(enc, d)))
        return false; // inadmissible affine expression
>>>>>>> f788a4d7
    }
  }
  return annotated;
}

/// A helper to compute a topological sort. O(n^2) time complexity
/// as we use adj matrix for the graph.
/// The sorted result will put the first Reduction iterator to the
/// latest possible index.
<<<<<<< HEAD
static bool topSortOptimal(unsigned n, ArrayRef<Attribute> iteratorTypes,
=======
static bool topSortOptimal(unsigned n, ArrayRef<StringRef> iteratorTypes,
>>>>>>> f788a4d7
                           std::vector<unsigned> &topSort,
                           std::vector<unsigned> &inDegree,
                           std::vector<std::vector<bool>> &adjM) {
  std::vector<unsigned> redIt; // reduce iterator with 0 degree
  std::vector<unsigned> parIt; // parallel iterator with 0 degree
  for (unsigned i = 0; i < n; i++) {
    if (inDegree[i] == 0) {
      if (linalg::isReductionIterator(iteratorTypes[i]))
        redIt.push_back(i);
      else
        parIt.push_back(i);
    }
  }

  while (!redIt.empty() || !parIt.empty()) {
    // We always choose parallel iterator if there is any.
    auto &it = !parIt.empty() ? parIt : redIt;
    auto src = it.back();
    topSort.push_back(src);
    it.pop_back();
    // Update in-degree, and push 0-degree node into worklist.
    for (unsigned dst = 0; dst < n; dst++)
      if (adjM[src][dst] && --inDegree[dst] == 0) {
        if (linalg::isReductionIterator(iteratorTypes[dst]))
          redIt.push_back(dst);
        else
          parIt.push_back(dst);
      }
  }
  return topSort.size() == n;
}

/// Helper method to add all constraints from the indices in one affine
/// expression before all indices in the other affine expression. For
/// example i0+i1 < i2+i3+1 yields i0<i2, i0<i3, i1<i2, and i1<i3.
static void addAffineOrderings(std::vector<std::vector<bool>> &adjM,
                               std::vector<unsigned> &inDegree, AffineExpr a,
                               AffineExpr b, unsigned fidx) {
  switch (a.getKind()) {
  case AffineExprKind::DimId: {
    unsigned idx = a.cast<AffineDimExpr>().getPosition();
    if (b)
      addAffineOrderings(adjM, inDegree, b, AffineExpr(), idx);
    else if (!adjM[fidx][idx]) {
      adjM[fidx][idx] = true;
      inDegree[idx]++;
    }
    break;
  }
  case AffineExprKind::Add:
  case AffineExprKind::Mul: {
    auto binOp = a.cast<AffineBinaryOpExpr>();
    addAffineOrderings(adjM, inDegree, binOp.getLHS(), b, fidx);
    addAffineOrderings(adjM, inDegree, binOp.getRHS(), b, fidx);
    break;
  }
  default:
    break;
  }
}

/// Computes a topologically sorted iteration graph for the linalg operation.
/// Ensures all tensors are visited in natural index order. This is essential
/// for sparse storage formats since these only support access along fixed
/// dimensions. Even for dense storage formats, however, the natural index
/// order yields innermost unit-stride access with better spatial locality.
static bool computeIterationGraph(Merger &merger, linalg::GenericOp op,
                                  std::vector<unsigned> &topSort, unsigned mask,
                                  OpOperand *skip = nullptr) {
  // Set up an n x n from/to adjacency matrix of the iteration graph
  // for the implicit loop indices i_0 .. i_n-1.
  unsigned n = op.getNumLoops();
  std::vector<std::vector<bool>> adjM(n, std::vector<bool>(n, false));
  std::vector<unsigned> inDegree(n, 0); // in-degree of each node.
<<<<<<< HEAD
  auto iteratorTypes = op.iterator_types().getValue();
=======
  auto iteratorTypes = op.getIteratorTypesArray();
>>>>>>> f788a4d7
  // Iterate over the indexing maps of every tensor in the tensor expression.
  for (OpOperand *t : op.getInputAndOutputOperands()) {
    // Skip tensor during cycle resolution.
    if (t == skip)
      continue;
    // Get map and encoding.
    auto map = op.getMatchingIndexingMap(t);
    auto enc = getSparseTensorEncoding(t->get().getType());
    assert(map.getNumDims() == n);
    // Skip dense tensor constraints when not requested.
    if (!(mask & SortMask::kIncludeDense) && !enc)
      continue;
    // Each tensor expression and optional dimension ordering (row-major
    // by default) puts an ordering constraint on the loop indices. For
    // example, the tensor expresion A_ijk forces the ordering i < j < k
    // on the loop indices if no explicit dimension ordering is given.
    for (unsigned d = 1, rank = map.getNumResults(); d < rank; d++) {
<<<<<<< HEAD
      AffineExpr f = map.getResult(perm(enc, d - 1));
      AffineExpr t = map.getResult(perm(enc, d));
=======
      AffineExpr f = map.getResult(toOrigDim(enc, d - 1));
      AffineExpr t = map.getResult(toOrigDim(enc, d));
>>>>>>> f788a4d7
      addAffineOrderings(adjM, inDegree, f, t, 0);
    }
    // Push unrelated loops into sparse iteration space, so these
    // will be skipped more often.
    if (mask & SortMask::kIncludeUndef) {
      unsigned tensor = t->getOperandNumber();
      for (unsigned i = 0; i < n; i++)
        if (merger.isDimLevelType(tensor, i, DimLvlType::kCompressed) ||
<<<<<<< HEAD
            merger.isDimLevelType(tensor, i, DimLvlType::kSingleton))
=======
            merger.isDimLevelType(tensor, i, DimLvlType::kSingleton)) {
>>>>>>> f788a4d7
          for (unsigned j = 0; j < n; j++)
            if (merger.isDimLevelType(tensor, j, DimLvlType::kUndef)) {
              adjM[i][j] = true;
              inDegree[j]++;
            }
<<<<<<< HEAD
=======
        } else {
          assert(merger.isDimLevelType(tensor, i, DimLvlType::kDense) ||
                 merger.isDimLevelType(tensor, i, DimLvlType::kUndef));
        }
>>>>>>> f788a4d7
    }
  }
  // Topologically sort the iteration graph to determine loop order.
  // Report failure for a cyclic iteration graph.
  topSort.clear();
  topSort.reserve(n);
  return topSortOptimal(n, iteratorTypes, topSort, inDegree, adjM);
}

/// Returns true if tensor materializes uninitialized into the computation.
static bool isMaterializing(Value val) {
  return val.getDefiningOp<tensor::EmptyOp>() ||
         val.getDefiningOp<bufferization::AllocTensorOp>();
}

/// Returns true when the tensor expression is admissible for codegen.
/// Since all sparse input tensors are admissible, we just need to check
/// whether the out tensor in the tensor expression codegen is admissible.
/// Sets `sparseOut` to the tensor and `outerParNest` to the outer injective
/// nesting depth when a "truly dynamic" sparse tensor output occurs.
static bool isAdmissibleTensorExp(Merger &merger, linalg::GenericOp op,
                                  std::vector<unsigned> &topSort, unsigned exp,
                                  OpOperand **sparseOut,
                                  unsigned &outerParNest) {
  OpOperand *lhs = op.getOutputOperand(0);
  unsigned tensor = lhs->getOperandNumber();
  auto enc = getSparseTensorEncoding(lhs->get().getType());
  // An non-annotated output tensor is assumed dense, and becomes a random
  // access n-dim memref. Admissible since insertions cannot occur.
  if (!enc)
    return true;
  // An all-dense annotated "sparse" output tensor becomes a linearized random
  // access 1-dim memref. Also admissible since insertions cannot occur.
  bool allDense = true;
  auto iteratorTypes = op.getIteratorTypesArray();
  unsigned numLoops = iteratorTypes.size();
  for (unsigned i = 0; i < numLoops; i++)
    if (merger.isDimLevelType(tensor, i, DimLvlType::kCompressed) ||
        merger.isDimLevelType(tensor, i, DimLvlType::kSingleton)) {
      allDense = false;
      break;
    } else {
      assert(merger.isDimLevelType(tensor, i, DimLvlType::kDense) ||
             merger.isDimLevelType(tensor, i, DimLvlType::kUndef));
    }
  if (allDense)
    return true;
  // A tensor expression with a sparse output tensor that changes its values
  // but not its nonzero structure, an operation called "simply dynamic" in
  // [Bik96,Ch9], is also admissible without special codegen.
  if (merger.isSingleCondition(tensor, exp))
    return true;
  // Accept "truly dynamic" if the output tensor materializes uninitialized
  // into the computation and insertions occur in lexicographic index order.
  if (isMaterializing(lhs->get())) {
    unsigned nest = 0;
    for (unsigned i = 0; i < numLoops; i++) {
      if (linalg::isReductionIterator(iteratorTypes[topSort[i]]))
        break; // terminate at first reduction
      nest++;
    }
    // Determine admissible dynamic insertion situations:
    // (1) fully injective, since there are no reductions,
    // (2) admissible 1-d expansion in innermost dimension.
    if (nest >= op.getRank(lhs) - 1) {
      *sparseOut = lhs;
      outerParNest = nest;
      return true;
    }
  }
  return false;
}

//===----------------------------------------------------------------------===//
// Sparse compiler synthesis methods (reductions).
//===----------------------------------------------------------------------===//

/// Maps reduction kind to vector::CombiningKind.
static vector::CombiningKind getCombiningKind(Reduction kind) {
  switch (kind) {
  case kNoReduc:
  case kCustom:
    break;
  case kSum:
    return vector::CombiningKind::ADD;
  case kProduct:
    return vector::CombiningKind::MUL;
  case kAnd:
    return vector::CombiningKind::AND;
  case kOr:
    return vector::CombiningKind::OR;
  case kXor:
    return vector::CombiningKind::XOR;
  }
  llvm_unreachable("unknown reduction kind");
}

/// Maps operation to reduction.
static Reduction getReduction(Kind kind) {
  switch (kind) {
  case Kind::kAddF:
  case Kind::kAddC:
  case Kind::kAddI:
  case Kind::kSubF:
  case Kind::kSubC:
  case Kind::kSubI:
    return kSum;
  case Kind::kMulF:
  case Kind::kMulC:
  case Kind::kMulI:
    return kProduct;
  case Kind::kAndI:
    return kAnd;
  case Kind::kOrI:
    return kOr;
  case Kind::kXorI:
    return kXor;
  case Kind::kReduce:
    return kCustom;
  default:
    llvm_unreachable("unexpected reduction operator");
  }
}

/// Generates an initial value for a vector reduction, following the scheme
/// given in Chapter 5 of "The Software Vectorization Handbook", where the
/// initial scalar value is correctly embedded in the vector reduction value,
/// and a straightforward horizontal reduction will complete the operation.
static Value genVectorReducInit(CodeGen &codegen, OpBuilder &builder,
                                Location loc, VectorType vtp) {
  Value r = codegen.redVal;
  switch (codegen.redKind) {
  case kNoReduc:
  case kCustom:
    break;
  case kSum:
  case kXor:
    // Initialize reduction vector to: | 0 | .. | 0 | r |
    return builder.create<vector::InsertElementOp>(
        loc, r, constantZero(builder, loc, vtp),
        constantIndex(builder, loc, 0));
  case kProduct:
    // Initialize reduction vector to: | 1 | .. | 1 | r |
    return builder.create<vector::InsertElementOp>(
        loc, r, constantOne(builder, loc, vtp), constantIndex(builder, loc, 0));
  case kAnd:
  case kOr:
    // Initialize reduction vector to: | r | .. | r | r |
    return builder.create<vector::BroadcastOp>(loc, vtp, r);
  }
  llvm_unreachable("unknown reduction kind");
}

/// Generates final value for a vector reduction.
static Value genVectorReducEnd(CodeGen &codegen, OpBuilder &builder,
                               Location loc, VectorType vtp) {
  vector::CombiningKind kind = getCombiningKind(codegen.redKind);
  return builder.create<vector::ReductionOp>(loc, kind, codegen.redVal);
}

/// Updates scalarized reduction value.
static void updateReduc(Merger &merger, CodeGen &codegen, Value reduc) {
  assert(codegen.redKind != kNoReduc);
  codegen.redVal = merger.exp(codegen.redExp).val = reduc;
}

/// Extracts identity from custom reduce.
static Value getCustomRedId(Operation *op) {
  return dyn_cast<sparse_tensor::ReduceOp>(op).getIdentity();
}

//===----------------------------------------------------------------------===//
// Sparse compiler synthesis methods (statements and expressions).
//===----------------------------------------------------------------------===//

/// Generates buffer for the output tensor. Note that all sparse kernels
/// assume that when all elements are written to (viz. x(i) = y(i) * z(i)),
/// the output buffer is already initialized to all zeroes and only nonzeroes
/// values are computed and written out. For updates (viz. x(i) += y(i) * z(i)),
/// only nonzeroes values are used for the updates and no assumption on the
/// original contents of the output buffer is necessary.
static Value genOutputBuffer(CodeGen &codegen, OpBuilder &builder,
                             linalg::GenericOp op, MemRefType denseTp,
                             ArrayRef<Value> args) {
  Location loc = op.getLoc();
  OpOperand *lhs = op.getOutputOperand(0);
  Value tensor = lhs->get();
  bool isInit = op.isInitTensor(lhs);
  // An output tensor can simply materialize from the buffer of the tensor that
  // appears in the outs() clause. For updates, this has the advantage that only
  // the nonzero value are involved in the computation, keeping the operation
  // O(nnz). In all other cases, we are forced to zero out the buffer to enforce
  // the assumption above, which may negatively impact running complexity
  // (viz. O(n^2 + nnz) vs. O(nnz) for matrices).
  // TODO: use better analysis to avoid zeroing out the buffer?
  Value init = builder.create<bufferization::ToMemrefOp>(loc, denseTp, tensor);
  if (!isInit) {
    Value zero = constantZero(builder, loc, denseTp.getElementType());
    builder.create<linalg::FillOp>(loc, ValueRange{zero}, ValueRange{init});
  }
  return init;
}

/// Local bufferization of all dense and sparse data structures.
static void genBuffers(Merger &merger, CodeGen &codegen, OpBuilder &builder,
                       linalg::GenericOp op) {
  Location loc = op.getLoc();
  assert(op.getNumInputsAndOutputs() == op.getNumInputs() + 1);
  // For every tensor, find lower and upper bound on dimensions, set the
  // same bounds on loop indices, and obtain dense or sparse buffer(s).
  auto dynShape = {ShapedType::kDynamicSize};
  SmallVector<Value, 4> args;
  for (OpOperand *t : op.getInputAndOutputOperands()) {
    unsigned tensor = t->getOperandNumber();
    auto shape = op.getShape(t);
    auto map = op.getMatchingIndexingMap(t);
    auto enc = getSparseTensorEncoding(t->get().getType());
    // Scan all dimensions of current tensor.
    args.clear();
    for (unsigned d = 0, rank = map.getNumResults(); d < rank; d++) {
      AffineExpr a = map.getResult(toOrigDim(enc, d));
      if (a.getKind() != AffineExprKind::DimId)
        continue; // compound
      unsigned idx = a.cast<AffineDimExpr>().getPosition();
<<<<<<< HEAD
      // Handle sparse storage schemes.
      if (merger.isDimLevelType(tensor, idx, DimLvlType::kCompressed)) {
        auto dynShape = {ShapedType::kDynamicSize};
=======
      // Handle the different storage schemes.
      if (merger.isDimLevelType(tensor, idx, DimLvlType::kCompressed)) {
        // Compressed dimension, fetch pointer and indices.
>>>>>>> f788a4d7
        auto ptrTp =
            MemRefType::get(dynShape, getPointerOverheadType(builder, enc));
        auto indTp =
            MemRefType::get(dynShape, getIndexOverheadType(builder, enc));
        auto dim = builder.getIndexAttr(d);
<<<<<<< HEAD
        // Generate sparse primitives to obtains pointer and indices.
=======
>>>>>>> f788a4d7
        codegen.pointers[tensor][idx] =
            builder.create<ToPointersOp>(loc, ptrTp, t->get(), dim);
        codegen.indices[tensor][idx] =
            builder.create<ToIndicesOp>(loc, indTp, t->get(), dim);
      } else if (merger.isDimLevelType(tensor, idx, DimLvlType::kSingleton)) {
<<<<<<< HEAD
        llvm_unreachable("TODO: not implemented yet");
=======
        // Singleton dimension, fetch indices.
        auto indTp =
            MemRefType::get(dynShape, getIndexOverheadType(builder, enc));
        auto dim = builder.getIndexAttr(d);
        codegen.indices[tensor][idx] =
            builder.create<ToIndicesOp>(loc, indTp, t->get(), dim);
      } else {
        // Dense dimension, nothing to fetch.
        assert(merger.isDimLevelType(tensor, idx, DimLvlType::kDense));
>>>>>>> f788a4d7
      }
      // Find upper bound in current dimension.
      unsigned p = toOrigDim(enc, d);
      Value up = linalg::createOrFoldDimOp(builder, loc, t->get(), p);
      if (ShapedType::isDynamic(shape[p]))
        args.push_back(up);
      assert(codegen.highs[tensor][idx] == nullptr);
      codegen.sizes[idx] = codegen.highs[tensor][idx] = up;
    }
    // Perform the required bufferization. Dense inputs materialize
    // from the input tensors. Dense outputs need special handling.
    // Sparse inputs use sparse primitives to obtain the values.
    Type elementType = getElementTypeOrSelf(t->get().getType());
    if (!enc) {
      // Non-annotated dense tensors.
      auto denseTp = MemRefType::get(shape, elementType);
      if (tensor < op.getNumInputs())
        codegen.buffers[tensor] =
            builder.create<bufferization::ToMemrefOp>(loc, denseTp, t->get());
      else
        codegen.buffers[tensor] =
            genOutputBuffer(codegen, builder, op, denseTp, args);
    } else if (t != codegen.sparseOut) {
      // Annotated sparse tensors (not involved in output).
      auto sparseTp = MemRefType::get(dynShape, elementType);
      codegen.buffers[tensor] =
          builder.create<ToValuesOp>(loc, sparseTp, t->get());
    }
  }
}

/// Constructs vector type.
static VectorType vectorType(CodeGen &codegen, Type etp) {
  unsigned numScalableDims = codegen.options.enableVLAVectorization;
  return VectorType::get(codegen.curVecLength, etp, numScalableDims);
}

/// Constructs vector type from pointer.
static VectorType vectorType(CodeGen &codegen, Value ptr) {
  return vectorType(codegen, ptr.getType().cast<MemRefType>().getElementType());
}

/// Constructs vector iteration mask.
static Value genVectorMask(CodeGen &codegen, OpBuilder &builder, Value iv,
                           Value lo, Value hi, Value step) {
  Location loc = iv.getLoc();
  VectorType mtp = vectorType(codegen, builder.getI1Type());
  // Special case if the vector length evenly divides the trip count (for
  // example, "for i = 0, 128, 16"). A constant all-true mask is generated
  // so that all subsequent masked memory operations are immediately folded
  // into unconditional memory operations.
  IntegerAttr loInt, hiInt, stepInt;
  if (matchPattern(lo, m_Constant(&loInt)) &&
      matchPattern(hi, m_Constant(&hiInt)) &&
      matchPattern(step, m_Constant(&stepInt))) {
    if (((hiInt.getInt() - loInt.getInt()) % stepInt.getInt()) == 0)
      return builder.create<vector::BroadcastOp>(
          loc, mtp, constantI1(builder, loc, true));
  }
  // Otherwise, generate a vector mask that avoids overrunning the upperbound
  // during vector execution. Here we rely on subsequent loop optimizations to
  // avoid executing the mask in all iterations, for example, by splitting the
  // loop into an unconditional vector loop and a scalar cleanup loop.
  auto minMap = AffineMap::get(
      /*dimCount=*/2, /*symbolCount=*/1,
      {builder.getAffineSymbolExpr(0),
       builder.getAffineDimExpr(0) - builder.getAffineDimExpr(1)},
      builder.getContext());
  Value end =
      builder.createOrFold<AffineMinOp>(loc, minMap, ValueRange{hi, iv, step});
  return builder.create<vector::CreateMaskOp>(loc, mtp, end);
}

/// Generates a vectorized load lhs = a[ind[lo:hi]] or lhs = a[lo:hi].
static Value genVectorLoad(CodeGen &codegen, OpBuilder &builder, Value ptr,
                           ArrayRef<Value> args) {
  Location loc = ptr.getLoc();
  VectorType vtp = vectorType(codegen, ptr);
  Value pass = constantZero(builder, loc, vtp);
  if (args.back().getType().isa<VectorType>()) {
    SmallVector<Value, 4> scalarArgs(args.begin(), args.end());
    Value indexVec = args.back();
    scalarArgs.back() = constantIndex(builder, loc, 0);
    return builder.create<vector::GatherOp>(loc, vtp, ptr, scalarArgs, indexVec,
                                            codegen.curVecMask, pass);
  }
  return builder.create<vector::MaskedLoadOp>(loc, vtp, ptr, args,
                                              codegen.curVecMask, pass);
}

/// Generates a vectorized store a[ind[lo:hi]] = rhs or a[lo:hi] = rhs.
static void genVectorStore(CodeGen &codegen, OpBuilder &builder, Value rhs,
                           Value ptr, ArrayRef<Value> args) {
  Location loc = ptr.getLoc();
  if (args.back().getType().isa<VectorType>()) {
    SmallVector<Value, 4> scalarArgs(args.begin(), args.end());
    Value indexVec = args.back();
    scalarArgs.back() = constantIndex(builder, loc, 0);
    builder.create<vector::ScatterOp>(loc, ptr, scalarArgs, indexVec,
                                      codegen.curVecMask, rhs);
    return;
  }
  builder.create<vector::MaskedStoreOp>(loc, ptr, args, codegen.curVecMask,
                                        rhs);
}

/// Generates a vectorized invariant. Here we rely on subsequent loop
/// optimizations to hoist the invariant broadcast out of the vector loop.
static Value genVectorInvariantValue(CodeGen &codegen, OpBuilder &builder,
                                     Value val) {
  VectorType vtp = vectorType(codegen, val.getType());
  return builder.create<vector::BroadcastOp>(val.getLoc(), vtp, val);
}

/// Generates an affine expression.
//
// TODO: generalize for sparse tensor subscripts
//
static Value genAffine(CodeGen &codegen, OpBuilder &builder, AffineExpr a,
                       Location loc) {
  switch (a.getKind()) {
  case AffineExprKind::DimId: {
    unsigned idx = a.cast<AffineDimExpr>().getPosition();
    return codegen.loops[idx]; // universal dense index
  }
  case AffineExprKind::Add: {
    auto binOp = a.cast<AffineBinaryOpExpr>();
    return builder.create<arith::AddIOp>(
        loc, genAffine(codegen, builder, binOp.getLHS(), loc),
        genAffine(codegen, builder, binOp.getRHS(), loc));
  }
  case AffineExprKind::Mul: {
    auto binOp = a.cast<AffineBinaryOpExpr>();
    return builder.create<arith::MulIOp>(
        loc, genAffine(codegen, builder, binOp.getLHS(), loc),
        genAffine(codegen, builder, binOp.getRHS(), loc));
  }
  case AffineExprKind::Constant: {
    int64_t c = a.cast<AffineConstantExpr>().getValue();
    return constantIndex(builder, loc, c);
  }
  default:
    llvm_unreachable("unexpected affine subscript");
  }
}

/// Generates index for load/store on sparse tensor.
static Value genIndex(CodeGen &codegen, linalg::GenericOp op, OpOperand *t) {
  auto map = op.getMatchingIndexingMap(t);
  auto enc = getSparseTensorEncoding(t->get().getType());
  AffineExpr a = map.getResult(toOrigDim(enc, map.getNumResults() - 1));
  assert(a.getKind() == AffineExprKind::DimId);
  unsigned idx = a.cast<AffineDimExpr>().getPosition();
  return codegen.loops[idx];
}

/// Generates subscript for load/store on a dense or sparse tensor.
static Value genSubscript(CodeGen &codegen, OpBuilder &builder,
                          linalg::GenericOp op, OpOperand *t,
                          SmallVector<Value, 4> &args) {
  unsigned tensor = t->getOperandNumber();
  auto map = op.getMatchingIndexingMap(t);
  auto enc = getSparseTensorEncoding(t->get().getType());
  unsigned rank = map.getNumResults();
  if (enc) {
    // Note that currently, all sparse subscripts are simple.
    // TODO: accept affine too?
    AffineExpr a = map.getResult(toOrigDim(enc, rank - 1));
    assert(a.getKind() == AffineExprKind::DimId);
    unsigned idx = a.cast<AffineDimExpr>().getPosition();
    assert(codegen.pidxs[tensor][idx] != nullptr);
    args.push_back(codegen.pidxs[tensor][idx]); // position index
  } else {
    for (unsigned d = 0; d < rank; d++) {
      AffineExpr a = map.getResult(d);
      args.push_back(genAffine(codegen, builder, a, op.getLoc()));
    }
  }
  return codegen.buffers[tensor];
}

/// Generates insertion code to implement dynamic tensor load.
static Value genInsertionLoad(CodeGen &codegen, OpBuilder &builder,
                              linalg::GenericOp op, OpOperand *t) {
  Location loc = op.getLoc();
  // Direct lexicographic index order, tensor loads as zero.
  if (!codegen.expValues) {
    Type tp = getElementTypeOrSelf(t->get().getType());
    return constantZero(builder, loc, tp);
  }
  // Load from expanded access pattern.
  Value index = genIndex(codegen, op, t);
  return builder.create<memref::LoadOp>(loc, codegen.expValues, index);
}

/// Generates insertion code to implement dynamic tensor load for reduction.
static Value genInsertionLoadReduce(Merger &merger, CodeGen &codegen,
                                    OpBuilder &builder, linalg::GenericOp op,
                                    OpOperand *t) {
  Location loc = op.getLoc();
  Value identity = getCustomRedId(merger.exp(codegen.redCustom).op);
  // Direct lexicographic index order, tensor loads as identity.
  if (!codegen.expValues) {
    return identity;
  }
  // Load from expanded access pattern if filled, identity otherwise.
  Value index = genIndex(codegen, op, t);
  Value isFilled =
      builder.create<memref::LoadOp>(loc, codegen.expFilled, index);
  Value valAtIndex =
      builder.create<memref::LoadOp>(loc, codegen.expValues, index);
  return builder.create<arith::SelectOp>(loc, isFilled, valAtIndex, identity);
}

/// Generates insertion code to implement dynamic tensor store.
static void genInsertionStore(CodeGen &codegen, OpBuilder &builder,
                              linalg::GenericOp op, OpOperand *t, Value rhs) {
  Location loc = op.getLoc();
  // Direct insertion in lexicographic index order.
  if (!codegen.expValues) {
<<<<<<< HEAD
    builder.create<memref::StoreOp>(loc, rhs, codegen.lexVal);
    builder.create<InsertOp>(loc, t->get(), codegen.lexIdx, codegen.lexVal);
=======
    unsigned rank = op.getRank(t);
    SmallVector<Value, 4> indices;
    for (unsigned i = 0; i < rank; i++) {
      assert(codegen.loops[codegen.topSort[i]]);
      indices.push_back(codegen.loops[codegen.topSort[i]]);
    }
    builder.create<InsertOp>(loc, rhs, t->get(), indices);
>>>>>>> f788a4d7
    return;
  }
  // Generates insertion code along expanded access pattern.
  //   if (!expFilled[i]) then
  //     expFilled[i] = true
  //     expAdded[inserts++] = i
  //   endif
  //   values[i] = rhs
  Value index = genIndex(codegen, op, t);
  Value fval = constantI1(builder, loc, false);
  Value tval = constantI1(builder, loc, true);
  // If statement.
  Value filled = builder.create<memref::LoadOp>(loc, codegen.expFilled, index);
  Value cond = builder.create<arith::CmpIOp>(loc, arith::CmpIPredicate::eq,
                                             filled, fval);
  scf::IfOp ifOp = builder.create<scf::IfOp>(loc, builder.getIndexType(), cond,
                                             /*else=*/true);
  // True branch.
  builder.setInsertionPointToStart(&ifOp.getThenRegion().front());
  builder.create<memref::StoreOp>(loc, tval, codegen.expFilled, index);
  builder.create<memref::StoreOp>(loc, index, codegen.expAdded,
                                  codegen.expCount);
  Value one = constantIndex(builder, loc, 1);
  Value add = builder.create<arith::AddIOp>(loc, codegen.expCount, one);
  builder.create<scf::YieldOp>(loc, add);
  // False branch.
  builder.setInsertionPointToStart(&ifOp.getElseRegion().front());
  builder.create<scf::YieldOp>(loc, codegen.expCount);
  builder.setInsertionPointAfter(ifOp);
  // Value assignment.
  codegen.expCount = ifOp.getResult(0);
  builder.create<memref::StoreOp>(loc, rhs, codegen.expValues, index);
}

/// Generates a load on a dense or sparse tensor.
static Value genTensorLoad(Merger &merger, CodeGen &codegen, OpBuilder &builder,
                           linalg::GenericOp op, unsigned exp) {
  // Test if the load was hoisted to a higher loop nest.
  Value val = merger.exp(exp).val;
  if (val) {
    if (codegen.curVecLength > 1 && !val.getType().isa<VectorType>())
      return genVectorInvariantValue(codegen, builder, val);
    return val;
  }
  // Load during insertion.
  OpOperand *t = op.getInputAndOutputOperands()[merger.exp(exp).tensor];
  if (t == codegen.sparseOut) {
    if (codegen.redCustom != -1u)
      return genInsertionLoadReduce(merger, codegen, builder, op, t);
    return genInsertionLoad(codegen, builder, op, t);
  }
  // Actual load.
  SmallVector<Value, 4> args;
  Value ptr = genSubscript(codegen, builder, op, t, args);
  if (codegen.curVecLength > 1)
    return genVectorLoad(codegen, builder, ptr, args);
  return builder.create<memref::LoadOp>(op.getLoc(), ptr, args);
}

/// Generates a store on a dense or sparse tensor.
static void genTensorStore(Merger &merger, CodeGen &codegen, OpBuilder &builder,
                           linalg::GenericOp op, unsigned exp, Value rhs) {
  Location loc = op.getLoc();
  // Test if this is a scalarized reduction.
  if (codegen.redVal) {
    if (codegen.curVecLength > 1)
      rhs = builder.create<arith::SelectOp>(loc, codegen.curVecMask, rhs,
                                            codegen.redVal);
    updateReduc(merger, codegen, rhs);
    return;
  }
  // Store during insertion.
  OpOperand *t = op.getOutputOperand(0);
  if (t == codegen.sparseOut) {
    if (!rhs) {
      // Only unary and binary are allowed to return uninitialized rhs
      // to indicate missing output.
      assert(merger.exp(exp).kind == kUnary || merger.exp(exp).kind == kBinary);
    } else if (merger.exp(exp).kind == kSelect) {
      scf::IfOp ifOp = builder.create<scf::IfOp>(loc, rhs);
      builder.setInsertionPointToStart(&ifOp.getThenRegion().front());
      // Existing value was preserved to be used here.
      assert(merger.exp(exp).val);
      Value v0 = merger.exp(exp).val;
      genInsertionStore(codegen, builder, op, t, v0);
      merger.exp(exp).val = Value();
      builder.setInsertionPointAfter(ifOp);
    } else {
      genInsertionStore(codegen, builder, op, t, rhs);
    }
    return;
  }
  // Actual store.
  SmallVector<Value, 4> args;
  Value ptr = genSubscript(codegen, builder, op, t, args);
  if (codegen.curVecLength > 1)
    genVectorStore(codegen, builder, rhs, ptr, args);
  else
    builder.create<memref::StoreOp>(loc, rhs, ptr, args);
}

/// Generates a pointer/index load from the sparse storage scheme. Narrower
/// data types need to be zero extended before casting the value into the
/// index type used for looping and indexing.
static Value genLoad(CodeGen &codegen, OpBuilder &builder, Location loc,
                     Value ptr, Value s) {
  // See https://llvm.org/docs/GetElementPtr.html for some background on
  // the complications described below.
  if (codegen.curVecLength > 1) {
    // Since the index vector is used in a subsequent gather/scatter operations,
    // which effectively defines an unsigned pointer + signed index, we must
    // zero extend the vector to an index width. For 8-bit and 16-bit values,
    // an 32-bit index width suffices. For 32-bit values, zero extending the
    // elements into 64-bit loses some performance since the 32-bit indexed
    // gather/scatter is more efficient than the 64-bit index variant (if the
    // negative 32-bit index space is unused, the enableSIMDIndex32 flag can
    // preserve this performance). For 64-bit values, there is no good way
    // to state that the indices are unsigned, with creates the potential of
    // incorrect address calculations in the unlikely case we need such
    // extremely large offsets.
    Type etp = ptr.getType().cast<MemRefType>().getElementType();
    Value vload = genVectorLoad(codegen, builder, ptr, {s});
    if (!etp.isa<IndexType>()) {
      if (etp.getIntOrFloatBitWidth() < 32)
        vload = builder.create<arith::ExtUIOp>(
            loc, vectorType(codegen, builder.getI32Type()), vload);
      else if (etp.getIntOrFloatBitWidth() < 64 &&
               !codegen.options.enableSIMDIndex32)
        vload = builder.create<arith::ExtUIOp>(
            loc, vectorType(codegen, builder.getI64Type()), vload);
    }
    return vload;
  }
  // For the scalar case, we simply zero extend narrower indices into 64-bit
  // values before casting to index without a performance penalty. Here too,
  // however, indices that already are 64-bit, in theory, cannot express the
  // full range as explained above.
  Value load = builder.create<memref::LoadOp>(loc, ptr, s);
  if (!load.getType().isa<IndexType>()) {
    if (load.getType().getIntOrFloatBitWidth() < 64)
      load = builder.create<arith::ExtUIOp>(loc, builder.getI64Type(), load);
    load =
        builder.create<arith::IndexCastOp>(loc, builder.getIndexType(), load);
  }
  return load;
}

/// Generates an invariant value.
static Value genInvariantValue(Merger &merger, CodeGen &codegen,
                               OpBuilder &builder, unsigned exp) {
  Value val = merger.exp(exp).val;
  if (codegen.curVecLength > 1)
    return genVectorInvariantValue(codegen, builder, val);
  return val;
}

/// Generates an address computation "sz * p + i".
static Value genAddress(CodeGen &codegen, OpBuilder &builder, Location loc,
                        Value size, Value p, Value i) {
  Value mul = builder.create<arith::MulIOp>(loc, size, p);
  if (auto vtp = i.getType().dyn_cast<VectorType>()) {
    Value inv =
        builder.create<arith::IndexCastOp>(loc, vtp.getElementType(), mul);
    mul = genVectorInvariantValue(codegen, builder, inv);
  }
  return builder.create<arith::AddIOp>(loc, mul, i);
}

/// Generates an index value.
static Value genIndexValue(CodeGen &codegen, OpBuilder &builder, unsigned idx,
                           unsigned ldx) {
  Value ival = codegen.loops[idx];
  Type itype = ival.getType();
  // During vectorization, we either encounter:
  // (1) indices already in vector form, as in ... = ind[lo:hi], good to go, or
  // (2) single index, as in ... = i, must convert to [i, i+1, ...] for inner i.
  unsigned vl = codegen.curVecLength;
  if (vl > 1 && !itype.isa<VectorType>()) {
    Location loc = ival.getLoc();
    VectorType vtp = vectorType(codegen, itype);
    ival = builder.create<vector::BroadcastOp>(loc, vtp, ival);
    if (idx == ldx) {
      Value incr;
      if (vtp.isScalable()) {
        Type stepvty = vectorType(codegen, builder.getI64Type());
        Value stepv = builder.create<LLVM::StepVectorOp>(loc, stepvty);
        incr = builder.create<arith::IndexCastOp>(loc, vtp, stepv);
      } else {
        SmallVector<APInt, 4> integers;
        for (unsigned i = 0; i < vl; i++)
          integers.push_back(APInt(/*width=*/64, i));
        auto values = DenseElementsAttr::get(vtp, integers);
        incr = builder.create<arith::ConstantOp>(loc, vtp, values);
      }
      ival = builder.create<arith::AddIOp>(loc, ival, incr);
    }
  }
  return ival;
}

/// Semi-ring branches are simply inlined by the sparse compiler. Prior
/// analysis has verified that all computations are "local" to the inlined
/// branch or otherwise invariantly defined outside the loop nest, with the
/// exception of index computations, which need to be relinked to actual
/// inlined cloned code.
static Value relinkBranch(CodeGen &codegen, RewriterBase &rewriter,
                          Block *block, Value e, unsigned ldx) {
  if (Operation *def = e.getDefiningOp()) {
    if (auto indexOp = dyn_cast<linalg::IndexOp>(def))
      return genIndexValue(codegen, rewriter, indexOp.getDim(), ldx);
    if (def->getBlock() == block) {
      for (unsigned i = 0, n = def->getNumOperands(); i < n; i++)
        def->setOperand(
            i, relinkBranch(codegen, rewriter, block, def->getOperand(i), ldx));
    }
  }
  return e;
}

/// Recursively generates tensor expression.
static Value genExp(Merger &merger, CodeGen &codegen, RewriterBase &rewriter,
                    linalg::GenericOp op, unsigned exp, unsigned ldx) {
  Location loc = op.getLoc();
  if (exp == -1u)
    return Value();
  if (merger.exp(exp).kind == Kind::kTensor)
    return genTensorLoad(merger, codegen, rewriter, op, exp);
  if (merger.exp(exp).kind == Kind::kInvariant)
    return genInvariantValue(merger, codegen, rewriter, exp);
  if (merger.exp(exp).kind == Kind::kIndex)
    return genIndexValue(codegen, rewriter, merger.exp(exp).index, ldx);

  if (merger.exp(exp).kind == Kind::kReduce) {
    // Make custom reduction identity accessible for expanded access pattern.
    assert(codegen.redCustom == -1u);
    codegen.redCustom = exp;
  }

  Value v0 =
      genExp(merger, codegen, rewriter, op, merger.exp(exp).children.e0, ldx);
  Value v1 =
      genExp(merger, codegen, rewriter, op, merger.exp(exp).children.e1, ldx);
  Value ee = merger.buildExp(rewriter, loc, exp, v0, v1);
  if (ee && (merger.exp(exp).kind == Kind::kUnary ||
             merger.exp(exp).kind == Kind::kBinary ||
             merger.exp(exp).kind == Kind::kBinaryBranch ||
             merger.exp(exp).kind == Kind::kReduce ||
             merger.exp(exp).kind == Kind::kSelect))
    ee = relinkBranch(codegen, rewriter, ee.getParentBlock(), ee, ldx);

<<<<<<< HEAD
=======
  if (merger.exp(exp).kind == kSelect) {
    assert(!merger.exp(exp).val);
    merger.exp(exp).val = v0; // Preserve value for later use.
  }

>>>>>>> f788a4d7
  if (merger.exp(exp).kind == Kind::kReduce) {
    assert(codegen.redCustom != -1u);
    codegen.redCustom = -1u;
  }

  return ee;
}

/// Determines if affine expression is invariant.
static bool isInvariantAffine(const CodeGen &codegen, AffineExpr a,
                              unsigned ldx, bool &atLevel) {
  switch (a.getKind()) {
  case AffineExprKind::DimId: {
    unsigned idx = a.cast<AffineDimExpr>().getPosition();
    if (idx == ldx)
      atLevel = true;
    return codegen.loops[idx] != nullptr; // no longer in play?
  }
  case AffineExprKind::Add:
  case AffineExprKind::Mul: {
    auto binOp = a.cast<AffineBinaryOpExpr>();
    return isInvariantAffine(codegen, binOp.getLHS(), ldx, atLevel) &&
           isInvariantAffine(codegen, binOp.getRHS(), ldx, atLevel);
  }
  default:
    return true;
  }
}

/// Hoists loop invariant tensor loads for which indices have been exhausted.
static void genInvariants(Merger &merger, CodeGen &codegen, OpBuilder &builder,
                          linalg::GenericOp op, unsigned exp, unsigned ldx,
                          bool atStart, unsigned last = -1u) {
  if (exp == -1u)
    return;
  if (merger.exp(exp).kind == Kind::kTensor) {
    // Inspect tensor indices.
    bool atLevel = ldx == -1u;
    OpOperand *t = op.getInputAndOutputOperands()[merger.exp(exp).tensor];
    auto map = op.getMatchingIndexingMap(t);
    auto enc = getSparseTensorEncoding(t->get().getType());
    for (unsigned d = 0, rank = map.getNumResults(); d < rank; d++) {
      AffineExpr a = map.getResult(toOrigDim(enc, d));
      if (!isInvariantAffine(codegen, a, ldx, atLevel))
        return; // still in play
    }
    // All exhausted at this level (atLevel denotes exactly at this level).
    if (!atLevel)
      return;
    OpOperand *lhs = op.getOutputOperand(0);
    if (lhs == t) {
      // Start or end a scalarized reduction
      if (atStart) {
        Kind kind = merger.exp(last).kind;
        Value load = kind == Kind::kReduce
                         ? getCustomRedId(merger.exp(last).op)
                         : genTensorLoad(merger, codegen, builder, op, exp);
        codegen.redKind = getReduction(kind);
        codegen.redExp = exp;
        updateReduc(merger, codegen, load);
      } else {
        Value redVal = codegen.redVal;
        updateReduc(merger, codegen, Value());
        codegen.redExp = -1u;
        codegen.redKind = kNoReduc;
        genTensorStore(merger, codegen, builder, op, exp, redVal);
      }
    } else {
      // Start or end loop invariant hoisting of a tensor load.
      merger.exp(exp).val =
          atStart ? genTensorLoad(merger, codegen, builder, op, exp) : Value();
    }
  } else if (merger.exp(exp).kind != Kind::kInvariant &&
             merger.exp(exp).kind != Kind::kIndex) {
    // Traverse into the binary operations. Note that we only hoist
    // tensor loads, since subsequent MLIR/LLVM passes know how to
    // deal with all other kinds of derived loop invariants.
    unsigned e0 = merger.exp(exp).children.e0;
    unsigned e1 = merger.exp(exp).children.e1;
    genInvariants(merger, codegen, builder, op, e0, ldx, atStart, exp);
    genInvariants(merger, codegen, builder, op, e1, ldx, atStart, exp);
  }
}

/// Generates an expanded access pattern in innermost dimension.
static void genExpansion(Merger &merger, CodeGen &codegen, OpBuilder &builder,
                         linalg::GenericOp op, unsigned at, bool atStart) {
  OpOperand *lhs = codegen.sparseOut;
  if (!lhs || codegen.outerParNest != op.getRank(lhs) - 1 ||
      at != codegen.outerParNest)
    return; // not needed at this level
  // Generate start or end of an expanded access pattern.
  Value tensor = lhs->get();
  Location loc = op.getLoc();
  if (atStart) {
    auto dynShape = {ShapedType::kDynamicSize};
    Type etp = tensor.getType().cast<ShapedType>().getElementType();
    Type t1 = MemRefType::get(dynShape, etp);
    Type t2 = MemRefType::get(dynShape, builder.getI1Type());
    Type t3 = MemRefType::get(dynShape, builder.getIndexType());
    Type t4 = builder.getIndexType();
    auto res =
        builder.create<ExpandOp>(loc, TypeRange({t1, t2, t3, t4}), tensor);
    assert(res.getNumResults() == 4);
    assert(!codegen.expValues);
    codegen.expValues = res.getResult(0);
    codegen.expFilled = res.getResult(1);
    codegen.expAdded = res.getResult(2);
    codegen.expCount = res.getResult(3);
  } else {
    assert(codegen.expValues);
    SmallVector<Value, 4> indices;
    for (unsigned i = 0; i < at; i++) {
      assert(codegen.loops[codegen.topSort[i]]);
      indices.push_back(codegen.loops[codegen.topSort[i]]);
    }
    builder.create<CompressOp>(loc, codegen.expValues, codegen.expFilled,
                               codegen.expAdded, codegen.expCount, tensor,
                               indices);
    codegen.expValues = codegen.expFilled = codegen.expAdded =
        codegen.expCount = Value();
  }
}

/// Generates initialization code for the subsequent loop sequence at
/// current index level. Returns true if the loop sequence needs to
/// maintain the universal index.
static bool genInit(Merger &merger, CodeGen &codegen, OpBuilder &builder,
                    linalg::GenericOp op, unsigned at, BitVector &inits) {
  std::vector<unsigned> &topSort(codegen.topSort);
  bool needsUniv = false;
  Location loc = op.getLoc();
  unsigned idx = topSort[at];

  // Initialize sparse positions.
  for (unsigned b = 0, be = inits.size(); b < be; b++) {
<<<<<<< HEAD
    if (inits[b]) {
      unsigned tensor = merger.tensor(b);
      assert(idx == merger.index(b));
      if (merger.isDimLevelType(b, DimLvlType::kCompressed)) {
        // Initialize sparse index.
        unsigned pat = at;
        for (; pat != 0; pat--) {
          if (codegen.pidxs[tensor][topSort[pat - 1]])
            break;
        }
        Value ptr = codegen.pointers[tensor][idx];
        Value one = constantIndex(builder, loc, 1);
        Value p0 = (pat == 0) ? constantIndex(builder, loc, 0)
                              : codegen.pidxs[tensor][topSort[pat - 1]];
        codegen.pidxs[tensor][idx] = genLoad(codegen, builder, loc, ptr, p0);
        Value p1 = builder.create<arith::AddIOp>(loc, p0, one);
        codegen.highs[tensor][idx] = genLoad(codegen, builder, loc, ptr, p1);
      } else if (merger.isDimLevelType(b, DimLvlType::kSingleton)) {
        llvm_unreachable("TODO: not implemented yet");
      } else {
        // Dense index still in play.
        needsUniv = true;
=======
    if (!inits[b])
      continue;
    unsigned tensor = merger.tensor(b);
    assert(idx == merger.index(b));
    if (merger.isDimLevelType(b, DimLvlType::kCompressed)) {
      // Initialize sparse index that will implement the iteration:
      //   for pidx_idx = pointers(pidx_idx-1), pointers(1+pidx_idx-1)
      unsigned pat = at;
      for (; pat != 0; pat--) {
        if (codegen.pidxs[tensor][topSort[pat - 1]])
          break;
      }
      Value ptr = codegen.pointers[tensor][idx];
      Value one = constantIndex(builder, loc, 1);
      Value p0 = (pat == 0) ? constantIndex(builder, loc, 0)
                            : codegen.pidxs[tensor][topSort[pat - 1]];
      codegen.pidxs[tensor][idx] = genLoad(codegen, builder, loc, ptr, p0);
      Value p1 = builder.create<arith::AddIOp>(loc, p0, one);
      codegen.highs[tensor][idx] = genLoad(codegen, builder, loc, ptr, p1);
    } else if (merger.isDimLevelType(b, DimLvlType::kSingleton)) {
      // Initialize sparse index that will implement the "iteration":
      //   for pidx_idx = pidx_idx-1, 1+pidx_idx-1
      // We rely on subsequent loop unrolling to get rid of the loop
      // if it is not involved in co-iteration with anything else.
      unsigned pat = at;
      for (; pat != 0; pat--) {
        if (codegen.pidxs[tensor][topSort[pat - 1]])
          break;
>>>>>>> f788a4d7
      }
      Value one = constantIndex(builder, loc, 1);
      Value p0 = (pat == 0) ? constantIndex(builder, loc, 0)
                            : codegen.pidxs[tensor][topSort[pat - 1]];
      codegen.pidxs[tensor][idx] = p0;
      codegen.highs[tensor][idx] = builder.create<arith::AddIOp>(loc, p0, one);
    } else {
      assert(merger.isDimLevelType(b, DimLvlType::kDense) ||
             merger.isDimLevelType(b, DimLvlType::kUndef));
      // Dense index still in play.
      needsUniv = true;
    }
  }

  // Initialize the universal dense index.
  codegen.loops[idx] = constantIndex(builder, loc, 0);
  return needsUniv;
}

/// Returns vectorization strategy. Any implicit inner loop in the Linalg
/// operation is a candidate. Whether it is actually converted to SIMD code
/// depends on the requested strategy.
static bool isVectorFor(CodeGen &codegen, bool isInner, bool isReduction,
                        bool isSparse) {
  // Reject vectorization of sparse output, unless innermost is reduction.
  if (codegen.sparseOut && !isReduction)
    return false;
  // Inspect strategy.
  switch (codegen.options.vectorizationStrategy) {
  case SparseVectorizationStrategy::kNone:
    return false;
  case SparseVectorizationStrategy::kDenseInnerLoop:
    return isInner && !isSparse;
  case SparseVectorizationStrategy::kAnyStorageInnerLoop:
    return isInner;
  }
  llvm_unreachable("unexpected vectorization strategy");
}

/// Returns parallelization strategy. Any implicit loop in the Linalg operation
/// that is marked "parallel" is a candidate. Whether it is actually converted
/// to a parallel operation depends on the requested strategy.
static bool isParallelFor(CodeGen &codegen, bool isOuter, bool isReduction,
                          bool isSparse, bool isVector) {
  // Reject parallelization of sparse output.
  if (codegen.sparseOut)
    return false;
  // Inspect strategy.
  switch (codegen.options.parallelizationStrategy) {
  case SparseParallelizationStrategy::kNone:
    return false;
  case SparseParallelizationStrategy::kDenseOuterLoop:
    return isOuter && !isSparse && !isReduction && !isVector;
  case SparseParallelizationStrategy::kAnyStorageOuterLoop:
    return isOuter && !isReduction && !isVector;
  case SparseParallelizationStrategy::kDenseAnyLoop:
    return !isSparse && !isReduction && !isVector;
  case SparseParallelizationStrategy::kAnyStorageAnyLoop:
    return !isReduction && !isVector;
  }
  llvm_unreachable("unexpected parallelization strategy");
}

/// Checks unit stride for dense tensors. The iteration graph may have ignored
/// dense access patterns in order to avoid cycles (sparse access patterns are
/// always placed innermost), but that means dense access has become strided.
/// This prevents effective vectorization.
static bool denseUnitStrides(Merger &merger, linalg::GenericOp op,
                             unsigned idx) {
  for (OpOperand *t : op.getInputAndOutputOperands()) {
    if (!getSparseTensorEncoding(t->get().getType())) {
      auto map = op.getMatchingIndexingMap(t);
      for (unsigned d = 0, rank = map.getNumResults(); d < rank; d++) {
        AffineExpr a = map.getResult(d);
        // Report non-unit stride if innermost index appears at an outer
        // dimension (true non-unit stride) or if the innermost index appears
        // in a compound subscript in the innermost dimension. Even if the
        // latter is unit stride, it does not play well with scatter/gather.
        // TODO: accept unit stride affine innermost like a[i,j+k+1]?
        if (a.isFunctionOfDim(idx) &&
            ((d != rank - 1) || (a.getKind() != AffineExprKind::DimId)))
          return false;
      }
    }
  }
  return true;
}

/// Generates a for-loop on a single index.
static Operation *genFor(Merger &merger, CodeGen &codegen, OpBuilder &builder,
                         linalg::GenericOp op, bool isOuter, bool isInner,
                         unsigned idx, BitVector &indices) {
  unsigned fb = indices.find_first();
  unsigned tensor = merger.tensor(fb);
  assert(idx == merger.index(fb));
<<<<<<< HEAD
  auto iteratorTypes = op.iterator_types().getValue();
  bool isReduction = linalg::isReductionIterator(iteratorTypes[idx]);
  bool isSparse = merger.isDimLevelType(fb, DimLvlType::kCompressed);
=======
  auto iteratorTypes = op.getIteratorTypesArray();
  bool isReduction = linalg::isReductionIterator(iteratorTypes[idx]);
  bool isSparse = merger.isDimLevelType(fb, DimLvlType::kCompressed) ||
                  merger.isDimLevelType(fb, DimLvlType::kSingleton);
>>>>>>> f788a4d7
  bool isVector = isVectorFor(codegen, isInner, isReduction, isSparse) &&
                  denseUnitStrides(merger, op, idx);
  bool isParallel =
      isParallelFor(codegen, isOuter, isReduction, isSparse, isVector);

  assert(!merger.isDimLevelType(fb, DimLvlType::kSingleton) &&
         "TODO: implement");

  // Prepare vector length.
  if (isVector)
    codegen.curVecLength = codegen.options.vectorLength;

  // Loop bounds and increment.
  Location loc = op.getLoc();
  Value lo = isSparse ? codegen.pidxs[tensor][idx] : codegen.loops[idx];
  Value hi = isSparse ? codegen.highs[tensor][idx] : codegen.sizes[idx];
  Value step = constantIndex(builder, loc, codegen.curVecLength);
  if (isVector && codegen.options.enableVLAVectorization) {
    Value vscale = builder.create<vector::VectorScaleOp>(
        loc, IndexType::get(builder.getContext()));
    step = builder.create<arith::MulIOp>(loc, vscale, step);
  }

  // Emit a parallel loop.
  if (isParallel) {
    assert(!isVector);
    scf::ParallelOp parOp = builder.create<scf::ParallelOp>(loc, lo, hi, step);
    if (isSparse)
      codegen.pidxs[tensor][idx] = parOp.getInductionVars()[0];
    else
      codegen.loops[idx] = parOp.getInductionVars()[0];
    builder.setInsertionPointToStart(parOp.getBody());
    return parOp;
  }

  // Emit a sequential or vector loop.
  SmallVector<Value, 4> operands;
  if (codegen.redVal) {
    // In a vector loop, bring reduction into SIMD form, if not already.
    if (isVector && !codegen.redVal.getType().isa<VectorType>()) {
      VectorType vtp = vectorType(codegen, codegen.redVal.getType());
      Value vred = genVectorReducInit(codegen, builder, loc, vtp);
      updateReduc(merger, codegen, vred);
    }
    operands.push_back(codegen.redVal);
  }
  if (codegen.expValues)
    operands.push_back(codegen.expCount);
  scf::ForOp forOp = builder.create<scf::ForOp>(loc, lo, hi, step, operands);
  if (codegen.redVal)
    updateReduc(merger, codegen, forOp.getRegionIterArgs().front());
  if (codegen.expValues)
    codegen.expCount = forOp.getRegionIterArgs().back();
  // Assign induction variable to sparse or dense index.
  Value iv = forOp.getInductionVar();
  if (isSparse)
    codegen.pidxs[tensor][idx] = iv;
  else
    codegen.loops[idx] = iv;
  builder.setInsertionPointToStart(forOp.getBody());
  // Share vector iteration mask between all subsequent loads/stores.
  if (isVector)
    codegen.curVecMask = genVectorMask(codegen, builder, iv, lo, hi, step);
  return forOp;
}

/// Emit a while-loop for co-iteration over multiple indices.
static Operation *genWhile(Merger &merger, CodeGen &codegen, OpBuilder &builder,
                           linalg::GenericOp op, unsigned idx, bool needsUniv,
                           BitVector &indices) {
  SmallVector<Type, 4> types;
  SmallVector<Value, 4> operands;
  // Construct the while-loop with a parameter for each index.
  Type indexType = builder.getIndexType();
  for (unsigned b = 0, be = indices.size(); b < be; b++) {
<<<<<<< HEAD
    if (indices[b] && merger.isDimLevelType(b, DimLvlType::kCompressed)) {
=======
    if (!indices[b])
      continue;
    if (merger.isDimLevelType(b, DimLvlType::kCompressed) ||
        merger.isDimLevelType(b, DimLvlType::kSingleton)) {
>>>>>>> f788a4d7
      unsigned tensor = merger.tensor(b);
      assert(idx == merger.index(b));
      types.push_back(indexType);
      operands.push_back(codegen.pidxs[tensor][idx]);
    } else {
      assert(merger.isDimLevelType(b, DimLvlType::kDense) ||
             merger.isDimLevelType(b, DimLvlType::kUndef));
    }
  }
  if (codegen.redVal) {
    types.push_back(codegen.redVal.getType());
    operands.push_back(codegen.redVal);
  }
  if (codegen.expValues) {
    types.push_back(indexType);
    operands.push_back(codegen.expCount);
  }
  if (needsUniv) {
    types.push_back(indexType);
    operands.push_back(codegen.loops[idx]);
  }
  assert(types.size() == operands.size());
  Location loc = op.getLoc();
  scf::WhileOp whileOp = builder.create<scf::WhileOp>(loc, types, operands);

  SmallVector<Location> locs(types.size(), loc);
  Block *before = builder.createBlock(&whileOp.getBefore(), {}, types, locs);
  Block *after = builder.createBlock(&whileOp.getAfter(), {}, types, locs);

  // Build the "before" region, which effectively consists
  // of a conjunction of "i < upper" tests on all induction.
  builder.setInsertionPointToStart(&whileOp.getBefore().front());
  Value cond;
  unsigned o = 0;
  for (unsigned b = 0, be = indices.size(); b < be; b++) {
<<<<<<< HEAD
    // TODO: singleton
    if (indices[b] && merger.isDimLevelType(b, DimLvlType::kCompressed)) {
=======
    if (!indices[b])
      continue;
    if (merger.isDimLevelType(b, DimLvlType::kCompressed) ||
        merger.isDimLevelType(b, DimLvlType::kSingleton)) {
>>>>>>> f788a4d7
      unsigned tensor = merger.tensor(b);
      assert(idx == merger.index(b));
      Value op1 = before->getArgument(o);
      Value op2 = codegen.highs[tensor][idx];
      Value opc = builder.create<arith::CmpIOp>(loc, arith::CmpIPredicate::ult,
                                                op1, op2);
      cond = cond ? builder.create<arith::AndIOp>(loc, cond, opc) : opc;
      codegen.pidxs[tensor][idx] = after->getArgument(o++);
    } else {
      assert(merger.isDimLevelType(b, DimLvlType::kDense) ||
             merger.isDimLevelType(b, DimLvlType::kUndef));
    }
  }
  if (codegen.redVal)
    updateReduc(merger, codegen, after->getArgument(o++));
  if (codegen.expValues)
    codegen.expCount = after->getArgument(o++);
  if (needsUniv)
    codegen.loops[idx] = after->getArgument(o++);
  assert(o == operands.size());
  builder.create<scf::ConditionOp>(loc, cond, before->getArguments());
  builder.setInsertionPointToStart(&whileOp.getAfter().front());
  return whileOp;
}

/// Generates a for-loop or a while-loop, depending on whether it implements
/// singleton iteration or co-iteration over the given conjunction.
static Operation *genLoop(Merger &merger, CodeGen &codegen, OpBuilder &builder,
                          linalg::GenericOp op, unsigned at, bool needsUniv,
                          BitVector &indices) {
  unsigned idx = codegen.topSort[at];
  if (indices.count() == 1) {
    bool isOuter = at == 0;
    bool isInner = at == codegen.topSort.size() - 1;
    return genFor(merger, codegen, builder, op, isOuter, isInner, idx, indices);
  }
  return genWhile(merger, codegen, builder, op, idx, needsUniv, indices);
}

/// Generates the local variables for this loop, consisting of the sparse
/// indices, restored universal dense index, and dense positions.
static void genLocals(Merger &merger, CodeGen &codegen, OpBuilder &builder,
                      linalg::GenericOp op, unsigned at, bool needsUniv,
                      BitVector &locals) {
  std::vector<unsigned> &topSort(codegen.topSort);
  Location loc = op.getLoc();
  unsigned idx = topSort[at];

  // Initialize sparse indices.
  Value min;
  for (unsigned b = 0, be = locals.size(); b < be; b++) {
<<<<<<< HEAD
    // TODO: singleton
    if (locals[b] && merger.isDimLevelType(b, DimLvlType::kCompressed)) {
=======
    if (!locals[b])
      continue;
    if (merger.isDimLevelType(b, DimLvlType::kCompressed) ||
        merger.isDimLevelType(b, DimLvlType::kSingleton)) {
>>>>>>> f788a4d7
      unsigned tensor = merger.tensor(b);
      assert(idx == merger.index(b));
      Value ptr = codegen.indices[tensor][idx];
      Value s = codegen.pidxs[tensor][idx];
      Value load = genLoad(codegen, builder, loc, ptr, s);
      codegen.idxs[tensor][idx] = load;
      if (!needsUniv) {
        if (min) {
          Value cmp = builder.create<arith::CmpIOp>(
              loc, arith::CmpIPredicate::ult, load, min);
          min = builder.create<arith::SelectOp>(loc, cmp, load, min);
        } else {
          min = load;
        }
      }
    } else {
      assert(merger.isDimLevelType(b, DimLvlType::kDense) ||
             merger.isDimLevelType(b, DimLvlType::kUndef));
    }
  }

  // Merge dense universal index over minimum.
  if (min) {
    assert(!needsUniv);
    codegen.loops[idx] = min;
  }

  // Initialize dense positions. Note that we generate dense indices of the
  // output tensor unconditionally, since they may not appear in the lattice,
  // but may be needed for linearized codegen.
  for (unsigned b = 0, be = locals.size(); b < be; b++) {
    if ((locals[b] || merger.isOutTensor(b, idx)) &&
        merger.isDimLevelType(b, DimLvlType::kDense)) {
      unsigned tensor = merger.tensor(b);
      assert(idx == merger.index(b));
      unsigned pat = at;
      for (; pat != 0; pat--)
        if (codegen.pidxs[tensor][topSort[pat - 1]])
          break;
      Value p = (pat == 0) ? constantIndex(builder, loc, 0)
                           : codegen.pidxs[tensor][topSort[pat - 1]];
      codegen.pidxs[tensor][idx] = genAddress(
          codegen, builder, loc, codegen.sizes[idx], p, codegen.loops[idx]);
    }
  }
}

/// Generates the induction structure for a while-loop.
static void genWhileInduction(Merger &merger, CodeGen &codegen,
                              OpBuilder &builder, linalg::GenericOp op,
                              unsigned idx, bool needsUniv,
                              BitVector &induction, scf::WhileOp whileOp) {
  Location loc = op.getLoc();
  // Finalize each else branch of all if statements.
  if (codegen.redVal || codegen.expValues) {
    while (auto ifOp = dyn_cast_or_null<scf::IfOp>(
               builder.getInsertionBlock()->getParentOp())) {
      unsigned y = 0;
      SmallVector<Value, 4> yields;
      if (codegen.redVal) {
        yields.push_back(codegen.redVal);
        updateReduc(merger, codegen, ifOp.getResult(y++));
      }
      if (codegen.expValues) {
        yields.push_back(codegen.expCount);
        codegen.expCount = ifOp->getResult(y++);
      }
      assert(y == yields.size());
      builder.create<scf::YieldOp>(loc, yields);
      builder.setInsertionPointAfter(ifOp);
    }
  }
  builder.setInsertionPointToEnd(&whileOp.getAfter().front());
  // Finalize the induction. Note that the induction could be performed
  // in the individual if-branches to avoid re-evaluating the conditions.
  // However, that would result in a rather elaborate forest of yield
  // instructions during code generation. Moreover, performing the induction
  // after the if-statements more closely resembles code generated by TACO.
  unsigned o = 0;
  SmallVector<Value, 4> operands;
  Value one = constantIndex(builder, loc, 1);
  for (unsigned b = 0, be = induction.size(); b < be; b++) {
<<<<<<< HEAD
    // TODO: singleton
    if (induction[b] && merger.isDimLevelType(b, DimLvlType::kCompressed)) {
=======
    if (!induction[b])
      continue;
    if (merger.isDimLevelType(b, DimLvlType::kCompressed) ||
        merger.isDimLevelType(b, DimLvlType::kSingleton)) {
>>>>>>> f788a4d7
      unsigned tensor = merger.tensor(b);
      assert(idx == merger.index(b));
      Value op1 = codegen.idxs[tensor][idx];
      Value op2 = codegen.loops[idx];
      Value op3 = codegen.pidxs[tensor][idx];
      Value cmp = builder.create<arith::CmpIOp>(loc, arith::CmpIPredicate::eq,
                                                op1, op2);
      Value add = builder.create<arith::AddIOp>(loc, op3, one);
      operands.push_back(builder.create<arith::SelectOp>(loc, cmp, add, op3));
      codegen.pidxs[tensor][idx] = whileOp->getResult(o++);
    } else {
      assert(merger.isDimLevelType(b, DimLvlType::kDense) ||
             merger.isDimLevelType(b, DimLvlType::kUndef));
    }
  }
  if (codegen.redVal) {
    operands.push_back(codegen.redVal);
    updateReduc(merger, codegen, whileOp->getResult(o++));
  }
  if (codegen.expValues) {
    operands.push_back(codegen.expCount);
    codegen.expCount = whileOp->getResult(o++);
  }
  if (needsUniv) {
    operands.push_back(
        builder.create<arith::AddIOp>(loc, codegen.loops[idx], one));
    codegen.loops[idx] = whileOp->getResult(o++);
  }
  assert(o == operands.size());
  builder.create<scf::YieldOp>(loc, operands);
  builder.setInsertionPointAfter(whileOp);
}

/// Generates the induction structure for a for-loop.
static void genForInduction(Merger &merger, CodeGen &codegen,
                            OpBuilder &builder, linalg::GenericOp op,
                            Operation *loop) {
  Location loc = op.getLoc();
  unsigned o = 0;
  SmallVector<Value, 4> operands;
  if (codegen.redVal) {
    operands.push_back(codegen.redVal);
    updateReduc(merger, codegen, loop->getResult(o++));
  }
  if (codegen.expValues) {
    operands.push_back(codegen.expCount);
    codegen.expCount = loop->getResult(o++);
  }
  assert(o == operands.size());
  if (o > 0)
    builder.create<scf::YieldOp>(loc, operands);
  builder.setInsertionPointAfter(loop);
}

/// Generates a single if-statement within a while-loop.
static scf::IfOp genIf(Merger &merger, CodeGen &codegen, OpBuilder &builder,
                       linalg::GenericOp op, unsigned idx,
                       BitVector &conditions) {
  Location loc = op.getLoc();
  SmallVector<Type, 4> types;
  Value cond;
  for (unsigned b = 0, be = conditions.size(); b < be; b++) {
<<<<<<< HEAD
    if (conditions[b]) {
      unsigned tensor = merger.tensor(b);
      assert(idx == merger.index(b));
      Value clause;
      // TODO: singleton
      if (merger.isDimLevelType(b, DimLvlType::kCompressed)) {
        Value op1 = codegen.idxs[tensor][idx];
        Value op2 = codegen.loops[idx];
        clause = builder.create<arith::CmpIOp>(loc, arith::CmpIPredicate::eq,
                                               op1, op2);
      } else {
        clause = constantI1(builder, loc, true);
      }
      cond = cond ? builder.create<arith::AndIOp>(loc, cond, clause) : clause;
=======
    if (!conditions[b])
      continue;
    unsigned tensor = merger.tensor(b);
    assert(idx == merger.index(b));
    Value clause;
    if (merger.isDimLevelType(b, DimLvlType::kCompressed) ||
        merger.isDimLevelType(b, DimLvlType::kSingleton)) {
      Value op1 = codegen.idxs[tensor][idx];
      Value op2 = codegen.loops[idx];
      clause = builder.create<arith::CmpIOp>(loc, arith::CmpIPredicate::eq, op1,
                                             op2);
    } else {
      assert(merger.isDimLevelType(b, DimLvlType::kDense) ||
             merger.isDimLevelType(b, DimLvlType::kUndef));
      clause = constantI1(builder, loc, true);
>>>>>>> f788a4d7
    }
    cond = cond ? builder.create<arith::AndIOp>(loc, cond, clause) : clause;
  }
  if (codegen.redVal)
    types.push_back(codegen.redVal.getType());
  if (codegen.expValues)
    types.push_back(builder.getIndexType());
  scf::IfOp ifOp = builder.create<scf::IfOp>(loc, types, cond, /*else=*/true);
  builder.setInsertionPointToStart(&ifOp.getThenRegion().front());
  return ifOp;
}

/// Generates end of true branch of if-statement within a while-loop.
static void endIf(Merger &merger, CodeGen &codegen, OpBuilder &builder,
                  linalg::GenericOp op, scf::IfOp ifOp, Operation *loop,
                  Value redInput, Value cntInput) {
  SmallVector<Value, 4> operands;
  if (codegen.redVal) {
    operands.push_back(codegen.redVal);
    updateReduc(merger, codegen, redInput);
  }
  if (codegen.expValues) {
    operands.push_back(codegen.expCount);
    codegen.expCount = cntInput;
  }
  if (!operands.empty())
    builder.create<scf::YieldOp>(op.getLoc(), operands);
  builder.setInsertionPointToStart(&ifOp.getElseRegion().front());
}

//===----------------------------------------------------------------------===//
// Sparse compiler synthesis methods (loop sequence).
//===----------------------------------------------------------------------===//

/// Starts a loop sequence at given level. Returns true if
/// the universal loop index must be maintained at this level.
static bool startLoopSeq(Merger &merger, CodeGen &codegen, OpBuilder &builder,
                         linalg::GenericOp op, unsigned exp, unsigned at,
                         unsigned idx, unsigned ldx, unsigned lts) {
  assert(codegen.curVecLength == 1);
  assert(!codegen.loops[idx]);
  // Emit invariants at this loop sequence level.
  genInvariants(merger, codegen, builder, op, exp, ldx, /*atStart=*/true);
  // Emit access pattern expansion for sparse tensor output.
  genExpansion(merger, codegen, builder, op, at, /*atStart=*/true);
  // Emit further intitialization at this loop sequence level.
  unsigned l0 = merger.set(lts)[0];
  bool needsUniv =
      genInit(merger, codegen, builder, op, at, merger.lat(l0).bits);
  // Maintain the universal index only if it is actually
  // consumed by a subsequent lattice point.
  if (needsUniv) {
    unsigned lsize = merger.set(lts).size();
    for (unsigned i = 1; i < lsize; i++) {
      unsigned li = merger.set(lts)[i];
      if (!merger.hasAnySparse(merger.lat(li).simple))
        return true;
    }
  }
  return false;
}

/// Starts a single loop in current sequence.
static Operation *startLoop(Merger &merger, CodeGen &codegen,
                            OpBuilder &builder, linalg::GenericOp op,
                            unsigned at, unsigned li, bool needsUniv) {
  assert(codegen.curVecLength == 1);
  // Emit the for/while-loop control.
  Operation *loop = genLoop(merger, codegen, builder, op, at, needsUniv,
                            merger.lat(li).simple);
  // Emit the locals for this loop.
  genLocals(merger, codegen, builder, op, at, needsUniv, merger.lat(li).bits);
  return loop;
}

/// Ends a single loop in current sequence. Returns new values for needsUniv.
static bool endLoop(Merger &merger, CodeGen &codegen, OpBuilder &builder,
                    linalg::GenericOp op, Operation *loop, unsigned idx,
                    unsigned li, bool needsUniv) {
  codegen.curVecLength = 1;
  // End a while-loop.
  if (auto whileOp = dyn_cast<scf::WhileOp>(loop)) {
    genWhileInduction(merger, codegen, builder, op, idx, needsUniv,
                      merger.lat(li).bits, whileOp);
    return needsUniv;
  }
  // End a for-loop.
  genForInduction(merger, codegen, builder, op, loop);
  return false;
}

/// Ends a loop sequence at given level.
static void endLoopSeq(Merger &merger, CodeGen &codegen, OpBuilder &builder,
                       linalg::GenericOp op, unsigned exp, unsigned at,
                       unsigned idx, unsigned ldx) {
  assert(codegen.curVecLength == 1);
  assert(codegen.loops[idx]);
  codegen.loops[idx] = Value();
  // Bring a pending reduction back from SIMD form when sequence ends.
  if (codegen.redVal)
    if (auto vtp = codegen.redVal.getType().dyn_cast<VectorType>())
      updateReduc(merger, codegen,
                  genVectorReducEnd(codegen, builder, op.getLoc(), vtp));
  // Unmark bookkeeping of invariants and loop index.
  genInvariants(merger, codegen, builder, op, exp, ldx, /*atStart=*/false);
  // Finalize access pattern expansion for sparse tensor output.
  genExpansion(merger, codegen, builder, op, at, /*atStart=*/false);
}

/// Recursively generates code while computing iteration lattices in order
/// to manage the complexity of implementing co-iteration over unions
/// and intersections of sparse iterations spaces.
static void genStmt(Merger &merger, CodeGen &codegen, RewriterBase &rewriter,
                    linalg::GenericOp op, unsigned exp, unsigned at) {
  // At each leaf, assign remaining tensor (sub)expression to output tensor.
  if (at == codegen.topSort.size()) {
    unsigned ldx = codegen.topSort[at - 1];
    Value rhs = genExp(merger, codegen, rewriter, op, exp, ldx);
    genTensorStore(merger, codegen, rewriter, op, exp, rhs);
    return;
  }

  // Construct iteration lattices for current loop index, with L0 at top.
  unsigned idx = codegen.topSort[at];
  unsigned ldx = at == 0 ? -1u : codegen.topSort[at - 1];
  unsigned lts = merger.optimizeSet(merger.buildLattices(exp, idx));

  // Start a loop sequence.
  bool needsUniv =
      startLoopSeq(merger, codegen, rewriter, op, exp, at, idx, ldx, lts);

  // Emit a loop for every lattice point L0 >= Li in this loop sequence.
  unsigned lsize = merger.set(lts).size();
  for (unsigned i = 0; i < lsize; i++) {
    // Start a loop.
    unsigned li = merger.set(lts)[i];
    Operation *loop =
        startLoop(merger, codegen, rewriter, op, at, li, needsUniv);

    // Visit all lattices points with Li >= Lj to generate the
    // loop-body, possibly with if statements for coiteration.
    Value redInput = codegen.redVal;
    Value cntInput = codegen.expCount;
    bool isWhile = dyn_cast<scf::WhileOp>(loop) != nullptr;
    for (unsigned j = 0; j < lsize; j++) {
      unsigned lj = merger.set(lts)[j];
      unsigned ej = merger.lat(lj).exp;
      if (li == lj || merger.latGT(li, lj)) {
        // Recurse into body of each branch.
        if (isWhile) {
          scf::IfOp ifOp =
              genIf(merger, codegen, rewriter, op, idx, merger.lat(lj).simple);
          genStmt(merger, codegen, rewriter, op, ej, at + 1);
          endIf(merger, codegen, rewriter, op, ifOp, loop, redInput, cntInput);
        } else {
          genStmt(merger, codegen, rewriter, op, ej, at + 1);
        }
      }
    }

    // End a loop.
    needsUniv =
        endLoop(merger, codegen, rewriter, op, loop, idx, li, needsUniv);
  }

  // End a loop sequence.
  endLoopSeq(merger, codegen, rewriter, op, exp, at, idx, ldx);
}

/// Converts the result computed by the sparse kernel into the required form.
static void genResult(Merger &merger, CodeGen &codegen, RewriterBase &rewriter,
                      linalg::GenericOp op) {
  OpOperand *lhs = op.getOutputOperand(0);
  Type resType = lhs->get().getType();
  if (getSparseTensorEncoding(resType)) {
    // The sparse tensor rematerializes from the original sparse tensor's
    // underlying sparse storage format.
    rewriter.replaceOpWithNewOp<LoadOp>(op, resType, lhs->get(),
                                        codegen.sparseOut == lhs);
  } else {
    // To rematerialize an non-annotated tensor, simply load it
    // from the bufferized value.
    Value val = codegen.buffers.back(); // value array
    rewriter.replaceOpWithNewOp<bufferization::ToTensorOp>(op, resType, val);
  }
}

//===----------------------------------------------------------------------===//
// Sparse compiler rewriting methods.
//===----------------------------------------------------------------------===//

namespace {

/// Sparse rewriting rule for generic Lingalg operation.
struct GenericOpSparsifier : public OpRewritePattern<linalg::GenericOp> {
public:
  GenericOpSparsifier(MLIRContext *context, SparsificationOptions o)
      : OpRewritePattern<linalg::GenericOp>(context), options(o) {}

  LogicalResult matchAndRewrite(linalg::GenericOp op,
                                PatternRewriter &rewriter) const override {
    // Detects sparse annotations and translate the per-dimension sparsity
    // information for all tensors to loop indices in the kernel.
    assert(op.getNumOutputs() == 1);
    unsigned numTensors = op.getNumInputsAndOutputs();
    unsigned numLoops = op.iterator_types().getValue().size();
    Merger merger(numTensors, numLoops);
    if (!findSparseAnnotations(merger, op))
      return failure();

    // Builds the tensor expression for the Linalg operation in SSA form.
    Optional<unsigned> optExp = merger.buildTensorExpFromLinalg(op);
    if (!optExp.has_value())
      return failure();

    unsigned exp = optExp.value();
    OpOperand *sparseOut = nullptr;
    unsigned outerParNest = 0;
    // Computes a topologically sorted iteration graph to ensure tensors
    // are visited in natural index order. Gradually relaxes the considered
    // constraints until an acyclic iteration graph results, such that sparse
    // code generation can proceed. As a last resort, an attempt is made
    // to resolve cycles by inserting a conversion.
    std::vector<unsigned> topSort;
    // Whether the current GenericOp is admissible.
    bool isAdmissible = false;
    bool hasCycle = true;
    // An const list of all masks that we used for interation graph
    // computation. Must be ordered from strict -> loose.
    const auto allMask = {SortMask::kIncludeAll, SortMask::kIncludeUndef,
                          SortMask::kIncludeDense, SortMask::kSparseOnly};
    for (auto mask : allMask)
      if (computeIterationGraph(merger, op, topSort, mask)) {
        hasCycle = false;
<<<<<<< HEAD
        if (isAdmissableTensorExp(merger, op, topSort, exp, &sparseOut,
=======
        if (isAdmissibleTensorExp(merger, op, topSort, exp, &sparseOut,
>>>>>>> f788a4d7
                                  outerParNest)) {
          isAdmissible = true;
          break;
        }
        // else try a set of less strict constraints.
      }

    if (hasCycle)
      // Give it one last shot to resolve the cycle.
      return resolveCycle(merger, rewriter, op);
    if (!isAdmissible)
      // Inadmissible expression, reject.
      return failure();

    // Recursively generates code if admissible.
    merger.setHasSparseOut(sparseOut != nullptr);
    CodeGen codegen(options, numTensors, numLoops, sparseOut, outerParNest,
                    topSort);
    genBuffers(merger, codegen, rewriter, op);
    genStmt(merger, codegen, rewriter, op, exp, 0);
    genResult(merger, codegen, rewriter, op);
    return success();
  }

private:
  // Last resort cycle resolution.
  LogicalResult resolveCycle(Merger &merger, PatternRewriter &rewriter,
                             linalg::GenericOp op) const {
    // Compute topological sort while leaving out every
    // sparse input tensor in succession until an acylic
    // iteration graph results.
    std::vector<unsigned> topSort;
    for (OpOperand *t : op.getInputOperands()) {
      unsigned tensor = t->getOperandNumber();
      Value tval = t->get();
      auto srcEnc = getSparseTensorEncoding(tval.getType());
      if (!srcEnc ||
          !computeIterationGraph(merger, op, topSort, SortMask::kSparseOnly, t))
        continue;
      // Found an input tensor that resolves the cycle by inserting a
      // conversion into a sparse tensor that adheres to the iteration
      // graph order. Also releases the temporary sparse tensor.
      //
      // TODO: investigate fusing the conversion with computation,
      //       especially if it is a direct yield!
      //
      auto srcTp = tval.getType().cast<RankedTensorType>();
      auto dstEnc = SparseTensorEncodingAttr::get(
          op->getContext(), srcEnc.getDimLevelType(),
          permute(getContext(), op.getMatchingIndexingMap(t),
                  topSort), // new order
          srcEnc.getPointerBitWidth(), srcEnc.getIndexBitWidth());
      auto dstTp = RankedTensorType::get(srcTp.getShape(),
                                         srcTp.getElementType(), dstEnc);
      auto convert = rewriter.create<ConvertOp>(tval.getLoc(), dstTp, tval);
      op->setOperand(tensor, convert);
      rewriter.setInsertionPointAfter(op);
      rewriter.create<bufferization::DeallocTensorOp>(tval.getLoc(), convert);
      return success();
    }
    // Cannot be resolved with a single conversion.
    // TODO: convert more than one?
    return failure();
  }

  /// Options to control sparse code generation.
  SparsificationOptions options;
};

} // namespace

/// Populates the given patterns list with rewriting rules required for
/// the sparsification of linear algebra operations.
void mlir::populateSparsificationPatterns(
    RewritePatternSet &patterns, const SparsificationOptions &options) {
  patterns.add<GenericOpSparsifier>(patterns.getContext(), options);
}<|MERGE_RESOLUTION|>--- conflicted
+++ resolved
@@ -156,40 +156,6 @@
       return DimLevelFormat(DimLvlType::kSingleton, false, false);
     }
   }
-<<<<<<< HEAD
-  return d;
-}
-
-/// Helper method to obtain the dimension level format from the encoding.
-//
-//  TODO: note that we store, but currently completely *ignore* the properties
-//
-static DimLevelFormat toDimLevelFormat(const SparseTensorEncodingAttr &enc,
-                                       unsigned d) {
-  if (enc) {
-    switch (enc.getDimLevelType()[d]) {
-    case SparseTensorEncodingAttr::DimLevelType::Dense:
-      return DimLevelFormat(DimLvlType::kDense);
-    case SparseTensorEncodingAttr::DimLevelType::Compressed:
-      return DimLevelFormat(DimLvlType::kCompressed);
-    case SparseTensorEncodingAttr::DimLevelType::CompressedNu:
-      return DimLevelFormat(DimLvlType::kCompressed, true, false);
-    case SparseTensorEncodingAttr::DimLevelType::CompressedNo:
-      return DimLevelFormat(DimLvlType::kCompressed, false, true);
-    case SparseTensorEncodingAttr::DimLevelType::CompressedNuNo:
-      return DimLevelFormat(DimLvlType::kCompressed, false, false);
-    case SparseTensorEncodingAttr::DimLevelType::Singleton:
-      return DimLevelFormat(DimLvlType::kSingleton);
-    case SparseTensorEncodingAttr::DimLevelType::SingletonNu:
-      return DimLevelFormat(DimLvlType::kSingleton, true, false);
-    case SparseTensorEncodingAttr::DimLevelType::SingletonNo:
-      return DimLevelFormat(DimLvlType::kSingleton, false, true);
-    case SparseTensorEncodingAttr::DimLevelType::SingletonNuNo:
-      return DimLevelFormat(DimLvlType::kSingleton, false, false);
-    }
-  }
-=======
->>>>>>> f788a4d7
   return DimLevelFormat(DimLvlType::kDense);
 }
 
@@ -236,15 +202,9 @@
     assert(map.getNumResults() == op.getRank(t));
     for (unsigned d = 0, rank = map.getNumResults(); d < rank; d++) {
       unsigned tensor = t->getOperandNumber();
-<<<<<<< HEAD
-      AffineExpr a = map.getResult(perm(enc, d));
-      if (!findAffine(merger, tensor, a, toDimLevelFormat(enc, d)))
-        return false; // inadmissable affine expression
-=======
       AffineExpr a = map.getResult(toOrigDim(enc, d));
       if (!findAffine(merger, tensor, a, toDimLevelFormat(enc, d)))
         return false; // inadmissible affine expression
->>>>>>> f788a4d7
     }
   }
   return annotated;
@@ -254,11 +214,7 @@
 /// as we use adj matrix for the graph.
 /// The sorted result will put the first Reduction iterator to the
 /// latest possible index.
-<<<<<<< HEAD
-static bool topSortOptimal(unsigned n, ArrayRef<Attribute> iteratorTypes,
-=======
 static bool topSortOptimal(unsigned n, ArrayRef<StringRef> iteratorTypes,
->>>>>>> f788a4d7
                            std::vector<unsigned> &topSort,
                            std::vector<unsigned> &inDegree,
                            std::vector<std::vector<bool>> &adjM) {
@@ -333,11 +289,7 @@
   unsigned n = op.getNumLoops();
   std::vector<std::vector<bool>> adjM(n, std::vector<bool>(n, false));
   std::vector<unsigned> inDegree(n, 0); // in-degree of each node.
-<<<<<<< HEAD
-  auto iteratorTypes = op.iterator_types().getValue();
-=======
   auto iteratorTypes = op.getIteratorTypesArray();
->>>>>>> f788a4d7
   // Iterate over the indexing maps of every tensor in the tensor expression.
   for (OpOperand *t : op.getInputAndOutputOperands()) {
     // Skip tensor during cycle resolution.
@@ -355,13 +307,8 @@
     // example, the tensor expresion A_ijk forces the ordering i < j < k
     // on the loop indices if no explicit dimension ordering is given.
     for (unsigned d = 1, rank = map.getNumResults(); d < rank; d++) {
-<<<<<<< HEAD
-      AffineExpr f = map.getResult(perm(enc, d - 1));
-      AffineExpr t = map.getResult(perm(enc, d));
-=======
       AffineExpr f = map.getResult(toOrigDim(enc, d - 1));
       AffineExpr t = map.getResult(toOrigDim(enc, d));
->>>>>>> f788a4d7
       addAffineOrderings(adjM, inDegree, f, t, 0);
     }
     // Push unrelated loops into sparse iteration space, so these
@@ -370,23 +317,16 @@
       unsigned tensor = t->getOperandNumber();
       for (unsigned i = 0; i < n; i++)
         if (merger.isDimLevelType(tensor, i, DimLvlType::kCompressed) ||
-<<<<<<< HEAD
-            merger.isDimLevelType(tensor, i, DimLvlType::kSingleton))
-=======
             merger.isDimLevelType(tensor, i, DimLvlType::kSingleton)) {
->>>>>>> f788a4d7
           for (unsigned j = 0; j < n; j++)
             if (merger.isDimLevelType(tensor, j, DimLvlType::kUndef)) {
               adjM[i][j] = true;
               inDegree[j]++;
             }
-<<<<<<< HEAD
-=======
         } else {
           assert(merger.isDimLevelType(tensor, i, DimLvlType::kDense) ||
                  merger.isDimLevelType(tensor, i, DimLvlType::kUndef));
         }
->>>>>>> f788a4d7
     }
   }
   // Topologically sort the iteration graph to determine loop order.
@@ -611,32 +551,19 @@
       if (a.getKind() != AffineExprKind::DimId)
         continue; // compound
       unsigned idx = a.cast<AffineDimExpr>().getPosition();
-<<<<<<< HEAD
-      // Handle sparse storage schemes.
-      if (merger.isDimLevelType(tensor, idx, DimLvlType::kCompressed)) {
-        auto dynShape = {ShapedType::kDynamicSize};
-=======
       // Handle the different storage schemes.
       if (merger.isDimLevelType(tensor, idx, DimLvlType::kCompressed)) {
         // Compressed dimension, fetch pointer and indices.
->>>>>>> f788a4d7
         auto ptrTp =
             MemRefType::get(dynShape, getPointerOverheadType(builder, enc));
         auto indTp =
             MemRefType::get(dynShape, getIndexOverheadType(builder, enc));
         auto dim = builder.getIndexAttr(d);
-<<<<<<< HEAD
-        // Generate sparse primitives to obtains pointer and indices.
-=======
->>>>>>> f788a4d7
         codegen.pointers[tensor][idx] =
             builder.create<ToPointersOp>(loc, ptrTp, t->get(), dim);
         codegen.indices[tensor][idx] =
             builder.create<ToIndicesOp>(loc, indTp, t->get(), dim);
       } else if (merger.isDimLevelType(tensor, idx, DimLvlType::kSingleton)) {
-<<<<<<< HEAD
-        llvm_unreachable("TODO: not implemented yet");
-=======
         // Singleton dimension, fetch indices.
         auto indTp =
             MemRefType::get(dynShape, getIndexOverheadType(builder, enc));
@@ -646,7 +573,6 @@
       } else {
         // Dense dimension, nothing to fetch.
         assert(merger.isDimLevelType(tensor, idx, DimLvlType::kDense));
->>>>>>> f788a4d7
       }
       // Find upper bound in current dimension.
       unsigned p = toOrigDim(enc, d);
@@ -867,10 +793,6 @@
   Location loc = op.getLoc();
   // Direct insertion in lexicographic index order.
   if (!codegen.expValues) {
-<<<<<<< HEAD
-    builder.create<memref::StoreOp>(loc, rhs, codegen.lexVal);
-    builder.create<InsertOp>(loc, t->get(), codegen.lexIdx, codegen.lexVal);
-=======
     unsigned rank = op.getRank(t);
     SmallVector<Value, 4> indices;
     for (unsigned i = 0; i < rank; i++) {
@@ -878,7 +800,6 @@
       indices.push_back(codegen.loops[codegen.topSort[i]]);
     }
     builder.create<InsertOp>(loc, rhs, t->get(), indices);
->>>>>>> f788a4d7
     return;
   }
   // Generates insertion code along expanded access pattern.
@@ -1129,14 +1050,11 @@
              merger.exp(exp).kind == Kind::kSelect))
     ee = relinkBranch(codegen, rewriter, ee.getParentBlock(), ee, ldx);
 
-<<<<<<< HEAD
-=======
   if (merger.exp(exp).kind == kSelect) {
     assert(!merger.exp(exp).val);
     merger.exp(exp).val = v0; // Preserve value for later use.
   }
 
->>>>>>> f788a4d7
   if (merger.exp(exp).kind == Kind::kReduce) {
     assert(codegen.redCustom != -1u);
     codegen.redCustom = -1u;
@@ -1273,30 +1191,6 @@
 
   // Initialize sparse positions.
   for (unsigned b = 0, be = inits.size(); b < be; b++) {
-<<<<<<< HEAD
-    if (inits[b]) {
-      unsigned tensor = merger.tensor(b);
-      assert(idx == merger.index(b));
-      if (merger.isDimLevelType(b, DimLvlType::kCompressed)) {
-        // Initialize sparse index.
-        unsigned pat = at;
-        for (; pat != 0; pat--) {
-          if (codegen.pidxs[tensor][topSort[pat - 1]])
-            break;
-        }
-        Value ptr = codegen.pointers[tensor][idx];
-        Value one = constantIndex(builder, loc, 1);
-        Value p0 = (pat == 0) ? constantIndex(builder, loc, 0)
-                              : codegen.pidxs[tensor][topSort[pat - 1]];
-        codegen.pidxs[tensor][idx] = genLoad(codegen, builder, loc, ptr, p0);
-        Value p1 = builder.create<arith::AddIOp>(loc, p0, one);
-        codegen.highs[tensor][idx] = genLoad(codegen, builder, loc, ptr, p1);
-      } else if (merger.isDimLevelType(b, DimLvlType::kSingleton)) {
-        llvm_unreachable("TODO: not implemented yet");
-      } else {
-        // Dense index still in play.
-        needsUniv = true;
-=======
     if (!inits[b])
       continue;
     unsigned tensor = merger.tensor(b);
@@ -1325,7 +1219,6 @@
       for (; pat != 0; pat--) {
         if (codegen.pidxs[tensor][topSort[pat - 1]])
           break;
->>>>>>> f788a4d7
       }
       Value one = constantIndex(builder, loc, 1);
       Value p0 = (pat == 0) ? constantIndex(builder, loc, 0)
@@ -1421,23 +1314,14 @@
   unsigned fb = indices.find_first();
   unsigned tensor = merger.tensor(fb);
   assert(idx == merger.index(fb));
-<<<<<<< HEAD
-  auto iteratorTypes = op.iterator_types().getValue();
-  bool isReduction = linalg::isReductionIterator(iteratorTypes[idx]);
-  bool isSparse = merger.isDimLevelType(fb, DimLvlType::kCompressed);
-=======
   auto iteratorTypes = op.getIteratorTypesArray();
   bool isReduction = linalg::isReductionIterator(iteratorTypes[idx]);
   bool isSparse = merger.isDimLevelType(fb, DimLvlType::kCompressed) ||
                   merger.isDimLevelType(fb, DimLvlType::kSingleton);
->>>>>>> f788a4d7
   bool isVector = isVectorFor(codegen, isInner, isReduction, isSparse) &&
                   denseUnitStrides(merger, op, idx);
   bool isParallel =
       isParallelFor(codegen, isOuter, isReduction, isSparse, isVector);
-
-  assert(!merger.isDimLevelType(fb, DimLvlType::kSingleton) &&
-         "TODO: implement");
 
   // Prepare vector length.
   if (isVector)
@@ -1506,14 +1390,10 @@
   // Construct the while-loop with a parameter for each index.
   Type indexType = builder.getIndexType();
   for (unsigned b = 0, be = indices.size(); b < be; b++) {
-<<<<<<< HEAD
-    if (indices[b] && merger.isDimLevelType(b, DimLvlType::kCompressed)) {
-=======
     if (!indices[b])
       continue;
     if (merger.isDimLevelType(b, DimLvlType::kCompressed) ||
         merger.isDimLevelType(b, DimLvlType::kSingleton)) {
->>>>>>> f788a4d7
       unsigned tensor = merger.tensor(b);
       assert(idx == merger.index(b));
       types.push_back(indexType);
@@ -1549,15 +1429,10 @@
   Value cond;
   unsigned o = 0;
   for (unsigned b = 0, be = indices.size(); b < be; b++) {
-<<<<<<< HEAD
-    // TODO: singleton
-    if (indices[b] && merger.isDimLevelType(b, DimLvlType::kCompressed)) {
-=======
     if (!indices[b])
       continue;
     if (merger.isDimLevelType(b, DimLvlType::kCompressed) ||
         merger.isDimLevelType(b, DimLvlType::kSingleton)) {
->>>>>>> f788a4d7
       unsigned tensor = merger.tensor(b);
       assert(idx == merger.index(b));
       Value op1 = before->getArgument(o);
@@ -1609,15 +1484,10 @@
   // Initialize sparse indices.
   Value min;
   for (unsigned b = 0, be = locals.size(); b < be; b++) {
-<<<<<<< HEAD
-    // TODO: singleton
-    if (locals[b] && merger.isDimLevelType(b, DimLvlType::kCompressed)) {
-=======
     if (!locals[b])
       continue;
     if (merger.isDimLevelType(b, DimLvlType::kCompressed) ||
         merger.isDimLevelType(b, DimLvlType::kSingleton)) {
->>>>>>> f788a4d7
       unsigned tensor = merger.tensor(b);
       assert(idx == merger.index(b));
       Value ptr = codegen.indices[tensor][idx];
@@ -1700,15 +1570,10 @@
   SmallVector<Value, 4> operands;
   Value one = constantIndex(builder, loc, 1);
   for (unsigned b = 0, be = induction.size(); b < be; b++) {
-<<<<<<< HEAD
-    // TODO: singleton
-    if (induction[b] && merger.isDimLevelType(b, DimLvlType::kCompressed)) {
-=======
     if (!induction[b])
       continue;
     if (merger.isDimLevelType(b, DimLvlType::kCompressed) ||
         merger.isDimLevelType(b, DimLvlType::kSingleton)) {
->>>>>>> f788a4d7
       unsigned tensor = merger.tensor(b);
       assert(idx == merger.index(b));
       Value op1 = codegen.idxs[tensor][idx];
@@ -1771,22 +1636,6 @@
   SmallVector<Type, 4> types;
   Value cond;
   for (unsigned b = 0, be = conditions.size(); b < be; b++) {
-<<<<<<< HEAD
-    if (conditions[b]) {
-      unsigned tensor = merger.tensor(b);
-      assert(idx == merger.index(b));
-      Value clause;
-      // TODO: singleton
-      if (merger.isDimLevelType(b, DimLvlType::kCompressed)) {
-        Value op1 = codegen.idxs[tensor][idx];
-        Value op2 = codegen.loops[idx];
-        clause = builder.create<arith::CmpIOp>(loc, arith::CmpIPredicate::eq,
-                                               op1, op2);
-      } else {
-        clause = constantI1(builder, loc, true);
-      }
-      cond = cond ? builder.create<arith::AndIOp>(loc, cond, clause) : clause;
-=======
     if (!conditions[b])
       continue;
     unsigned tensor = merger.tensor(b);
@@ -1802,7 +1651,6 @@
       assert(merger.isDimLevelType(b, DimLvlType::kDense) ||
              merger.isDimLevelType(b, DimLvlType::kUndef));
       clause = constantI1(builder, loc, true);
->>>>>>> f788a4d7
     }
     cond = cond ? builder.create<arith::AndIOp>(loc, cond, clause) : clause;
   }
@@ -2037,11 +1885,7 @@
     for (auto mask : allMask)
       if (computeIterationGraph(merger, op, topSort, mask)) {
         hasCycle = false;
-<<<<<<< HEAD
-        if (isAdmissableTensorExp(merger, op, topSort, exp, &sparseOut,
-=======
         if (isAdmissibleTensorExp(merger, op, topSort, exp, &sparseOut,
->>>>>>> f788a4d7
                                   outerParNest)) {
           isAdmissible = true;
           break;

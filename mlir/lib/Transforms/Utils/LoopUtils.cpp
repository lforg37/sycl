//===- LoopUtils.cpp ---- Misc utilities for loop transformation ----------===//
//
// Part of the LLVM Project, under the Apache License v2.0 with LLVM Exceptions.
// See https://llvm.org/LICENSE.txt for license information.
// SPDX-License-Identifier: Apache-2.0 WITH LLVM-exception
//
//===----------------------------------------------------------------------===//
//
// This file implements miscellaneous loop transformation routines.
//
//===----------------------------------------------------------------------===//

#include "mlir/Transforms/LoopUtils.h"

#include "mlir/Analysis/AffineAnalysis.h"
#include "mlir/Analysis/LoopAnalysis.h"
#include "mlir/Analysis/SliceAnalysis.h"
#include "mlir/Analysis/Utils.h"
#include "mlir/Dialect/Affine/IR/AffineOps.h"
#include "mlir/Dialect/Affine/IR/AffineValueMap.h"
#include "mlir/Dialect/LoopOps/LoopOps.h"
#include "mlir/IR/AffineMap.h"
#include "mlir/IR/BlockAndValueMapping.h"
#include "mlir/IR/Function.h"
#include "mlir/IR/IntegerSet.h"
#include "mlir/IR/PatternMatch.h"
#include "mlir/Transforms/RegionUtils.h"
#include "mlir/Transforms/Utils.h"
#include "llvm/ADT/DenseMap.h"
#include "llvm/ADT/MapVector.h"
#include "llvm/ADT/SetVector.h"
#include "llvm/ADT/SmallPtrSet.h"
#include "llvm/Support/Debug.h"
#include "llvm/Support/raw_ostream.h"

#define DEBUG_TYPE "LoopUtils"

using namespace mlir;
using llvm::SetVector;
using llvm::SmallMapVector;

namespace {
// This structure is to pass and return sets of loop parameters without
// confusing the order.
struct LoopParams {
  Value lowerBound;
  Value upperBound;
  Value step;
};
} // namespace

/// Computes the cleanup loop lower bound of the loop being unrolled with
/// the specified unroll factor; this bound will also be upper bound of the main
/// part of the unrolled loop. Computes the bound as an AffineMap with its
/// operands or a null map when the trip count can't be expressed as an affine
/// expression.
static void getCleanupLoopLowerBound(AffineForOp forOp, unsigned unrollFactor,
                                     AffineMap &map,
                                     SmallVectorImpl<Value> &operands) {
  auto lbMap = forOp.getLowerBoundMap();

  // Single result lower bound map only.
  if (lbMap.getNumResults() != 1) {
    map = AffineMap();
    return;
  }

  AffineMap tripCountMap;
  SmallVector<Value, 4> tripCountOperands;
  buildTripCountMapAndOperands(forOp, &tripCountMap, &tripCountOperands);

  // Sometimes the trip count cannot be expressed as an affine expression.
  if (!tripCountMap) {
    map = AffineMap();
    return;
  }

  OpBuilder b(forOp);
  auto lb = b.create<AffineApplyOp>(forOp.getLoc(), lbMap,
                                    forOp.getLowerBoundOperands());

  // For each upper bound expr, get the range.
  // Eg: affine.for %i = lb to min (ub1, ub2),
  // where tripCountExprs yield (tr1, tr2), we create affine.apply's:
  // lb + tr1 - tr1 % ufactor, lb + tr2 - tr2 % ufactor; the results of all
  // these affine.apply's make up the cleanup loop lower bound.
  SmallVector<AffineExpr, 4> bumpExprs(tripCountMap.getNumResults());
  SmallVector<Value, 4> bumpValues(tripCountMap.getNumResults());
  int64_t step = forOp.getStep();
  for (unsigned i = 0, e = tripCountMap.getNumResults(); i < e; i++) {
    auto tripCountExpr = tripCountMap.getResult(i);
    bumpExprs[i] = (tripCountExpr - tripCountExpr % unrollFactor) * step;
    auto bumpMap = AffineMap::get(tripCountMap.getNumDims(),
                                  tripCountMap.getNumSymbols(), bumpExprs[i]);
    bumpValues[i] =
        b.create<AffineApplyOp>(forOp.getLoc(), bumpMap, tripCountOperands);
  }

  SmallVector<AffineExpr, 4> newUbExprs(tripCountMap.getNumResults());
  for (unsigned i = 0, e = bumpExprs.size(); i < e; i++)
    newUbExprs[i] = b.getAffineDimExpr(0) + b.getAffineDimExpr(i + 1);

  operands.clear();
  operands.push_back(lb);
  operands.append(bumpValues.begin(), bumpValues.end());
  map = AffineMap::get(1 + tripCountMap.getNumResults(), 0, newUbExprs,
                       b.getContext());
  // Simplify the map + operands.
  fullyComposeAffineMapAndOperands(&map, &operands);
  map = simplifyAffineMap(map);
  canonicalizeMapAndOperands(&map, &operands);
  // Remove any affine.apply's that became dead from the simplification above.
  for (auto v : bumpValues)
    if (v.use_empty())
      v.getDefiningOp()->erase();

  if (lb.use_empty())
    lb.erase();
}

/// Promotes the loop body of a forOp to its containing block if the forOp
/// was known to have a single iteration.
// TODO(bondhugula): extend this for arbitrary affine bounds.
LogicalResult mlir::promoteIfSingleIteration(AffineForOp forOp) {
  Optional<uint64_t> tripCount = getConstantTripCount(forOp);
  if (!tripCount || tripCount.getValue() != 1)
    return failure();

  if (forOp.getLowerBoundMap().getNumResults() != 1)
    return failure();

  // Replaces all IV uses to its single iteration value.
  auto iv = forOp.getInductionVar();
  auto *parentBlock = forOp.getOperation()->getBlock();
  if (!iv.use_empty()) {
    if (forOp.hasConstantLowerBound()) {
      OpBuilder topBuilder(forOp.getParentOfType<FuncOp>().getBody());
      auto constOp = topBuilder.create<ConstantIndexOp>(
          forOp.getLoc(), forOp.getConstantLowerBound());
      iv.replaceAllUsesWith(constOp);
    } else {
      auto lbOperands = forOp.getLowerBoundOperands();
      auto lbMap = forOp.getLowerBoundMap();
      OpBuilder builder(parentBlock, Block::iterator(forOp));
      if (lbMap == builder.getDimIdentityMap()) {
        // No need of generating an affine.apply.
        iv.replaceAllUsesWith(lbOperands[0]);
      } else {
        auto affineApplyOp =
            builder.create<AffineApplyOp>(forOp.getLoc(), lbMap, lbOperands);
        iv.replaceAllUsesWith(affineApplyOp);
      }
    }
  }
  // Move the loop body operations, except for its terminator, to the loop's
  // containing block.
  forOp.getBody()->back().erase();
  parentBlock->getOperations().splice(Block::iterator(forOp),
                                      forOp.getBody()->getOperations());
  forOp.erase();
  return success();
}

/// Promotes all single iteration 'for' ops in `f`, i.e., moves
/// their body into the containing Block.
void mlir::promoteSingleIterationLoops(FuncOp f) {
  // Gathers all innermost loops through a post order pruned walk.
  f.walk([](AffineForOp forOp) { promoteIfSingleIteration(forOp); });
}

/// Generates an affine.for op with the specified lower and upper bounds
/// while generating the right IV remappings to realize shifts for operations in
/// its body. The operations that go into the loop body are specified in
/// opGroupQueue starting from the specified offset, and in that order. The
/// first element of the pair specifies the shift applied to that group of
/// operations; the shift is multiplied by the loop step before being applied.
/// Returns nullptr if the generated loop simplifies to a single iteration one.
static AffineForOp generateShiftedLoop(
    AffineMap lbMap, AffineMap ubMap,
    const std::vector<std::pair<uint64_t, ArrayRef<Operation *>>> &opGroupQueue,
    unsigned offset, AffineForOp srcForOp, OpBuilder b) {
  auto lbOperands = srcForOp.getLowerBoundOperands();
  auto ubOperands = srcForOp.getUpperBoundOperands();

  assert(lbMap.getNumInputs() == lbOperands.size());
  assert(ubMap.getNumInputs() == ubOperands.size());

  auto loopChunk = b.create<AffineForOp>(srcForOp.getLoc(), lbOperands, lbMap,
                                         ubOperands, ubMap, srcForOp.getStep());
  auto loopChunkIV = loopChunk.getInductionVar();
  auto srcIV = srcForOp.getInductionVar();

  BlockAndValueMapping operandMap;

  OpBuilder bodyBuilder = loopChunk.getBodyBuilder();
  for (auto it = opGroupQueue.begin() + offset, e = opGroupQueue.end(); it != e;
       ++it) {
    uint64_t shift = it->first;
    auto ops = it->second;
    // All 'same shift' operations get added with their operands being
    // remapped to results of cloned operations, and their IV used remapped.
    // Generate the remapping if the shift is not zero: remappedIV = newIV -
    // shift.
    if (!srcIV.use_empty() && shift != 0) {
      auto ivRemap = bodyBuilder.create<AffineApplyOp>(
          srcForOp.getLoc(),
          bodyBuilder.getSingleDimShiftAffineMap(
              -static_cast<int64_t>(srcForOp.getStep() * shift)),
          loopChunkIV);
      operandMap.map(srcIV, ivRemap);
    } else {
      operandMap.map(srcIV, loopChunkIV);
    }
    for (auto *op : ops)
      bodyBuilder.clone(*op, operandMap);
  };
  if (succeeded(promoteIfSingleIteration(loopChunk)))
    return AffineForOp();
  return loopChunk;
}

// The skewing of operations with respect to one another can be used for
// example to allow overlap of asynchronous operations (such as DMA
// communication) with computation, or just relative shifting of operations
// for better register reuse, locality or parallelism. As such, the shifts are
// typically expected to be at most of the order of the number of operations.
// This method should not be used as a substitute for loop distribution/fission.
// This method uses an algorithm// in time linear in the number of operations
// in the body of the for loop - (using the 'sweep line' paradigm). This method
// asserts preservation of SSA dominance. A check for that as well as that for
// memory-based dependence preservation check rests with the users of this
// method.
LogicalResult mlir::affineForOpBodySkew(AffineForOp forOp,
                                        ArrayRef<uint64_t> shifts,
                                        bool unrollPrologueEpilogue) {
  assert(forOp.getBody()->getOperations().size() == shifts.size() &&
         "too few/many shifts");
  if (forOp.getBody()->begin() == std::prev(forOp.getBody()->end()))
    return success();

  // If the trip counts aren't constant, we would need versioning and
  // conditional guards (or context information to prevent such versioning). The
  // better way to pipeline for such loops is to first tile them and extract
  // constant trip count "full tiles" before applying this.
  auto mayBeConstTripCount = getConstantTripCount(forOp);
  if (!mayBeConstTripCount.hasValue()) {
    LLVM_DEBUG(forOp.emitRemark("non-constant trip count loop not handled"));
    return success();
  }
  uint64_t tripCount = mayBeConstTripCount.getValue();

  assert(isOpwiseShiftValid(forOp, shifts) &&
         "shifts will lead to an invalid transformation\n");

  int64_t step = forOp.getStep();

  unsigned numChildOps = shifts.size();

  // Do a linear time (counting) sort for the shifts.
  uint64_t maxShift = *std::max_element(shifts.begin(), shifts.end());
  if (maxShift >= numChildOps) {
    // Large shifts are not the typical use case.
    forOp.emitWarning("not shifting because shifts are unrealistically large");
    return success();
  }

  // An array of operation groups sorted by shift amount; each group has all
  // operations with the same shift in the order in which they appear in the
  // body of the 'affine.for' op.
  std::vector<std::vector<Operation *>> sortedOpGroups(maxShift + 1);
  unsigned pos = 0;
  for (auto &op : forOp.getBody()->without_terminator()) {
    auto shift = shifts[pos++];
    sortedOpGroups[shift].push_back(&op);
  }

  // Unless the shifts have a specific pattern (which actually would be the
  // common use case), prologue and epilogue are not meaningfully defined.
  // Nevertheless, if 'unrollPrologueEpilogue' is set, we will treat the first
  // loop generated as the prologue and the last as epilogue and unroll these
  // fully.
  AffineForOp prologue, epilogue;

  // Do a sweep over the sorted shifts while storing open groups in a
  // vector, and generating loop portions as necessary during the sweep. A block
  // of operations is paired with its shift.
  std::vector<std::pair<uint64_t, ArrayRef<Operation *>>> opGroupQueue;

  auto origLbMap = forOp.getLowerBoundMap();
  uint64_t lbShift = 0;
  OpBuilder b(forOp);
  for (uint64_t d = 0, e = sortedOpGroups.size(); d < e; ++d) {
    // If nothing is shifted by d, continue.
    if (sortedOpGroups[d].empty())
      continue;
    if (!opGroupQueue.empty()) {
      assert(d > 0 &&
             "Queue expected to be empty when the first block is found");
      // The interval for which the loop needs to be generated here is:
      // [lbShift, min(lbShift + tripCount, d)) and the body of the
      // loop needs to have all operations in opQueue in that order.
      AffineForOp res;
      if (lbShift + tripCount * step < d * step) {
        res = generateShiftedLoop(
            b.getShiftedAffineMap(origLbMap, lbShift),
            b.getShiftedAffineMap(origLbMap, lbShift + tripCount * step),
            opGroupQueue, /*offset=*/0, forOp, b);
        // Entire loop for the queued op groups generated, empty it.
        opGroupQueue.clear();
        lbShift += tripCount * step;
      } else {
        res = generateShiftedLoop(b.getShiftedAffineMap(origLbMap, lbShift),
                                  b.getShiftedAffineMap(origLbMap, d),
                                  opGroupQueue, /*offset=*/0, forOp, b);
        lbShift = d * step;
      }

      if (res) {
        // Simplify/canonicalize the affine.for.
        OwningRewritePatternList patterns;
        AffineForOp::getCanonicalizationPatterns(patterns, res.getContext());
        bool erased;
        applyOpPatternsAndFold(res, std::move(patterns), &erased);

        if (!erased && !prologue)
          prologue = res;
        if (!erased)
          epilogue = res;
      }
    } else {
      // Start of first interval.
      lbShift = d * step;
    }
    // Augment the list of operations that get into the current open interval.
    opGroupQueue.push_back({d, sortedOpGroups[d]});
  }

  // Those operations groups left in the queue now need to be processed (FIFO)
  // and their loops completed.
  for (unsigned i = 0, e = opGroupQueue.size(); i < e; ++i) {
    uint64_t ubShift = (opGroupQueue[i].first + tripCount) * step;
    epilogue = generateShiftedLoop(b.getShiftedAffineMap(origLbMap, lbShift),
                                   b.getShiftedAffineMap(origLbMap, ubShift),
                                   opGroupQueue, /*offset=*/i, forOp, b);
    lbShift = ubShift;
    if (!prologue)
      prologue = epilogue;
  }

  // Erase the original for op.
  forOp.erase();

  if (unrollPrologueEpilogue && prologue)
    loopUnrollFull(prologue);
  if (unrollPrologueEpilogue && !epilogue && epilogue != prologue)
    loopUnrollFull(epilogue);

  return success();
}

// Collect perfectly nested loops starting from `rootForOps`.  Loops are
// perfectly nested if each loop is the first and only non-terminator operation
// in the parent loop.  Collect at most `maxLoops` loops and append them to
// `forOps`.
template <typename T>
static void getPerfectlyNestedLoopsImpl(
    SmallVectorImpl<T> &forOps, T rootForOp,
    unsigned maxLoops = std::numeric_limits<unsigned>::max()) {
  for (unsigned i = 0; i < maxLoops; ++i) {
    forOps.push_back(rootForOp);
    Block &body = rootForOp.region().front();
    if (body.begin() != std::prev(body.end(), 2))
      return;

    rootForOp = dyn_cast<T>(&body.front());
    if (!rootForOp)
      return;
  }
}

/// Get perfectly nested sequence of loops starting at root of loop nest
/// (the first op being another AffineFor, and the second op - a terminator).
/// A loop is perfectly nested iff: the first op in the loop's body is another
/// AffineForOp, and the second op is a terminator).
void mlir::getPerfectlyNestedLoops(SmallVectorImpl<AffineForOp> &nestedLoops,
                                   AffineForOp root) {
  getPerfectlyNestedLoopsImpl(nestedLoops, root);
}

void mlir::getPerfectlyNestedLoops(SmallVectorImpl<loop::ForOp> &nestedLoops,
                                   loop::ForOp root) {
  getPerfectlyNestedLoopsImpl(nestedLoops, root);
}

/// Unrolls this loop completely.
LogicalResult mlir::loopUnrollFull(AffineForOp forOp) {
  Optional<uint64_t> mayBeConstantTripCount = getConstantTripCount(forOp);
  if (mayBeConstantTripCount.hasValue()) {
    uint64_t tripCount = mayBeConstantTripCount.getValue();
    if (tripCount == 1)
      return promoteIfSingleIteration(forOp);
    return loopUnrollByFactor(forOp, tripCount);
  }
  return failure();
}

/// Unrolls this loop by the specified factor or by the trip count (if constant)
/// whichever is lower.
LogicalResult mlir::loopUnrollUpToFactor(AffineForOp forOp,
                                         uint64_t unrollFactor) {
  Optional<uint64_t> mayBeConstantTripCount = getConstantTripCount(forOp);

  if (mayBeConstantTripCount.hasValue() &&
      mayBeConstantTripCount.getValue() < unrollFactor)
    return loopUnrollByFactor(forOp, mayBeConstantTripCount.getValue());
  return loopUnrollByFactor(forOp, unrollFactor);
}

/// Unrolls this loop by the specified factor. Returns success if the loop
/// is successfully unrolled.
LogicalResult mlir::loopUnrollByFactor(AffineForOp forOp,
                                       uint64_t unrollFactor) {
  assert(unrollFactor > 0 && "unroll factor should be positive");

  if (unrollFactor == 1)
    return promoteIfSingleIteration(forOp);

  // Nothing in the loop body other than the terminator.
  if (llvm::hasSingleElement(forOp.getBody()->getOperations()))
    return success();

  // Loops where the lower bound is a max expression isn't supported for
  // unrolling since the trip count can be expressed as an affine function when
  // both the lower bound and the upper bound are multi-result maps. However,
  // one meaningful way to do such unrolling would be to specialize the loop for
  // the 'hotspot' case and unroll that hotspot.
  if (forOp.getLowerBoundMap().getNumResults() != 1)
    return failure();

  // If the trip count is lower than the unroll factor, no unrolled body.
  // TODO(bondhugula): option to specify cleanup loop unrolling.
  Optional<uint64_t> mayBeConstantTripCount = getConstantTripCount(forOp);
  if (mayBeConstantTripCount.hasValue() &&
      mayBeConstantTripCount.getValue() < unrollFactor)
    return failure();

  // Generate the cleanup loop if trip count isn't a multiple of unrollFactor.
  if (getLargestDivisorOfTripCount(forOp) % unrollFactor != 0) {
    OpBuilder builder(forOp.getOperation()->getBlock(),
                      std::next(Block::iterator(forOp)));
    auto cleanupForOp = cast<AffineForOp>(builder.clone(*forOp));
    AffineMap cleanupMap;
    SmallVector<Value, 4> cleanupOperands;
    getCleanupLoopLowerBound(forOp, unrollFactor, cleanupMap, cleanupOperands);
    assert(cleanupMap &&
           "cleanup loop lower bound map for single result lower bound maps "
           "can always be determined");
    cleanupForOp.setLowerBound(cleanupOperands, cleanupMap);
    // Promote the loop body up if this has turned into a single iteration loop.
    promoteIfSingleIteration(cleanupForOp);

    // Adjust upper bound of the original loop; this is the same as the lower
    // bound of the cleanup loop.
    forOp.setUpperBound(cleanupOperands, cleanupMap);
  }

  // Scale the step of loop being unrolled by unroll factor.
  int64_t step = forOp.getStep();
  forOp.setStep(step * unrollFactor);

  // Builder to insert unrolled bodies just before the terminator of the body of
  // 'forOp'.
  OpBuilder builder = forOp.getBodyBuilder();

  // Keep a pointer to the last non-terminator operation in the original block
  // so that we know what to clone (since we are doing this in-place).
  Block::iterator srcBlockEnd = std::prev(forOp.getBody()->end(), 2);

  // Unroll the contents of 'forOp' (append unrollFactor - 1 additional copies).
  auto forOpIV = forOp.getInductionVar();
  for (unsigned i = 1; i < unrollFactor; i++) {
    BlockAndValueMapping operandMap;

    // If the induction variable is used, create a remapping to the value for
    // this unrolled instance.
    if (!forOpIV.use_empty()) {
      // iv' = iv + 1/2/3...unrollFactor-1;
      auto d0 = builder.getAffineDimExpr(0);
      auto bumpMap = AffineMap::get(1, 0, d0 + i * step);
      auto ivUnroll =
          builder.create<AffineApplyOp>(forOp.getLoc(), bumpMap, forOpIV);
      operandMap.map(forOpIV, ivUnroll);
    }

    // Clone the original body of 'forOp'.
    for (auto it = forOp.getBody()->begin(); it != std::next(srcBlockEnd);
         it++) {
      builder.clone(*it, operandMap);
    }
  }

  // Promote the loop body up if this has turned into a single iteration loop.
  promoteIfSingleIteration(forOp);
  return success();
}

LogicalResult mlir::loopUnrollJamUpToFactor(AffineForOp forOp,
                                            uint64_t unrollJamFactor) {
  Optional<uint64_t> mayBeConstantTripCount = getConstantTripCount(forOp);
  if (mayBeConstantTripCount.hasValue() &&
      mayBeConstantTripCount.getValue() < unrollJamFactor)
    return loopUnrollJamByFactor(forOp, mayBeConstantTripCount.getValue());
  return loopUnrollJamByFactor(forOp, unrollJamFactor);
}

/// Unrolls and jams this loop by the specified factor.
LogicalResult mlir::loopUnrollJamByFactor(AffineForOp forOp,
                                          uint64_t unrollJamFactor) {
  // Gathers all maximal sub-blocks of operations that do not themselves
  // include a for op (a operation could have a descendant for op though
  // in its tree).  Ignore the block terminators.
  struct JamBlockGatherer {
    // Store iterators to the first and last op of each sub-block found.
    std::vector<std::pair<Block::iterator, Block::iterator>> subBlocks;

    // This is a linear time walk.
    void walk(Operation *op) {
      for (auto &region : op->getRegions())
        for (auto &block : region)
          walk(block);
    }

    void walk(Block &block) {
      for (auto it = block.begin(), e = std::prev(block.end()); it != e;) {
        auto subBlockStart = it;
        while (it != e && !isa<AffineForOp>(&*it))
          ++it;
        if (it != subBlockStart)
          subBlocks.push_back({subBlockStart, std::prev(it)});
        // Process all for ops that appear next.
        while (it != e && isa<AffineForOp>(&*it))
          walk(&*it++);
      }
    }
  };

  assert(unrollJamFactor > 0 && "unroll jam factor should be positive");

  if (unrollJamFactor == 1)
    return promoteIfSingleIteration(forOp);

  // Nothing in the loop body other than the terminator.
  if (llvm::hasSingleElement(forOp.getBody()->getOperations()))
    return success();

  // Loops where both lower and upper bounds are multi-result maps won't be
  // unrolled (since the trip can't be expressed as an affine function in
  // general).
  // TODO(mlir-team): this may not be common, but we could support the case
  // where the lower bound is a multi-result map and the ub is a single result
  // one.
  if (forOp.getLowerBoundMap().getNumResults() != 1)
    return failure();

  Optional<uint64_t> mayBeConstantTripCount = getConstantTripCount(forOp);
  // If the trip count is lower than the unroll jam factor, no unroll jam.
  if (mayBeConstantTripCount.hasValue() &&
      mayBeConstantTripCount.getValue() < unrollJamFactor) {
    LLVM_DEBUG(llvm::dbgs() << "[failed] trip count < unroll-jam factor\n");
    return failure();
  }

  // Gather all sub-blocks to jam upon the loop being unrolled.
  JamBlockGatherer jbg;
  jbg.walk(forOp);
  auto &subBlocks = jbg.subBlocks;

  // Generate the cleanup loop if trip count isn't a multiple of
  // unrollJamFactor.
  if (getLargestDivisorOfTripCount(forOp) % unrollJamFactor != 0) {
    // Insert the cleanup loop right after 'forOp'.
    OpBuilder builder(forOp.getOperation()->getBlock(),
                      std::next(Block::iterator(forOp)));
    auto cleanupAffineForOp = cast<AffineForOp>(builder.clone(*forOp));
    // Adjust the lower bound of the cleanup loop; its upper bound is the same
    // as the original loop's upper bound.
    AffineMap cleanupMap;
    SmallVector<Value, 4> cleanupOperands;
    getCleanupLoopLowerBound(forOp, unrollJamFactor, cleanupMap,
                             cleanupOperands);
    cleanupAffineForOp.setLowerBound(cleanupOperands, cleanupMap);

    // Promote the cleanup loop if it has turned into a single iteration loop.
    promoteIfSingleIteration(cleanupAffineForOp);

    // Adjust the upper bound of the original loop - it will be the same as the
    // cleanup loop's lower bound. Its lower bound remains unchanged.
    forOp.setUpperBound(cleanupOperands, cleanupMap);
  }

  // Scale the step of loop being unroll-jammed by the unroll-jam factor.
  int64_t step = forOp.getStep();
  forOp.setStep(step * unrollJamFactor);

  auto forOpIV = forOp.getInductionVar();
  // Unroll and jam (appends unrollJamFactor - 1 additional copies).
  for (unsigned i = unrollJamFactor - 1; i >= 1; --i) {
    // Operand map persists across all sub-blocks.
    BlockAndValueMapping operandMap;
    for (auto &subBlock : subBlocks) {
      // Builder to insert unroll-jammed bodies. Insert right at the end of
      // sub-block.
      OpBuilder builder(subBlock.first->getBlock(), std::next(subBlock.second));

      // If the induction variable is used, create a remapping to the value for
      // this unrolled instance.
      if (!forOpIV.use_empty()) {
        // iv' = iv + i, i = 1 to unrollJamFactor-1.
        auto d0 = builder.getAffineDimExpr(0);
        auto bumpMap = AffineMap::get(1, 0, d0 + i * step);
        auto ivUnroll =
            builder.create<AffineApplyOp>(forOp.getLoc(), bumpMap, forOpIV);
        operandMap.map(forOpIV, ivUnroll);
      }
      // Clone the sub-block being unroll-jammed.
      for (auto it = subBlock.first; it != std::next(subBlock.second); ++it)
        builder.clone(*it, operandMap);
    }
  }

  // Promote the loop body up if this has turned into a single iteration loop.
  promoteIfSingleIteration(forOp);
  return success();
}

/// Performs loop interchange on 'forOpA' and 'forOpB', where 'forOpB' is
/// nested within 'forOpA' as the only non-terminator operation in its block.
void mlir::interchangeLoops(AffineForOp forOpA, AffineForOp forOpB) {
  assert(&*forOpA.getBody()->begin() == forOpB.getOperation());
  auto &forOpABody = forOpA.getBody()->getOperations();
  auto &forOpBBody = forOpB.getBody()->getOperations();

  // 1) Splice forOpA's non-terminator operations (which is just forOpB) just
  // before forOpA (in ForOpA's parent's block) this should leave 'forOpA's
  // body containing only the terminator.
  forOpA.getOperation()->getBlock()->getOperations().splice(
      Block::iterator(forOpA), forOpABody, forOpABody.begin(),
      std::prev(forOpABody.end()));
  // 2) Splice forOpB's non-terminator operations into the beginning of forOpA's
  // body (this leaves forOpB's body containing only the terminator).
  forOpABody.splice(forOpABody.begin(), forOpBBody, forOpBBody.begin(),
                    std::prev(forOpBBody.end()));
  // 3) Splice forOpA into the beginning of forOpB's body.
  forOpBBody.splice(forOpBBody.begin(),
                    forOpA.getOperation()->getBlock()->getOperations(),
                    Block::iterator(forOpA));
}

// Checks each dependence component against the permutation to see if the
// desired loop interchange would violate dependences by making the
// dependence component lexicographically negative.
static bool checkLoopInterchangeDependences(
    const std::vector<SmallVector<DependenceComponent, 2>> &depCompsVec,
    ArrayRef<AffineForOp> loops, ArrayRef<unsigned> loopPermMap) {
  // Invert permutation map.
  unsigned maxLoopDepth = loops.size();
  SmallVector<unsigned, 4> loopPermMapInv;
  loopPermMapInv.resize(maxLoopDepth);
  for (unsigned i = 0; i < maxLoopDepth; ++i)
    loopPermMapInv[loopPermMap[i]] = i;

  // Check each dependence component against the permutation to see if the
  // desired loop interchange permutation would make the dependence vectors
  // lexicographically negative.
  // Example 1: [-1, 1][0, 0]
  // Example 2: [0, 0][-1, 1]
  for (unsigned i = 0, e = depCompsVec.size(); i < e; ++i) {
    const SmallVector<DependenceComponent, 2> &depComps = depCompsVec[i];
    assert(depComps.size() >= maxLoopDepth);
    // Check if the first non-zero dependence component is positive.
    // This iterates through loops in the desired order.
    for (unsigned j = 0; j < maxLoopDepth; ++j) {
      unsigned permIndex = loopPermMapInv[j];
      assert(depComps[permIndex].lb.hasValue());
      int64_t depCompLb = depComps[permIndex].lb.getValue();
      if (depCompLb > 0)
        break;
      if (depCompLb < 0)
        return false;
    }
  }
  return true;
}

/// Checks if the loop interchange permutation 'loopPermMap' of the perfectly
/// nested sequence of loops in 'loops' would violate dependences.
bool mlir::isValidLoopInterchangePermutation(ArrayRef<AffineForOp> loops,
                                             ArrayRef<unsigned> loopPermMap) {
  // Gather dependence components for dependences between all ops in loop nest
  // rooted at 'loops[0]', at loop depths in range [1, maxLoopDepth].
  assert(loopPermMap.size() == loops.size());
  unsigned maxLoopDepth = loops.size();
  std::vector<SmallVector<DependenceComponent, 2>> depCompsVec;
  getDependenceComponents(loops[0], maxLoopDepth, &depCompsVec);
  return checkLoopInterchangeDependences(depCompsVec, loops, loopPermMap);
}

<<<<<<< HEAD
/// Return true if `loops` is a perfect nest.
static bool LLVM_ATTRIBUTE_UNUSED
isPerfectlyNested(ArrayRef<AffineForOp> loops) {
  auto outerLoop = loops.front();
  for (auto loop : loops.drop_front()) {
    auto parentForOp = dyn_cast<AffineForOp>(loop.getParentOp());
    // parentForOp's body should be just this loop and the terminator.
    if (parentForOp != outerLoop ||
        parentForOp.getBody()->getOperations().size() != 2)
      return false;
    outerLoop = loop;
=======
/// Returns true if `loops` is a perfectly nested loop nest, where loops appear
/// in it from outermost to innermost.
bool LLVM_ATTRIBUTE_UNUSED
mlir::isPerfectlyNested(ArrayRef<AffineForOp> loops) {
  assert(!loops.empty() && "no loops provided");

  // We already know that the block can't be empty.
  auto hasTwoElements = [](Block *block) {
    auto secondOpIt = std::next(block->begin());
    return secondOpIt != block->end() && &*secondOpIt == &block->back();
  };

  auto enclosingLoop = loops.front();
  for (auto loop : loops.drop_front()) {
    auto parentForOp = dyn_cast<AffineForOp>(loop.getParentOp());
    // parentForOp's body should be just this loop and the terminator.
    if (parentForOp != enclosingLoop || !hasTwoElements(parentForOp.getBody()))
      return false;
    enclosingLoop = loop;
>>>>>>> a34309b7
  }
  return true;
}

// input[i] should move from position i -> permMap[i]. Returns the position in
// `input` that becomes the new outermost loop.
unsigned mlir::permuteLoops(MutableArrayRef<AffineForOp> input,
                            ArrayRef<unsigned> permMap) {
  assert(input.size() == permMap.size() && "invalid permutation map size");
  // Check whether the permutation spec is valid. This is a small vector - we'll
  // just sort and check if it's iota.
  SmallVector<unsigned, 4> checkPermMap(permMap.begin(), permMap.end());
  llvm::sort(checkPermMap);
  if (llvm::any_of(llvm::enumerate(checkPermMap),
                   [](const auto &en) { return en.value() != en.index(); }))
    assert(false && "invalid permutation map");

  // Nothing to do.
  if (input.size() < 2)
    return 0;

  assert(isPerfectlyNested(input) && "input not perfectly nested");

  // Compute the inverse mapping, invPermMap: since input[i] goes to position
  // permMap[i], position i of the permuted nest is at input[invPermMap[i]].
  SmallVector<std::pair<unsigned, unsigned>, 4> invPermMap;
  for (unsigned i = 0, e = input.size(); i < e; ++i)
    invPermMap.push_back({permMap[i], i});
  llvm::sort(invPermMap);

  // Move the innermost loop body to the loop that would be the innermost in the
  // permuted nest (only if the innermost loop is going to change).
  if (permMap.back() != input.size() - 1) {
    auto *destBody = input[invPermMap.back().second].getBody();
    auto *srcBody = input.back().getBody();
    destBody->getOperations().splice(destBody->begin(),
                                     srcBody->getOperations(), srcBody->begin(),
                                     std::prev(srcBody->end()));
  }

  // We'll move each loop in `input` in the reverse order so that its body is
  // empty when we are moving it; this incurs zero copies and no erasing.
  for (int i = input.size() - 1; i >= 0; --i) {
    // If this has to become the outermost loop after permutation, add it to the
    // parent block of the original root.
    if (permMap[i] == 0) {
      // If the root remains the same, nothing to do.
      if (i == 0)
        continue;
      // Make input[i] the new outermost loop moving it into parentBlock.
      auto *parentBlock = input[0].getOperation()->getBlock();
      parentBlock->getOperations().splice(
          Block::iterator(input[0]),
          input[i].getOperation()->getBlock()->getOperations(),
          Block::iterator(input[i]));
      continue;
    }

    // If the parent in the permuted order is the same as in the original,
    // nothing to do.
    unsigned parentPosInInput = invPermMap[permMap[i] - 1].second;
    if (i > 0 && static_cast<unsigned>(i - 1) == parentPosInInput)
      continue;

    // Move input[i] to its surrounding loop in the transformed nest.
    auto *destBody = input[parentPosInInput].getBody();
    destBody->getOperations().splice(
        destBody->begin(), input[i].getOperation()->getBlock()->getOperations(),
        Block::iterator(input[i]));
  }

  return invPermMap[0].second;
}

// Sinks all sequential loops to the innermost levels (while preserving
// relative order among them) and moves all parallel loops to the
// outermost (while again preserving relative order among them).
AffineForOp mlir::sinkSequentialLoops(AffineForOp forOp) {
  SmallVector<AffineForOp, 4> loops;
  getPerfectlyNestedLoops(loops, forOp);
  if (loops.size() < 2)
    return forOp;

  // Gather dependence components for dependences between all ops in loop nest
  // rooted at 'loops[0]', at loop depths in range [1, maxLoopDepth].
  unsigned maxLoopDepth = loops.size();
  std::vector<SmallVector<DependenceComponent, 2>> depCompsVec;
  getDependenceComponents(loops[0], maxLoopDepth, &depCompsVec);

  // Mark loops as either parallel or sequential.
  SmallVector<bool, 8> isParallelLoop(maxLoopDepth, true);
  for (unsigned i = 0, e = depCompsVec.size(); i < e; ++i) {
    SmallVector<DependenceComponent, 2> &depComps = depCompsVec[i];
    assert(depComps.size() >= maxLoopDepth);
    for (unsigned j = 0; j < maxLoopDepth; ++j) {
      DependenceComponent &depComp = depComps[j];
      assert(depComp.lb.hasValue() && depComp.ub.hasValue());
      if (depComp.lb.getValue() != 0 || depComp.ub.getValue() != 0)
        isParallelLoop[j] = false;
    }
  }

  // Count the number of parallel loops.
  unsigned numParallelLoops = 0;
  for (unsigned i = 0, e = isParallelLoop.size(); i < e; ++i)
    if (isParallelLoop[i])
      ++numParallelLoops;

  // Compute permutation of loops that sinks sequential loops (and thus raises
  // parallel loops) while preserving relative order.
  SmallVector<unsigned, 4> loopPermMap(maxLoopDepth);
  unsigned nextSequentialLoop = numParallelLoops;
  unsigned nextParallelLoop = 0;
  for (unsigned i = 0; i < maxLoopDepth; ++i) {
    if (isParallelLoop[i]) {
      loopPermMap[i] = nextParallelLoop++;
    } else {
      loopPermMap[i] = nextSequentialLoop++;
    }
  }

  // Check if permutation 'loopPermMap' would violate dependences.
  if (!checkLoopInterchangeDependences(depCompsVec, loops, loopPermMap))
    return forOp;
  // Perform loop interchange according to permutation 'loopPermMap'.
  unsigned loopNestRootIndex = permuteLoops(loops, loopPermMap);
  return loops[loopNestRootIndex];
}

// Factors out common behavior to add a new `iv` (resp. `iv` + `offset`) to the
// lower (resp. upper) loop bound. When called for both the lower and upper
// bounds, the resulting IR resembles:
//
// ```mlir
//    affine.for %i = max (`iv, ...) to min (`iv` + `offset`) {
//      ...
//    }
// ```
static void augmentMapAndBounds(OpBuilder &b, Value iv, AffineMap *map,
                                SmallVector<Value, 4> *operands,
                                int64_t offset = 0) {
  auto bounds = llvm::to_vector<4>(map->getResults());
  bounds.push_back(b.getAffineDimExpr(map->getNumDims()) + offset);
  operands->insert(operands->begin() + map->getNumDims(), iv);
  *map = AffineMap::get(map->getNumDims() + 1, map->getNumSymbols(), bounds,
                        b.getContext());
  canonicalizeMapAndOperands(map, operands);
}

// Stripmines `forOp` by `factor` and sinks it under each of the `targets`.
// Stripmine-sink is a primitive building block for generalized tiling of
// imperfectly nested loops.
// This transformation is purely mechanical and does not check legality,
// profitability or even structural correctness. It is the user's
// responsibility to specify `targets` that are dominated by `forOp`.
// Returns the new AffineForOps, one per `targets`, nested immediately under
// each of the `targets`.
static SmallVector<AffineForOp, 8>
stripmineSink(AffineForOp forOp, uint64_t factor,
              ArrayRef<AffineForOp> targets) {
  auto originalStep = forOp.getStep();
  auto scaledStep = originalStep * factor;
  forOp.setStep(scaledStep);

  OpBuilder b(forOp.getOperation()->getBlock(),
              std::next(Block::iterator(forOp)));

  // Lower-bound map creation.
  auto lbMap = forOp.getLowerBoundMap();
  SmallVector<Value, 4> lbOperands(forOp.getLowerBoundOperands());
  augmentMapAndBounds(b, forOp.getInductionVar(), &lbMap, &lbOperands);

  // Upper-bound map creation.
  auto ubMap = forOp.getUpperBoundMap();
  SmallVector<Value, 4> ubOperands(forOp.getUpperBoundOperands());
  augmentMapAndBounds(b, forOp.getInductionVar(), &ubMap, &ubOperands,
                      /*offset=*/scaledStep);

  auto iv = forOp.getInductionVar();
  SmallVector<AffineForOp, 8> innerLoops;
  for (auto t : targets) {
    // Insert newForOp before the terminator of `t`.
    OpBuilder b = t.getBodyBuilder();
    auto newForOp = b.create<AffineForOp>(t.getLoc(), lbOperands, lbMap,
                                          ubOperands, ubMap, originalStep);
    auto begin = t.getBody()->begin();
    // Skip terminator and `newForOp` which is just before the terminator.
    auto nOps = t.getBody()->getOperations().size() - 2;
    newForOp.getBody()->getOperations().splice(
        newForOp.getBody()->getOperations().begin(),
        t.getBody()->getOperations(), begin, std::next(begin, nOps));
    replaceAllUsesInRegionWith(iv, newForOp.getInductionVar(),
                               newForOp.region());
    innerLoops.push_back(newForOp);
  }

  return innerLoops;
}

static Loops stripmineSink(loop::ForOp forOp, Value factor,
                           ArrayRef<loop::ForOp> targets) {
  auto originalStep = forOp.step();
  auto iv = forOp.getInductionVar();

  OpBuilder b(forOp);
  forOp.setStep(b.create<MulIOp>(forOp.getLoc(), originalStep, factor));

  Loops innerLoops;
  for (auto t : targets) {
    // Save information for splicing ops out of t when done
    auto begin = t.getBody()->begin();
    auto nOps = t.getBody()->getOperations().size();

    // Insert newForOp before the terminator of `t`.
    OpBuilder b(t.getBodyBuilder());
    Value stepped = b.create<AddIOp>(t.getLoc(), iv, forOp.step());
    Value less = b.create<CmpIOp>(t.getLoc(), CmpIPredicate::slt,
                                  forOp.upperBound(), stepped);
    Value ub =
        b.create<SelectOp>(t.getLoc(), less, forOp.upperBound(), stepped);

    // Splice [begin, begin + nOps - 1) into `newForOp` and replace uses.
    auto newForOp = b.create<loop::ForOp>(t.getLoc(), iv, ub, originalStep);
    newForOp.getBody()->getOperations().splice(
        newForOp.getBody()->getOperations().begin(),
        t.getBody()->getOperations(), begin, std::next(begin, nOps - 1));
    replaceAllUsesInRegionWith(iv, newForOp.getInductionVar(),
                               newForOp.region());

    innerLoops.push_back(newForOp);
  }

  return innerLoops;
}

// Stripmines a `forOp` by `factor` and sinks it under a single `target`.
// Returns the new AffineForOps, nested immediately under `target`.
template <typename ForType, typename SizeType>
static ForType stripmineSink(ForType forOp, SizeType factor, ForType target) {
  // TODO(ntv): Use cheap structural assertions that targets are nested under
  // forOp and that targets are not nested under each other when DominanceInfo
  // exposes the capability. It seems overkill to construct a whole function
  // dominance tree at this point.
  auto res = stripmineSink(forOp, factor, ArrayRef<ForType>{target});
  assert(res.size() == 1 && "Expected 1 inner forOp");
  return res[0];
}

template <typename ForType, typename SizeType>
static SmallVector<SmallVector<ForType, 8>, 8>
tileImpl(ArrayRef<ForType> forOps, ArrayRef<SizeType> sizes,
         ArrayRef<ForType> targets) {
  SmallVector<SmallVector<ForType, 8>, 8> res;
  SmallVector<ForType, 8> currentTargets(targets.begin(), targets.end());
  for (auto it : llvm::zip(forOps, sizes)) {
    auto step = stripmineSink(std::get<0>(it), std::get<1>(it), currentTargets);
    res.push_back(step);
    currentTargets = step;
  }
  return res;
}

SmallVector<SmallVector<AffineForOp, 8>, 8>
mlir::tile(ArrayRef<AffineForOp> forOps, ArrayRef<uint64_t> sizes,
           ArrayRef<AffineForOp> targets) {
  return tileImpl(forOps, sizes, targets);
}

SmallVector<Loops, 8> mlir::tile(ArrayRef<loop::ForOp> forOps,
                                 ArrayRef<Value> sizes,
                                 ArrayRef<loop::ForOp> targets) {
  return tileImpl(forOps, sizes, targets);
}

template <typename ForType, typename SizeType>
static SmallVector<ForType, 8>
tileImpl(ArrayRef<ForType> forOps, ArrayRef<SizeType> sizes, ForType target) {
  SmallVector<ForType, 8> res;
  for (auto loops : tile(forOps, sizes, ArrayRef<ForType>{target})) {
    assert(loops.size() == 1);
    res.push_back(loops[0]);
  }
  return res;
}

SmallVector<AffineForOp, 8> mlir::tile(ArrayRef<AffineForOp> forOps,
                                       ArrayRef<uint64_t> sizes,
                                       AffineForOp target) {
  return tileImpl(forOps, sizes, target);
}

Loops mlir::tile(ArrayRef<loop::ForOp> forOps, ArrayRef<Value> sizes,
                 loop::ForOp target) {
  return tileImpl(forOps, sizes, target);
}

Loops mlir::tilePerfectlyNested(loop::ForOp rootForOp, ArrayRef<Value> sizes) {
  // Collect perfectly nested loops.  If more size values provided than nested
  // loops available, truncate `sizes`.
  SmallVector<loop::ForOp, 4> forOps;
  forOps.reserve(sizes.size());
  getPerfectlyNestedLoopsImpl(forOps, rootForOp, sizes.size());
  if (forOps.size() < sizes.size())
    sizes = sizes.take_front(forOps.size());

  return ::tile(forOps, sizes, forOps.back());
}

// Build the IR that performs ceil division of a positive value by a constant:
//    ceildiv(a, B) = divis(a + (B-1), B)
// where divis is rounding-to-zero division.
static Value ceilDivPositive(OpBuilder &builder, Location loc, Value dividend,
                             int64_t divisor) {
  assert(divisor > 0 && "expected positive divisor");
  assert(dividend.getType().isIndex() && "expected index-typed value");

  Value divisorMinusOneCst = builder.create<ConstantIndexOp>(loc, divisor - 1);
  Value divisorCst = builder.create<ConstantIndexOp>(loc, divisor);
  Value sum = builder.create<AddIOp>(loc, dividend, divisorMinusOneCst);
  return builder.create<SignedDivIOp>(loc, sum, divisorCst);
}

// Build the IR that performs ceil division of a positive value by another
// positive value:
//    ceildiv(a, b) = divis(a + (b - 1), b)
// where divis is rounding-to-zero division.
static Value ceilDivPositive(OpBuilder &builder, Location loc, Value dividend,
                             Value divisor) {
  assert(dividend.getType().isIndex() && "expected index-typed value");

  Value cstOne = builder.create<ConstantIndexOp>(loc, 1);
  Value divisorMinusOne = builder.create<SubIOp>(loc, divisor, cstOne);
  Value sum = builder.create<AddIOp>(loc, dividend, divisorMinusOne);
  return builder.create<SignedDivIOp>(loc, sum, divisor);
}

// Hoist the ops within `outer` that appear before `inner`.
// Such ops include the ops that have been introduced by parametric tiling.
// Ops that come from triangular loops (i.e. that belong to the program slice
// rooted at `outer`) and ops that have side effects cannot be hoisted.
// Return failure when any op fails to hoist.
static LogicalResult hoistOpsBetween(loop::ForOp outer, loop::ForOp inner) {
  SetVector<Operation *> forwardSlice;
  getForwardSlice(outer.getOperation(), &forwardSlice, [&inner](Operation *op) {
    return op != inner.getOperation();
  });
  LogicalResult status = success();
  SmallVector<Operation *, 8> toHoist;
  for (auto &op : outer.getBody()->without_terminator()) {
    // Stop when encountering the inner loop.
    if (&op == inner.getOperation())
      break;
    // Skip over non-hoistable ops.
    if (forwardSlice.count(&op) > 0) {
      status = failure();
      continue;
    }
    // Skip loop::ForOp, these are not considered a failure.
    if (op.getNumRegions() > 0)
      continue;
    // Skip other ops with regions.
    if (op.getNumRegions() > 0) {
      status = failure();
      continue;
    }
    // Skip if op has side effects.
    // TODO(ntv): loads to immutable memory regions are ok.
    if (!MemoryEffectOpInterface::hasNoEffect(&op)) {
      status = failure();
      continue;
    }
    toHoist.push_back(&op);
  }
  auto *outerForOp = outer.getOperation();
  for (auto *op : toHoist)
    op->moveBefore(outerForOp);
  return status;
}

// Traverse the interTile and intraTile loops and try to hoist ops such that
// bands of perfectly nested loops are isolated.
// Return failure if either perfect interTile or perfect intraTile bands cannot
// be formed.
static LogicalResult tryIsolateBands(const TileLoops &tileLoops) {
  LogicalResult status = success();
  auto &interTile = tileLoops.first;
  auto &intraTile = tileLoops.second;
  auto size = interTile.size();
  assert(size == intraTile.size());
  if (size <= 1)
    return success();
  for (unsigned s = 1; s < size; ++s)
    status = succeeded(status) ? hoistOpsBetween(intraTile[0], intraTile[s])
                               : failure();
  for (unsigned s = 1; s < size; ++s)
    status = succeeded(status) ? hoistOpsBetween(interTile[0], interTile[s])
                               : failure();
  return status;
}

TileLoops mlir::extractFixedOuterLoops(loop::ForOp rootForOp,
                                       ArrayRef<int64_t> sizes) {
  // Collect perfectly nested loops.  If more size values provided than nested
  // loops available, truncate `sizes`.
  SmallVector<loop::ForOp, 4> forOps;
  forOps.reserve(sizes.size());
  getPerfectlyNestedLoopsImpl(forOps, rootForOp, sizes.size());
  if (forOps.size() < sizes.size())
    sizes = sizes.take_front(forOps.size());

  // Compute the tile sizes such that i-th outer loop executes size[i]
  // iterations.  Given that the loop current executes
  //   numIterations = ceildiv((upperBound - lowerBound), step)
  // iterations, we need to tile with size ceildiv(numIterations, size[i]).
  SmallVector<Value, 4> tileSizes;
  tileSizes.reserve(sizes.size());
  for (unsigned i = 0, e = sizes.size(); i < e; ++i) {
    assert(sizes[i] > 0 && "expected strictly positive size for strip-mining");

    auto forOp = forOps[i];
    OpBuilder builder(forOp);
    auto loc = forOp.getLoc();
    Value diff =
        builder.create<SubIOp>(loc, forOp.upperBound(), forOp.lowerBound());
    Value numIterations = ceilDivPositive(builder, loc, diff, forOp.step());
    Value iterationsPerBlock =
        ceilDivPositive(builder, loc, numIterations, sizes[i]);
    tileSizes.push_back(iterationsPerBlock);
  }

  // Call parametric tiling with the given sizes.
  auto intraTile = tile(forOps, tileSizes, forOps.back());
  TileLoops tileLoops = std::make_pair(forOps, intraTile);

  // TODO(ntv, zinenko) for now we just ignore the result of band isolation.
  // In the future, mapping decisions may be impacted by the ability to
  // isolate perfectly nested bands.
  tryIsolateBands(tileLoops);

  return tileLoops;
}

/// Return the new lower bound, upper bound, and step in that order. Insert any
/// additional bounds calculations before the given builder and any additional
/// conversion back to the original loop induction value inside the given Block.
static LoopParams normalizeLoop(OpBuilder &boundsBuilder,
                                OpBuilder &insideLoopBuilder, Location loc,
                                Value lowerBound, Value upperBound, Value step,
                                Value inductionVar) {
  // Check if the loop is already known to have a constant zero lower bound or
  // a constant one step.
  bool isZeroBased = false;
  if (auto ubCst =
          dyn_cast_or_null<ConstantIndexOp>(lowerBound.getDefiningOp()))
    isZeroBased = ubCst.getValue() == 0;

  bool isStepOne = false;
  if (auto stepCst = dyn_cast_or_null<ConstantIndexOp>(step.getDefiningOp()))
    isStepOne = stepCst.getValue() == 1;

  // Compute the number of iterations the loop executes: ceildiv(ub - lb, step)
  // assuming the step is strictly positive.  Update the bounds and the step
  // of the loop to go from 0 to the number of iterations, if necessary.
  // TODO(zinenko): introduce support for negative steps or emit dynamic asserts
  // on step positivity, whatever gets implemented first.
  if (isZeroBased && isStepOne)
    return {/*lowerBound=*/lowerBound, /*upperBound=*/upperBound,
            /*step=*/step};

  Value diff = boundsBuilder.create<SubIOp>(loc, upperBound, lowerBound);
  Value newUpperBound = ceilDivPositive(boundsBuilder, loc, diff, step);

  Value newLowerBound =
      isZeroBased ? lowerBound : boundsBuilder.create<ConstantIndexOp>(loc, 0);
  Value newStep =
      isStepOne ? step : boundsBuilder.create<ConstantIndexOp>(loc, 1);

  // Insert code computing the value of the original loop induction variable
  // from the "normalized" one.
  Value scaled =
      isStepOne ? inductionVar
                : insideLoopBuilder.create<MulIOp>(loc, inductionVar, step);
  Value shifted =
      isZeroBased ? scaled
                  : insideLoopBuilder.create<AddIOp>(loc, scaled, lowerBound);

  SmallPtrSet<Operation *, 2> preserve{scaled.getDefiningOp(),
                                       shifted.getDefiningOp()};
<<<<<<< HEAD
  replaceAllUsesExcept(inductionVar, shifted, preserve);
=======
  inductionVar.replaceAllUsesExcept(shifted, preserve);
>>>>>>> a34309b7
  return {/*lowerBound=*/newLowerBound, /*upperBound=*/newUpperBound,
          /*step=*/newStep};
}

/// Transform a loop with a strictly positive step
///   for %i = %lb to %ub step %s
/// into a 0-based loop with step 1
///   for %ii = 0 to ceildiv(%ub - %lb, %s) step 1 {
///     %i = %ii * %s + %lb
/// Insert the induction variable remapping in the body of `inner`, which is
/// expected to be either `loop` or another loop perfectly nested under `loop`.
/// Insert the definition of new bounds immediate before `outer`, which is
/// expected to be either `loop` or its parent in the loop nest.
static void normalizeLoop(loop::ForOp loop, loop::ForOp outer,
                          loop::ForOp inner) {
  OpBuilder builder(outer);
  OpBuilder innerBuilder = OpBuilder::atBlockBegin(inner.getBody());
  auto loopPieces =
      normalizeLoop(builder, innerBuilder, loop.getLoc(), loop.lowerBound(),
                    loop.upperBound(), loop.step(), loop.getInductionVar());

  loop.setLowerBound(loopPieces.lowerBound);
  loop.setUpperBound(loopPieces.upperBound);
  loop.setStep(loopPieces.step);
}

void mlir::coalesceLoops(MutableArrayRef<loop::ForOp> loops) {
  if (loops.size() < 2)
    return;

  loop::ForOp innermost = loops.back();
  loop::ForOp outermost = loops.front();

  // 1. Make sure all loops iterate from 0 to upperBound with step 1.  This
  // allows the following code to assume upperBound is the number of iterations.
  for (auto loop : loops)
    normalizeLoop(loop, outermost, innermost);

  // 2. Emit code computing the upper bound of the coalesced loop as product
  // of the number of iterations of all loops.
  OpBuilder builder(outermost);
  Location loc = outermost.getLoc();
  Value upperBound = outermost.upperBound();
  for (auto loop : loops.drop_front())
    upperBound = builder.create<MulIOp>(loc, upperBound, loop.upperBound());
  outermost.setUpperBound(upperBound);

  builder.setInsertionPointToStart(outermost.getBody());

  // 3. Remap induction variables.  For each original loop, the value of the
  // induction variable can be obtained by dividing the induction variable of
  // the linearized loop by the total number of iterations of the loops nested
  // in it modulo the number of iterations in this loop (remove the values
  // related to the outer loops):
  //   iv_i = floordiv(iv_linear, product-of-loop-ranges-until-i) mod range_i.
  // Compute these iteratively from the innermost loop by creating a "running
  // quotient" of division by the range.
  Value previous = outermost.getInductionVar();
  for (unsigned i = 0, e = loops.size(); i < e; ++i) {
    unsigned idx = loops.size() - i - 1;
    if (i != 0)
      previous = builder.create<SignedDivIOp>(loc, previous,
                                              loops[idx + 1].upperBound());

    Value iv = (i == e - 1) ? previous
                            : builder.create<SignedRemIOp>(
                                  loc, previous, loops[idx].upperBound());
    replaceAllUsesInRegionWith(loops[idx].getInductionVar(), iv,
                               loops.back().region());
  }

  // 4. Move the operations from the innermost just above the second-outermost
  // loop, delete the extra terminator and the second-outermost loop.
  loop::ForOp second = loops[1];
  innermost.getBody()->back().erase();
  outermost.getBody()->getOperations().splice(
      Block::iterator(second.getOperation()),
      innermost.getBody()->getOperations());
  second.erase();
}

void mlir::collapseParallelLoops(
    loop::ParallelOp loops,
    ArrayRef<std::vector<unsigned>> combinedDimensions) {
  OpBuilder outsideBuilder(loops);
  Location loc = loops.getLoc();

  // Normalize ParallelOp's iteration pattern.
  SmallVector<Value, 3> normalizedLowerBounds;
  SmallVector<Value, 3> normalizedSteps;
  SmallVector<Value, 3> normalizedUpperBounds;
  for (unsigned i = 0, e = loops.getNumLoops(); i < e; ++i) {
    OpBuilder insideLoopBuilder = OpBuilder::atBlockBegin(loops.getBody());
    auto resultBounds =
        normalizeLoop(outsideBuilder, insideLoopBuilder, loc,
                      loops.lowerBound()[i], loops.upperBound()[i],
                      loops.step()[i], loops.getBody()->getArgument(i));

    normalizedLowerBounds.push_back(resultBounds.lowerBound);
    normalizedUpperBounds.push_back(resultBounds.upperBound);
    normalizedSteps.push_back(resultBounds.step);
  }

  // Combine iteration spaces.
  SmallVector<Value, 3> lowerBounds;
  SmallVector<Value, 3> steps;
  SmallVector<Value, 3> upperBounds;
  auto cst0 = outsideBuilder.create<ConstantIndexOp>(loc, 0);
  auto cst1 = outsideBuilder.create<ConstantIndexOp>(loc, 1);
  for (unsigned i = 0, e = combinedDimensions.size(); i < e; ++i) {
    Value newUpperBound = outsideBuilder.create<ConstantIndexOp>(loc, 1);
    for (auto idx : combinedDimensions[i]) {
      newUpperBound = outsideBuilder.create<MulIOp>(loc, newUpperBound,
                                                    normalizedUpperBounds[idx]);
    }
    lowerBounds.push_back(cst0);
    steps.push_back(cst1);
    upperBounds.push_back(newUpperBound);
  }

  // Create new ParallelLoop with conversions to the original induction values.
  // The loop below uses divisions to get the relevant range of values in the
  // new induction value that represent each range of the original induction
  // value. The remainders then determine based on that range, which iteration
  // of the original induction value this represents. This is a normalized value
  // that is un-normalized already by the previous logic.
  auto newPloop = outsideBuilder.create<loop::ParallelOp>(loc, lowerBounds,
                                                          upperBounds, steps);
  OpBuilder insideBuilder(newPloop.region());
  for (unsigned i = 0, e = combinedDimensions.size(); i < e; ++i) {
    Value previous = newPloop.getBody()->getArgument(i);
    unsigned numberCombinedDimensions = combinedDimensions[i].size();
    // Iterate over all except the last induction value.
    for (unsigned j = 0, e = numberCombinedDimensions - 1; j < e; ++j) {
      unsigned idx = combinedDimensions[i][j];

      // Determine the current induction value's current loop iteration
      Value iv = insideBuilder.create<SignedRemIOp>(loc, previous,
                                                    normalizedUpperBounds[idx]);
      replaceAllUsesInRegionWith(loops.getBody()->getArgument(idx), iv,
                                 loops.region());

      // Remove the effect of the current induction value to prepare for the
      // next value.
      previous = insideBuilder.create<SignedDivIOp>(
          loc, previous, normalizedUpperBounds[idx + 1]);
    }

    // The final induction value is just the remaining value.
    unsigned idx = combinedDimensions[i][numberCombinedDimensions - 1];
    replaceAllUsesInRegionWith(loops.getBody()->getArgument(idx), previous,
                               loops.region());
  }

  // Replace the old loop with the new loop.
  loops.getBody()->back().erase();
  newPloop.getBody()->getOperations().splice(
      Block::iterator(newPloop.getBody()->back()),
      loops.getBody()->getOperations());
  loops.erase();
}

void mlir::mapLoopToProcessorIds(loop::ForOp forOp, ArrayRef<Value> processorId,
                                 ArrayRef<Value> numProcessors) {
  assert(processorId.size() == numProcessors.size());
  if (processorId.empty())
    return;

  OpBuilder b(forOp);
  Location loc(forOp.getLoc());
  Value mul = processorId.front();
  for (unsigned i = 1, e = processorId.size(); i < e; ++i)
    mul = b.create<AddIOp>(loc, b.create<MulIOp>(loc, mul, numProcessors[i]),
                           processorId[i]);
  Value lb = b.create<AddIOp>(loc, forOp.lowerBound(),
                              b.create<MulIOp>(loc, forOp.step(), mul));
  forOp.setLowerBound(lb);

  Value step = forOp.step();
  for (auto numProcs : numProcessors)
    step = b.create<MulIOp>(loc, step, numProcs);
  forOp.setStep(step);
}

/// Given a memref region, determine the lowest depth at which transfers can be
/// placed for it, and return the corresponding block, start and end positions
/// in the block for placing incoming (read) and outgoing (write) copies
/// respectively. The lowest depth depends on whether the region being accessed
/// is hoistable with respect to one or more immediately surrounding loops.
static void
findHighestBlockForPlacement(const MemRefRegion &region, Block &block,
                             Block::iterator &begin, Block::iterator &end,
                             Block **copyPlacementBlock,
                             Block::iterator *copyInPlacementStart,
                             Block::iterator *copyOutPlacementStart) {
  const auto *cst = region.getConstraints();
  SmallVector<Value, 4> symbols;
  cst->getIdValues(cst->getNumDimIds(), cst->getNumDimAndSymbolIds(), &symbols);

  SmallVector<AffineForOp, 4> enclosingFors;
  getLoopIVs(*block.begin(), &enclosingFors);
  // Walk up loop parents till we find an IV on which this region is
  // symbolic/variant.
  auto it = enclosingFors.rbegin();
  for (auto e = enclosingFors.rend(); it != e; ++it) {
    // TODO(bondhugula): also need to be checking this for regions symbols that
    // aren't loop IVs, whether we are within their resp. defs' dominance scope.
    if (llvm::is_contained(symbols, it->getInductionVar()))
      break;
  }

  if (it != enclosingFors.rbegin()) {
    auto lastInvariantIV = *std::prev(it);
    *copyInPlacementStart = Block::iterator(lastInvariantIV.getOperation());
    *copyOutPlacementStart = std::next(*copyInPlacementStart);
    *copyPlacementBlock = lastInvariantIV.getOperation()->getBlock();
  } else {
    *copyInPlacementStart = begin;
    *copyOutPlacementStart = end;
    *copyPlacementBlock = &block;
  }
}

// Info comprising stride and number of elements transferred every stride.
struct StrideInfo {
  int64_t stride;
  int64_t numEltPerStride;
};

/// Returns striding information for a copy/transfer of this region with
/// potentially multiple striding levels from outermost to innermost. For an
/// n-dimensional region, there can be at most n-1 levels of striding
/// successively nested.
//  TODO(bondhugula): make this work with non-identity layout maps.
static void getMultiLevelStrides(const MemRefRegion &region,
                                 ArrayRef<int64_t> bufferShape,
                                 SmallVectorImpl<StrideInfo> *strideInfos) {
  if (bufferShape.size() <= 1)
    return;

  int64_t numEltPerStride = 1;
  int64_t stride = 1;
  for (int d = bufferShape.size() - 1; d >= 1; d--) {
    int64_t dimSize = region.memref.getType().cast<MemRefType>().getDimSize(d);
    stride *= dimSize;
    numEltPerStride *= bufferShape[d];
    // A stride is needed only if the region has a shorter extent than the
    // memref along the dimension *and* has an extent greater than one along the
    // next major dimension.
    if (bufferShape[d] < dimSize && bufferShape[d - 1] > 1) {
      strideInfos->push_back({stride, numEltPerStride});
    }
  }
}

/// Generates a point-wise copy from/to `memref' to/from `fastMemRef' and
/// returns the outermost AffineForOp of the copy loop nest. `lbMaps` and
/// `ubMaps` along with `lbOperands` and `ubOperands` hold the lower and upper
/// bound information for the copy loop nest. `fastBufOffsets` contain the
/// expressions to be subtracted out from the respective copy loop iterators in
/// order to index the fast buffer. If `copyOut' is true, generates a copy-out;
/// otherwise a copy-in. Builder `b` should be set to the point the copy nest is
/// inserted.
//
/// The copy-in nest is generated as follows as an example for a 2-d region:
/// for x = ...
///   for y = ...
///     fast_buf[x - offset_x][y - offset_y] = memref[x][y]
///
static AffineForOp
generatePointWiseCopy(Location loc, Value memref, Value fastMemRef,
                      ArrayRef<AffineMap> lbMaps, ArrayRef<Value> lbOperands,
                      ArrayRef<AffineMap> ubMaps, ArrayRef<Value> ubOperands,
                      ArrayRef<AffineExpr> fastBufOffsets, bool isCopyOut,
                      OpBuilder b) {
  assert(llvm::all_of(lbMaps, [&](AffineMap lbMap) {
    return lbMap.getNumInputs() == lbOperands.size();
  }));
  assert(llvm::all_of(ubMaps, [&](AffineMap ubMap) {
    return ubMap.getNumInputs() == ubOperands.size();
  }));

  unsigned rank = memref.getType().cast<MemRefType>().getRank();
  assert(lbMaps.size() == rank && "wrong number of lb maps");
  assert(ubMaps.size() == rank && "wrong number of ub maps");

  SmallVector<Value, 4> memIndices;
  SmallVector<AffineExpr, 4> fastBufExprs;
  SmallVector<Value, 4> fastBufMapOperands;
  AffineForOp copyNestRoot;
  SmallVector<AffineApplyOp, 4> mayBeDeadApplys;
  for (unsigned d = 0; d < rank; ++d) {
    auto forOp = createCanonicalizedAffineForOp(b, loc, lbOperands, lbMaps[d],
                                                ubOperands, ubMaps[d]);
    if (d == 0)
      copyNestRoot = forOp;

    b = forOp.getBodyBuilder();

    auto fastBufOffsetMap =
        AffineMap::get(lbOperands.size(), 0, fastBufOffsets[d]);
    auto offset = b.create<AffineApplyOp>(loc, fastBufOffsetMap, lbOperands);

    // Construct the subscript for the fast memref being copied into/from:
    // x - offset_x.
    fastBufExprs.push_back(b.getAffineDimExpr(2 * d + 1) -
                           b.getAffineDimExpr(2 * d));
    fastBufMapOperands.push_back(offset);
    fastBufMapOperands.push_back(forOp.getInductionVar());
    mayBeDeadApplys.push_back(offset);

    // Subscript for the slow memref being copied.
    memIndices.push_back(forOp.getInductionVar());
  }

  auto fastBufMap =
      AffineMap::get(2 * rank, /*symbolCount=*/0, fastBufExprs, b.getContext());
  fullyComposeAffineMapAndOperands(&fastBufMap, &fastBufMapOperands);
  fastBufMap = simplifyAffineMap(fastBufMap);
  canonicalizeMapAndOperands(&fastBufMap, &fastBufMapOperands);

  // Drop any dead affine.applys.
  for (auto applyOp : mayBeDeadApplys)
    if (applyOp.use_empty())
      applyOp.erase();

  if (!isCopyOut) {
    // Copy in.
    auto load = b.create<AffineLoadOp>(loc, memref, memIndices);
    b.create<AffineStoreOp>(loc, load, fastMemRef, fastBufMap,
                            fastBufMapOperands);
    return copyNestRoot;
  }

  // Copy out.
  auto load =
      b.create<AffineLoadOp>(loc, fastMemRef, fastBufMap, fastBufMapOperands);
  b.create<AffineStoreOp>(loc, load, memref, memIndices);
  return copyNestRoot;
}

static InFlightDiagnostic LLVM_ATTRIBUTE_UNUSED
emitRemarkForBlock(Block &block) {
  return block.getParentOp()->emitRemark();
}

/// Creates a buffer in the faster memory space for the specified memref region;
/// generates a copy from the lower memory space to this one, and replaces all
/// loads/stores in the block range [`begin', `end') of `block' to load/store
/// from that buffer. Returns failure if copies could not be generated due to
/// yet unimplemented cases. `copyInPlacementStart` and `copyOutPlacementStart`
/// in copyPlacementBlock specify the insertion points where the incoming copies
/// and outgoing copies, respectively, should be inserted (the insertion happens
/// right before the insertion point). Since `begin` can itself be invalidated
/// due to the memref rewriting done from this method, the output argument
/// `nBegin` is set to its replacement (set to `begin` if no invalidation
/// happens). Since outgoing copies could have  been inserted at `end`, the
/// output argument `nEnd` is set to the new end. `sizeInBytes` is set to the
/// size of the fast buffer allocated.
static LogicalResult generateCopy(
    const MemRefRegion &region, Block *block, Block::iterator begin,
    Block::iterator end, Block *copyPlacementBlock,
    Block::iterator copyInPlacementStart, Block::iterator copyOutPlacementStart,
    AffineCopyOptions copyOptions, DenseMap<Value, Value> &fastBufferMap,
    DenseSet<Operation *> &copyNests, uint64_t *sizeInBytes,
    Block::iterator *nBegin, Block::iterator *nEnd) {
  *nBegin = begin;
  *nEnd = end;

  FuncOp f = begin->getParentOfType<FuncOp>();
  OpBuilder topBuilder(f.getBody());
  Value zeroIndex = topBuilder.create<ConstantIndexOp>(f.getLoc(), 0);

  if (begin == end)
    return success();

  // Is the copy out point at the end of the block where we are doing
  // explicit copying.
  bool isCopyOutAtEndOfBlock = (end == copyOutPlacementStart);

  // Copies for read regions are going to be inserted at 'begin'.
  OpBuilder prologue(copyPlacementBlock, copyInPlacementStart);
  // Copies for write regions are going to be inserted at 'end'.
  OpBuilder epilogue(copyPlacementBlock, copyOutPlacementStart);
  OpBuilder &b = region.isWrite() ? epilogue : prologue;

  // Builder to create constants at the top level.
  auto func = copyPlacementBlock->getParent()->getParentOfType<FuncOp>();
  OpBuilder top(func.getBody());

  auto loc = region.loc;
  auto memref = region.memref;
  auto memRefType = memref.getType().cast<MemRefType>();

  auto layoutMaps = memRefType.getAffineMaps();
  if (layoutMaps.size() > 1 ||
      (layoutMaps.size() == 1 && !layoutMaps[0].isIdentity())) {
    LLVM_DEBUG(llvm::dbgs() << "Non-identity layout map not yet supported\n");
    return failure();
  }

  // Indices to use for the copying.
  // Indices for the original memref being copied from/to.
  SmallVector<Value, 4> memIndices;
  // Indices for the faster buffer being copied into/from.
  SmallVector<Value, 4> bufIndices;

  unsigned rank = memRefType.getRank();
  SmallVector<int64_t, 4> fastBufferShape;

  // Compute the extents of the buffer.
  std::vector<SmallVector<int64_t, 4>> lbs;
  SmallVector<int64_t, 8> lbDivisors;
  lbs.reserve(rank);
  Optional<int64_t> numElements = region.getConstantBoundingSizeAndShape(
      &fastBufferShape, &lbs, &lbDivisors);
  if (!numElements.hasValue()) {
    LLVM_DEBUG(llvm::dbgs() << "Non-constant region size not supported\n");
    return failure();
  }

  if (numElements.getValue() == 0) {
    LLVM_DEBUG(llvm::dbgs() << "Nothing to copy\n");
    *sizeInBytes = 0;
    return success();
  }

  SmallVector<AffineMap, 4> lbMaps(rank), ubMaps(rank);
  for (unsigned i = 0; i < rank; ++i)
    region.getLowerAndUpperBound(i, lbMaps[i], ubMaps[i]);

  const FlatAffineConstraints *cst = region.getConstraints();
  // 'regionSymbols' hold values that this memory region is symbolic/parametric
  // on; these typically include loop IVs surrounding the level at which the
  // copy generation is being done or other valid symbols in MLIR.
  SmallVector<Value, 8> regionSymbols;
  cst->getIdValues(rank, cst->getNumIds(), &regionSymbols);

  // Construct the index expressions for the fast memory buffer. The index
  // expression for a particular dimension of the fast buffer is obtained by
  // subtracting out the lower bound on the original memref's data region
  // along the corresponding dimension.

  // Index start offsets for faster memory buffer relative to the original.
  SmallVector<AffineExpr, 4> fastBufOffsets;
  fastBufOffsets.reserve(rank);
  for (unsigned d = 0; d < rank; d++) {
    assert(lbs[d].size() == cst->getNumCols() - rank && "incorrect bound size");

    AffineExpr offset = top.getAffineConstantExpr(0);
    for (unsigned j = 0, e = cst->getNumCols() - rank - 1; j < e; j++)
      offset = offset + lbs[d][j] * top.getAffineDimExpr(j);
    assert(lbDivisors[d] > 0);
    offset =
        (offset + lbs[d][cst->getNumCols() - 1 - rank]).floorDiv(lbDivisors[d]);

    // Set copy start location for this dimension in the lower memory space
    // memref.
    if (auto caf = offset.dyn_cast<AffineConstantExpr>()) {
      auto indexVal = caf.getValue();
      if (indexVal == 0) {
        memIndices.push_back(zeroIndex);
      } else {
        memIndices.push_back(
            top.create<ConstantIndexOp>(loc, indexVal).getResult());
      }
    } else {
      // The coordinate for the start location is just the lower bound along the
      // corresponding dimension on the memory region (stored in 'offset').
      auto map = AffineMap::get(
          cst->getNumDimIds() + cst->getNumSymbolIds() - rank, 0, offset);
      memIndices.push_back(b.create<AffineApplyOp>(loc, map, regionSymbols));
    }
    // The fast buffer is copied into at location zero; addressing is relative.
    bufIndices.push_back(zeroIndex);

    // Record the offsets since they are needed to remap the memory accesses of
    // the original memref further below.
    fastBufOffsets.push_back(offset);
  }

  // The faster memory space buffer.
  Value fastMemRef;

  // Check if a buffer was already created.
  bool existingBuf = fastBufferMap.count(memref) > 0;
  if (!existingBuf) {
    AffineMap fastBufferLayout = b.getMultiDimIdentityMap(rank);
    auto fastMemRefType =
        MemRefType::get(fastBufferShape, memRefType.getElementType(),
                        fastBufferLayout, copyOptions.fastMemorySpace);

    // Create the fast memory space buffer just before the 'affine.for'
    // operation.
    fastMemRef = prologue.create<AllocOp>(loc, fastMemRefType).getResult();
    // Record it.
    fastBufferMap[memref] = fastMemRef;
    // fastMemRefType is a constant shaped memref.
    *sizeInBytes = getMemRefSizeInBytes(fastMemRefType).getValue();
    LLVM_DEBUG(emitRemarkForBlock(*block)
               << "Creating fast buffer of type " << fastMemRefType
               << " and size " << llvm::divideCeil(*sizeInBytes, 1024)
               << " KiB\n");
  } else {
    // Reuse the one already created.
    fastMemRef = fastBufferMap[memref];
    *sizeInBytes = 0;
  }

  auto numElementsSSA =
      top.create<ConstantIndexOp>(loc, numElements.getValue());

  Value dmaStride = nullptr;
  Value numEltPerDmaStride = nullptr;
  if (copyOptions.generateDma) {
    SmallVector<StrideInfo, 4> dmaStrideInfos;
    getMultiLevelStrides(region, fastBufferShape, &dmaStrideInfos);

    // TODO(bondhugula): use all stride levels once DmaStartOp is extended for
    // multi-level strides.
    if (dmaStrideInfos.size() > 1) {
      LLVM_DEBUG(llvm::dbgs() << "Only up to one level of stride supported\n");
      return failure();
    }

    if (!dmaStrideInfos.empty()) {
      dmaStride = top.create<ConstantIndexOp>(loc, dmaStrideInfos[0].stride);
      numEltPerDmaStride =
          top.create<ConstantIndexOp>(loc, dmaStrideInfos[0].numEltPerStride);
    }
  }

  // Record the last operation where we want the memref replacement to end. We
  // later do the memref replacement only in [begin, postDomFilter] so
  // that the original memref's used in the data movement code themselves don't
  // get replaced.
  auto postDomFilter = std::prev(end);

  // Create fully composed affine maps for each memref.
  auto memAffineMap = b.getMultiDimIdentityMap(memIndices.size());
  fullyComposeAffineMapAndOperands(&memAffineMap, &memIndices);
  auto bufAffineMap = b.getMultiDimIdentityMap(bufIndices.size());
  fullyComposeAffineMapAndOperands(&bufAffineMap, &bufIndices);

  if (!copyOptions.generateDma) {
    // Point-wise copy generation.
    auto copyNest =
        generatePointWiseCopy(loc, memref, fastMemRef, lbMaps,
                              /*lbOperands=*/regionSymbols, ubMaps,
                              /*ubOperands=*/regionSymbols, fastBufOffsets,
                              /*isCopyOut=*/region.isWrite(), b);

    // Record this so that we can skip it from yet another copy.
    copyNests.insert(copyNest);

    // Since new ops are being appended (for copy out's), adjust the end to
    // mark end of block range being processed if necessary.
    if (region.isWrite() && isCopyOutAtEndOfBlock)
      *nEnd = Block::iterator(copyNest.getOperation());
  } else {
    // DMA generation.
    // Create a tag (single element 1-d memref) for the DMA.
    auto tagMemRefType = MemRefType::get({1}, top.getIntegerType(32), {},
                                         copyOptions.tagMemorySpace);
    auto tagMemRef = prologue.create<AllocOp>(loc, tagMemRefType);

    SmallVector<Value, 4> tagIndices({zeroIndex});
    auto tagAffineMap = b.getMultiDimIdentityMap(tagIndices.size());
    fullyComposeAffineMapAndOperands(&tagAffineMap, &tagIndices);
    if (!region.isWrite()) {
      // DMA non-blocking read from original buffer to fast buffer.
      b.create<AffineDmaStartOp>(loc, memref, memAffineMap, memIndices,
                                 fastMemRef, bufAffineMap, bufIndices,
                                 tagMemRef, tagAffineMap, tagIndices,
                                 numElementsSSA, dmaStride, numEltPerDmaStride);
    } else {
      // DMA non-blocking write from fast buffer to the original memref.
      auto op = b.create<AffineDmaStartOp>(
          loc, fastMemRef, bufAffineMap, bufIndices, memref, memAffineMap,
          memIndices, tagMemRef, tagAffineMap, tagIndices, numElementsSSA,
          dmaStride, numEltPerDmaStride);
      // Since new ops may be appended at 'end' (for outgoing DMAs), adjust the
      // end to mark end of block range being processed.
      if (isCopyOutAtEndOfBlock)
        *nEnd = Block::iterator(op.getOperation());
    }

    // Matching DMA wait to block on completion; tag always has a 0 index.
    b.create<AffineDmaWaitOp>(loc, tagMemRef, tagAffineMap, zeroIndex,
                              numElementsSSA);

    // Generate dealloc for the tag.
    auto tagDeallocOp = epilogue.create<DeallocOp>(loc, tagMemRef);
    if (*nEnd == end && isCopyOutAtEndOfBlock)
      // Since new ops are being appended (for outgoing DMAs), adjust the end to
      // mark end of range of the original.
      *nEnd = Block::iterator(tagDeallocOp.getOperation());
  }

  // Generate dealloc for the buffer.
  if (!existingBuf) {
    auto bufDeallocOp = epilogue.create<DeallocOp>(loc, fastMemRef);
    // When generating pointwise copies, `nEnd' has to be set to deallocOp on
    // the fast buffer (since it marks the new end insertion point).
    if (!copyOptions.generateDma && *nEnd == end && isCopyOutAtEndOfBlock)
      *nEnd = Block::iterator(bufDeallocOp.getOperation());
  }

  // Replace all uses of the old memref with the faster one while remapping
  // access indices (subtracting out lower bound offsets for each dimension).
  // Ex: to replace load %A[%i, %j] with load %Abuf[%i - %iT, %j - %jT],
  // index remap will be (%i, %j) -> (%i - %iT, %j - %jT),
  // i.e., affine.apply (d0, d1, d2, d3) -> (d2-d0, d3-d1) (%iT, %jT, %i, %j),
  // and (%iT, %jT) will be the 'extraOperands' for 'rep all memref uses with'.
  // d2, d3 correspond to the original indices (%i, %j).
  SmallVector<AffineExpr, 4> remapExprs;
  remapExprs.reserve(rank);
  for (unsigned i = 0; i < rank; i++) {
    // The starting operands of indexRemap will be regionSymbols (the symbols on
    // which the memref region is parametric); then those corresponding to
    // the memref's original indices follow.
    auto dimExpr = b.getAffineDimExpr(regionSymbols.size() + i);
    remapExprs.push_back(dimExpr - fastBufOffsets[i]);
  }
  auto indexRemap = AffineMap::get(regionSymbols.size() + rank, 0, remapExprs,
                                   b.getContext());

  // Record the begin since it may be invalidated by memref replacement.
  Block::iterator prevOfBegin;
  bool isBeginAtStartOfBlock = (begin == block->begin());
  if (!isBeginAtStartOfBlock)
    prevOfBegin = std::prev(begin);

  // *Only* those uses within the range [begin, end) of 'block' are replaced.
  replaceAllMemRefUsesWith(memref, fastMemRef,
                           /*extraIndices=*/{}, indexRemap,
                           /*extraOperands=*/regionSymbols,
                           /*symbolOperands=*/{},
                           /*domInstFilter=*/&*begin,
                           /*postDomInstFilter=*/&*postDomFilter);

  *nBegin = isBeginAtStartOfBlock ? block->begin() : std::next(prevOfBegin);

  return success();
}

/// Construct the memref region to just include the entire memref. Returns false
/// dynamic shaped memref's for now. `numParamLoopIVs` is the number of
/// enclosing loop IVs of `op` (starting from the outermost) that the region
/// is parametric on.
static bool getFullMemRefAsRegion(Operation *op, unsigned numParamLoopIVs,
                                  MemRefRegion *region) {
  unsigned rank;
  if (auto loadOp = dyn_cast<AffineLoadOp>(op)) {
    rank = loadOp.getMemRefType().getRank();
    region->memref = loadOp.getMemRef();
    region->setWrite(false);
  } else if (auto storeOp = dyn_cast<AffineStoreOp>(op)) {
    rank = storeOp.getMemRefType().getRank();
    region->memref = storeOp.getMemRef();
    region->setWrite(true);
  } else {
    assert(false && "expected load or store op");
    return false;
  }
  auto memRefType = region->memref.getType().cast<MemRefType>();
  if (!memRefType.hasStaticShape())
    return false;

  auto *regionCst = region->getConstraints();

  // Just get the first numSymbols IVs, which the memref region is parametric
  // on.
  SmallVector<AffineForOp, 4> ivs;
  getLoopIVs(*op, &ivs);
  ivs.resize(numParamLoopIVs);
  SmallVector<Value, 4> symbols;
  extractForInductionVars(ivs, &symbols);
  regionCst->reset(rank, numParamLoopIVs, 0);
  regionCst->setIdValues(rank, rank + numParamLoopIVs, symbols);

  // Memref dim sizes provide the bounds.
  for (unsigned d = 0; d < rank; d++) {
    auto dimSize = memRefType.getDimSize(d);
    assert(dimSize > 0 && "filtered dynamic shapes above");
    regionCst->addConstantLowerBound(d, 0);
    regionCst->addConstantUpperBound(d, dimSize - 1);
  }
  return true;
}

/// Performs explicit copying for the contiguous sequence of operations in the
/// block iterator range [`begin', `end'), where `end' can't be past the
/// terminator of the block (since additional operations are potentially
/// inserted right before `end`. Returns the total size of fast memory space
/// buffers used. `copyOptions` provides various parameters, and the output
/// argument `copyNests` is the set of all copy nests inserted, each represented
/// by its root affine.for. Since we generate alloc's and dealloc's for all fast
/// buffers (before and after the range of operations resp. or at a hoisted
/// position), all of the fast memory capacity is assumed to be available for
/// processing this block range. When 'filterMemRef' is specified, copies are
/// only generated for the provided MemRef.
uint64_t mlir::affineDataCopyGenerate(Block::iterator begin,
                                      Block::iterator end,
                                      const AffineCopyOptions &copyOptions,
                                      Optional<Value> filterMemRef,
                                      DenseSet<Operation *> &copyNests) {
  if (begin == end)
    return 0;

  assert(begin->getBlock() == std::prev(end)->getBlock() &&
         "Inconsistent block begin/end args");
  assert(end != end->getBlock()->end() && "end can't be the block terminator");

  Block *block = begin->getBlock();

  // Copies will be generated for this depth, i.e., symbolic in all loops
  // surrounding the this block range.
  unsigned copyDepth = getNestingDepth(&*begin);

  LLVM_DEBUG(llvm::dbgs() << "Generating copies at depth " << copyDepth
                          << "\n");
  LLVM_DEBUG(llvm::dbgs() << "from begin: " << *begin << "\n");
  LLVM_DEBUG(llvm::dbgs() << "to inclusive end: " << *std::prev(end) << "\n");

  // List of memory regions to copy for. We need a map vector to have a
  // guaranteed iteration order to write test cases. CHECK-DAG doesn't help here
  // since the alloc's for example are identical except for the SSA id.
  SmallMapVector<Value, std::unique_ptr<MemRefRegion>, 4> readRegions;
  SmallMapVector<Value, std::unique_ptr<MemRefRegion>, 4> writeRegions;

  // Map from original memref's to the fast buffers that their accesses are
  // replaced with.
  DenseMap<Value, Value> fastBufferMap;

  // To check for errors when walking the block.
  bool error = false;

  // Walk this range of operations  to gather all memory regions.
  block->walk(begin, end, [&](Operation *opInst) {
    // Gather regions to allocate to buffers in faster memory space.
    if (auto loadOp = dyn_cast<AffineLoadOp>(opInst)) {
      if ((filterMemRef.hasValue() && filterMemRef != loadOp.getMemRef()) ||
          (loadOp.getMemRefType().getMemorySpace() !=
           copyOptions.slowMemorySpace))
        return;
    } else if (auto storeOp = dyn_cast<AffineStoreOp>(opInst)) {
      if ((filterMemRef.hasValue() && filterMemRef != storeOp.getMemRef()) ||
          storeOp.getMemRefType().getMemorySpace() !=
              copyOptions.slowMemorySpace)
        return;
    } else {
      // Neither load nor a store op.
      return;
    }

    // Compute the MemRefRegion accessed.
    auto region = std::make_unique<MemRefRegion>(opInst->getLoc());
    if (failed(region->compute(opInst, copyDepth, /*sliceState=*/nullptr,
                               /*addMemRefDimBounds=*/false))) {
      LLVM_DEBUG(llvm::dbgs()
                 << "Error obtaining memory region: semi-affine maps?\n");
      LLVM_DEBUG(llvm::dbgs() << "over-approximating to the entire memref\n");
      if (!getFullMemRefAsRegion(opInst, copyDepth, region.get())) {
        LLVM_DEBUG(
            opInst->emitError("non-constant memref sizes not yet supported"));
        error = true;
        return;
      }
    }

    // Each memref has a single buffer associated with it irrespective of how
    // many load's and store's happen on it.
    // TODO(bondhugula): in the future, when regions don't intersect and satisfy
    // other properties (based on load/store regions), we could consider
    // multiple buffers per memref.

    // Add to the appropriate region if it's not already in it, or take a
    // bounding box union with the existing one if it's already in there.
    // Note that a memref may have both read and write regions - so update the
    // region in the other list if one exists (write in case of read and vice
    // versa) since there is a single bounding box for a memref across all reads
    // and writes that happen on it.

    // Attempts to update; returns true if 'region' exists in targetRegions.
    auto updateRegion =
        [&](const SmallMapVector<Value, std::unique_ptr<MemRefRegion>, 4>
                &targetRegions) {
          auto it = targetRegions.find(region->memref);
          if (it == targetRegions.end())
            return false;

          // Perform a union with the existing region.
          if (failed(it->second->unionBoundingBox(*region))) {
            LLVM_DEBUG(llvm::dbgs()
                       << "Memory region bounding box failed; "
                          "over-approximating to the entire memref\n");
            // If the union fails, we will overapproximate.
            if (!getFullMemRefAsRegion(opInst, copyDepth, region.get())) {
              LLVM_DEBUG(opInst->emitError(
                  "non-constant memref sizes not yet supported"));
              error = true;
              return true;
            }
            it->second->getConstraints()->clearAndCopyFrom(
                *region->getConstraints());
          } else {
            // Union was computed and stored in 'it->second': copy to 'region'.
            region->getConstraints()->clearAndCopyFrom(
                *it->second->getConstraints());
          }
          return true;
        };

    bool existsInRead = updateRegion(readRegions);
    if (error)
      return;
    bool existsInWrite = updateRegion(writeRegions);
    if (error)
      return;

    // Finally add it to the region list.
    if (region->isWrite() && !existsInWrite) {
      writeRegions[region->memref] = std::move(region);
    } else if (!region->isWrite() && !existsInRead) {
      readRegions[region->memref] = std::move(region);
    }
  });

  if (error) {
    begin->emitError(
        "copy generation failed for one or more memref's in this block\n");
    return 0;
  }

  uint64_t totalCopyBuffersSizeInBytes = 0;
  bool ret = true;
  auto processRegions =
      [&](const SmallMapVector<Value, std::unique_ptr<MemRefRegion>, 4>
              &regions) {
        for (const auto &regionEntry : regions) {
          // For each region, hoist copy in/out past all hoistable
          // 'affine.for's.
          Block::iterator copyInPlacementStart, copyOutPlacementStart;
          Block *copyPlacementBlock;
          findHighestBlockForPlacement(
              *regionEntry.second, *block, begin, end, &copyPlacementBlock,
              &copyInPlacementStart, &copyOutPlacementStart);

          uint64_t sizeInBytes;
          Block::iterator nBegin, nEnd;
          LogicalResult iRet = generateCopy(
              *regionEntry.second, block, begin, end, copyPlacementBlock,
              copyInPlacementStart, copyOutPlacementStart, copyOptions,
              fastBufferMap, copyNests, &sizeInBytes, &nBegin, &nEnd);
          if (succeeded(iRet)) {
            // begin/end could have been invalidated, and need update.
            begin = nBegin;
            end = nEnd;
            totalCopyBuffersSizeInBytes += sizeInBytes;
          }
          ret = ret & succeeded(iRet);
        }
      };
  processRegions(readRegions);
  processRegions(writeRegions);

  if (!ret) {
    begin->emitError(
        "copy generation failed for one or more memref's in this block\n");
    return totalCopyBuffersSizeInBytes;
  }

  // For a range of operations, a note will be emitted at the caller.
  AffineForOp forOp;
  uint64_t sizeInKib = llvm::divideCeil(totalCopyBuffersSizeInBytes, 1024);
  if (llvm::DebugFlag && (forOp = dyn_cast<AffineForOp>(&*begin))) {
    forOp.emitRemark()
        << sizeInKib
        << " KiB of copy buffers in fast memory space for this block\n";
  }

  if (totalCopyBuffersSizeInBytes > copyOptions.fastMemCapacityBytes) {
    StringRef str = "Total size of all copy buffers' for this block "
                    "exceeds fast memory capacity\n";
    block->getParentOp()->emitWarning(str);
  }

  return totalCopyBuffersSizeInBytes;
}

// A convenience version of affineDataCopyGenerate for all ops in the body of
// an AffineForOp.
uint64_t mlir::affineDataCopyGenerate(AffineForOp forOp,
                                      const AffineCopyOptions &copyOptions,
                                      Optional<Value> filterMemRef,
                                      DenseSet<Operation *> &copyNests) {
  return affineDataCopyGenerate(forOp.getBody()->begin(),
                                std::prev(forOp.getBody()->end()), copyOptions,
                                filterMemRef, copyNests);
}

LogicalResult mlir::generateCopyForMemRegion(
    const MemRefRegion &memrefRegion, Operation *analyzedOp,
    const AffineCopyOptions &copyOptions, CopyGenerateResult &result) {
  Block *block = analyzedOp->getBlock();
  auto begin = analyzedOp->getIterator();
  auto end = std::next(begin);
  DenseMap<Value, Value> fastBufferMap;
  DenseSet<Operation *> copyNests;

  auto err = generateCopy(memrefRegion, block, begin, end, block, begin, end,
                          copyOptions, fastBufferMap, copyNests,
                          &result.sizeInBytes, &begin, &end);
  if (failed(err))
    return err;

  result.alloc =
      fastBufferMap.find(memrefRegion.memref)->second.getDefiningOp();
  assert(copyNests.size() <= 1 && "At most one copy nest is expected.");
  result.copyNest = copyNests.empty() ? nullptr : *copyNests.begin();
  return success();
}

/// Gathers all AffineForOps in 'block' at 'currLoopDepth' in 'depthToLoops'.
static void
gatherLoopsInBlock(Block *block, unsigned currLoopDepth,
                   std::vector<SmallVector<AffineForOp, 2>> &depthToLoops) {
  // Add a new empty level to output if it doesn't exist level already.
  assert(currLoopDepth <= depthToLoops.size() && "Unexpected currLoopDepth");
  if (currLoopDepth == depthToLoops.size())
    depthToLoops.push_back(SmallVector<AffineForOp, 2>());

  for (auto &op : *block) {
    if (auto forOp = dyn_cast<AffineForOp>(op)) {
      depthToLoops[currLoopDepth].push_back(forOp);
      gatherLoopsInBlock(forOp.getBody(), currLoopDepth + 1, depthToLoops);
    }
  }
}

/// Gathers all AffineForOps in 'func' grouped by loop depth.
void mlir::gatherLoops(FuncOp func,
                       std::vector<SmallVector<AffineForOp, 2>> &depthToLoops) {
  for (auto &block : func)
    gatherLoopsInBlock(&block, /*currLoopDepth=*/0, depthToLoops);

  // Remove last loop level from output since it's empty.
  if (!depthToLoops.empty()) {
    assert(depthToLoops.back().empty() && "Last loop level is not empty?");
    depthToLoops.pop_back();
  }
}

// TODO: if necessary, this can be extended to also compose in any
// affine.applys, fold to constant if all result dimensions of the map are
// constant (canonicalizeMapAndOperands below already does this for single
// result bound maps), and use simplifyMap to perform algebraic simplification.
AffineForOp mlir::createCanonicalizedAffineForOp(
    OpBuilder b, Location loc, ValueRange lbOperands, AffineMap lbMap,
    ValueRange ubOperands, AffineMap ubMap, int64_t step) {
  SmallVector<Value, 4> lowerOperands(lbOperands);
  SmallVector<Value, 4> upperOperands(ubOperands);

  fullyComposeAffineMapAndOperands(&lbMap, &lowerOperands);
  canonicalizeMapAndOperands(&lbMap, &lowerOperands);
  lbMap = removeDuplicateExprs(lbMap);
  fullyComposeAffineMapAndOperands(&ubMap, &upperOperands);
  canonicalizeMapAndOperands(&ubMap, &upperOperands);
  ubMap = removeDuplicateExprs(ubMap);

  return b.create<AffineForOp>(loc, lowerOperands, lbMap, upperOperands, ubMap,
                               step);
}

/// Creates an AffineIfOp that encodes the conditional to choose between
/// the constant trip count version and an unknown trip count version of this
/// nest of loops. This is used to separate partial and full tiles if `loops`
/// has the intra-tile loops. The affine.if op is inserted at the builder
/// insertion point of `b`.
static AffineIfOp createSeparationCondition(MutableArrayRef<AffineForOp> loops,
                                            OpBuilder b) {
  if (loops.empty())
    return nullptr;

  auto *context = loops[0].getContext();

  FlatAffineConstraints cst;
  getIndexSet(loops, &cst);

  // Remove constraints that are independent of these loop IVs.
  cst.removeIndependentConstraints(/*pos=*/0, /*num=*/loops.size());

  // Construct the constraint set representing the guard for full tiles. The
  // lower bound (and upper bound) corresponding to the full tile should be
  // larger (and resp. smaller) than any other lower (or upper bound).
  SmallVector<int64_t, 8> fullTileLb, fullTileUb;
  for (auto loop : loops) {
    (void)loop;
    // TODO: Non-unit stride is not an issue to generalize to.
    assert(loop.getStep() == 1 && "point loop step expected to be one");
    // Mark everything symbols for the purpose of finding a constant diff pair.
    cst.setDimSymbolSeparation(/*newSymbolCount=*/cst.getNumDimAndSymbolIds() -
                               1);
    unsigned fullTileLbPos, fullTileUbPos;
    if (!cst.getConstantBoundOnDimSize(0, /*lb=*/nullptr,
                                       /*lbFloorDivisor=*/nullptr,
                                       /*ub=*/nullptr, &fullTileLbPos,
                                       &fullTileUbPos)) {
      LLVM_DEBUG(llvm::dbgs() << "Can't get constant diff pair for a loop\n");
      return nullptr;
    }

    SmallVector<unsigned, 4> lbIndices, ubIndices;
    cst.getLowerAndUpperBoundIndices(/*pos=*/0, &lbIndices, &ubIndices);

    auto fLb = cst.getInequality(fullTileLbPos);
    auto fUb = cst.getInequality(fullTileUbPos);
    fullTileLb.assign(fLb.begin(), fLb.end());
    fullTileUb.assign(fUb.begin(), fUb.end());

    // Full tile lower bound should be >= than any other lower bound.
    for (auto lbIndex : lbIndices)
      for (unsigned i = 0, e = cst.getNumCols(); i < e; ++i)
        cst.atIneq(lbIndex, i) = fullTileLb[i] - cst.atIneq(lbIndex, i);

    // Full tile upper bound should be <= any other upper bound.
    for (auto ubIndex : ubIndices)
      for (unsigned i = 0, e = cst.getNumCols(); i < e; ++i)
        cst.atIneq(ubIndex, i) -= fullTileUb[i];

    cst.removeId(0);
  }

  // The previous step leads to all zeros for the full tile lb and ub position
  // itself; remove those and any other duplicates / trivial redundancies.
  cst.removeTrivialRedundancy();

  // Turn everything into dims conservatively since we earlier turned all
  // trailing ids past point loop IV into symbols. Some of these could be outer
  // loop IVs; we'll canonicalize anyway.
  cst.setDimSymbolSeparation(0);

  IntegerSet ifCondSet = cst.getAsIntegerSet(context);
  // ifCondSet can be null if cst was empty -- this can happen if all loops
  // in the nest have constant trip counts.
  if (!ifCondSet)
    return nullptr;

  SmallVector<Value, 4> setOperands;
  cst.getIdValues(0, cst.getNumDimAndSymbolIds(), &setOperands);
  canonicalizeSetAndOperands(&ifCondSet, &setOperands);
  return b.create<AffineIfOp>(loops[0].getLoc(), ifCondSet, setOperands,
                              /*withElseRegion=*/true);
}

/// Create the full tile loop nest (along with its body).
static LogicalResult
createFullTiles(MutableArrayRef<AffineForOp> inputNest,
                SmallVectorImpl<AffineForOp> &fullTileLoops, OpBuilder b) {
  fullTileLoops.reserve(inputNest.size());

  // For each loop in the original nest identify a lower/upper bound pair such
  // that their difference is a constant.
  FlatAffineConstraints cst;
  for (auto loop : inputNest) {
    // TODO: straightforward to generalize to a non-unit stride.
    if (loop.getStep() != 1) {
      LLVM_DEBUG(llvm::dbgs()
                 << "[tile separation] non-unit stride not implemented\n");
      return failure();
    }
    getIndexSet({loop}, &cst);
    // We will mark everything other than this loop IV as symbol for getting a
    // pair of <lb, ub> with a constant difference.
    cst.setDimSymbolSeparation(cst.getNumDimAndSymbolIds() - 1);
    unsigned lbPos, ubPos;
    if (!cst.getConstantBoundOnDimSize(/*pos=*/0, /*lb=*/nullptr,
                                       /*lbDivisor=*/nullptr, /*ub=*/nullptr,
                                       &lbPos, &ubPos) ||
        lbPos == ubPos) {
      LLVM_DEBUG(llvm::dbgs() << "[tile separation] Can't get constant diff / "
                                 "equalities not yet handled\n");
      return failure();
    }

    // Set all identifiers as dimensions uniformly since some of those marked as
    // symbols above could be outer loop IVs (corresponding tile space IVs).
    cst.setDimSymbolSeparation(/*newSymbolCount=*/0);

    AffineValueMap lbVmap, ubVmap;
    cst.getIneqAsAffineValueMap(/*pos=*/0, lbPos, lbVmap, b.getContext());
    cst.getIneqAsAffineValueMap(/*pos=*/0, ubPos, ubVmap, b.getContext());
    AffineForOp fullTileLoop = createCanonicalizedAffineForOp(
        b, loop.getLoc(), lbVmap.getOperands(), lbVmap.getAffineMap(),
        ubVmap.getOperands(), ubVmap.getAffineMap());
    b = fullTileLoop.getBodyBuilder();
    fullTileLoops.push_back(fullTileLoop);
  }

  // Add the body for the full tile loop nest.
  BlockAndValueMapping operandMap;
  for (auto loopEn : llvm::enumerate(inputNest))
    operandMap.map(loopEn.value().getInductionVar(),
                   fullTileLoops[loopEn.index()].getInductionVar());
  b = fullTileLoops.back().getBodyBuilder();
  for (auto &op : inputNest.back().getBody()->without_terminator())
    b.clone(op, operandMap);
  return success();
}

LogicalResult
mlir::separateFullTiles(MutableArrayRef<AffineForOp> inputNest,
                        SmallVectorImpl<AffineForOp> *fullTileNest) {
  if (inputNest.empty())
    return success();

  auto firstLoop = inputNest[0];

  // Each successive for op has to be nested in the other.
  auto prevLoop = firstLoop;
  for (auto loop : inputNest.drop_front(1)) {
    assert(loop.getParentOp() == prevLoop && "input not contiguously nested");
    prevLoop = loop;
  }

  // Create the full tile loop nest.
  SmallVector<AffineForOp, 4> fullTileLoops;
  OpBuilder b(firstLoop);
  if (failed(createFullTiles(inputNest, fullTileLoops, b))) {
    if (!fullTileLoops.empty())
      fullTileLoops.front().erase();
    return failure();
  }

  // Create and insert the version select right before the root of the nest.
  b = OpBuilder(firstLoop);
  AffineIfOp ifOp = createSeparationCondition(inputNest, b);
  if (!ifOp) {
    fullTileLoops.front().erase();
    LLVM_DEBUG(llvm::dbgs() << "All tiles are full tiles, or failure creating "
                               "separation condition\n");
    return failure();
  }

  // Move the full tile into the then block.
  Block *thenBlock = ifOp.getThenBlock();
  AffineForOp outermostFullTileLoop = fullTileLoops[0];
  thenBlock->getOperations().splice(
      std::prev(thenBlock->end()),
      outermostFullTileLoop.getOperation()->getBlock()->getOperations(),
      Block::iterator(outermostFullTileLoop));

  // Move the partial tile into the else block. The partial tile is the same as
  // the original loop nest.
  Block *elseBlock = ifOp.getElseBlock();
  elseBlock->getOperations().splice(
      std::prev(elseBlock->end()),
      firstLoop.getOperation()->getBlock()->getOperations(),
      Block::iterator(firstLoop));

  if (fullTileNest)
    *fullTileNest = std::move(fullTileLoops);

  return success();
<<<<<<< HEAD
}

void mlir::replaceAllUsesExcept(
    Value orig, Value replacement,
    const SmallPtrSetImpl<Operation *> &exceptions) {
  for (auto &use : llvm::make_early_inc_range(orig.getUses())) {
    if (exceptions.count(use.getOwner()) == 0)
      use.set(replacement);
  }
=======
>>>>>>> a34309b7
}<|MERGE_RESOLUTION|>--- conflicted
+++ resolved
@@ -705,19 +705,6 @@
   return checkLoopInterchangeDependences(depCompsVec, loops, loopPermMap);
 }
 
-<<<<<<< HEAD
-/// Return true if `loops` is a perfect nest.
-static bool LLVM_ATTRIBUTE_UNUSED
-isPerfectlyNested(ArrayRef<AffineForOp> loops) {
-  auto outerLoop = loops.front();
-  for (auto loop : loops.drop_front()) {
-    auto parentForOp = dyn_cast<AffineForOp>(loop.getParentOp());
-    // parentForOp's body should be just this loop and the terminator.
-    if (parentForOp != outerLoop ||
-        parentForOp.getBody()->getOperations().size() != 2)
-      return false;
-    outerLoop = loop;
-=======
 /// Returns true if `loops` is a perfectly nested loop nest, where loops appear
 /// in it from outermost to innermost.
 bool LLVM_ATTRIBUTE_UNUSED
@@ -737,7 +724,6 @@
     if (parentForOp != enclosingLoop || !hasTwoElements(parentForOp.getBody()))
       return false;
     enclosingLoop = loop;
->>>>>>> a34309b7
   }
   return true;
 }
@@ -1226,11 +1212,7 @@
 
   SmallPtrSet<Operation *, 2> preserve{scaled.getDefiningOp(),
                                        shifted.getDefiningOp()};
-<<<<<<< HEAD
-  replaceAllUsesExcept(inductionVar, shifted, preserve);
-=======
   inductionVar.replaceAllUsesExcept(shifted, preserve);
->>>>>>> a34309b7
   return {/*lowerBound=*/newLowerBound, /*upperBound=*/newUpperBound,
           /*step=*/newStep};
 }
@@ -2396,16 +2378,4 @@
     *fullTileNest = std::move(fullTileLoops);
 
   return success();
-<<<<<<< HEAD
-}
-
-void mlir::replaceAllUsesExcept(
-    Value orig, Value replacement,
-    const SmallPtrSetImpl<Operation *> &exceptions) {
-  for (auto &use : llvm::make_early_inc_range(orig.getUses())) {
-    if (exceptions.count(use.getOwner()) == 0)
-      use.set(replacement);
-  }
-=======
->>>>>>> a34309b7
 }
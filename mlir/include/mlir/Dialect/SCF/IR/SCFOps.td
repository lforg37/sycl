//===- SCFOps.td - Structured Control Flow operations ------*- tablegen -*-===//
//
// Part of the LLVM Project, under the Apache License v2.0 with LLVM Exceptions.
// See https://llvm.org/LICENSE.txt for license information.
// SPDX-License-Identifier: Apache-2.0 WITH LLVM-exception
//
//===----------------------------------------------------------------------===//
//
// Defines MLIR structured control flow operations.
//
//===----------------------------------------------------------------------===//

#ifndef MLIR_DIALECT_SCF_SCFOPS
#define MLIR_DIALECT_SCF_SCFOPS

include "mlir/Interfaces/ControlFlowInterfaces.td"
include "mlir/Interfaces/LoopLikeInterface.td"
include "mlir/IR/RegionKindInterface.td"
include "mlir/Interfaces/ParallelCombiningOpInterface.td"
include "mlir/Interfaces/SideEffectInterfaces.td"
include "mlir/Interfaces/ViewLikeInterface.td"

def SCF_Dialect : Dialect {
  let name = "scf";
  let cppNamespace = "::mlir::scf";
<<<<<<< HEAD
  let dependentDialects = ["arith::ArithmeticDialect"];
=======
  let dependentDialects = ["arith::ArithDialect"];
>>>>>>> f788a4d7
}

// Base class for SCF dialect ops.
class SCF_Op<string mnemonic, list<Trait> traits = []> :
    Op<SCF_Dialect, mnemonic, traits>;

//===----------------------------------------------------------------------===//
// ConditionOp
//===----------------------------------------------------------------------===//

def ConditionOp : SCF_Op<"condition", [
  HasParent<"WhileOp">,
  DeclareOpInterfaceMethods<RegionBranchTerminatorOpInterface>,
  NoSideEffect,
  Terminator
]> {
  let summary = "loop continuation condition";
  let description = [{
    This operation accepts the continuation (i.e., inverse of exit) condition
    of the `scf.while` construct. If its first argument is true, the "after"
    region of `scf.while` is executed, with the remaining arguments forwarded
    to the entry block of the region. Otherwise, the loop terminates.
  }];

  let arguments = (ins I1:$condition, Variadic<AnyType>:$args);

  let assemblyFormat =
      [{ `(` $condition `)` attr-dict ($args^ `:` type($args))? }];
}

//===----------------------------------------------------------------------===//
// ExecuteRegionOp
//===----------------------------------------------------------------------===//

def ExecuteRegionOp : SCF_Op<"execute_region", [
    DeclareOpInterfaceMethods<RegionBranchOpInterface>]> {
  let summary = "operation that executes its region exactly once";
  let description = [{
    The `execute_region` operation is used to allow multiple blocks within SCF
    and other operations which can hold only one block.  The `execute_region`
    operation executes the region held exactly once and cannot have any operands.
    As such, its region has no arguments. All SSA values that dominate the op can
    be accessed inside the op. The op's region can have multiple blocks and the
    blocks can have multiple distinct terminators. Values returned from this op's
    region define the op's results.

    Example:

    ```mlir
    scf.for %i = 0 to 128 step %c1 {
      %y = scf.execute_region -> i32 {
        %x = load %A[%i] : memref<128xi32>
        scf.yield %x : i32
      }
    }

    affine.for %i = 0 to 100 {
      "foo"() : () -> ()
      %v = scf.execute_region -> i64 {
        cf.cond_br %cond, ^bb1, ^bb2

      ^bb1:
        %c1 = arith.constant 1 : i64
        cf.br ^bb3(%c1 : i64)

      ^bb2:
        %c2 = arith.constant 2 : i64
        cf.br ^bb3(%c2 : i64)

      ^bb3(%x : i64):
        scf.yield %x : i64
      }
      "bar"(%v) : (i64) -> ()
    }
    ```
  }];

  let results = (outs Variadic<AnyType>);

  let regions = (region AnyRegion:$region);

  let hasCanonicalizer = 1;
  let hasCustomAssemblyFormat = 1;

  let hasVerifier = 1;
}

//===----------------------------------------------------------------------===//
// ForOp
//===----------------------------------------------------------------------===//

def ForOp : SCF_Op<"for",
      [AutomaticAllocationScope, DeclareOpInterfaceMethods<LoopLikeOpInterface,
       ["getSingleInductionVar", "getSingleLowerBound", "getSingleStep",
        "getSingleUpperBound"]>,
       DeclareOpInterfaceMethods<RegionBranchOpInterface>,
       SingleBlockImplicitTerminator<"scf::YieldOp">,
       RecursiveSideEffects]> {
  let summary = "for operation";
  let description = [{
    The "scf.for" operation represents a loop taking 3 SSA value as operands
    that represent the lower bound, upper bound and step respectively. The
    operation defines an SSA value for its induction variable. It has one
    region capturing the loop body. The induction variable is represented as an
    argument of this region. This SSA value always has type index, which is the
    size of the machine word. The step is a value of type index, required to be
    positive.
    The lower and upper bounds specify a half-open range: the range includes
    the lower bound but does not include the upper bound.

    The body region must contain exactly one block that terminates with
    "scf.yield". Calling ForOp::build will create such a region and insert
    the terminator implicitly if none is defined, so will the parsing even in
    cases when it is absent from the custom format. For example:

    ```mlir
    scf.for %iv = %lb to %ub step %step {
      ... // body
    }
    ```

    `scf.for` can also operate on loop-carried variables and returns the final
    values after loop termination. The initial values of the variables are
    passed as additional SSA operands to the "scf.for" following the 3 loop
    control SSA values mentioned above (lower bound, upper bound and step). The
    operation region has an argument for the induction variable, followed by
    one argument for each loop-carried variable, representing the value of the
    variable at the current iteration.

    The region must terminate with a "scf.yield" that passes the current
    values of all loop-carried variables to the next iteration, or to the
    "scf.for" result, if at the last iteration. The static type of a
    loop-carried variable may not change with iterations; its runtime type is
    allowed to change. Note, that when the loop-carried variables are present,
    calling ForOp::build will not insert the terminator implicitly. The caller
    must insert "scf.yield" in that case.

    "scf.for" results hold the final values after the last iteration.
    For example, to sum-reduce a memref:

    ```mlir
    func.func @reduce(%buffer: memref<1024xf32>, %lb: index,
                      %ub: index, %step: index) -> (f32) {
      // Initial sum set to 0.
      %sum_0 = arith.constant 0.0 : f32
      // iter_args binds initial values to the loop's region arguments.
      %sum = scf.for %iv = %lb to %ub step %step
          iter_args(%sum_iter = %sum_0) -> (f32) {
        %t = load %buffer[%iv] : memref<1024xf32>
        %sum_next = arith.addf %sum_iter, %t : f32
        // Yield current iteration sum to next iteration %sum_iter or to %sum
        // if final iteration.
        scf.yield %sum_next : f32
      }
      return %sum : f32
    }
    ```

    If the "scf.for" defines any values, a yield must be explicitly present.
    The number and types of the "scf.for" results must match the initial
    values in the "iter_args" binding and the yield operands.

    Another example with a nested "scf.if" (see "scf.if" for details) to
    perform conditional reduction:

    ```mlir
    func.func @conditional_reduce(%buffer: memref<1024xf32>, %lb: index,
                                  %ub: index, %step: index) -> (f32) {
      %sum_0 = arith.constant 0.0 : f32
      %c0 = arith.constant 0.0 : f32
      %sum = scf.for %iv = %lb to %ub step %step
          iter_args(%sum_iter = %sum_0) -> (f32) {
        %t = load %buffer[%iv] : memref<1024xf32>
        %cond = arith.cmpf "ugt", %t, %c0 : f32
        %sum_next = scf.if %cond -> (f32) {
          %new_sum = arith.addf %sum_iter, %t : f32
          scf.yield %new_sum : f32
        } else {
          scf.yield %sum_iter : f32
        }
        scf.yield %sum_next : f32
      }
      return %sum : f32
    }
    ```
  }];
  let arguments = (ins Index:$lowerBound,
                       Index:$upperBound,
                       Index:$step,
                       Variadic<AnyType>:$initArgs);
  let results = (outs Variadic<AnyType>:$results);
  let regions = (region SizedRegion<1>:$region);

  let skipDefaultBuilders = 1;
  let builders = [
    OpBuilder<(ins "Value":$lowerBound, "Value":$upperBound, "Value":$step,
      CArg<"ValueRange", "llvm::None">:$iterArgs,
      CArg<"function_ref<void(OpBuilder &, Location, Value, ValueRange)>",
           "nullptr">)>
  ];

  let extraClassDeclaration = [{
    using BodyBuilderFn =
        function_ref<void(OpBuilder &, Location, Value, ValueRange)>;

    Value getInductionVar() { return getBody()->getArgument(0); }
    Block::BlockArgListType getRegionIterArgs() {
      return getBody()->getArguments().drop_front(getNumInductionVars());
    }
    /// Return the `index`-th region iteration argument.
    BlockArgument getRegionIterArg(unsigned index) {
      assert(index < getNumRegionIterArgs() && 
        "expected an index less than the number of region iter args");
      return getBody()->getArguments().drop_front(getNumInductionVars())[index];
    }
    Operation::operand_range getIterOperands() {
      return getOperands().drop_front(getNumControlOperands());
    }
    MutableArrayRef<OpOperand> getIterOpOperands() {
      return
        getOperation()->getOpOperands().drop_front(getNumControlOperands());
    }

    void setLowerBound(Value bound) { getOperation()->setOperand(0, bound); }
    void setUpperBound(Value bound) { getOperation()->setOperand(1, bound); }
    void setStep(Value step) { getOperation()->setOperand(2, step); }
    void setIterArg(unsigned iterArgNum, Value iterArgValue) {
      getOperation()->setOperand(iterArgNum + getNumControlOperands(), iterArgValue);
    }

    /// Number of induction variables, always 1 for scf::ForOp.
    unsigned getNumInductionVars() { return 1; }
    /// Number of region arguments for loop-carried values
    unsigned getNumRegionIterArgs() {
      return getBody()->getNumArguments() - getNumInductionVars();
    }
    /// Number of operands controlling the loop: lb, ub, step
    unsigned getNumControlOperands() { return 3; }
    /// Does the operation hold operands for loop-carried values
    bool hasIterOperands() {
      return getOperation()->getNumOperands() > getNumControlOperands();
    }
    /// Get Number of loop-carried values
    unsigned getNumIterOperands() {
      return getOperation()->getNumOperands() - getNumControlOperands();
    }
    /// Get the iter arg number for an operand. If it isnt an iter arg
    /// operand return llvm::None.
    Optional<unsigned> getIterArgNumberForOpOperand(OpOperand &opOperand) {
      if (opOperand.getOwner() != getOperation())
        return llvm::None;
      unsigned operandNumber = opOperand.getOperandNumber();
      if (operandNumber < getNumControlOperands())
        return llvm::None;
      return operandNumber - getNumControlOperands();
    }

    /// Get the region iter arg that corresponds to an OpOperand.
    /// This helper prevents internal op implementation detail leakage to
    /// clients by hiding the operand / block argument mapping.
    BlockArgument getRegionIterArgForOpOperand(OpOperand &opOperand) {
      assert(opOperand.getOperandNumber() >= getNumControlOperands() &&
             "expected an iter args operand");
      assert(opOperand.getOwner() == getOperation() &&
             "opOperand does not belong to this scf::ForOp operation");
      return getRegionIterArgs()[
        opOperand.getOperandNumber() - getNumControlOperands()];
    }
    /// Get the OpOperand& that corresponds to a region iter arg.
    /// This helper prevents internal op implementation detail leakage to
    /// clients by hiding the operand / block argument mapping.
    OpOperand &getOpOperandForRegionIterArg(BlockArgument bbArg) {
      assert(bbArg.getArgNumber() >= getNumInductionVars() &&
             "expected a bbArg that is not an induction variable");
      assert(bbArg.getOwner()->getParentOp() == getOperation() &&
             "bbArg does not belong to the scf::ForOp body");
      return getOperation()->getOpOperand(
        getNumControlOperands() + bbArg.getArgNumber() - getNumInductionVars());
    }
    /// Get the OpResult that corresponds to an OpOperand.
    /// Assert that opOperand is an iterArg.
    /// This helper prevents internal op implementation detail leakage to
    /// clients by hiding the operand / block argument mapping.
    OpResult getResultForOpOperand(OpOperand &opOperand) {
      assert(opOperand.getOperandNumber() >= getNumControlOperands() &&
             "expected an iter args operand");
      assert(opOperand.getOwner() == getOperation() &&
             "opOperand does not belong to this scf::ForOp operation");
      return getOperation()->getResult(
        opOperand.getOperandNumber() - getNumControlOperands());
    }
    /// Get the OpOperand& that corresponds to an OpResultOpOperand.
    /// This helper prevents internal op implementation detail leakage to
    /// clients by hiding the operand / block argument mapping.
    OpOperand &getOpOperandForResult(OpResult opResult) {
      assert(opResult.getDefiningOp() == getOperation() &&
             "opResult does not belong to the scf::ForOp operation");
      return getOperation()->getOpOperand(
        getNumControlOperands() + opResult.getResultNumber());
    }

    /// Return operands used when entering the region at 'index'. These operands
    /// correspond to the loop iterator operands, i.e., those exclusing the
    /// induction variable. LoopOp only has one region, so 0 is the only valid
    /// value for `index`.
    OperandRange getSuccessorEntryOperands(Optional<unsigned> index);
  }];

  let hasCanonicalizer = 1;
  let hasCustomAssemblyFormat = 1;
  let hasVerifier = 1;
  let hasRegionVerifier = 1;
}

//===----------------------------------------------------------------------===//
// ForeachThreadOp
//===----------------------------------------------------------------------===//

def ForeachThreadOp : SCF_Op<"foreach_thread", [
       AttrSizedOperandSegments,
       SingleBlockImplicitTerminator<"scf::PerformConcurrentlyOp">,
       RecursiveSideEffects,
       AutomaticAllocationScope,
      ]> {
  let summary = "evaluate a block multiple times in parallel";
  let description = [{
    `scf.foreach_thread` is a target-independent multi-dimensional parallel
    region application operation. It has exactly one block that represents the
    parallel body and it takes index operands that indicate how many parallel
    instances of that function are created.

    The op also takes a variadic number of tensor operands (`shared_outs`).
    The future buffers corresponding to these tensors are shared among all
    threads. Shared tensors should be accessed via their corresponding block
    arguments. If multiple threads write to a shared buffer in a racy
    fashion, these writes will execute in some unspecified order. Tensors that
    are not shared can be used inside the body (i.e., the op is not isolated
    from above); however, if a use of such a tensor bufferizes to a memory
    write, the tensor is privatized, i.e., a thread-local copy of the tensor is
    used. This ensures that memory side effects of a thread are not visible to
    other threads (or in the parent body), apart from explicitly shared tensors.

    The name "thread" conveys the fact that the parallel execution is mapped
    (i.e. distributed) to a set of virtual threads of execution, one function
    application per thread. Further lowerings are responsible for specifying
    how this is materialized on concrete hardware resources.

    An optional thread_dim_mapping index array attribute specifies for each
    virtual thread dimension, how it remaps 1-1 to a set of concrete processing
    element resources (e.g. a CUDA grid dimension or a level of concrete nested
    async parallelism). At this time, the specification is backend-dependent and
    is not verified by the op, beyond being an index array attribute.
    It is the reponsibility of the lowering to interpret the index array in the
    context of the concrete target the op is lowered to, or to ignore it when
    the specification is ill-formed or unsupported for a particular target.

    The only allowed terminator is `scf.foreach_thread.perform_concurrently`.
    `scf.foreach_thread` returns one value per `shared_out` operand. The
    actions of the `perform_concurrently` terminators specify how to combine the
    partial results of all parallel invocations into a full value, in some
    unspecified order. The "destination" of each such op must be a `shared_out`
    block argument of the `scf.foreach_thread` op.

    The actions involved in constructing the return values are further described
    by `tensor.parallel_insert_slice`.

    `scf.foreach_thread` acts as an implicit synchronization point.

    When the parallel function body has side effects, their order is unspecified
    across threads.

    Example:

    ```mlir
    //
    // Sequential context.
    //
    %matmul_and_pointwise:2 = scf.foreach_thread (%thread_id_1, %thread_id_2) in
        (%num_threads_1, %numthread_id_2) shared_outs(%o1 = %C, %o2 = %pointwise)
      -> (tensor<?x?xT>, tensor<?xT>) {
      //
      // Parallel context, each thread with id = (%thread_id_1, %thread_id_2)
      // runs its version of the code.
      //
      %sA = tensor.extract_slice %A[f((%thread_id_1, %thread_id_2))]:
        tensor<?x?xT> to tensor<?x?xT>
      %sB = tensor.extract_slice %B[g((%thread_id_1, %thread_id_2))]:
        tensor<?x?xT> to tensor<?x?xT>
      %sC = tensor.extract_slice %o1[h((%thread_id_1, %thread_id_2))]:
        tensor<?x?xT> to tensor<?x?xT>
      %sD = matmul ins(%sA, %sB) outs(%sC)

      %spointwise = subtensor %o2[i((%thread_id_1, %thread_id_2))]:
        tensor<?xT> to tensor<?xT>
      %sE = add ins(%spointwise) outs(%sD)

      scf.foreach_thread.perform_concurrently {
        scf.foreach_thread.parallel_insert_slice %sD into %o1[h((%thread_id_1, %thread_id_2))]:
          tensor<?x?xT> into tensor<?x?xT>

        scf.foreach_thread.parallel_insert_slice %spointwise into %o2[i((%thread_id_1, %thread_id_2))]:
          tensor<?xT> into tensor<?xT>
      }
    }
    // Implicit synchronization point.
    // Sequential context.
    //
    ```

    Example with thread_dim_mapping attribute:
    //
    // Sequential context.
    //
    %matmul_and_pointwise:2 = scf.foreach_thread (%thread_id_1, %thread_id_2) in
        (%num_threads_1, %numthread_id_2) shared_outs(...)
      -> (tensor<?x?xT>, tensor<?xT>) {
      //
      // Parallel context, each thread with id = **(%thread_id_2, %thread_id_1)**
      // runs its version of the code.
      //
       scf.foreach_thread.perform_concurrently {
         ...
      }
    } { thread_dim_mapping = [1, 0] }
    // Implicit synchronization point.
    // Sequential context.
    //

    Example with privatized tensors:
    %t0 = ...
    %t1 = ...
    %r = scf.foreach_thread ... shared_outs(%o = t0) -> tensor<?xf32> {
      // %t0 and %t1 are privatized. %t0 is definitely copied for each thread
      // because the scf.foreach_thread op's %t0 use bufferizes to a memory
      // write. In the absence of other conflicts, %t1 is copied only if there
      // are uses of %t1 in the body that bufferize to a memory read and to a
      // memory write.
      "some_use"(%t0)
      "some_use"(%t1)
    }
  }];
  let arguments = (ins Variadic<Index>:$num_threads,
                       Variadic<AnyRankedTensor>:$outputs,
                       DefaultValuedAttr<I64ArrayAttr, "{}">:$thread_dim_mapping);

  let results = (outs Variadic<AnyType>:$results);
  let regions = (region SizedRegion<1>:$region);

  let hasCustomAssemblyFormat = 1;
  let hasVerifier = 1;

  // The default builder does not add the proper body BBargs, roll our own.
  let skipDefaultBuilders = 1;
  let builders = [
    // Bodyless builder, outputs must be specified.
    OpBuilder<(ins "ValueRange":$outputs, "ValueRange":$num_threads,
                   CArg<"ArrayRef<int64_t>", "{}">:$thread_dim_mapping)>,
    // Builder that takes a bodyBuilder lambda.
    OpBuilder<(ins "ValueRange":$outputs, "ValueRange":$num_threads,
                   "ArrayRef<int64_t>":$thread_dim_mapping,
                   "function_ref<void(OpBuilder &, Location, ValueRange)>":$bodyBuilder)>
  ];
  let extraClassDeclaration = [{
    int64_t getRank() { return getNumThreads().size(); }

    OpResult getTiedOpResult(OpOperand *opOperand) {
      assert(opOperand->getOperandNumber() >= getRank() && "invalid operand");
      return getOperation()->getOpResult(
          opOperand->getOperandNumber() - getRank());
    }

    OpOperand *getTiedOpOperand(BlockArgument bbArg) {
      assert(bbArg.getArgNumber() >= getRank() && "invalid bbArg");
      return &getOperation()->getOpOperand(bbArg.getArgNumber());
    }

    BlockArgument getTiedBlockArgument(OpOperand *opOperand) {
      assert(opOperand->getOperandNumber() >= getRank() && "invalid operand");
      return getBody()->getArgument(opOperand->getOperandNumber());
    }

    ArrayRef<BlockArgument> getOutputBlockArguments() {
      return getBody()->getArguments().drop_front(getRank());
    }

    ::mlir::ValueRange getThreadIndices() {
      return getBody()->getArguments().take_front(getRank());
    }

    ::mlir::Value getThreadIndex(int64_t idx) {
      return getThreadIndices()[idx];
    }

    ::mlir::Block::BlockArgListType getRegionOutArgs() {
      return getBody()->getArguments().drop_front(getRank());
    }

    /// Return the thread indices in the order specified by the 
    /// thread_dim_mapping attribute. Return failure is 
    /// thread_dim_mapping is not a valid permutation.
    FailureOr<SmallVector<Value>> getPermutedThreadIndices();

    /// Return the number of threads in the order specified by the
    /// thread_dim_mapping attribute.
    /// Return failure is thread_dim_mapping is not a valid permutation.
    FailureOr<SmallVector<OpFoldResult>> getPermutedNumThreads(OpBuilder &b);

    // The ensureTerminator method generated by SingleBlockImplicitTerminator is
    // unaware of the fact that our terminator also needs a region to be
    // well-formed. We override it here to ensure that we do the right thing.
    static void ensureTerminator(Region &region, OpBuilder &builder, Location loc);

    PerformConcurrentlyOp getTerminator();
  }];
}

//===----------------------------------------------------------------------===//
// PerformConcurrentlyOp
//===----------------------------------------------------------------------===//

def PerformConcurrentlyOp : SCF_Op<"foreach_thread.perform_concurrently", [
       NoSideEffect,
       Terminator,
       DeclareOpInterfaceMethods<ParallelCombiningOpInterface>,
       HasParent<"ForeachThreadOp">,
      ] # GraphRegionNoTerminator.traits> {
  let summary = "terminates a `foreach_thread` block";
  let description = [{
    `scf.foreach_thread.perform_concurrently` is a designated terminator for
    the `scf.foreach_thread` operation.

    It has a single region with a single block that contains a flat list of ops.
    Each such op participates in the aggregate formation of a single result of
    the enclosing `scf.foreach_thread`.
    The result number corresponds to the position of the op in the terminator.
  }];

  let regions = (region SizedRegion<1>:$region);

  let hasCustomAssemblyFormat = 1;
  let hasVerifier = 1;

  // The default builder does not add a region with an empty body, add our own.
  let skipDefaultBuilders = 1;
  let builders = [
    OpBuilder<(ins)>,
  ];

  // TODO: Add a `PerformConcurrentlyOpInterface` interface for ops that can
  // appear inside perform_concurrently.
  let extraClassDeclaration = [{
    ::llvm::SmallVector<::mlir::BlockArgument> getDests();
    ::llvm::iterator_range<::mlir::Block::iterator> getYieldingOps();
    ::mlir::OpResult getParentResult(int64_t idx);
  }];
}

//===----------------------------------------------------------------------===//
// IfOp
//===----------------------------------------------------------------------===//

def IfOp : SCF_Op<"if",
      [DeclareOpInterfaceMethods<RegionBranchOpInterface,
                                 ["getNumRegionInvocations",
                                  "getRegionInvocationBounds"]>,
       SingleBlockImplicitTerminator<"scf::YieldOp">, RecursiveSideEffects,
       NoRegionArguments]> {
  let summary = "if-then-else operation";
  let description = [{
    The `scf.if` operation represents an if-then-else construct for
    conditionally executing two regions of code. The operand to an if operation
    is a boolean value. For example:

    ```mlir
    scf.if %b  {
      ...
    } else {
      ...
    }
    ```

    `scf.if` may also return results that are defined in its regions. The
    values defined are determined by which execution path is taken.

    Example:

    ```mlir
    %x, %y = scf.if %b -> (f32, f32) {
      %x_true = ...
      %y_true = ...
      scf.yield %x_true, %y_true : f32, f32
    } else {
      %x_false = ...
      %y_false = ...
      scf.yield %x_false, %y_false : f32, f32
    }
    ```

    `scf.if` regions are always terminated with "scf.yield". If "scf.if"
    defines no values, the "scf.yield" can be left out, and will be inserted
    implicitly. Otherwise, it must be explicit.
    Also, if "scf.if" defines one or more values, the 'else' block cannot be
    omitted.

    Example:

    ```mlir
    scf.if %b  {
      ...
    }
    ```
  }];
  let arguments = (ins I1:$condition);
  let results = (outs Variadic<AnyType>:$results);
  let regions = (region SizedRegion<1>:$thenRegion, AnyRegion:$elseRegion);

  let skipDefaultBuilders = 1;
  let builders = [
    OpBuilder<(ins "Value":$cond, "bool":$withElseRegion)>,
    OpBuilder<(ins "TypeRange":$resultTypes, "Value":$cond,
      "bool":$withElseRegion)>,
    OpBuilder<(ins "TypeRange":$resultTypes, "Value":$cond,
      CArg<"function_ref<void(OpBuilder &, Location)>",
           "buildTerminatedBody">:$thenBuilder,
      CArg<"function_ref<void(OpBuilder &, Location)>",
           "nullptr">:$elseBuilder)>,
    OpBuilder<(ins "Value":$cond,
      CArg<"function_ref<void(OpBuilder &, Location)>",
           "buildTerminatedBody">:$thenBuilder,
      CArg<"function_ref<void(OpBuilder &, Location)>",
           "nullptr">:$elseBuilder)>
  ];

  let extraClassDeclaration = [{
    OpBuilder getThenBodyBuilder(OpBuilder::Listener *listener = nullptr) {
      Block* body = getBody(0);
      return getResults().empty() ? OpBuilder::atBlockTerminator(body, listener)
                                  : OpBuilder::atBlockEnd(body, listener);
    }
    OpBuilder getElseBodyBuilder(OpBuilder::Listener *listener = nullptr) {
      Block* body = getBody(1);
      return getResults().empty() ? OpBuilder::atBlockTerminator(body, listener)
                                  : OpBuilder::atBlockEnd(body, listener);
    }
    Block* thenBlock();
    YieldOp thenYield();
    Block* elseBlock();
    YieldOp elseYield();
  }];
  let hasFolder = 1;
  let hasCanonicalizer = 1;
  let hasCustomAssemblyFormat = 1;
  let hasVerifier = 1;
}

//===----------------------------------------------------------------------===//
// ParallelOp
//===----------------------------------------------------------------------===//

def ParallelOp : SCF_Op<"parallel",
    [AutomaticAllocationScope,
     AttrSizedOperandSegments,
     DeclareOpInterfaceMethods<LoopLikeOpInterface>,
     RecursiveSideEffects,
     SingleBlockImplicitTerminator<"scf::YieldOp">]> {
  let summary = "parallel for operation";
  let description = [{
    The "scf.parallel" operation represents a loop nest taking 4 groups of SSA
    values as operands that represent the lower bounds, upper bounds, steps and
    initial values, respectively. The operation defines a variadic number of
    SSA values for its induction variables. It has one region capturing the
    loop body. The induction variables are represented as an argument of this
    region. These SSA values always have type index, which is the size of the
    machine word. The steps are values of type index, required to be positive.
    The lower and upper bounds specify a half-open range: the range includes
    the lower bound but does not include the upper bound. The initial values
    have the same types as results of "scf.parallel". If there are no results,
    the keyword `init` can be omitted.

    Semantically we require that the iteration space can be iterated in any
    order, and the loop body can be executed in parallel. If there are data
    races, the behavior is undefined.

    The parallel loop operation supports reduction of values produced by
    individual iterations into a single result. This is modeled using the
    scf.reduce operation (see scf.reduce for details). Each result of a
    scf.parallel operation is associated with an initial value operand and
    reduce operation that is an immediate child. Reductions are matched to
    result and initial values in order of their appearance in the body.
    Consequently, we require that the body region has the same number of
    results and initial values as it has reduce operations.

    The body region must contain exactly one block that terminates with
    "scf.yield" without operands. Parsing ParallelOp will create such a region
    and insert the terminator when it is absent from the custom format.

    Example:

    ```mlir
    %init = arith.constant 0.0 : f32
    scf.parallel (%iv) = (%lb) to (%ub) step (%step) init (%init) -> f32 {
      %elem_to_reduce = load %buffer[%iv] : memref<100xf32>
      scf.reduce(%elem_to_reduce) : f32 {
        ^bb0(%lhs : f32, %rhs: f32):
          %res = arith.addf %lhs, %rhs : f32
          scf.reduce.return %res : f32
      }
    }
    ```
  }];

  let arguments = (ins Variadic<Index>:$lowerBound,
                       Variadic<Index>:$upperBound,
                       Variadic<Index>:$step,
                       Variadic<AnyType>:$initVals);
  let results = (outs Variadic<AnyType>:$results);
  let regions = (region SizedRegion<1>:$region);

  let skipDefaultBuilders = 1;
  let builders = [
    OpBuilder<(ins "ValueRange":$lowerBounds, "ValueRange":$upperBounds,
      "ValueRange":$steps, "ValueRange":$initVals,
      CArg<"function_ref<void (OpBuilder &, Location, ValueRange, ValueRange)>",
           "nullptr">:$bodyBuilderFn)>,
    OpBuilder<(ins "ValueRange":$lowerBounds, "ValueRange":$upperBounds,
      "ValueRange":$steps,
      CArg<"function_ref<void (OpBuilder &, Location, ValueRange)>",
           "nullptr">:$bodyBuilderFn)>,
  ];

  let extraClassDeclaration = [{
    ValueRange getInductionVars() {
      return getBody()->getArguments();
    }
    unsigned getNumLoops() { return getStep().size(); }
    unsigned getNumReductions() { return getInitVals().size(); }
  }];

  let hasCanonicalizer = 1;
  let hasCustomAssemblyFormat = 1;
  let hasVerifier = 1;
}

//===----------------------------------------------------------------------===//
// ReduceOp
//===----------------------------------------------------------------------===//

def ReduceOp : SCF_Op<"reduce", [HasParent<"ParallelOp">]> {
  let summary = "reduce operation for parallel for";
  let description = [{
    "scf.reduce" is an operation occurring inside "scf.parallel" operations.
    It consists of one block with two arguments which have the same type as the
    operand of "scf.reduce".

    "scf.reduce" is used to model the value for reduction computations of a
    "scf.parallel" operation. It has to appear as an immediate child of a
    "scf.parallel" and is associated with a result value of its parent
    operation.

    Association is in the order of appearance in the body where the first
    result of a parallel loop operation corresponds to the first "scf.reduce"
    in the operation's body region. The reduce operation takes a single
    operand, which is the value to be used in the reduction.

    The reduce operation contains a region whose entry block expects two
    arguments of the same type as the operand. As the iteration order of the
    parallel loop and hence reduction order is unspecified, the result of
    reduction may be non-deterministic unless the operation is associative and
    commutative.

    The result of the reduce operation's body must have the same type as the
    operands and associated result value of the parallel loop operation.
    Example:

    ```mlir
    %operand = arith.constant 1.0 : f32
    scf.reduce(%operand) : f32 {
      ^bb0(%lhs : f32, %rhs: f32):
        %res = arith.addf %lhs, %rhs : f32
        scf.reduce.return %res : f32
    }
    ```
  }];

  let skipDefaultBuilders = 1;
  let builders = [
    OpBuilder<(ins "Value":$operand,
      CArg<"function_ref<void (OpBuilder &, Location, Value, Value)>",
           "nullptr">:$bodyBuilderFn)>
  ];

  let arguments = (ins AnyType:$operand);
  let hasCustomAssemblyFormat = 1;
  let regions = (region SizedRegion<1>:$reductionOperator);
  let hasRegionVerifier = 1;
}

//===----------------------------------------------------------------------===//
// ReduceReturnOp
//===----------------------------------------------------------------------===//

def ReduceReturnOp :
    SCF_Op<"reduce.return", [HasParent<"ReduceOp">, NoSideEffect,
                              Terminator]> {
  let summary = "terminator for reduce operation";
  let description = [{
    "scf.reduce.return" is a special terminator operation for the block inside
    "scf.reduce". It terminates the region. It should have the same type as
    the operand of "scf.reduce". Example for the custom format:

    ```mlir
    scf.reduce.return %res : f32
    ```
  }];

  let arguments = (ins AnyType:$result);
  let assemblyFormat = "$result attr-dict `:` type($result)";
  let hasVerifier = 1;
}

//===----------------------------------------------------------------------===//
// WhileOp
//===----------------------------------------------------------------------===//

def WhileOp : SCF_Op<"while",
    [DeclareOpInterfaceMethods<RegionBranchOpInterface>,
     RecursiveSideEffects]> {
  let summary = "a generic 'while' loop";
  let description = [{
    This operation represents a generic "while"/"do-while" loop that keeps
    iterating as long as a condition is satisfied. There is no restriction on
    the complexity of the condition. It consists of two regions (with single
    block each): "before" region and "after" region. The names of regions
    indicates whether they execute before or after the condition check.
    Therefore, if the main loop payload is located in the "before" region, the
    operation is a "do-while" loop. Otherwise, it is a "while" loop.

    The "before" region terminates with a special operation, `scf.condition`,
    that accepts as its first operand an `i1` value indicating whether to
    proceed to the "after" region (value is `true`) or not. The two regions
    communicate by means of region arguments. Initially, the "before" region
    accepts as arguments the operands of the `scf.while` operation and uses them
    to evaluate the condition. It forwards the trailing, non-condition operands
    of the `scf.condition` terminator either to the "after" region if the
    control flow is transferred there or to results of the `scf.while` operation
    otherwise. The "after" region takes as arguments the values produced by the
    "before" region and uses `scf.yield` to supply new arguments for the
    "before" region, into which it transfers the control flow unconditionally.

    A simple "while" loop can be represented as follows.

    ```mlir
    %res = scf.while (%arg1 = %init1) : (f32) -> f32 {
      // "Before" region.
      // In a "while" loop, this region computes the condition.
      %condition = call @evaluate_condition(%arg1) : (f32) -> i1

      // Forward the argument (as result or "after" region argument).
      scf.condition(%condition) %arg1 : f32

    } do {
    ^bb0(%arg2: f32):
      // "After" region.
      // In a "while" loop, this region is the loop body.
      %next = call @payload(%arg2) : (f32) -> f32

      // Forward the new value to the "before" region.
      // The operand types must match the types of the `scf.while` operands.
      scf.yield %next : f32
    }
    ```

    A simple "do-while" loop can be represented by reducing the "after" block
    to a simple forwarder.

    ```mlir
    %res = scf.while (%arg1 = %init1) : (f32) -> f32 {
      // "Before" region.
      // In a "do-while" loop, this region contains the loop body.
      %next = call @payload(%arg1) : (f32) -> f32

      // And also evaluates the condition.
      %condition = call @evaluate_condition(%arg1) : (f32) -> i1

      // Loop through the "after" region.
      scf.condition(%condition) %next : f32

    } do {
    ^bb0(%arg2: f32):
      // "After" region.
      // Forwards the values back to "before" region unmodified.
      scf.yield %arg2 : f32
    }
    ```

    Note that the types of region arguments need not to match with each other.
    The op expects the operand types to match with argument types of the
    "before" region"; the result types to match with the trailing operand types
    of the terminator of the "before" region, and with the argument types of the
    "after" region. The following scheme can be used to share the results of
    some operations executed in the "before" region with the "after" region,
    avoiding the need to recompute them.

    ```mlir
    %res = scf.while (%arg1 = %init1) : (f32) -> i64 {
      // One can perform some computations, e.g., necessary to evaluate the
      // condition, in the "before" region and forward their results to the
      // "after" region.
      %shared = call @shared_compute(%arg1) : (f32) -> i64

      // Evaluate the condition.
      %condition = call @evaluate_condition(%arg1, %shared) : (f32, i64) -> i1

      // Forward the result of the shared computation to the "after" region.
      // The types must match the arguments of the "after" region as well as
      // those of the `scf.while` results.
      scf.condition(%condition) %shared : i64

    } do {
    ^bb0(%arg2: i64) {
      // Use the partial result to compute the rest of the payload in the
      // "after" region.
      %res = call @payload(%arg2) : (i64) -> f32

      // Forward the new value to the "before" region.
      // The operand types must match the types of the `scf.while` operands.
      scf.yield %res : f32
    }
    ```

    The custom syntax for this operation is as follows.

    ```
    op ::= `scf.while` assignments `:` function-type region `do` region
           `attributes` attribute-dict
    initializer ::= /* empty */ | `(` assignment-list `)`
    assignment-list ::= assignment | assignment `,` assignment-list
    assignment ::= ssa-value `=` ssa-value
    ```
  }];

  let arguments = (ins Variadic<AnyType>:$inits);
  let results = (outs Variadic<AnyType>:$results);
  let regions = (region SizedRegion<1>:$before, SizedRegion<1>:$after);

  let extraClassDeclaration = [{
    OperandRange getSuccessorEntryOperands(Optional<unsigned> index);
    ConditionOp getConditionOp();
    YieldOp getYieldOp();
    Block::BlockArgListType getBeforeArguments();
    Block::BlockArgListType getAfterArguments();
  }];

  let hasCanonicalizer = 1;
  let hasCustomAssemblyFormat = 1;
  let hasVerifier = 1;
}

//===----------------------------------------------------------------------===//
// YieldOp
//===----------------------------------------------------------------------===//

def YieldOp : SCF_Op<"yield", [NoSideEffect, ReturnLike, Terminator,
                               ParentOneOf<["ExecuteRegionOp, ForOp",
                                            "IfOp, ParallelOp, WhileOp"]>]> {
  let summary = "loop yield and termination operation";
  let description = [{
    "scf.yield" yields an SSA value from the SCF dialect op region and
    terminates the regions. The semantics of how the values are yielded is
    defined by the parent operation.
    If "scf.yield" has any operands, the operands must match the parent
    operation's results.
    If the parent operation defines no values, then the "scf.yield" may be
    left out in the custom syntax and the builders will insert one implicitly.
    Otherwise, it has to be present in the syntax to indicate which values are
    yielded.
  }];

  let arguments = (ins Variadic<AnyType>:$results);
  let builders = [OpBuilder<(ins), [{ /* nothing to do */ }]>];

  let assemblyFormat =
      [{  attr-dict ($results^ `:` type($results))? }];
}

#endif // MLIR_DIALECT_SCF_SCFOPS<|MERGE_RESOLUTION|>--- conflicted
+++ resolved
@@ -23,11 +23,7 @@
 def SCF_Dialect : Dialect {
   let name = "scf";
   let cppNamespace = "::mlir::scf";
-<<<<<<< HEAD
-  let dependentDialects = ["arith::ArithmeticDialect"];
-=======
   let dependentDialects = ["arith::ArithDialect"];
->>>>>>> f788a4d7
 }
 
 // Base class for SCF dialect ops.

cmake_minimum_required(VERSION 3.2)

project(sycl-solution)
# Requirements
set(CMAKE_CXX_STANDARD 20)
set(CMAKE_CXX_STANDARD_REQUIRED ON)
set(CMAKE_CXX_EXTENSIONS OFF)
set(CMAKE_WINDOWS_EXPORT_ALL_SYMBOLS ON)

if(MSVC)
  set_property(GLOBAL PROPERTY USE_FOLDERS ON)
  # Skip asynchronous C++ exceptions catching and assume "extern C" functions
  # never throw C++ exceptions.
  set(CMAKE_CXX_FLAGS "${CMAKE_CXX_FLAGS} /EHsc")
endif()

# Get clang's version
include(VersionFromVCS)
set(PACKAGE_VERSION "${LLVM_PACKAGE_VERSION}")

# If CLANG_VERSION_* is specified, use it, if not use LLVM_VERSION_*.
if(NOT DEFINED CLANG_VERSION_MAJOR)
  set(CLANG_VERSION_MAJOR ${LLVM_VERSION_MAJOR})
endif()
if(NOT DEFINED CLANG_VERSION_MINOR)
  set(CLANG_VERSION_MINOR ${LLVM_VERSION_MINOR})
endif()
if(NOT DEFINED CLANG_VERSION_PATCHLEVEL)
  set(CLANG_VERSION_PATCHLEVEL ${LLVM_VERSION_PATCH})
endif()
# Unlike PACKAGE_VERSION, CLANG_VERSION does not include LLVM_VERSION_SUFFIX.
set(CLANG_VERSION "${CLANG_VERSION_MAJOR}.${CLANG_VERSION_MINOR}.${CLANG_VERSION_PATCHLEVEL}")

set(LLVM_INST_INC_DIRECTORY "lib${LLVM_LIBDIR_SUFFIX}/clang/${CLANG_VERSION}/include")
set(dst_dir ${LLVM_LIBRARY_OUTPUT_INTDIR}/clang/${CLANG_VERSION}/include)

find_package(OpenCL)

include(ExternalProject)

if( NOT OpenCL_INCLUDE_DIRS )
  message ("OpenCL_INCLUDE_DIRS is missed. Try to download headers from github.com")
  set(OpenCL_INCLUDE_DIRS "${CMAKE_CURRENT_BINARY_DIR}/OpenCL/inc")
  ExternalProject_Add(ocl-headers
    GIT_REPOSITORY    https://github.com/KhronosGroup/OpenCL-Headers.git
    GIT_TAG           origin/master
    SOURCE_DIR        "${CMAKE_CURRENT_BINARY_DIR}/OpenCL/inc"
    CONFIGURE_COMMAND ""
    BUILD_COMMAND     ${CMAKE_COMMAND} -E copy_directory ${OpenCL_INCLUDE_DIRS}/CL ${dst_dir}/CL
    INSTALL_COMMAND   ""
    STEP_TARGETS      build
    COMMENT           "Downloading OpenCL headers."
  )
else()
  message("OpenCL header have been found under ${OpenCL_INCLUDE_DIRS}.")
  add_custom_target( ocl-headers ALL
    DEPENDS ${OpenCL_INCLUDE_DIRS}
    COMMAND ${CMAKE_COMMAND} -E copy_directory ${OpenCL_INCLUDE_DIRS}/CL ${dst_dir}/CL
    COMMENT "Copying OpenCL headers ..."
  )
endif()

if( NOT OpenCL_LIBRARIES )
  message("OpenCL_LIBRARIES is missed. Try to build from GitHub sources.")
  set(OpenCL_LIBRARIES "${LLVM_LIBRARY_OUTPUT_INTDIR}/libOpenCL.so")
  file(MAKE_DIRECTORY ${CMAKE_CURRENT_BINARY_DIR}/icd_build)
  ExternalProject_Add(ocl-icd
    GIT_REPOSITORY    https://github.com/KhronosGroup/OpenCL-ICD-Loader.git
    GIT_TAG           origin/master
    SOURCE_DIR        "${CMAKE_CURRENT_BINARY_DIR}/OpenCL/icd"
    BINARY_DIR        "${CMAKE_CURRENT_BINARY_DIR}/icd_build"
    CONFIGURE_COMMAND ${CMAKE_COMMAND} "${CMAKE_CURRENT_BINARY_DIR}/OpenCL/icd" -DCMAKE_INSTALL_PREFIX=${LLVM_BINARY_DIR}
    BUILD_COMMAND     make C_INCLUDE_PATH=${CMAKE_CURRENT_BINARY_DIR}/OpenCL/inc
    INSTALL_COMMAND   make install 
    STEP_TARGETS      configure,build,install
    DEPENDS           ocl-headers
  )
else()
  message("OpenCL loader has been found: ${OpenCL_LIBRARIES}.")
  file(GLOB ICD_LOADER_SRC "${OpenCL_LIBRARIES}*")
  file(COPY ${ICD_LOADER_SRC} DESTINATION ${LLVM_LIBRARY_OUTPUT_INTDIR})
  add_custom_target(ocl-icd DEPENDS ${OpenCL_LIBRARIES} COMMENT "Copying OpenCL ICD Loader ...")
endif()

set(OPENCL_INCLUDE "${OpenCL_INCLUDE_DIRS}")

# Try to find and include XRT OpenCL in the build components to allow access to
# Xilinx OpenCL extensions in the source files when compiling the runtimes
# libSYCL.so, this unfortunately isn't relevant when a user is compiling there
# own files, they'll still have to add -I/opt/xilinx/xrt/include/.
# It's only relevant to the Clang build system and the libSYCL.so file that's
# compiled, the header files are recompiled on a per application basis as far as
# I'm aware.
# \todo We could enforce the download and installation of the XRT runtime
# similarly to what's done with the OpenCL headers at the moment that makes
# things a little easier. As it wouldn't matter if someone only wanted to build
# to run on another platform, they would always have XRT and it's extensions
# wouldn't break the runtime by being missing
if (DEFINED ENV{XILINX_XRT})
  if(EXISTS "$ENV{XILINX_XRT}/include" AND EXISTS "$ENV{XILINX_XRT}/lib")
    message(STATUS "XILINX_XRT enabled")
    message(STATUS "XILINX_XRT Include: $ENV{XILINX_XRT}/include")
    #message(STATUS "XILINX_XRT Lib: $ENV{XILINX_XRT}/lib")

    # Activate alternate code paths containing XRT extensions + normal SYCL code
    # path. Rather than only compiling the normal SYCL code path. When defined
    # by the CMake build system __SYCL_XILINX_ONLY__ is only really relevant to
    # source files that get compiled into the libSYCL.so library. The compiler
    # still has to internally define __SYCL_XILINX_ONLY__ when compiling user
    # code as it's still required by the headers that get compiled.
    # NOTE: I chose to use __SYCL_XILINX_ONLY__ for both the build define and
    # compiler generated define to cut down on the amount of macro usage, they
    # also at the time of creation do very similar things, this may change in
    # the future but I think it will be unlikely. As __SYCL_XILINX_ONLY__ is
    # mostly related to enforcing XILINX only code paths.
    add_definitions(-D__SYCL_XILINX_ONLY__)

    # Add SYSTEM infront to cheat the build system into thinking its a system
    # include and silencing warnings from XRT when building... don't want more
    # compiler noise that we can't control
    include_directories(SYSTEM $ENV{XILINX_XRT}/include)
    # link_directories(SYSTEM $ENV{XILINX_XRT}/lib)
  else()
    message(STATUS "Invalid XILINX_XRT no lib or include directories found")
  endif()
else()
  message(STATUS "XILINX_XRT not set, xilinx cl ext disabled")
endif()

# Configure SYCL version macro
set(sycl_inc_dir ${CMAKE_CURRENT_SOURCE_DIR}/include)
string(TIMESTAMP __SYCL_COMPILER_VERSION "%Y%m%d")
set(version_header "${sycl_inc_dir}/CL/sycl/version.hpp")
configure_file("${version_header}.in" "${version_header}")

# Copy SYCL headers
add_custom_target(sycl-headers ALL
COMMAND ${CMAKE_COMMAND} -E copy_directory ${sycl_inc_dir}/CL ${dst_dir}/CL
COMMENT "Copying SYCL headers ...")

# Configure SYCL headers
install(DIRECTORY "${sycl_inc_dir}/." DESTINATION "${LLVM_INST_INC_DIRECTORY}" COMPONENT sycl-headers)

# Configure OpenCL header and ICD loader
include_directories(AFTER "${sycl_inc_dir}" "${OpenCL_INCLUDE_DIRS}")
link_libraries(${OpenCL_LIBRARIES})

# SYCL runtime library
add_subdirectory(source)

# SYCL toolchain builds all components: compiler, libraries, headers, etc.
add_custom_target( sycl-toolchain
  DEPENDS sycl
          clang
          clang-offload-wrapper
          clang-offload-bundler
          llc
          llvm-as
          llvm-ar
          llvm-dis
          llvm-no-spir-kernel
          llvm-spirv
          llvm-link
<<<<<<< HEAD
          sycl-xocc
=======
          llvm-objcopy
>>>>>>> ecedb434
          opt
  COMMENT "Building SYCL compiler toolchain..."
)

add_subdirectory( test )
add_subdirectory( unittests )
add_subdirectory( tools )<|MERGE_RESOLUTION|>--- conflicted
+++ resolved
@@ -71,7 +71,7 @@
     BINARY_DIR        "${CMAKE_CURRENT_BINARY_DIR}/icd_build"
     CONFIGURE_COMMAND ${CMAKE_COMMAND} "${CMAKE_CURRENT_BINARY_DIR}/OpenCL/icd" -DCMAKE_INSTALL_PREFIX=${LLVM_BINARY_DIR}
     BUILD_COMMAND     make C_INCLUDE_PATH=${CMAKE_CURRENT_BINARY_DIR}/OpenCL/inc
-    INSTALL_COMMAND   make install 
+    INSTALL_COMMAND   make install
     STEP_TARGETS      configure,build,install
     DEPENDS           ocl-headers
   )
@@ -161,11 +161,8 @@
           llvm-no-spir-kernel
           llvm-spirv
           llvm-link
-<<<<<<< HEAD
           sycl-xocc
-=======
           llvm-objcopy
->>>>>>> ecedb434
           opt
   COMMENT "Building SYCL compiler toolchain..."
 )

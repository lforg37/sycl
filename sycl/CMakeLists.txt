cmake_minimum_required(VERSION 3.14)

project(sycl-solution)
# Requirements
set(CMAKE_CXX_STANDARD 20)
set(CMAKE_CXX_STANDARD_REQUIRED ON)
set(CMAKE_CXX_EXTENSIONS OFF)
option(SYCL_ENABLE_WERROR "Treat all warnings as errors in SYCL project" OFF)
option(SYCL_ADD_DEV_VERSION_POSTFIX "Adds -V postfix to version string" ON)

set(SYCL_MAJOR_VERSION 2)
set(SYCL_MINOR_VERSION 1)
set(SYCL_PATCH_VERSION 0)
set(SYCL_DEV_ABI_VERSION 0)
if (SYCL_ADD_DEV_VERSION_POSTFIX)
  set(SYCL_VERSION_POSTFIX "-${SYCL_DEV_ABI_VERSION}")
endif()
set(SYCL_VERSION_STRING "${SYCL_MAJOR_VERSION}.${SYCL_MINOR_VERSION}.${SYCL_PATCH_VERSION}${SYCL_VERSION_POSTFIX}")

# enable all warnings by default
if (MSVC)
  set(CMAKE_CXX_FLAGS "/W4 ${CMAKE_CXX_FLAGS}")
else ()
  set(CMAKE_CXX_FLAGS "${CMAKE_CXX_FLAGS} -Wall -Wextra -Wno-deprecated-declarations")
endif()

if(SYCL_ENABLE_WERROR)
  if(MSVC)
    set(CMAKE_CXX_FLAGS "/WX ${CMAKE_CXX_FLAGS}")
    add_definitions(
      -wd4996 # Suppress 'function': was declared deprecated'
    )
  else()
    set(CMAKE_CXX_FLAGS "${CMAKE_CXX_FLAGS} -Werror")
  endif()
endif()

# Create a soft option for enabling or disabling the instrumentation
# of the SYCL runtime and expect enabling
option(SYCL_ENABLE_XPTI_TRACING "Enable tracing of SYCL constructs" OFF)

if(MSVC)
  set_property(GLOBAL PROPERTY USE_FOLDERS ON)
  # Skip asynchronous C++ exceptions catching and assume "extern C" functions
  # never throw C++ exceptions.
  set(CMAKE_CXX_FLAGS "${CMAKE_CXX_FLAGS} /EHsc")
endif()

# Get clang's version
include(VersionFromVCS)
set(PACKAGE_VERSION "${LLVM_PACKAGE_VERSION}")

# If CLANG_VERSION_* is specified, use it, if not use LLVM_VERSION_*.
if(NOT DEFINED CLANG_VERSION_MAJOR)
  set(CLANG_VERSION_MAJOR ${LLVM_VERSION_MAJOR})
endif()
if(NOT DEFINED CLANG_VERSION_MINOR)
  set(CLANG_VERSION_MINOR ${LLVM_VERSION_MINOR})
endif()
if(NOT DEFINED CLANG_VERSION_PATCHLEVEL)
  set(CLANG_VERSION_PATCHLEVEL ${LLVM_VERSION_PATCH})
endif()
# Unlike PACKAGE_VERSION, CLANG_VERSION does not include LLVM_VERSION_SUFFIX.
set(CLANG_VERSION "${CLANG_VERSION_MAJOR}.${CLANG_VERSION_MINOR}.${CLANG_VERSION_PATCHLEVEL}")

set(SYCL_INCLUDE_DIR "include/sycl")
set(SYCL_INCLUDE_BUILD_DIR ${LLVM_BINARY_DIR}/${SYCL_INCLUDE_DIR})
set(SYCL_INCLUDE_DEPLOY_DIR ${CMAKE_INSTALL_PREFIX}/${SYCL_INCLUDE_DIR})

# Find OpenCL headers and libraries installed in the system and use them to
# build SYCL runtime.
# WARNING: use with caution, building SYCL runtime with OpenCL implementation
# instead of Khronos ICD loader might cause build and/or portability issues.
option(OpenCL_BUILD_WITH_SYSTEM_SDK "Build SYCL with OpenCL coming from the build system" OFF)

if( (OpenCL_INCLUDE_DIR AND OpenCL_LIBRARY) OR OpenCL_BUILD_WITH_SYSTEM_SDK)
  find_package(OpenCL)
endif()

include(ExternalProject)

# By default, whenever cmake is re-run, the external project's sources will be
# updated, which might be annoying - let's have a possibility to disable that as
# not every external project which is used here is being updated often
# Single toggle to control all external projects
option(SYCL_EXTERNAL_PROJECTS_SKIP_AUTO_UPDATE
  "Perform automatic update step for external projects (OpenCL Headers, OpenCL ICD, etc.)" OFF)
# More precise controls for each particular external project are documented
# near each ExternalProject_Add

if( NOT OpenCL_INCLUDE_DIRS )
  message(STATUS "OpenCL_INCLUDE_DIRS is missing. Will try to download OpenCL headers from github.com")
  set(OpenCL_INCLUDE_DIRS "${CMAKE_CURRENT_BINARY_DIR}/OpenCL/inc")
  if (NOT DEFINED SYCL_EP_OCL_HEADERS_SKIP_AUTO_UPDATE)
    set(SYCL_EP_OCL_HEADERS_SKIP_AUTO_UPDATE ${SYCL_EXTERNAL_PROJECTS_SKIP_AUTO_UPDATE})
  endif()
  ExternalProject_Add(ocl-headers
    GIT_REPOSITORY    https://github.com/KhronosGroup/OpenCL-Headers.git
    GIT_TAG           origin/master
    UPDATE_DISCONNECTED ${SYCL_EP_OCL_HEADERS_SKIP_AUTO_UPDATE}
    SOURCE_DIR        ${OpenCL_INCLUDE_DIRS}
    CONFIGURE_COMMAND ""
    BUILD_COMMAND     ${CMAKE_COMMAND} -E copy_directory ${OpenCL_INCLUDE_DIRS}/CL ${SYCL_INCLUDE_BUILD_DIR}/CL
    INSTALL_COMMAND   ""
    STEP_TARGETS      build
    COMMENT           "Downloading OpenCL headers."
  )
  add_definitions(-DCL_TARGET_OPENCL_VERSION=220)
else()
  add_custom_target( ocl-headers ALL
    DEPENDS ${OpenCL_INCLUDE_DIRS}
    COMMAND ${CMAKE_COMMAND} -E copy_directory ${OpenCL_INCLUDE_DIRS}/CL ${SYCL_INCLUDE_BUILD_DIR}/CL
    COMMENT "Copying OpenCL headers ..."
  )
endif()

if( NOT OpenCL_LIBRARIES )
  message(STATUS "OpenCL_LIBRARIES is missing. Will try to download OpenCL ICD Loader from github.com")
  if(MSVC)
    set(OpenCL_LIBRARIES
        "${LLVM_LIBRARY_OUTPUT_INTDIR}/${CMAKE_STATIC_LIBRARY_PREFIX}OpenCL${CMAKE_STATIC_LIBRARY_SUFFIX}")
    list(APPEND AUX_CMAKE_FLAGS -DOPENCL_ICD_LOADER_REQUIRE_WDK=OFF)
  else()
    set(OpenCL_LIBRARIES
        "${LLVM_LIBRARY_OUTPUT_INTDIR}/${CMAKE_SHARED_LIBRARY_PREFIX}OpenCL${CMAKE_SHARED_LIBRARY_SUFFIX}")
  endif()
  if (CMAKE_C_COMPILER)
      list(APPEND AUX_CMAKE_FLAGS -DCMAKE_C_COMPILER=${CMAKE_C_COMPILER})
  endif()
  if (CMAKE_CXX_COMPILER)
      list(APPEND AUX_CMAKE_FLAGS -DCMAKE_CXX_COMPILER=${CMAKE_CXX_COMPILER})
  endif()
  file(MAKE_DIRECTORY ${CMAKE_CURRENT_BINARY_DIR}/icd_build)
  set(OpenCL_ICD_LOADER_SOURCE_DIR "${CMAKE_CURRENT_BINARY_DIR}/OpenCL/icd")
  if (NOT DEFINED SYCL_EP_OCL_ICD_SKIP_AUTO_UPDATE)
    set(SYCL_EP_OCL_ICD_SKIP_AUTO_UPDATE ${SYCL_EXTERNAL_PROJECTS_SKIP_AUTO_UPDATE})
  endif()
  ExternalProject_Add(ocl-icd
    GIT_REPOSITORY    https://github.com/KhronosGroup/OpenCL-ICD-Loader.git
    GIT_TAG           origin/master
    UPDATE_DISCONNECTED ${SYCL_EP_OCL_ICD_SKIP_AUTO_UPDATE}
    SOURCE_DIR        ${OpenCL_ICD_LOADER_SOURCE_DIR}
    BINARY_DIR        "${CMAKE_CURRENT_BINARY_DIR}/icd_build"
    INSTALL_DIR       "${CMAKE_CURRENT_BINARY_DIR}/icd_install"
    CMAKE_ARGS -DCMAKE_BUILD_TYPE=${CMAKE_BUILD_TYPE}
               -DCMAKE_MAKE_PROGRAM=${CMAKE_MAKE_PROGRAM}
               -DOPENCL_ICD_LOADER_HEADERS_DIR=${OpenCL_INCLUDE_DIRS}
               -DCMAKE_INSTALL_PREFIX=<INSTALL_DIR>
               -DCMAKE_INSTALL_LIBDIR:PATH=lib${LLVM_LIBDIR_SUFFIX}
               ${AUX_CMAKE_FLAGS}
    STEP_TARGETS      configure,build,install
    DEPENDS           ocl-headers
    BUILD_BYPRODUCTS ${OpenCL_LIBRARIES}
  )
  ExternalProject_Add_Step(ocl-icd llvminstall
    COMMAND ${CMAKE_COMMAND} -E copy_directory <INSTALL_DIR>/ ${LLVM_BINARY_DIR}
    COMMENT "Installing ocl-icd into the LLVM binary directory"
    DEPENDEES install
  )
  # Optionally install the ICD library along with LLVM.
  option(OpenCL_INSTALL_KHRONOS_ICD_LOADER
    "Install the Khronos ICD Loader built as part of LLVM" OFF)
  if (OpenCL_INSTALL_KHRONOS_ICD_LOADER)
    install(DIRECTORY "${CMAKE_CURRENT_BINARY_DIR}/icd_install/"
      DESTINATION "."
      COMPONENT opencl-icd
    )
  endif()
else()
  file(GLOB ICD_LOADER_SRC "${OpenCL_LIBRARIES}*")
  file(COPY ${ICD_LOADER_SRC} DESTINATION ${LLVM_LIBRARY_OUTPUT_INTDIR})
  add_custom_target(ocl-icd DEPENDS ${OpenCL_LIBRARIES} COMMENT "Copying OpenCL ICD Loader ...")
endif()

set(OPENCL_INCLUDE "${OpenCL_INCLUDE_DIRS}")

add_library (OpenCL-Headers INTERFACE)
add_library (OpenCL::Headers ALIAS OpenCL-Headers)
target_include_directories(OpenCL-Headers
  INTERFACE ${OPENCL_INCLUDE}
)
install(DIRECTORY ${OPENCL_INCLUDE}/CL
  DESTINATION ${SYCL_INCLUDE_DEPLOY_DIR}
  COMPONENT opencl-headers
)

<<<<<<< HEAD
# Try to find and include XRT OpenCL in the build components to allow access to
# Xilinx OpenCL extensions in the source files when compiling the runtimes
# libSYCL.so, this unfortunately isn't relevant when a user is compiling there
# own files, they'll still have to add -I/opt/xilinx/xrt/include/.
# It's only relevant to the Clang build system and the libSYCL.so file that's
# compiled, the header files are recompiled on a per application basis as far as
# I'm aware.
# \todo We could enforce the download and installation of the XRT runtime
# similarly to what's done with the OpenCL headers at the moment that makes
# things a little easier. As it wouldn't matter if someone only wanted to build
# to run on another platform, they would always have XRT and it's extensions
# wouldn't break the runtime by being missing
if (DEFINED ENV{XILINX_XRT})
  if(EXISTS "$ENV{XILINX_XRT}/include" AND EXISTS "$ENV{XILINX_XRT}/lib")
    message(STATUS "XILINX_XRT enabled")
    message(STATUS "XILINX_XRT Include: $ENV{XILINX_XRT}/include")
    #message(STATUS "XILINX_XRT Lib: $ENV{XILINX_XRT}/lib")

    # Activate alternate code paths containing XRT extensions + normal SYCL code
    # path. Rather than only compiling the normal SYCL code path. When defined
    # by the CMake build system __SYCL_XILINX_ONLY__ is only really relevant to
    # source files that get compiled into the libSYCL.so library. The compiler
    # still has to internally define __SYCL_XILINX_ONLY__ when compiling user
    # code as it's still required by the headers that get compiled.
    # NOTE: I chose to use __SYCL_XILINX_ONLY__ for both the build define and
    # compiler generated define to cut down on the amount of macro usage, they
    # also at the time of creation do very similar things, this may change in
    # the future but I think it will be unlikely. As __SYCL_XILINX_ONLY__ is
    # mostly related to enforcing XILINX only code paths.
    add_definitions(-D__SYCL_XILINX_ONLY__)

    # Add SYSTEM infront to cheat the build system into thinking its a system
    # include and silencing warnings from XRT when building... don't want more
    # compiler noise that we can't control
    include_directories(SYSTEM $ENV{XILINX_XRT}/include)
    # link_directories(SYSTEM $ENV{XILINX_XRT}/lib)
  else()
    message(STATUS "Invalid XILINX_XRT no lib or include directories found")
  endif()
else()
  message(STATUS "XILINX_XRT not set, xilinx cl ext disabled")
endif()

# vc-intrinsics could have been added earlier from llvm/projects
if (NOT TARGET LLVMGenXIntrinsics)
  if (NOT DEFINED LLVMGenXIntrinsics_SOURCE_DIR)
    message(STATUS "vc-intrinsics are missing. Will try to download them from github.com")

    include(FetchContent)
    FetchContent_Declare(vc-intrinsics
      GIT_REPOSITORY https://github.com/intel/vc-intrinsics.git
      GIT_TAG        cce6e48c28eb850d7dadd30841c0d95f009bbca1
    )
    FetchContent_MakeAvailable(vc-intrinsics)
    FetchContent_GetProperties(vc-intrinsics)

    set(LLVMGenXIntrinsics_SOURCE_DIR ${vc-intrinsics_SOURCE_DIR})
    set(LLVMGenXIntrinsics_BINARY_DIR ${vc-intrinsics_BINARY_DIR})
  else()
    # -DLLVMGenXIntrinsics_SOURCE_DIR is provided
    message(STATUS "vc-intrinsics are added manually ${LLVMGenXIntrinsics_SOURCE_DIR}")

    set(LLVMGenXIntrinsics_BINARY_DIR ${CMAKE_BINARY_DIR}/vc-intrinsics-build)
    add_subdirectory(${LLVMGenXIntrinsics_SOURCE_DIR} ${LLVMGenXIntrinsics_BINARY_DIR})
  endif()

  target_include_directories(LLVMGenXIntrinsics
    PUBLIC $<BUILD_INTERFACE:${LLVMGenXIntrinsics_SOURCE_DIR}/GenXIntrinsics/include>
    PUBLIC $<BUILD_INTERFACE:${LLVMGenXIntrinsics_BINARY_DIR}/GenXIntrinsics/include>
  )
endif()

=======
>>>>>>> 7ca17293
option(SYCL_BUILD_PI_CUDA
  "Enables the CUDA backend for the Plugin Interface" OFF)

# Configure SYCL version macro
set(sycl_inc_dir ${CMAKE_CURRENT_SOURCE_DIR}/include)
set(sycl_src_dir ${CMAKE_CURRENT_SOURCE_DIR}/source)
set(sycl_plugin_dir ${CMAKE_CURRENT_SOURCE_DIR}/plugins)
string(TIMESTAMP __SYCL_COMPILER_VERSION "%Y%m%d")
set(version_header "${sycl_inc_dir}/CL/sycl/version.hpp")
configure_file("${version_header}.in" "${version_header}")

# Copy SYCL headers
add_custom_target(sycl-headers ALL
COMMAND ${CMAKE_COMMAND} -E copy_directory ${sycl_inc_dir}/CL ${SYCL_INCLUDE_BUILD_DIR}/CL
COMMENT "Copying SYCL headers ...")

# Configure SYCL headers
install(DIRECTORY "${sycl_inc_dir}/." DESTINATION ${SYCL_INCLUDE_DEPLOY_DIR} COMPONENT sycl-headers)

set(SYCL_RT_LIBS sycl)
if (MSVC)
  list(APPEND SYCL_RT_LIBS sycld)
endif()

# This function allows building multiple libraries with the same options.
# Currently used by sycl and plugins library.
# Currently handles linking with libcxx support and gcc workaround
function( add_common_options LIB_NAME)
  if (SYCL_USE_LIBCXX)
      if ((CMAKE_CXX_COMPILER_ID STREQUAL "GNU") OR
          (CMAKE_CXX_COMPILER_ID STREQUAL "Clang"))
          target_compile_options(${LIB_NAME} PRIVATE -nostdinc++)
          if ((NOT (DEFINED SYCL_LIBCXX_INCLUDE_PATH)) OR (NOT (DEFINED SYCL_LIBCXX_LIBRARY_PATH)))
              message(FATAL_ERROR "When building with libc++ SYCL_LIBCXX_INCLUDE_PATHS and"
                                  "SYCL_LIBCXX_LIBRARY_PATH should be set")
          endif()
          target_include_directories(${LIB_NAME} PRIVATE "${SYCL_LIBCXX_INCLUDE_PATH}")
          target_link_libraries(${LIB_NAME} PRIVATE "-L${SYCL_LIBCXX_LIBRARY_PATH}" -nodefaultlibs -lc++ -lc++abi -lm -lc -lgcc_s -lgcc)
      else()
          message(FATAL_ERROR "Build with libc++ is not yet supported for this compiler")
      endif()
  else()

# Workaround for bug in GCC version 5 and higher.
# More information https://bugs.launchpad.net/ubuntu/+source/gcc-5/+bug/1568899
    if (CMAKE_CXX_COMPILER_ID STREQUAL "GNU" AND
        CMAKE_CXX_COMPILER_VERSION VERSION_GREATER 5.0)
    target_link_libraries(${LIB_NAME} PRIVATE gcc_s gcc)
    endif()

  endif()
endfunction(add_common_options)

set(SYCL_SOURCE_DIR ${CMAKE_CURRENT_SOURCE_DIR})

# SYCL runtime library
add_subdirectory( source )

# Auxilliary extras for SYCL headers/library
if (NOT WIN32)
  install(FILES
      "${CMAKE_CURRENT_SOURCE_DIR}/xmethods/libsycl.so-gdb.py"
      RENAME "libsycl.so.${SYCL_VERSION_STRING}-gdb.py"
      DESTINATION "lib${LLVM_LIBDIR_SUFFIX}/"
      COMPONENT sycl-headers-extras)
endif()

# SYCL toolchain builds all components: compiler, libraries, headers, etc.
add_custom_target( sycl-toolchain
  DEPENDS ${SYCL_RT_LIBS}
          clang
          clang-offload-wrapper
          clang-offload-bundler
          file-table-tform
          llc
          llvm-ar
          llvm-foreach
          llvm-no-spir-kernel
          llvm-spirv
          llvm-link
          sycl-xocc
          llvm-objcopy
          sycl-post-link
          sycl-ls
  COMMENT "Building SYCL compiler toolchain..."
)

# Check if opencl-aot tool is enabled.
list(FIND LLVM_ENABLE_PROJECTS opencl-aot OPENCL_AOT_FOUND)
if(NOT OPENCL_AOT_FOUND EQUAL -1)
  add_dependencies(sycl-toolchain opencl-aot)
  list(APPEND SYCL_TOOLCHAIN_DEPLOY_COMPONENTS opencl-aot)
endif()

if (SYCL_ENABLE_XPTI_TRACING)
  add_dependencies( sycl-toolchain xpti)
  if (MSVC)
    add_dependencies( sycl-toolchain xptid)
  endif()
endif()

option(SYCL_INCLUDE_TESTS
  "Generate build targets for the SYCL unit tests."
  ${LLVM_INCLUDE_TESTS})

# Plugin Library
add_subdirectory( plugins )

add_subdirectory(tools)

if(SYCL_INCLUDE_TESTS)
  if(EXISTS ${LLVM_MAIN_SRC_DIR}/utils/unittest/googletest/include/gtest/gtest.h)
    add_subdirectory(unittests)
    list(APPEND SYCL_TEST_DEPS SYCLUnitTests)
  endif()
  add_subdirectory(test)
endif()

# Package deploy support
# Listed here are component names contributing the package
set( SYCL_TOOLCHAIN_DEPLOY_COMPONENTS
     clang
     clang-offload-wrapper
     clang-offload-bundler
     file-table-tform
     llc
     llvm-ar
     llvm-foreach
     llvm-no-spir-kernel
     llvm-spirv
     llvm-link
     llvm-objcopy
     sycl-post-link
     sycl-ls
     clang-resource-headers
     opencl-headers
     sycl-headers
     sycl-headers-extras
     sycl
     pi_opencl
     pi_level0
     libsycldevice
)
if(OpenCL_INSTALL_KHRONOS_ICD_LOADER AND TARGET ocl-icd)
  list(APPEND SYCL_TOOLCHAIN_DEPLOY_COMPONENTS opencl-icd)
endif()

if(SYCL_BUILD_PI_CUDA)
  # Ensure that libclc is enabled.
  list(FIND LLVM_ENABLE_PROJECTS libclc LIBCLC_FOUND)
  if( LIBCLC_FOUND EQUAL -1 )
    message(FATAL_ERROR
        "CUDA support requires adding \"libclc\" to the CMake argument \"LLVM_ENABLE_PROJECTS\"")
  endif()

  add_dependencies(sycl-toolchain libspirv-builtins pi_cuda)
  list(APPEND SYCL_TOOLCHAIN_DEPLOY_COMPONENTS libspirv-builtins pi_cuda)
endif()

# Use it as fake dependency in order to force another command(s) to execute.
add_custom_command(OUTPUT __force_it
  COMMAND "${CMAKE_COMMAND}" -E echo
)
#Serialize installation to avoid missing components due to build race conditions
set(__chain_dep __force_it)

set(manifest_list)
foreach( comp ${SYCL_TOOLCHAIN_DEPLOY_COMPONENTS} )
  message( STATUS "Adding component ${comp} to deploy")

  set (manifest_file ${CMAKE_CURRENT_BINARY_DIR}/install_manifest_${comp}.txt)
  add_custom_command(OUTPUT ${manifest_file}
    COMMAND "${CMAKE_COMMAND}"
    "-DCMAKE_INSTALL_COMPONENT=${comp}"
    -P "${CMAKE_BINARY_DIR}/cmake_install.cmake"
    DEPENDS  ${__chain_dep}
    COMMENT "Deploying component ${comp}"
    USES_TERMINAL
  )
  list(APPEND manifest_list ${manifest_file})
  set(__chain_dep ${manifest_file})
endforeach( comp )

add_custom_target(deploy-sycl-toolchain
  DEPENDS sycl-toolchain ${manifest_list}
)

# SYCL Runtime documentation
add_subdirectory(doc)<|MERGE_RESOLUTION|>--- conflicted
+++ resolved
@@ -184,7 +184,6 @@
   COMPONENT opencl-headers
 )
 
-<<<<<<< HEAD
 # Try to find and include XRT OpenCL in the build components to allow access to
 # Xilinx OpenCL extensions in the source files when compiling the runtimes
 # libSYCL.so, this unfortunately isn't relevant when a user is compiling there
@@ -228,37 +227,6 @@
   message(STATUS "XILINX_XRT not set, xilinx cl ext disabled")
 endif()
 
-# vc-intrinsics could have been added earlier from llvm/projects
-if (NOT TARGET LLVMGenXIntrinsics)
-  if (NOT DEFINED LLVMGenXIntrinsics_SOURCE_DIR)
-    message(STATUS "vc-intrinsics are missing. Will try to download them from github.com")
-
-    include(FetchContent)
-    FetchContent_Declare(vc-intrinsics
-      GIT_REPOSITORY https://github.com/intel/vc-intrinsics.git
-      GIT_TAG        cce6e48c28eb850d7dadd30841c0d95f009bbca1
-    )
-    FetchContent_MakeAvailable(vc-intrinsics)
-    FetchContent_GetProperties(vc-intrinsics)
-
-    set(LLVMGenXIntrinsics_SOURCE_DIR ${vc-intrinsics_SOURCE_DIR})
-    set(LLVMGenXIntrinsics_BINARY_DIR ${vc-intrinsics_BINARY_DIR})
-  else()
-    # -DLLVMGenXIntrinsics_SOURCE_DIR is provided
-    message(STATUS "vc-intrinsics are added manually ${LLVMGenXIntrinsics_SOURCE_DIR}")
-
-    set(LLVMGenXIntrinsics_BINARY_DIR ${CMAKE_BINARY_DIR}/vc-intrinsics-build)
-    add_subdirectory(${LLVMGenXIntrinsics_SOURCE_DIR} ${LLVMGenXIntrinsics_BINARY_DIR})
-  endif()
-
-  target_include_directories(LLVMGenXIntrinsics
-    PUBLIC $<BUILD_INTERFACE:${LLVMGenXIntrinsics_SOURCE_DIR}/GenXIntrinsics/include>
-    PUBLIC $<BUILD_INTERFACE:${LLVMGenXIntrinsics_BINARY_DIR}/GenXIntrinsics/include>
-  )
-endif()
-
-=======
->>>>>>> 7ca17293
 option(SYCL_BUILD_PI_CUDA
   "Enables the CUDA backend for the Plugin Interface" OFF)
 

--- conflicted
+++ resolved
@@ -35,13 +35,10 @@
     return pi::getPlugin<backend::opencl>();
   case backend::ext_oneapi_level_zero:
     return pi::getPlugin<backend::ext_oneapi_level_zero>();
-<<<<<<< HEAD
   case backend::xrt:
     return pi::getPlugin<backend::xrt>();
-=======
   case backend::ext_oneapi_cuda:
     return pi::getPlugin<backend::ext_oneapi_cuda>();
->>>>>>> a0bfab17
   default:
     throw sycl::runtime_error{"Unsupported backend",
                               PI_ERROR_INVALID_OPERATION};

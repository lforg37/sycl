--- conflicted
+++ resolved
@@ -137,7 +137,6 @@
 
   RT::PiResult Error = PI_SUCCESS;
   RT::PiMem NewMem;
-<<<<<<< HEAD
 
 #if (defined(__SYCL_XILINX_ONLY__))
   // This currently enforces assignment of all buffers to DDR bank 0 via
@@ -180,20 +179,16 @@
     cl_mem_ext_ptr_t mext = {0};
     mext.banks = 0 | XCL_MEM_TOPOLOGY;
     mext.host_ptr = UserPtr;
-    PI_CALL((NewMem = RT::piMemCreate(TargetContext->getHandleRef(),
+    PI_CALL((NewMem = RT::piMemBufferCreate(TargetContext->getHandleRef(),
         CreationFlags | CL_MEM_EXT_PTR_XILINX, Size, &mext, &Error), Error));
   } else {
-    PI_CALL((NewMem = RT::piMemCreate(TargetContext->getHandleRef(),
+    PI_CALL((NewMem = RT::piMemBufferCreate(TargetContext->getHandleRef(),
         CreationFlags, Size, UserPtr, &Error), Error));
   }
 #else
-  PI_CALL((NewMem = RT::piMemCreate(TargetContext->getHandleRef(),
+  PI_CALL((NewMem = RT::piMemBufferCreate(TargetContext->getHandleRef(),
       CreationFlags, Size, UserPtr, &Error), Error));
 #endif
-=======
-  PI_CALL((NewMem = RT::piMemBufferCreate(
-      TargetContext->getHandleRef(), CreationFlags, Size, UserPtr, &Error), Error));
->>>>>>> b81c806e
   return NewMem;
 }
 
@@ -254,6 +249,15 @@
           /*blocking_write=*/CL_FALSE, DstOffset[0], DstAccessRange[0],
           SrcMem + DstOffset[0], DepEvents.size(), &DepEvents[0], &OutEvent));
     } else {
+      if (is_compact_transfer(SrcSize, DstSize, SrcAccessRange, DstAccessRange,
+                              SrcOffset, DstOffset)) {
+        PI_CALL(RT::piEnqueueMemWrite(
+            Queue, DstMem, /*blocking_write=*/CL_FALSE,
+            DstOffset[0], DstAccessRange[0]*DstAccessRange[1]*DstAccessRange[2],
+            SrcMem + DstOffset[0], DepEvents.size(), &DepEvents[0], &OutEvent));
+        return;
+      }
+
       size_t BufferRowPitch = (1 == DimSrc) ? 0 : SrcSize[0];
       size_t BufferSlicePitch = (3 == DimSrc) ? SrcSize[0] * SrcSize[1] : 0;
 
@@ -266,26 +270,9 @@
           HostSlicePitch, SrcMem, DepEvents.size(), &DepEvents[0], &OutEvent));
     }
   } else {
-<<<<<<< HEAD
-    if (is_compact_transfer(SrcSize, DstSize, SrcAccessRange, DstAccessRange,
-                            SrcOffset, DstOffset)) {
-      PI_CALL(RT::piEnqueueMemWrite(
-          Queue, DstMem, /*blocking_write=*/CL_FALSE,
-          DstOffset[0], DstAccessRange[0]*DstAccessRange[1]*DstAccessRange[2],
-          SrcMem + DstOffset[0], DepEvents.size(), &DepEvents[0], &OutEvent));
-      return;
-    }
-    size_t BufferRowPitch = (1 == DimSrc) ? 0 : SrcSize[0];
-    size_t BufferSlicePitch = (3 == DimSrc) ? SrcSize[0] * SrcSize[1] : 0;
-
-    size_t HostRowPitch = (1 == DimDst) ? 0 : DstSize[0];
-    size_t HostSlicePitch = (3 == DimDst) ? DstSize[0] * DstSize[1] : 0;
-    PI_CALL(RT::piEnqueueMemWriteRect(
-=======
     size_t InputRowPitch = (1 == DimDst) ? 0 : DstSize[0];
     size_t InputSlicePitch = (3 == DimDst) ? DstSize[0] * DstSize[1] : 0;
     PI_CALL(RT::piEnqueueMemImageWrite(
->>>>>>> b81c806e
         Queue, DstMem,
         /*blocking_write=*/CL_FALSE, &DstOffset[0], &DstAccessRange[0],
         InputRowPitch, InputSlicePitch, SrcMem, DepEvents.size(), &DepEvents[0],
@@ -321,6 +308,15 @@
           /*blocking_read=*/CL_FALSE, DstOffset[0], DstAccessRange[0],
           DstMem + DstOffset[0], DepEvents.size(), &DepEvents[0], &OutEvent));
     } else {
+      if (is_compact_transfer(SrcSize, DstSize, SrcAccessRange, DstAccessRange,
+                             SrcOffset, DstOffset)) {
+        PI_CALL(RT::piEnqueueMemRead(
+            Queue, SrcMem,/*blocking_read=*/CL_FALSE, DstOffset[0],
+            DstAccessRange[0]*DstAccessRange[1]*DstAccessRange[2],
+            DstMem + DstOffset[0], DepEvents.size(), &DepEvents[0], &OutEvent));
+        return;
+      }
+
       size_t BufferRowPitch = (1 == DimSrc) ? 0 : SrcSize[0];
       size_t BufferSlicePitch = (3 == DimSrc) ? SrcSize[0] * SrcSize[1] : 0;
 
@@ -333,32 +329,11 @@
           HostSlicePitch, DstMem, DepEvents.size(), &DepEvents[0], &OutEvent));
     }
   } else {
-<<<<<<< HEAD
-    if (is_compact_transfer(SrcSize, DstSize, SrcAccessRange, DstAccessRange,
-                            SrcOffset, DstOffset)) {
-      PI_CALL(RT::piEnqueueMemRead(
-        Queue, SrcMem,/*blocking_read=*/CL_FALSE, DstOffset[0],
-        DstAccessRange[0]*DstAccessRange[1]*DstAccessRange[2],
-        DstMem + DstOffset[0], DepEvents.size(), &DepEvents[0], &OutEvent));
-      return;
-    }
-    size_t BufferRowPitch = (1 == DimSrc) ? 0 : SrcSize[0];
-    size_t BufferSlicePitch = (3 == DimSrc) ? SrcSize[0] * SrcSize[1] : 0;
-
-    size_t HostRowPitch = (1 == DimDst) ? 0 : DstSize[0];
-    size_t HostSlicePitch = (3 == DimDst) ? DstSize[0] * DstSize[1] : 0;
-    PI_CALL(RT::piEnqueueMemReadRect(
-        Queue, SrcMem,
-        /*blocking_read=*/CL_FALSE, &SrcOffset[0], &DstOffset[0],
-        &SrcAccessRange[0], BufferRowPitch, BufferSlicePitch, HostRowPitch,
-        HostSlicePitch, DstMem, DepEvents.size(), &DepEvents[0], &OutEvent));
-=======
     size_t RowPitch = (1 == DimSrc) ? 0 : SrcSize[0];
     size_t SlicePitch = (3 == DimSrc) ? SrcSize[0] * SrcSize[1] : 0;
     PI_CALL(RT::piEnqueueMemImageRead(
         Queue, SrcMem, CL_FALSE, &SrcOffset[0], &SrcAccessRange[0], RowPitch,
         SlicePitch, DstMem, DepEvents.size(), &DepEvents[0], &OutEvent));
->>>>>>> b81c806e
   }
 }
 
@@ -388,6 +363,15 @@
           Queue, SrcMem, DstMem, SrcOffset[0], DstOffset[0],
           SrcAccessRange[0], DepEvents.size(), &DepEvents[0], &OutEvent));
     } else {
+      if (is_compact_transfer(SrcSize, DstSize, SrcAccessRange, DstAccessRange,
+                              SrcOffset, DstOffset)) {
+        PI_CALL(RT::piEnqueueMemCopy(
+            Queue, SrcMem, DstMem, SrcOffset[0], DstOffset[0],
+            SrcAccessRange[0]*SrcAccessRange[1]*SrcAccessRange[2],
+            DepEvents.size(), &DepEvents[0], &OutEvent));
+        return;
+      }
+
       size_t SrcRowPitch = (1 == DimSrc) ? 0 : SrcSize[0];
       size_t SrcSlicePitch = (3 == DimSrc) ? SrcSize[0] * SrcSize[1] : 0;
 
@@ -400,25 +384,7 @@
           DstSlicePitch, DepEvents.size(), &DepEvents[0], &OutEvent));
     }
   } else {
-<<<<<<< HEAD
-    if (is_compact_transfer(SrcSize, DstSize, SrcAccessRange, DstAccessRange,
-                            SrcOffset, DstOffset)) {
-      PI_CALL(RT::piEnqueueMemCopy(
-        Queue, SrcMem, DstMem, SrcOffset[0], DstOffset[0],
-        SrcAccessRange[0]*SrcAccessRange[1]*SrcAccessRange[2],
-        DepEvents.size(), &DepEvents[0], &OutEvent));
-      return;
-    }
-    size_t BufferRowPitch = (1 == DimSrc) ? 0 : SrcSize[0];
-    size_t BufferSlicePitch = (3 == DimSrc) ? SrcSize[0] * SrcSize[1] : 0;
-
-    size_t HostRowPitch = (1 == DimDst) ? 0 : DstSize[0];
-    size_t HostSlicePitch = (3 == DimDst) ? DstSize[0] * DstSize[1] : 0;
-
-    PI_CALL(RT::piEnqueueMemCopyRect(
-=======
     PI_CALL(RT::piEnqueueMemImageCopy(
->>>>>>> b81c806e
         Queue, SrcMem, DstMem, &SrcOffset[0], &DstOffset[0],
         &SrcAccessRange[0], DepEvents.size(), &DepEvents[0], &OutEvent));
   }

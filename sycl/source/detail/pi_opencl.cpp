//==---------- pi_opencl.cpp - OpenCL Plugin -------------------------------==//
//
// Part of the LLVM Project, under the Apache License v2.0 with LLVM Exceptions.
// See https://llvm.org/LICENSE.txt for license information.
// SPDX-License-Identifier: Apache-2.0 WITH LLVM-exception
//
//===----------------------------------------------------------------------===//
#include "CL/opencl.h"
#include <CL/sycl/detail/pi.hpp>
#include <cassert>
#include <cstring>

namespace cl {
namespace sycl {
namespace detail {
namespace pi {

// Convinience macro makes source code search easier
#define OCL(pi_api) Ocl##pi_api

// Example of a PI interface that does not map exactly to an OpenCL one.
pi_result OCL(piPlatformsGet)(pi_uint32      num_entries,
                              pi_platform *  platforms,
                              pi_uint32 *    num_platforms) {
  cl_int result =
    clGetPlatformIDs(pi_cast<cl_uint>           (num_entries),
                     pi_cast<cl_platform_id *>  (platforms),
                     pi_cast<cl_uint *>         (num_platforms));

  // Absorb the CL_PLATFORM_NOT_FOUND_KHR and just return 0 in num_platforms
  if (result == CL_PLATFORM_NOT_FOUND_KHR) {
    piAssert(num_platforms != 0);
    *num_platforms = 0;
    result = PI_SUCCESS;
  }
  return pi_cast<pi_result>(result);
}


// Example of a PI interface that does not map exactly to an OpenCL one.
pi_result OCL(piDevicesGet)(pi_platform      platform,
                            pi_device_type   device_type,
                            pi_uint32        num_entries,
                            pi_device *      devices,
                            pi_uint32 *      num_devices) {
  cl_int result =
    clGetDeviceIDs(pi_cast<cl_platform_id> (platform),
                   pi_cast<cl_device_type> (device_type),
                   pi_cast<cl_uint>        (num_entries),
                   pi_cast<cl_device_id *> (devices),
                   pi_cast<cl_uint *>      (num_devices));

  // Absorb the CL_DEVICE_NOT_FOUND and just return 0 in num_devices
  if (result == CL_DEVICE_NOT_FOUND) {
    piAssert(num_devices != 0);
    *num_devices = 0;
    result = PI_SUCCESS;
  }
  return pi_cast<pi_result>(result);
}

pi_result OCL(piextDeviceSelectBinary)(
  pi_device           device, // TODO: does this need to be context?
  pi_device_binary *  images,
  pi_uint32           num_images,
  pi_device_binary *  selected_image) {

  // TODO dummy implementation.
  // Real implementaion will use the same mechanism OpenCL ICD dispatcher
  // uses. Somthing like:
  //   PI_VALIDATE_HANDLE_RETURN_HANDLE(ctx, PI_INVALID_CONTEXT);
  //     return context->dispatch->piextDeviceSelectIR(
  //       ctx, images, num_images, selected_image);
  // where context->dispatch is set to the dispatch table provided by PI
  // plugin for platform/device the ctx was created for.

  *selected_image = num_images > 0 ? images[0] : nullptr;
  return PI_SUCCESS;
}

pi_result OCL(piQueueCreate)(pi_context context, pi_device device,
                             pi_queue_properties properties, pi_queue *queue) {
  PI_ASSERT(queue, "piQueueCreate failed, queue argument is null");

  cl_platform_id curPlatform;
  cl_int ret_err = clGetDeviceInfo(pi_cast<cl_device_id>(device),
                                   CL_DEVICE_PLATFORM, sizeof(cl_platform_id),
                                   &curPlatform, NULL);

  if (ret_err != CL_SUCCESS) {
    *queue = nullptr;
    return pi_cast<pi_result>(ret_err);
  }

  size_t platVerSize;
  ret_err = clGetPlatformInfo(curPlatform, CL_PLATFORM_VERSION, 0, NULL,
                              &platVerSize);

  if (ret_err != CL_SUCCESS) {
    *queue = nullptr;
    return pi_cast<pi_result>(ret_err);
  }

  std::string platVer(platVerSize, '\0');
  ret_err = clGetPlatformInfo(curPlatform, CL_PLATFORM_VERSION, platVerSize,
                              &platVer.front(), NULL);

  if (ret_err != CL_SUCCESS) {
    *queue = nullptr;
    return pi_cast<pi_result>(ret_err);
  }

  if (platVer.find("OpenCL 1.0") != std::string::npos ||
      platVer.find("OpenCL 1.1") != std::string::npos ||
      platVer.find("OpenCL 1.2") != std::string::npos) {
    *queue = pi_cast<pi_queue>(clCreateCommandQueue(
        pi_cast<cl_context>(context), pi_cast<cl_device_id>(device),
        pi_cast<cl_command_queue_properties>(properties), &ret_err));
    return pi_cast<pi_result>(ret_err);
  }

  cl_queue_properties CreationFlagProperties[] = {
        CL_QUEUE_PROPERTIES, pi_cast<cl_command_queue_properties>(properties), 0
      };
  *queue = pi_cast<pi_queue>(clCreateCommandQueueWithProperties(
                              pi_cast<cl_context>(context),
                              pi_cast<cl_device_id>(device),
                              CreationFlagProperties, &ret_err));
  return pi_cast<pi_result>(ret_err);
}

<<<<<<< HEAD
pi_program OCL(piProgramCreate)(pi_context context, const void *il,
                                size_t length, pi_result *err) {
=======
pi_result OCL(piProgramCreate)(pi_context context, const void *il,
                               size_t length, pi_program *res_program) {
>>>>>>> ecedb434

  size_t deviceCount;

  cl_int ret_err = clGetContextInfo(pi_cast<cl_context>(context),
                                    CL_CONTEXT_DEVICES, 0, NULL, &deviceCount);

  std::vector<cl_device_id> devicesInCtx(deviceCount);

  ret_err = clGetContextInfo(pi_cast<cl_context>(context), CL_CONTEXT_DEVICES,
                             deviceCount * sizeof(cl_device_id),
                             devicesInCtx.data(), NULL);

  if (ret_err != CL_SUCCESS || deviceCount < 1) {
    if (res_program != nullptr)
      *res_program = nullptr;
    return pi_cast<pi_result>(CL_INVALID_CONTEXT);
  }

  cl_platform_id curPlatform;
  ret_err = clGetDeviceInfo(devicesInCtx[0], CL_DEVICE_PLATFORM,
                            sizeof(cl_platform_id), &curPlatform, NULL);

  if (ret_err != CL_SUCCESS) {
    if (res_program != nullptr)
      *res_program = nullptr;
    return pi_cast<pi_result>(CL_INVALID_CONTEXT);
  }

  size_t devVerSize;
  ret_err =
      clGetPlatformInfo(curPlatform, CL_PLATFORM_VERSION, 0, NULL, &devVerSize);
  std::string devVer(devVerSize, '\0');
  ret_err = clGetPlatformInfo(curPlatform, CL_PLATFORM_VERSION, devVerSize,
                              &devVer.front(), NULL);

  if (ret_err != CL_SUCCESS) {
    if (res_program != nullptr)
      *res_program = nullptr;
    return pi_cast<pi_result>(CL_INVALID_CONTEXT);
  }

  pi_result err = PI_SUCCESS;
  if (devVer.find("OpenCL 1.0") == std::string::npos &&
      devVer.find("OpenCL 1.1") == std::string::npos &&
      devVer.find("OpenCL 1.2") == std::string::npos &&
      devVer.find("OpenCL 2.0") == std::string::npos) {
    if (res_program != nullptr)
      *res_program = pi_cast<pi_program>(clCreateProgramWithIL(
          pi_cast<cl_context>(context), il, length, pi_cast<cl_int *>(&err)));
    return err;
  }

  size_t extSize;
  ret_err = clGetPlatformInfo(curPlatform, CL_PLATFORM_EXTENSIONS, 0, NULL,
                                &extSize);
  std::string extStr(extSize, '\0');
  ret_err = clGetPlatformInfo(curPlatform, CL_PLATFORM_EXTENSIONS,
                                extSize, &extStr.front(), NULL);

  if (ret_err != CL_SUCCESS ||
      extStr.find("cl_khr_il_program") == std::string::npos) {
    if (res_program != nullptr)
      *res_program = nullptr;
    return pi_cast<pi_result>(CL_INVALID_CONTEXT);
  }

  using apiFuncT =
      cl_program(CL_API_CALL *)(cl_context, const void *, size_t, cl_int *);
  apiFuncT funcPtr =
      reinterpret_cast<apiFuncT>(clGetExtensionFunctionAddressForPlatform(
          curPlatform, "clCreateProgramWithILKHR"));

  assert(funcPtr != nullptr);
  if (res_program != nullptr)
    *res_program = pi_cast<pi_program>(funcPtr(
        pi_cast<cl_context>(context), il, length, pi_cast<cl_int *>(&err)));

  return err;
}

pi_result OCL(piSamplerCreate)(pi_context context,
                               const cl_sampler_properties *sampler_properties,
                               pi_sampler *result_sampler) {
  // Initialize properties according to OpenCL 2.1 spec.
  pi_result error_code;
  cl_bool normalizedCoords = CL_TRUE;
  cl_addressing_mode addressingMode = CL_ADDRESS_CLAMP;
  cl_filter_mode filterMode = CL_FILTER_NEAREST;

  // Unpack sampler properties
  for (std::size_t i = 0; sampler_properties && sampler_properties[i] != 0;
       ++i) {
    if (sampler_properties[i] == CL_SAMPLER_NORMALIZED_COORDS) {
      normalizedCoords = sampler_properties[++i];
    } else if (sampler_properties[i] == CL_SAMPLER_ADDRESSING_MODE) {
      addressingMode = sampler_properties[++i];
    } else if (sampler_properties[i] == CL_SAMPLER_FILTER_MODE) {
      filterMode = sampler_properties[++i];
    } else {
      PI_ASSERT(false, "Cannot recognize sampler property");
    }
  }

  // Always call OpenCL 1.0 API
  *result_sampler = pi_cast<pi_sampler>(clCreateSampler(pi_cast<cl_context>(context),
                                  normalizedCoords, addressingMode, filterMode,
                                  pi_cast<cl_int *>(&error_code)));
  return error_code;
}

// Forward calls to OpenCL RT.
#define _PI_CL(pi_api, ocl_api)                     \
const decltype(::pi_api) * pi_api##OclPtr =         \
    detail::pi::pi_cast<decltype(&::pi_api)>(&ocl_api);

// Platform
_PI_CL(piPlatformsGet,       OCL(piPlatformsGet))
_PI_CL(piPlatformGetInfo,    clGetPlatformInfo)
// Device
_PI_CL(piDevicesGet,         OCL(piDevicesGet))
_PI_CL(piDeviceGetInfo,      clGetDeviceInfo)
_PI_CL(piDevicePartition,    clCreateSubDevices)
_PI_CL(piDeviceRetain,       clRetainDevice)
_PI_CL(piDeviceRelease,      clReleaseDevice)
_PI_CL(piextDeviceSelectBinary, OCL(piextDeviceSelectBinary))
  // Context
_PI_CL(piContextCreate,     clCreateContext)
_PI_CL(piContextGetInfo,    clGetContextInfo)
_PI_CL(piContextRetain,     clRetainContext)
_PI_CL(piContextRelease,    clReleaseContext)
// Queue
_PI_CL(piQueueCreate,       OCL(piQueueCreate))
_PI_CL(piQueueGetInfo,      clGetCommandQueueInfo)
_PI_CL(piQueueFinish,       clFinish)
_PI_CL(piQueueRetain,       clRetainCommandQueue)
_PI_CL(piQueueRelease,      clReleaseCommandQueue)
// Memory
_PI_CL(piMemBufferCreate,   clCreateBuffer)
_PI_CL(piMemImageCreate,    clCreateImage)
_PI_CL(piMemGetInfo,        clGetMemObjectInfo)
_PI_CL(piMemImageGetInfo,   clGetImageInfo)
_PI_CL(piMemRetain,         clRetainMemObject)
_PI_CL(piMemRelease,        clReleaseMemObject)
_PI_CL(piSubBufCreate,      clCreateSubBuffer)
// Program
_PI_CL(piProgramCreate,             OCL(piProgramCreate))
_PI_CL(piclProgramCreateWithSource, clCreateProgramWithSource)
_PI_CL(piclProgramCreateWithBinary, clCreateProgramWithBinary)
_PI_CL(piProgramGetInfo,            clGetProgramInfo)
_PI_CL(piProgramCompile,            clCompileProgram)
_PI_CL(piProgramBuild,              clBuildProgram)
_PI_CL(piProgramLink,               clLinkProgram)
_PI_CL(piProgramGetBuildInfo,       clGetProgramBuildInfo)
_PI_CL(piProgramRetain,             clRetainProgram)
_PI_CL(piProgramRelease,            clReleaseProgram)
// Kernel
_PI_CL(piKernelCreate,          clCreateKernel)
_PI_CL(piKernelSetArg,          clSetKernelArg)
_PI_CL(piKernelGetInfo,         clGetKernelInfo)
_PI_CL(piKernelGetGroupInfo,    clGetKernelWorkGroupInfo)
_PI_CL(piKernelGetSubGroupInfo, clGetKernelSubGroupInfo)
_PI_CL(piKernelRetain,          clRetainKernel)
_PI_CL(piKernelRelease,         clReleaseKernel)
// Event
_PI_CL(piEventCreate,           clCreateUserEvent)
_PI_CL(piEventGetInfo,          clGetEventInfo)
_PI_CL(piEventGetProfilingInfo, clGetEventProfilingInfo)
_PI_CL(piEventsWait,            clWaitForEvents)
_PI_CL(piEventSetCallback,      clSetEventCallback)
_PI_CL(piEventSetStatus,        clSetUserEventStatus)
_PI_CL(piEventRetain,           clRetainEvent)
_PI_CL(piEventRelease,          clReleaseEvent)
// Sampler
_PI_CL(piSamplerCreate,         OCL(piSamplerCreate))
_PI_CL(piSamplerGetInfo,        clGetSamplerInfo)
_PI_CL(piSamplerRetain,         clRetainSampler)
_PI_CL(piSamplerRelease,        clReleaseSampler)
// Queue commands
_PI_CL(piEnqueueKernelLaunch,        clEnqueueNDRangeKernel)
_PI_CL(piEnqueueEventsWait,          clEnqueueMarkerWithWaitList)
_PI_CL(piEnqueueMemBufferRead,       clEnqueueReadBuffer)
_PI_CL(piEnqueueMemBufferReadRect,   clEnqueueReadBufferRect)
_PI_CL(piEnqueueMemBufferWrite,      clEnqueueWriteBuffer)
_PI_CL(piEnqueueMemBufferWriteRect,  clEnqueueWriteBufferRect)
_PI_CL(piEnqueueMemBufferCopy,       clEnqueueCopyBuffer)
_PI_CL(piEnqueueMemBufferCopyRect,   clEnqueueCopyBufferRect)
_PI_CL(piEnqueueMemBufferFill,       clEnqueueFillBuffer)
_PI_CL(piEnqueueMemImageRead,        clEnqueueReadImage)
_PI_CL(piEnqueueMemImageWrite,       clEnqueueWriteImage)
_PI_CL(piEnqueueMemImageCopy,        clEnqueueCopyImage)
_PI_CL(piEnqueueMemImageFill,        clEnqueueFillImage)
_PI_CL(piEnqueueMemBufferMap,        clEnqueueMapBuffer)
_PI_CL(piEnqueueMemUnmap,            clEnqueueUnmapMemObject)

#undef _PI_CL

} // namespace pi
} // namespace detail
} // namespace sycl
} // namespace cl<|MERGE_RESOLUTION|>--- conflicted
+++ resolved
@@ -129,14 +129,8 @@
   return pi_cast<pi_result>(ret_err);
 }
 
-<<<<<<< HEAD
-pi_program OCL(piProgramCreate)(pi_context context, const void *il,
-                                size_t length, pi_result *err) {
-=======
 pi_result OCL(piProgramCreate)(pi_context context, const void *il,
                                size_t length, pi_program *res_program) {
->>>>>>> ecedb434
-
   size_t deviceCount;
 
   cl_int ret_err = clGetContextInfo(pi_cast<cl_context>(context),

--- conflicted
+++ resolved
@@ -268,15 +268,14 @@
 // number of work - groups, such that the size of each group is chosen by the
 // runtime, or by the number of work - groups and number of work - items for
 // users who need more control.
-<<<<<<< HEAD
 //
 // 2) if you pass a nullptr when the reqd_work_group_size attribute is on AoT
 // compiled kernel, it is an OpenCL runtime error, since when we're compiling
 // for xocc we always apply the reqd_work_group_size attribute to single_task
 // we must make sure we define a local work group size when we can justify the
 // kernel is a single task.
-static void adjustNDRangePerKernel(NDRDescT &NDR, cl_kernel Kernel,
-                                   cl_device_id Device) {
+static void adjustNDRangePerKernel(NDRDescT &NDR, RT::PiKernel Kernel,
+                                   RT::PiDevice Device) {
   // If work group size is 0 global size is 1, local size is 0 and
   // dimensions are 1, for all intents and purposes we can consider it a
   // single_task and pass 1 instead of nullptr. The precedence for this
@@ -292,12 +291,8 @@
   // get the information from the get_kernel_work_group_info_cl function.
   if (NDR.NumWorkGroups[0] == 0 && NDR.Dims == 1 && NDR.GlobalSize[0] == 1 &&
       NDR.LocalSize[0] == 0)
-        NDR.LocalSize[0] = 1;
-
-=======
-static void adjustNDRangePerKernel(NDRDescT &NDR, RT::PiKernel Kernel,
-                                   RT::PiDevice Device) {
->>>>>>> b81c806e
+    NDR.LocalSize[0] = 1;
+
   if (NDR.GlobalSize[0] != 0)
     return; // GlobalSize is set - no need to adjust
   // check the prerequisites:

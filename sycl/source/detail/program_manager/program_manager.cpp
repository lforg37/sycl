--- conflicted
+++ resolved
@@ -142,16 +142,11 @@
   }
 
   RT::PiProgram Program = getBuiltOpenCLProgram(M, Context);
-<<<<<<< HEAD
-  std::map<string_class, RT::PiKernel> &KernelsCache = m_CachedKernels[Program];
-  RT::PiKernel &Kernel = KernelsCache[uniqueName];
-=======
   std::shared_ptr<context_impl> Ctx = getSyclObjImpl(Context);
   std::map<RT::PiProgram, std::map<string_class, RT::PiKernel>> &CachedKernels =
       Ctx->getCachedKernels();
   std::map<string_class, RT::PiKernel> &KernelsCache = CachedKernels[Program];
-  RT::PiKernel &Kernel = KernelsCache[KernelName];
->>>>>>> ecedb434
+  RT::PiKernel &Kernel = KernelsCache[uniqueName];
   if (!Kernel) {
     RT::PiResult Err = PI_SUCCESS;
     PI_CALL((Kernel = RT::piKernelCreate(

//==------ program_manager.cpp --- SYCL program manager---------------------==//
//
// Part of the LLVM Project, under the Apache License v2.0 with LLVM Exceptions.
// See https://llvm.org/LICENSE.txt for license information.
// SPDX-License-Identifier: Apache-2.0 WITH LLVM-exception
//
//===----------------------------------------------------------------------===//

#include <CL/sycl/backend_types.hpp>
#include <CL/sycl/context.hpp>
#include <CL/sycl/detail/common.hpp>
#include <CL/sycl/detail/os_util.hpp>
#include <CL/sycl/detail/spec_constant_impl.hpp>
#include <CL/sycl/detail/type_traits.hpp>
#include <CL/sycl/detail/util.hpp>
#include <CL/sycl/device.hpp>
#include <CL/sycl/exception.hpp>
#include <CL/sycl/experimental/spec_constant.hpp>
#include <CL/sycl/stl.hpp>
#include <detail/context_impl.hpp>
#include <detail/device_impl.hpp>
#include <detail/program_impl.hpp>
#include <detail/program_manager/program_manager.hpp>

<<<<<<< HEAD
#include <algorithm>
=======
#include <boost/container_hash/hash.hpp> // uuid_hasher
#include <boost/uuid/uuid_generators.hpp> // sha name_gen/generator
#include <boost/uuid/uuid_io.hpp> // uuid to_string

>>>>>>> dfb95af7
#include <cassert>
#include <cstdlib>
#include <cstring>
#include <fstream>
#include <memory>
#include <mutex>
#include <sstream>
#include <string>

__SYCL_INLINE_NAMESPACE(cl) {
namespace sycl {
namespace detail {

using ContextImplPtr = std::shared_ptr<cl::sycl::detail::context_impl>;

static constexpr int DbgProgMgr = 0;

enum BuildState { BS_InProgress, BS_Done, BS_Failed };

static constexpr char UseSpvEnv[]("SYCL_USE_KERNEL_SPV");

ProgramManager &ProgramManager::getInstance() {
  // The singleton ProgramManager instance, uses the "magic static" idiom.
  static ProgramManager Instance;
  return Instance;
}

static RT::PiDevice getFirstDevice(const ContextImplPtr &Context) {
  pi_uint32 NumDevices = 0;
  const detail::plugin &Plugin = Context->getPlugin();
  Plugin.call<PiApiKind::piContextGetInfo>(Context->getHandleRef(),
                                           PI_CONTEXT_INFO_NUM_DEVICES,
                                           sizeof(NumDevices), &NumDevices,
                                           /*param_value_size_ret=*/nullptr);
  assert(NumDevices > 0 && "Context without devices?");

  vector_class<RT::PiDevice> Devices(NumDevices);
  size_t ParamValueSize = 0;
  Plugin.call<PiApiKind::piContextGetInfo>(
      Context->getHandleRef(), PI_CONTEXT_INFO_DEVICES,
      sizeof(cl_device_id) * NumDevices, &Devices[0], &ParamValueSize);
  assert(ParamValueSize == sizeof(cl_device_id) * NumDevices &&
         "Number of CL_CONTEXT_DEVICES should match CL_CONTEXT_NUM_DEVICES.");
  return Devices[0];
}

static RT::PiProgram createBinaryProgram(const ContextImplPtr Context,
                                         const unsigned char *Data,
                                         size_t DataLen) {
  // FIXME: we don't yet support multiple devices with a single binary.
  const detail::plugin &Plugin = Context->getPlugin();
#ifndef _NDEBUG
  pi_uint32 NumDevices = 0;
  Plugin.call<PiApiKind::piContextGetInfo>(Context->getHandleRef(),
                                           PI_CONTEXT_INFO_NUM_DEVICES,
                                           sizeof(NumDevices), &NumDevices,
                                           /*param_value_size_ret=*/nullptr);
  assert(NumDevices > 0 &&
         "Only a single device is supported for AOT compilation");
#endif

  RT::PiProgram Program;
  RT::PiDevice Device = getFirstDevice(Context);
  pi_int32 BinaryStatus = CL_SUCCESS;
  Plugin.call<PiApiKind::piProgramCreateWithBinary>(
      Context->getHandleRef(), 1 /*one binary*/, &Device, &DataLen, &Data,
      &BinaryStatus, &Program);

  if (BinaryStatus != CL_SUCCESS) {
    throw runtime_error("Creating program with binary failed.", BinaryStatus);
  }

  return Program;
}

static RT::PiProgram createSpirvProgram(const ContextImplPtr Context,
                                        const unsigned char *Data,
                                        size_t DataLen) {
  RT::PiProgram Program = nullptr;
  const detail::plugin &Plugin = Context->getPlugin();
  Plugin.call<PiApiKind::piProgramCreate>(Context->getHandleRef(), Data,
                                          DataLen, &Program);
  return Program;
}

RTDeviceBinaryImage &
ProgramManager::getDeviceImage(OSModuleHandle M, const string_class &KernelName,
                               const context &Context,
                               bool JITCompilationIsRequired) {
  if (DbgProgMgr > 0)
    std::cerr << ">>> ProgramManager::getDeviceImage(" << M << ", \""
              << KernelName << "\", " << getRawSyclObjImpl(Context) << ")\n";

  KernelSetId KSId = getKernelSetId(M, KernelName);
  return getDeviceImage(M, KSId, Context, JITCompilationIsRequired);
}

template <typename ExceptionT, typename RetT>
RetT *waitUntilBuilt(KernelProgramCache &Cache,
                     KernelProgramCache::BuildResult<RetT> *BuildResult) {
  // any thread which will find nullptr in cache will wait until the pointer
  // is not null anymore
  Cache.waitUntilBuilt([BuildResult]() {
    int State = BuildResult->State.load();

    return State == BS_Done || State == BS_Failed;
  });

  if (BuildResult->Error.isFilledIn()) {
    const KernelProgramCache::BuildError &Error = BuildResult->Error;
    throw ExceptionT(Error.Msg, Error.Code);
  }

  RetT *Result = BuildResult->Ptr.load();

  return Result;
}

/// Try to fetch entity (kernel or program) from cache. If there is no such
/// entity try to build it. Throw any exception build process may throw.
/// This method eliminates unwanted builds by employing atomic variable with
/// build state and waiting until the entity is built in another thread.
/// If the building thread has failed the awaiting thread will fail either.
/// Exception thrown by build procedure are rethrown.
///
/// \tparam RetT type of entity to get
/// \tparam ExceptionT type of exception to throw on awaiting thread if the
///         building thread fails build step.
/// \tparam KeyT key (in cache) to fetch built entity with
/// \tparam AcquireFT type of function which will acquire the locked version of
///         the cache. Accept reference to KernelProgramCache.
/// \tparam GetCacheFT type of function which will fetch proper cache from
///         locked version. Accepts reference to locked version of cache.
/// \tparam BuildFT type of function which will build the entity if it is not in
///         cache. Accepts nothing. Return pointer to built entity.
template <typename RetT, typename ExceptionT, typename KeyT, typename AcquireFT,
          typename GetCacheFT, typename BuildFT>
KernelProgramCache::BuildResult<RetT> *
getOrBuild(KernelProgramCache &KPCache, KeyT &&CacheKey, AcquireFT &&Acquire,
           GetCacheFT &&GetCache, BuildFT &&Build) {
  bool InsertionTookPlace;
  KernelProgramCache::BuildResult<RetT> *BuildResult;

  {
    auto LockedCache = Acquire(KPCache);
    auto &Cache = GetCache(LockedCache);
    auto Inserted =
        Cache.emplace(std::piecewise_construct, std::forward_as_tuple(CacheKey),
                      std::forward_as_tuple(nullptr, BS_InProgress));

    InsertionTookPlace = Inserted.second;
    BuildResult = &Inserted.first->second;
  }

  // no insertion took place, thus some other thread has already inserted smth
  // in the cache
  if (!InsertionTookPlace) {
    for (;;) {
      RetT *Result = waitUntilBuilt<ExceptionT>(KPCache, BuildResult);

      if (Result)
        return BuildResult;

      // Previous build is failed. There was no SYCL exception though.
      // We might try to build once more.
      int Expected = BS_Failed;
      int Desired = BS_InProgress;

      if (BuildResult->State.compare_exchange_strong(Expected, Desired))
        break; // this thread is the building thread now
    }
  }

  // only the building thread will run this
  try {
    RetT *Desired = Build();

#ifndef NDEBUG
    RetT *Expected = nullptr;

    if (!BuildResult->Ptr.compare_exchange_strong(Expected, Desired))
      // We've got a funny story here
      assert(false && "We've build an entity that is already have been built.");
#else
    BuildResult->Ptr.store(Desired);
#endif

    BuildResult->State.store(BS_Done);

    KPCache.notifyAllBuild();

    return BuildResult;
  } catch (const exception &Ex) {
    BuildResult->Error.Msg = Ex.what();
    BuildResult->Error.Code = Ex.get_cl_code();

    BuildResult->State.store(BS_Failed);

    KPCache.notifyAllBuild();

    std::rethrow_exception(std::current_exception());
  } catch (...) {
    BuildResult->State.store(BS_Failed);

    KPCache.notifyAllBuild();

    std::rethrow_exception(std::current_exception());
  }
}

static bool isDeviceBinaryTypeSupported(const context &C,
                                        RT::PiDeviceBinaryType Format) {
  const backend ContextBackend =
      detail::getSyclObjImpl(C)->getPlugin().getBackend();

  // The CUDA backend cannot use SPIRV
  if (ContextBackend == backend::cuda && Format == PI_DEVICE_BINARY_TYPE_SPIRV)
    return false;

  // All formats except PI_DEVICE_BINARY_TYPE_SPIRV are supported.
  if (Format != PI_DEVICE_BINARY_TYPE_SPIRV)
    return true;

  vector_class<device> Devices = C.get_devices();

  // Program type is SPIR-V, so we need a device compiler to do JIT.
  for (const device &D : Devices) {
    if (!D.get_info<info::device::is_compiler_available>())
      return false;
  }

  // OpenCL 2.1 and greater require clCreateProgramWithIL
  if ((ContextBackend == backend::opencl) &&
      C.get_platform().get_info<info::platform::version>() >= "2.1")
    return true;

  for (const device &D : Devices) {
    // We need cl_khr_il_program extension to be present
    // and we can call clCreateProgramWithILKHR using the extension
    vector_class<string_class> Extensions =
        D.get_info<info::device::extensions>();
    if (Extensions.end() ==
        std::find(Extensions.begin(), Extensions.end(), "cl_khr_il_program"))
      return false;
  }

  return true;
}

static const char *getFormatStr(RT::PiDeviceBinaryType Format) {
  switch (Format) {
  case PI_DEVICE_BINARY_TYPE_NONE:
    return "none";
  case PI_DEVICE_BINARY_TYPE_NATIVE:
    return "native";
  case PI_DEVICE_BINARY_TYPE_SPIRV:
    return "SPIR-V";
  case PI_DEVICE_BINARY_TYPE_LLVMIR_BITCODE:
    return "LLVM IR";
  }
  assert(false && "Unknown device image format");
  return "unknown";
}

RT::PiProgram ProgramManager::createPIProgram(const RTDeviceBinaryImage &Img,
                                              const context &Context) {
  if (DbgProgMgr > 0)
    std::cerr << ">>> ProgramManager::createPIProgram(" << &Img << ")\n";
  const pi_device_binary_struct &RawImg = Img.getRawData();

  // perform minimal sanity checks on the device image and the descriptor
  if (RawImg.BinaryEnd < RawImg.BinaryStart) {
    throw runtime_error("Malformed device program image descriptor",
                        PI_INVALID_VALUE);
  }
  if (RawImg.BinaryEnd == RawImg.BinaryStart) {
    throw runtime_error("Invalid device program image: size is zero",
                        PI_INVALID_VALUE);
  }
  size_t ImgSize = Img.getSize();

  // TODO if the binary image is a part of the fat binary, the clang
  //   driver should have set proper format option to the
  //   clang-offload-wrapper. The fix depends on AOT compilation
  //   implementation, so will be implemented together with it.
  //   Img->Format can't be updated as it is inside of the in-memory
  //   OS module binary.
  RT::PiDeviceBinaryType Format = Img.getFormat();

  if (Format == PI_DEVICE_BINARY_TYPE_NONE)
    Format = pi::getBinaryImageFormat(RawImg.BinaryStart, ImgSize);
  // RT::PiDeviceBinaryType Format = Img->Format;
  // assert(Format != PI_DEVICE_BINARY_TYPE_NONE && "Image format not set");

  if (!isDeviceBinaryTypeSupported(Context, Format))
    throw feature_not_supported(
        "SPIR-V online compilation is not supported in this context",
        PI_INVALID_OPERATION);

  // Load the image
  const ContextImplPtr Ctx = getSyclObjImpl(Context);
  RT::PiProgram Res =
      Format == PI_DEVICE_BINARY_TYPE_SPIRV
          ? createSpirvProgram(Ctx, RawImg.BinaryStart, ImgSize)
          : createBinaryProgram(Ctx, RawImg.BinaryStart, ImgSize);

  // associate the PI program with the image it was created for
  NativePrograms[Res] = &Img;

  if (DbgProgMgr > 1)
    std::cerr << "created program: " << Res
              << "; image format: " << getFormatStr(Format) << "\n";

  return Res;
}

RT::PiProgram ProgramManager::getBuiltPIProgram(OSModuleHandle M,
                                                const context &Context,
                                                const string_class &KernelName,
                                                const program_impl *Prg,
                                                bool JITCompilationIsRequired) {
  KernelSetId KSId = getKernelSetId(M, KernelName);

  const ContextImplPtr Ctx = getSyclObjImpl(Context);

  using PiProgramT = KernelProgramCache::PiProgramT;
  using ProgramCacheT = KernelProgramCache::ProgramCacheT;

  KernelProgramCache &Cache = Ctx->getKernelProgramCache();

  auto AcquireF = [](KernelProgramCache &Cache) {
    return Cache.acquireCachedPrograms();
  };
  auto GetF = [](const Locked<ProgramCacheT> &LockedCache) -> ProgramCacheT & {
    return LockedCache.get();
  };
  auto BuildF = [this, &M, &KSId, &Context, Prg, &JITCompilationIsRequired] {
    const RTDeviceBinaryImage &Img =
        getDeviceImage(M, KSId, Context, JITCompilationIsRequired);

    ContextImplPtr ContextImpl = getSyclObjImpl(Context);
    const detail::plugin &Plugin = ContextImpl->getPlugin();
    RT::PiProgram NativePrg = createPIProgram(Img, Context);
    if (Prg)
      flushSpecConstants(*Prg, NativePrg, &Img);
    ProgramPtr ProgramManaged(
        NativePrg, Plugin.getPiPlugin().PiFunctionTable.piProgramRelease);

    // Link a fallback implementation of device libraries if they are not
    // supported by a device compiler.
    // Pre-compiled programs are supposed to be already linked.
    const bool LinkDeviceLibs = Img.getFormat() == PI_DEVICE_BINARY_TYPE_SPIRV;

    const std::vector<device> &Devices = ContextImpl->getDevices();
    std::vector<RT::PiDevice> PiDevices(Devices.size());
    std::transform(Devices.begin(), Devices.end(), PiDevices.begin(),
                   [](const device Dev) {
                     return getRawSyclObjImpl(Dev)->getHandleRef();
                   });

    ProgramPtr BuiltProgram =
        build(std::move(ProgramManaged), ContextImpl, Img.getCompileOptions(),
              Img.getLinkOptions(), PiDevices,
              ContextImpl->getCachedLibPrograms(), LinkDeviceLibs);

    return BuiltProgram.release();
  };

  using KeyT = KernelProgramCache::ProgramCacheKeyT;
  SerializedObj SpecConsts;
  if (Prg)
    Prg->stableSerializeSpecConstRegistry(SpecConsts);

  auto BuildResult = getOrBuild<PiProgramT, compile_program_error>(
      Cache, KeyT(std::move(SpecConsts), KSId), AcquireF, GetF, BuildF);
  return BuildResult->Ptr.load();
}

<<<<<<< HEAD
std::pair<RT::PiKernel, std::mutex *>
ProgramManager::getOrCreateKernel(OSModuleHandle M, const context &Context,
                                  const string_class &KernelName,
                                  const program_impl *Prg) {
=======
// Gets a unique name to a kernel name which is currently computed from a SHA-1
// hash of the kernel name. This unique name is used in place of the kernels
// mangled name inside of xocc computed binaries containing the kernels.
//
// This is in part due to a limitation of xocc in which it requires kernel names
// to be passed to it when compiling kernels and it doesn't handle certain
// characters in mangled names very well e.g. '$'.
static std::string getUniqueName(const char *KernelName) {

  boost::uuids::name_generator_latest gen{boost::uuids::ns::dns()};

  boost::uuids::uuid udoc = gen(KernelName);

  boost::hash<boost::uuids::uuid> uuid_hasher;
  std::size_t uuid_hash_value = uuid_hasher(udoc);

  return "xSYCL" + std::to_string(uuid_hash_value);
}

RT::PiKernel ProgramManager::getOrCreateKernel(OSModuleHandle M,
                                               const context &Context,
                                               const string_class &KernelName) {

  /// \todo: Extend this to work for more than the first device in the context
  /// most of the run-time only works with a single device right now, but this
  /// should be changed long term.
  /// \todo: This works at the moment, but there needs to be a change earlier on
  /// in the runtime to exchange the real kernel name with the hashed kernel
  /// name so the hashed variant is always used when its a Xilinx device.
  auto Devices = Context.get_devices();
  std::string uniqueName = KernelName;
  if (!Devices.empty()
      && Devices[0].get_info<info::device::vendor>() == "Xilinx")
    uniqueName = getUniqueName(uniqueName.c_str());

>>>>>>> dfb95af7
  if (DbgProgMgr > 0) {
    std::cerr << ">>> ProgramManager::getOrCreateKernel(" << M << ", "
              << getRawSyclObjImpl(Context) << ", " << uniqueName << ")\n";
  }

<<<<<<< HEAD
  RT::PiProgram Program = getBuiltPIProgram(M, Context, KernelName, Prg);
  const ContextImplPtr Ctx = getSyclObjImpl(Context);

  using PiKernelT = KernelProgramCache::PiKernelT;
  using KernelCacheT = KernelProgramCache::KernelCacheT;
  using KernelByNameT = KernelProgramCache::KernelByNameT;

  KernelProgramCache &Cache = Ctx->getKernelProgramCache();

  auto AcquireF = [](KernelProgramCache &Cache) {
    return Cache.acquireKernelsPerProgramCache();
  };
  auto GetF =
      [&Program](const Locked<KernelCacheT> &LockedCache) -> KernelByNameT & {
    return LockedCache.get()[Program];
  };
  auto BuildF = [this, &Program, &KernelName, &Ctx] {
    PiKernelT *Result = nullptr;

    // TODO need some user-friendly error/exception
    // instead of currently obscure one
    const detail::plugin &Plugin = Ctx->getPlugin();
    Plugin.call<PiApiKind::piKernelCreate>(Program, KernelName.c_str(),
                                           &Result);

    return Result;
  };

  auto BuildResult = static_cast<KernelProgramCache::BuildResultKernel *>(
      getOrBuild<PiKernelT, invalid_object_error>(Cache, KernelName, AcquireF,
                                                  GetF, BuildF));
  return std::make_pair(BuildResult->Ptr.load(), &(BuildResult->MKernelMutex));
=======
  RT::PiProgram Program = getBuiltOpenCLProgram(M, Context);
  std::shared_ptr<context_impl> Ctx = getSyclObjImpl(Context);
  std::map<RT::PiProgram, std::map<string_class, RT::PiKernel>> &CachedKernels =
      Ctx->getCachedKernels();
  std::map<string_class, RT::PiKernel> &KernelsCache = CachedKernels[Program];
  RT::PiKernel &Kernel = KernelsCache[uniqueName];
  if (!Kernel) {
    RT::PiResult Err = PI_SUCCESS;
    PI_CALL((Kernel = RT::piKernelCreate(
        Program, uniqueName.c_str(), &Err), Err));
  }
  return Kernel;
>>>>>>> dfb95af7
}

RT::PiProgram
ProgramManager::getPiProgramFromPiKernel(RT::PiKernel Kernel,
                                         const ContextImplPtr Context) {
  RT::PiProgram Program;
  const detail::plugin &Plugin = Context->getPlugin();
  Plugin.call<PiApiKind::piKernelGetInfo>(
      Kernel, PI_KERNEL_INFO_PROGRAM, sizeof(RT::PiProgram), &Program, nullptr);
  return Program;
}

string_class ProgramManager::getProgramBuildLog(const RT::PiProgram &Program,
                                                const ContextImplPtr Context) {
  size_t Size = 0;
  const detail::plugin &Plugin = Context->getPlugin();
  Plugin.call<PiApiKind::piProgramGetInfo>(Program, PI_PROGRAM_INFO_DEVICES, 0,
                                           nullptr, &Size);
  vector_class<RT::PiDevice> PIDevices(Size / sizeof(RT::PiDevice));
  Plugin.call<PiApiKind::piProgramGetInfo>(Program, PI_PROGRAM_INFO_DEVICES,
                                           Size, PIDevices.data(), nullptr);
  string_class Log = "The program was built for " +
                     std::to_string(PIDevices.size()) + " devices";
  for (RT::PiDevice &Device : PIDevices) {
    Plugin.call<PiApiKind::piProgramGetBuildInfo>(
        Program, Device, CL_PROGRAM_BUILD_LOG, 0, nullptr, &Size);
    vector_class<char> DeviceBuildInfo(Size);
    Plugin.call<PiApiKind::piProgramGetBuildInfo>(
        Program, Device, CL_PROGRAM_BUILD_LOG, Size, DeviceBuildInfo.data(),
        nullptr);
    Plugin.call<PiApiKind::piDeviceGetInfo>(Device, PI_DEVICE_INFO_NAME, 0,
                                            nullptr, &Size);
    vector_class<char> DeviceName(Size);
    Plugin.call<PiApiKind::piDeviceGetInfo>(Device, PI_DEVICE_INFO_NAME, Size,
                                            DeviceName.data(), nullptr);

    Log += "\nBuild program log for '" + string_class(DeviceName.data()) +
           "':\n" + string_class(DeviceBuildInfo.data());
  }
  return Log;
}

// TODO device libraries may use scpecialization constants, manifest files, etc.
// To support that they need to be delivered in a different container - so that
// pi_device_binary_struct can be created for each of them.
static bool loadDeviceLib(const ContextImplPtr Context, const char *Name,
                          RT::PiProgram &Prog) {
  std::string LibSyclDir = OSUtil::getCurrentDSODir();
  std::ifstream File(LibSyclDir + OSUtil::DirSep + Name,
                     std::ifstream::in | std::ifstream::binary);
  if (!File.good()) {
    return false;
  }

  File.seekg(0, std::ios::end);
  size_t FileSize = File.tellg();
  File.seekg(0, std::ios::beg);
  std::vector<char> FileContent(FileSize);
  File.read(&FileContent[0], FileSize);
  File.close();

  Prog =
      createSpirvProgram(Context, (unsigned char *)&FileContent[0], FileSize);
  return Prog != nullptr;
}

static const char *getDeviceLibFilename(DeviceLibExt Extension) {
  switch (Extension) {
  case cl_intel_devicelib_assert:
    return "libsycl-fallback-cassert.spv";
  case cl_intel_devicelib_math:
    return "libsycl-fallback-cmath.spv";
  case cl_intel_devicelib_math_fp64:
    return "libsycl-fallback-cmath-fp64.spv";
  case cl_intel_devicelib_complex:
    return "libsycl-fallback-complex.spv";
  case cl_intel_devicelib_complex_fp64:
    return "libsycl-fallback-complex-fp64.spv";
  }
  throw compile_program_error("Unhandled (new?) device library extension",
                              PI_INVALID_OPERATION);
}

static const char *getDeviceLibExtensionStr(DeviceLibExt Extension) {
  switch (Extension) {
  case cl_intel_devicelib_assert:
    return "cl_intel_devicelib_assert";
  case cl_intel_devicelib_math:
    return "cl_intel_devicelib_math";
  case cl_intel_devicelib_math_fp64:
    return "cl_intel_devicelib_math_fp64";
  case cl_intel_devicelib_complex:
    return "cl_intel_devicelib_complex";
  case cl_intel_devicelib_complex_fp64:
    return "cl_intel_devicelib_complex_fp64";
  }
  throw compile_program_error("Unhandled (new?) device library extension",
                              PI_INVALID_OPERATION);
}

static RT::PiProgram loadDeviceLibFallback(
    const ContextImplPtr Context, DeviceLibExt Extension,
    const std::vector<RT::PiDevice> &Devices,
    std::map<DeviceLibExt, RT::PiProgram> &CachedLibPrograms) {

  const char *LibFileName = getDeviceLibFilename(Extension);
  auto CacheResult = CachedLibPrograms.insert({Extension, nullptr});
  bool Cached = !CacheResult.second;
  std::map<DeviceLibExt, RT::PiProgram>::iterator LibProgIt = CacheResult.first;
  RT::PiProgram &LibProg = LibProgIt->second;

  if (Cached)
    return LibProg;

  if (!loadDeviceLib(Context, LibFileName, LibProg)) {
    CachedLibPrograms.erase(LibProgIt);
    throw compile_program_error(std::string("Failed to load ") + LibFileName,
                                PI_INVALID_VALUE);
  }

  const detail::plugin &Plugin = Context->getPlugin();
  // TODO no spec constants are used in the std libraries, support in the future
  RT::PiResult Error = Plugin.call_nocheck<PiApiKind::piProgramCompile>(
      LibProg,
      // Assume that Devices contains all devices from Context.
      Devices.size(), Devices.data(),
      // Do not use compile options for library programs: it is not clear
      // if user options (image options) are supposed to be applied to
      // library program as well, and what actually happens to a SPIR-V
      // program if we apply them.
      "", 0, nullptr, nullptr, nullptr, nullptr);
  if (Error != PI_SUCCESS) {
    CachedLibPrograms.erase(LibProgIt);
    throw compile_program_error(
        ProgramManager::getProgramBuildLog(LibProg, Context), Error);
  }

  return LibProg;
}

ProgramManager::ProgramManager() {
  const char *SpvFile = std::getenv(UseSpvEnv);
  // If a SPIRV file is specified with an environment variable,
  // register the corresponding image
  if (SpvFile) {
    m_UseSpvFile = true;
    // The env var requests that the program is loaded from a SPIRV file on disk
    std::ifstream File(SpvFile, std::ios::binary);

    if (!File.is_open())
      throw runtime_error(std::string("Can't open file specified via ") +
                              UseSpvEnv + ": " + SpvFile,
                          PI_INVALID_VALUE);
    File.seekg(0, std::ios::end);
    size_t Size = File.tellg();
    std::unique_ptr<char[]> Data(new char[Size]);
    File.seekg(0);
    File.read(Data.get(), Size);
    File.close();
    if (!File.good())
      throw runtime_error(std::string("read from ") + SpvFile +
                              std::string(" failed"),
                          PI_INVALID_VALUE);
    auto ImgPtr = make_unique_ptr<DynRTDeviceBinaryImage>(
        std::move(Data), Size, OSUtil::DummyModuleHandle);

    if (DbgProgMgr > 0) {
      std::cerr << "loaded device image binary from " << SpvFile << "\n";
      std::cerr << "format: " << getFormatStr(ImgPtr->getFormat()) << "\n";
    }
    // No need for a mutex here since all access to these private fields is
    // blocked until the construction of the ProgramManager singleton is
    // finished.
    m_DeviceImages[SpvFileKSId].reset(
        new std::vector<RTDeviceBinaryImageUPtr>());
    m_DeviceImages[SpvFileKSId]->push_back(std::move(ImgPtr));
  }
}

RTDeviceBinaryImage &
ProgramManager::getDeviceImage(OSModuleHandle M, KernelSetId KSId,
                               const context &Context,
                               bool JITCompilationIsRequired) {
  if (DbgProgMgr > 0) {
    std::cerr << ">>> ProgramManager::getDeviceImage(" << M << ", \"" << KSId
              << "\", " << getRawSyclObjImpl(Context) << ")\n";

    std::cerr << "available device images:\n";
    debugPrintBinaryImages();
  }
  std::lock_guard<std::mutex> Guard(Sync::getGlobalLock());
  std::vector<RTDeviceBinaryImageUPtr> &Imgs = *m_DeviceImages[KSId];
  const ContextImplPtr Ctx = getSyclObjImpl(Context);
  pi_uint32 ImgInd = 0;
  RTDeviceBinaryImage *Img = nullptr;

  // TODO: There may be cases with cl::sycl::program class usage in source code
  // that will result in a multi-device context. This case needs to be handled
  // here or at the program_impl class level

  // Ask the native runtime under the given context to choose the device image
  // it prefers.
  std::vector<pi_device_binary> RawImgs(Imgs.size());
  for (unsigned I = 0; I < Imgs.size(); I++)
    RawImgs[I] = const_cast<pi_device_binary>(&Imgs[I]->getRawData());

  Ctx->getPlugin().call<PiApiKind::piextDeviceSelectBinary>(
      getFirstDevice(Ctx), RawImgs.data(), (cl_uint)RawImgs.size(), &ImgInd);

  if (JITCompilationIsRequired) {
    // If the image is already compiled with AOT, throw an exception.
    const pi_device_binary_struct &RawImg = Imgs[ImgInd]->getRawData();
    if ((strcmp(RawImg.DeviceTargetSpec,
                PI_DEVICE_BINARY_TARGET_SPIRV64_X86_64) == 0) ||
        (strcmp(RawImg.DeviceTargetSpec, PI_DEVICE_BINARY_TARGET_SPIRV64_GEN) ==
         0) ||
        (strcmp(RawImg.DeviceTargetSpec,
                PI_DEVICE_BINARY_TARGET_SPIRV64_FPGA) == 0)) {
      throw feature_not_supported("Recompiling AOT image is not supported",
                                  PI_INVALID_OPERATION);
    }
  }

  Img = Imgs[ImgInd].get();

  if (DbgProgMgr > 0) {
    std::cerr << "selected device image: " << &Img->getRawData() << "\n";
    Img->print();
  }

  if (std::getenv("SYCL_DUMP_IMAGES") && !m_UseSpvFile)
    dumpImage(*Img, KSId);
  return *Img;
}

static std::vector<RT::PiProgram>
getDeviceLibPrograms(const ContextImplPtr Context,
                     const std::vector<RT::PiDevice> &Devices,
                     std::map<DeviceLibExt, RT::PiProgram> &CachedLibPrograms) {
  std::vector<RT::PiProgram> Programs;

  // TODO: SYCL compiler should generate a list of required extensions for a
  // particular program in order to allow us do a more fine-grained check here.
  // Require *all* possible devicelib extensions for now.
  std::pair<DeviceLibExt, bool> RequiredDeviceLibExt[] = {
      {cl_intel_devicelib_assert, /* is fallback loaded? */ false},
      {cl_intel_devicelib_math, false},
      {cl_intel_devicelib_math_fp64, false},
      {cl_intel_devicelib_complex, false},
      {cl_intel_devicelib_complex_fp64, false}};

  // Disable all devicelib extensions requiring fp64 support if at least
  // one underlying device doesn't support cl_khr_fp64.
  bool fp64Support = true;
  for (RT::PiDevice Dev : Devices) {
    std::string DevExtList =
        get_device_info<std::string, info::device::extensions>::get(
            Dev, Context->getPlugin());
    fp64Support =
        fp64Support && (DevExtList.npos != DevExtList.find("cl_khr_fp64"));
  }

  // Load a fallback library for an extension if at least one device does not
  // support it.
  for (RT::PiDevice Dev : Devices) {
    std::string DevExtList =
        get_device_info<std::string, info::device::extensions>::get(
            Dev, Context->getPlugin());
    for (auto &Pair : RequiredDeviceLibExt) {
      DeviceLibExt Ext = Pair.first;
      bool &FallbackIsLoaded = Pair.second;

      if (FallbackIsLoaded) {
        continue;
      }

      if ((Ext == cl_intel_devicelib_math_fp64 ||
           Ext == cl_intel_devicelib_complex_fp64) &&
          !fp64Support) {
        continue;
      }

      const char *ExtStr = getDeviceLibExtensionStr(Ext);

      bool InhibitNativeImpl = false;
      if (const char *Env = getenv("SYCL_DEVICELIB_INHIBIT_NATIVE")) {
        InhibitNativeImpl = strstr(Env, ExtStr) != nullptr;
      }

      bool DeviceSupports = DevExtList.npos != DevExtList.find(ExtStr);

      if (!DeviceSupports || InhibitNativeImpl) {
        Programs.push_back(
            loadDeviceLibFallback(Context, Ext, Devices, CachedLibPrograms));
        FallbackIsLoaded = true;
      }
    }
  }
  return Programs;
}

ProgramManager::ProgramPtr
ProgramManager::build(ProgramPtr Program, const ContextImplPtr Context,
                      const string_class &CompileOptions,
                      const string_class &LinkOptions,
                      const std::vector<RT::PiDevice> &Devices,
                      std::map<DeviceLibExt, RT::PiProgram> &CachedLibPrograms,
                      bool LinkDeviceLibs) {

  if (DbgProgMgr > 0) {
    std::cerr << ">>> ProgramManager::build(" << Program.get() << ", "
              << CompileOptions << ", " << LinkOptions << ", ... "
              << Devices.size() << ")\n";
  }

  const char *CompileOpts = std::getenv("SYCL_PROGRAM_COMPILE_OPTIONS");
  if (!CompileOpts) {
    CompileOpts = CompileOptions.c_str();
  }
  const char *LinkOpts = std::getenv("SYCL_PROGRAM_LINK_OPTIONS");
  if (!LinkOpts) {
    LinkOpts = LinkOptions.c_str();
  }

  // L0 plugin doesn't support piProgramCompile/piProgramLink commands, program
  // is built during piProgramCreate.
  // TODO: remove this check as soon as piProgramCompile/piProgramLink will be
  // implemented in L0 plugin.
  if (Context->getPlugin().getBackend() == backend::level0) {
    LinkDeviceLibs = false;
  }

  std::vector<RT::PiProgram> LinkPrograms;
  if (LinkDeviceLibs) {
    LinkPrograms = getDeviceLibPrograms(Context, Devices, CachedLibPrograms);
  }

  const detail::plugin &Plugin = Context->getPlugin();
  if (LinkPrograms.empty()) {
    std::string Opts(CompileOpts);
    Opts += " ";
    Opts += LinkOpts;

    RT::PiResult Error = Plugin.call_nocheck<PiApiKind::piProgramBuild>(
        Program.get(), Devices.size(), Devices.data(), Opts.c_str(), nullptr,
        nullptr);
    if (Error != PI_SUCCESS)
      throw compile_program_error(getProgramBuildLog(Program.get(), Context),
                                  Error);
    return Program;
  }

  // Include the main program and compile/link everything together
  Plugin.call<PiApiKind::piProgramCompile>(Program.get(), Devices.size(),
                                           Devices.data(), CompileOpts, 0,
                                           nullptr, nullptr, nullptr, nullptr);
  LinkPrograms.push_back(Program.get());

  RT::PiProgram LinkedProg = nullptr;
  RT::PiResult Error = Plugin.call_nocheck<PiApiKind::piProgramLink>(
      Context->getHandleRef(), Devices.size(), Devices.data(), LinkOpts,
      LinkPrograms.size(), LinkPrograms.data(), nullptr, nullptr, &LinkedProg);

  // Link program call returns a new program object if all parameters are valid,
  // or NULL otherwise. Release the original (user) program.
  Program.reset(LinkedProg);
  if (Error != PI_SUCCESS) {
    if (LinkedProg) {
      // A non-trivial error occurred during linkage: get a build log, release
      // an incomplete (but valid) LinkedProg, and throw.
      throw compile_program_error(getProgramBuildLog(LinkedProg, Context),
                                  Error);
    }
    Plugin.checkPiResult(Error);
  }
  return Program;
}

void ProgramManager::addImages(pi_device_binaries DeviceBinary) {
  std::lock_guard<std::mutex> Guard(Sync::getGlobalLock());

  for (int I = 0; I < DeviceBinary->NumDeviceBinaries; I++) {
    pi_device_binary RawImg = &(DeviceBinary->DeviceBinaries[I]);
    OSModuleHandle M = OSUtil::getOSModuleHandle(RawImg);
    const _pi_offload_entry EntriesB = RawImg->EntriesBegin;
    const _pi_offload_entry EntriesE = RawImg->EntriesEnd;
    auto Img = make_unique_ptr<RTDeviceBinaryImage>(RawImg, M);
    // Use the entry information if it's available
    if (EntriesB != EntriesE) {
      // The kernel sets for any pair of images are either disjoint or
      // identical, look up the kernel set using the first kernel name...
      StrToKSIdMap &KSIdMap = m_KernelSets[M];
      auto KSIdIt = KSIdMap.find(EntriesB->name);
      if (KSIdIt != KSIdMap.end()) {
        for (_pi_offload_entry EntriesIt = EntriesB + 1; EntriesIt != EntriesE;
             ++EntriesIt)
          assert(KSIdMap[EntriesIt->name] == KSIdIt->second &&
                 "Kernel sets are not disjoint");
        auto &Imgs = m_DeviceImages[KSIdIt->second];
        assert(Imgs && "Device image vector should have been already created");
        Imgs->push_back(std::move(Img));
        continue;
      }
      // ... or create the set first if it hasn't been
      KernelSetId KSId = getNextKernelSetId();
      for (_pi_offload_entry EntriesIt = EntriesB; EntriesIt != EntriesE;
           ++EntriesIt) {
        auto Result = KSIdMap.insert(std::make_pair(EntriesIt->name, KSId));
        (void)Result;
        assert(Result.second && "Kernel sets are not disjoint");
      }
      m_DeviceImages[KSId].reset(new std::vector<RTDeviceBinaryImageUPtr>());
      m_DeviceImages[KSId]->push_back(std::move(Img));
      continue;
    }
    // Otherwise assume that the image contains all kernels associated with the
    // module
    KernelSetId &KSId = m_OSModuleKernelSets[M];
    if (KSId == 0)
      KSId = getNextKernelSetId();

    auto &Imgs = m_DeviceImages[KSId];
    if (!Imgs)
      Imgs.reset(new std::vector<RTDeviceBinaryImageUPtr>());
    Imgs->push_back(std::move(Img));
  }
}

void ProgramManager::debugPrintBinaryImages() const {
  for (const auto &ImgVecIt : m_DeviceImages) {
    std::cerr << "  ++++++ Kernel set: " << ImgVecIt.first << "\n";
    for (const auto &Img : *ImgVecIt.second)
      Img.get()->print();
  }
}

KernelSetId ProgramManager::getNextKernelSetId() const {
  // No need for atomic, should be guarded by the caller
  static KernelSetId Result = LastKSId;
  return ++Result;
}

KernelSetId
ProgramManager::getKernelSetId(OSModuleHandle M,
                               const string_class &KernelName) const {
  // If the env var instructs to use image from a file,
  // return the kernel set associated with it
  if (m_UseSpvFile && M == OSUtil::ExeModuleHandle)
    return SpvFileKSId;
  std::lock_guard<std::mutex> Guard(Sync::getGlobalLock());
  auto KSIdMapIt = m_KernelSets.find(M);
  if (KSIdMapIt != m_KernelSets.end()) {
    const StrToKSIdMap &KSIdMap = KSIdMapIt->second;
    auto KSIdIt = KSIdMap.find(KernelName);
    // If the kernel has been assigned to a kernel set, return it
    if (KSIdIt != KSIdMap.end())
      return KSIdIt->second;
  }
  // If no kernel set was found check if there is a kernel set containing
  // all kernels in the given module
  auto ModuleKSIdIt = m_OSModuleKernelSets.find(M);
  if (ModuleKSIdIt != m_OSModuleKernelSets.end())
    return ModuleKSIdIt->second;

  throw runtime_error("No kernel named " + KernelName + " was found",
                      PI_INVALID_KERNEL_NAME);
}

void ProgramManager::dumpImage(const RTDeviceBinaryImage &Img,
                               KernelSetId KSId) const {
  std::string Fname("sycl_");
  const pi_device_binary_struct &RawImg = Img.getRawData();
  Fname += RawImg.DeviceTargetSpec;
  Fname += std::to_string(KSId);
  std::string Ext;

  RT::PiDeviceBinaryType Format = Img.getFormat();
  if (Format == PI_DEVICE_BINARY_TYPE_SPIRV)
    Ext = ".spv";
  else if (Format == PI_DEVICE_BINARY_TYPE_LLVMIR_BITCODE)
    Ext = ".bc";
  else
    Ext = ".bin";
  Fname += Ext;

  std::ofstream F(Fname, std::ios::binary);

  if (!F.is_open()) {
    throw runtime_error("Can not write " + Fname, PI_ERROR_UNKNOWN);
  }
  Img.dump(F);
  F.close();
}

void ProgramManager::flushSpecConstants(const program_impl &Prg,
                                        RT::PiProgram NativePrg,
                                        const RTDeviceBinaryImage *Img) {
  if (DbgProgMgr > 2) {
    std::cerr << ">>> ProgramManager::flushSpecConstants(" << Prg.get()
              << ",...)\n";
  }
  if (!Prg.hasSetSpecConstants())
    return; // nothing to do
  pi::PiProgram PrgHandle = Prg.getHandleRef();
  // program_impl can't correspond to two different native programs
  assert(!NativePrg || !PrgHandle || (NativePrg == PrgHandle));
  NativePrg = NativePrg ? NativePrg : PrgHandle;

  if (!Img) {
    // caller hasn't provided the image object - find it
    { // make sure NativePrograms map access is synchronized
      ContextImplPtr Ctx = getSyclObjImpl(Prg.get_context());
      auto LockGuard = Ctx->getKernelProgramCache().acquireCachedPrograms();
      auto It = NativePrograms.find(NativePrg);
      if (It == NativePrograms.end())
        throw sycl::experimental::spec_const_error(
            "spec constant is set in a program w/o a binary image",
            PI_INVALID_OPERATION);
      Img = It->second;
    }
    if (!Img->supportsSpecConstants()) {
      if (DbgProgMgr > 0)
        std::cerr << ">>> ProgramManager::flushSpecConstants: binary image "
                  << &Img->getRawData() << " doesn't support spec constants\n";
      // This device binary image does not support runtime setting of
      // specialization constants; compiler must have generated default values.
      // NOTE: Can't throw here, as it would always take place with AOT
      //-compiled code. New Khronos 2020 spec should fix this inconsistency.
      return;
    }
  }
  Prg.flush_spec_constants(*Img, NativePrg);
}

} // namespace detail
} // namespace sycl
} // __SYCL_INLINE_NAMESPACE(cl)

extern "C" void __sycl_register_lib(pi_device_binaries desc) {
  cl::sycl::detail::ProgramManager::getInstance().addImages(desc);
}

// Executed as a part of current module's (.exe, .dll) static initialization
extern "C" void __sycl_unregister_lib(pi_device_binaries desc) {
  // TODO implement the function
}<|MERGE_RESOLUTION|>--- conflicted
+++ resolved
@@ -22,14 +22,11 @@
 #include <detail/program_impl.hpp>
 #include <detail/program_manager/program_manager.hpp>
 
-<<<<<<< HEAD
-#include <algorithm>
-=======
 #include <boost/container_hash/hash.hpp> // uuid_hasher
 #include <boost/uuid/uuid_generators.hpp> // sha name_gen/generator
 #include <boost/uuid/uuid_io.hpp> // uuid to_string
 
->>>>>>> dfb95af7
+#include <algorithm>
 #include <cassert>
 #include <cstdlib>
 #include <cstring>
@@ -408,12 +405,6 @@
   return BuildResult->Ptr.load();
 }
 
-<<<<<<< HEAD
-std::pair<RT::PiKernel, std::mutex *>
-ProgramManager::getOrCreateKernel(OSModuleHandle M, const context &Context,
-                                  const string_class &KernelName,
-                                  const program_impl *Prg) {
-=======
 // Gets a unique name to a kernel name which is currently computed from a SHA-1
 // hash of the kernel name. This unique name is used in place of the kernels
 // mangled name inside of xocc computed binaries containing the kernels.
@@ -433,30 +424,14 @@
   return "xSYCL" + std::to_string(uuid_hash_value);
 }
 
-RT::PiKernel ProgramManager::getOrCreateKernel(OSModuleHandle M,
-                                               const context &Context,
-                                               const string_class &KernelName) {
-
-  /// \todo: Extend this to work for more than the first device in the context
-  /// most of the run-time only works with a single device right now, but this
-  /// should be changed long term.
-  /// \todo: This works at the moment, but there needs to be a change earlier on
-  /// in the runtime to exchange the real kernel name with the hashed kernel
-  /// name so the hashed variant is always used when its a Xilinx device.
-  auto Devices = Context.get_devices();
-  std::string uniqueName = KernelName;
-  if (!Devices.empty()
-      && Devices[0].get_info<info::device::vendor>() == "Xilinx")
-    uniqueName = getUniqueName(uniqueName.c_str());
-
->>>>>>> dfb95af7
-  if (DbgProgMgr > 0) {
-    std::cerr << ">>> ProgramManager::getOrCreateKernel(" << M << ", "
-              << getRawSyclObjImpl(Context) << ", " << uniqueName << ")\n";
-  }
-
-<<<<<<< HEAD
-  RT::PiProgram Program = getBuiltPIProgram(M, Context, KernelName, Prg);
+std::pair<RT::PiKernel, std::mutex *>
+ProgramManager::getOrCreateKernel(OSModuleHandle M, const context &Context,
+                                  const string_class &KernelName,
+                                  const program_impl *Prg) {
+  std::string KName = KernelName;
+  if (Context.get_platform().get_info<info::platform::vendor>() == "Xilinx")
+    KName = getUniqueName(KernelName.c_str());
+  RT::PiProgram Program = getBuiltPIProgram(M, Context, KName, Prg);
   const ContextImplPtr Ctx = getSyclObjImpl(Context);
 
   using PiKernelT = KernelProgramCache::PiKernelT;
@@ -472,36 +447,22 @@
       [&Program](const Locked<KernelCacheT> &LockedCache) -> KernelByNameT & {
     return LockedCache.get()[Program];
   };
-  auto BuildF = [this, &Program, &KernelName, &Ctx] {
+  auto BuildF = [this, &Program, &KName, &Ctx] {
     PiKernelT *Result = nullptr;
 
     // TODO need some user-friendly error/exception
     // instead of currently obscure one
     const detail::plugin &Plugin = Ctx->getPlugin();
-    Plugin.call<PiApiKind::piKernelCreate>(Program, KernelName.c_str(),
+    Plugin.call<PiApiKind::piKernelCreate>(Program, KName.c_str(),
                                            &Result);
 
     return Result;
   };
 
   auto BuildResult = static_cast<KernelProgramCache::BuildResultKernel *>(
-      getOrBuild<PiKernelT, invalid_object_error>(Cache, KernelName, AcquireF,
+      getOrBuild<PiKernelT, invalid_object_error>(Cache, KName, AcquireF,
                                                   GetF, BuildF));
   return std::make_pair(BuildResult->Ptr.load(), &(BuildResult->MKernelMutex));
-=======
-  RT::PiProgram Program = getBuiltOpenCLProgram(M, Context);
-  std::shared_ptr<context_impl> Ctx = getSyclObjImpl(Context);
-  std::map<RT::PiProgram, std::map<string_class, RT::PiKernel>> &CachedKernels =
-      Ctx->getCachedKernels();
-  std::map<string_class, RT::PiKernel> &KernelsCache = CachedKernels[Program];
-  RT::PiKernel &Kernel = KernelsCache[uniqueName];
-  if (!Kernel) {
-    RT::PiResult Err = PI_SUCCESS;
-    PI_CALL((Kernel = RT::piKernelCreate(
-        Program, uniqueName.c_str(), &Err), Err));
-  }
-  return Kernel;
->>>>>>> dfb95af7
 }
 
 RT::PiProgram

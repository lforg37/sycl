//==------ program_manager.cpp --- SYCL program manager---------------------==//
//
// Part of the LLVM Project, under the Apache License v2.0 with LLVM Exceptions.
// See https://llvm.org/LICENSE.txt for license information.
// SPDX-License-Identifier: Apache-2.0 WITH LLVM-exception
//
//===----------------------------------------------------------------------===//

#include <CL/sycl/ONEAPI/experimental/spec_constant.hpp>
#include <CL/sycl/backend_types.hpp>
#include <CL/sycl/context.hpp>
#include <CL/sycl/detail/common.hpp>
#include <CL/sycl/detail/os_util.hpp>
#include <CL/sycl/detail/type_traits.hpp>
#include <CL/sycl/detail/util.hpp>
#include <CL/sycl/device.hpp>
#include <CL/sycl/exception.hpp>
#include <CL/sycl/stl.hpp>
#include <detail/config.hpp>
#include <detail/context_impl.hpp>
#include <detail/device_impl.hpp>
#include <detail/program_impl.hpp>
#include <detail/program_manager/program_manager.hpp>
#include <detail/spec_constant_impl.hpp>

#include <boost/container_hash/hash.hpp> // uuid_hasher
#include <boost/uuid/uuid_generators.hpp> // sha name_gen/generator
#include <boost/uuid/uuid_io.hpp> // uuid to_string

#include <algorithm>
#include <cassert>
#include <cstdint>
#include <cstdlib>
#include <cstring>
#include <fstream>
#include <memory>
#include <mutex>
#include <sstream>
#include <string>

__SYCL_INLINE_NAMESPACE(cl) {
namespace sycl {
namespace detail {

using ContextImplPtr = std::shared_ptr<cl::sycl::detail::context_impl>;

static constexpr int DbgProgMgr = 0;

enum BuildState { BS_InProgress, BS_Done, BS_Failed };

static constexpr char UseSpvEnv[]("SYCL_USE_KERNEL_SPV");

ProgramManager &ProgramManager::getInstance() {
  // The singleton ProgramManager instance, uses the "magic static" idiom.
  static ProgramManager Instance;
  return Instance;
}

static RT::PiProgram createBinaryProgram(const ContextImplPtr Context,
                                         const device &Device,
                                         const unsigned char *Data,
                                         size_t DataLen) {
  const detail::plugin &Plugin = Context->getPlugin();
#ifndef _NDEBUG
  pi_uint32 NumDevices = 0;
  Plugin.call<PiApiKind::piContextGetInfo>(Context->getHandleRef(),
                                           PI_CONTEXT_INFO_NUM_DEVICES,
                                           sizeof(NumDevices), &NumDevices,
                                           /*param_value_size_ret=*/nullptr);
  assert(NumDevices > 0 &&
         "Only a single device is supported for AOT compilation");
#endif

  RT::PiProgram Program;
  const RT::PiDevice PiDevice = getSyclObjImpl(Device)->getHandleRef();
  pi_int32 BinaryStatus = CL_SUCCESS;
  Plugin.call<PiApiKind::piProgramCreateWithBinary>(
      Context->getHandleRef(), 1 /*one binary*/, &PiDevice, &DataLen, &Data,
      &BinaryStatus, &Program);

  if (BinaryStatus != CL_SUCCESS) {
    throw runtime_error("Creating program with binary failed.", BinaryStatus);
  }

  return Program;
}

static RT::PiProgram createSpirvProgram(const ContextImplPtr Context,
                                        const unsigned char *Data,
                                        size_t DataLen) {
  RT::PiProgram Program = nullptr;
  const detail::plugin &Plugin = Context->getPlugin();
  Plugin.call<PiApiKind::piProgramCreate>(Context->getHandleRef(), Data,
                                          DataLen, &Program);
  return Program;
}

RTDeviceBinaryImage &
ProgramManager::getDeviceImage(OSModuleHandle M, const string_class &KernelName,
                               const context &Context, const device &Device,
                               bool JITCompilationIsRequired) {
  if (DbgProgMgr > 0)
    std::cerr << ">>> ProgramManager::getDeviceImage(" << M << ", \""
              << KernelName << "\", " << getRawSyclObjImpl(Context) << ", "
              << getRawSyclObjImpl(Device) << ", " << JITCompilationIsRequired
              << ")\n";

  KernelSetId KSId = getKernelSetId(M, KernelName);
  return getDeviceImage(M, KSId, Context, Device, JITCompilationIsRequired);
}

template <typename ExceptionT, typename RetT>
RetT *waitUntilBuilt(KernelProgramCache &Cache,
                     KernelProgramCache::BuildResult<RetT> *BuildResult) {
  // any thread which will find nullptr in cache will wait until the pointer
  // is not null anymore
  Cache.waitUntilBuilt(*BuildResult, [BuildResult]() {
    int State = BuildResult->State.load();

    return State == BS_Done || State == BS_Failed;
  });

  if (BuildResult->Error.isFilledIn()) {
    const KernelProgramCache::BuildError &Error = BuildResult->Error;
    throw ExceptionT(Error.Msg, Error.Code);
  }

  RetT *Result = BuildResult->Ptr.load();

  return Result;
}

/// Try to fetch entity (kernel or program) from cache. If there is no such
/// entity try to build it. Throw any exception build process may throw.
/// This method eliminates unwanted builds by employing atomic variable with
/// build state and waiting until the entity is built in another thread.
/// If the building thread has failed the awaiting thread will fail either.
/// Exception thrown by build procedure are rethrown.
///
/// \tparam RetT type of entity to get
/// \tparam ExceptionT type of exception to throw on awaiting thread if the
///         building thread fails build step.
/// \tparam KeyT key (in cache) to fetch built entity with
/// \tparam AcquireFT type of function which will acquire the locked version of
///         the cache. Accept reference to KernelProgramCache.
/// \tparam GetCacheFT type of function which will fetch proper cache from
///         locked version. Accepts reference to locked version of cache.
/// \tparam BuildFT type of function which will build the entity if it is not in
///         cache. Accepts nothing. Return pointer to built entity.
template <typename RetT, typename ExceptionT, typename KeyT, typename AcquireFT,
          typename GetCacheFT, typename BuildFT>
KernelProgramCache::BuildResult<RetT> *
getOrBuild(KernelProgramCache &KPCache, KeyT &&CacheKey, AcquireFT &&Acquire,
           GetCacheFT &&GetCache, BuildFT &&Build) {
  bool InsertionTookPlace;
  KernelProgramCache::BuildResult<RetT> *BuildResult;

  {
    auto LockedCache = Acquire(KPCache);
    auto &Cache = GetCache(LockedCache);
    auto Inserted =
        Cache.emplace(std::piecewise_construct, std::forward_as_tuple(CacheKey),
                      std::forward_as_tuple(nullptr, BS_InProgress));

    InsertionTookPlace = Inserted.second;
    BuildResult = &Inserted.first->second;
  }

  // no insertion took place, thus some other thread has already inserted smth
  // in the cache
  if (!InsertionTookPlace) {
    for (;;) {
      RetT *Result = waitUntilBuilt<ExceptionT>(KPCache, BuildResult);

      if (Result)
        return BuildResult;

      // Previous build is failed. There was no SYCL exception though.
      // We might try to build once more.
      int Expected = BS_Failed;
      int Desired = BS_InProgress;

      if (BuildResult->State.compare_exchange_strong(Expected, Desired))
        break; // this thread is the building thread now
    }
  }

  // only the building thread will run this
  try {
    RetT *Desired = Build();

#ifndef NDEBUG
    RetT *Expected = nullptr;

    if (!BuildResult->Ptr.compare_exchange_strong(Expected, Desired))
      // We've got a funny story here
      assert(false && "We've build an entity that is already have been built.");
#else
    BuildResult->Ptr.store(Desired);
#endif

    BuildResult->State.store(BS_Done);

    KPCache.notifyAllBuild(*BuildResult);

    return BuildResult;
  } catch (const exception &Ex) {
    BuildResult->Error.Msg = Ex.what();
    BuildResult->Error.Code = Ex.get_cl_code();

    BuildResult->State.store(BS_Failed);

    KPCache.notifyAllBuild(*BuildResult);

    std::rethrow_exception(std::current_exception());
  } catch (...) {
    BuildResult->State.store(BS_Failed);

    KPCache.notifyAllBuild(*BuildResult);

    std::rethrow_exception(std::current_exception());
  }
}

static bool isDeviceBinaryTypeSupported(const context &C,
                                        RT::PiDeviceBinaryType Format) {
  const backend ContextBackend =
      detail::getSyclObjImpl(C)->getPlugin().getBackend();

  // The CUDA backend cannot use SPIR-V
  if (ContextBackend == backend::cuda && Format == PI_DEVICE_BINARY_TYPE_SPIRV)
    return false;

  // All formats except PI_DEVICE_BINARY_TYPE_SPIRV are supported.
  if (Format != PI_DEVICE_BINARY_TYPE_SPIRV)
    return true;

  vector_class<device> Devices = C.get_devices();

  // Program type is SPIR-V, so we need a device compiler to do JIT.
  for (const device &D : Devices) {
    if (!D.get_info<info::device::is_compiler_available>())
      return false;
  }

  // OpenCL 2.1 and greater require clCreateProgramWithIL
  if ((ContextBackend == backend::opencl) &&
      C.get_platform().get_info<info::platform::version>() >= "2.1")
    return true;

  for (const device &D : Devices) {
    // We need cl_khr_il_program extension to be present
    // and we can call clCreateProgramWithILKHR using the extension
    vector_class<string_class> Extensions =
        D.get_info<info::device::extensions>();
    if (Extensions.end() ==
        std::find(Extensions.begin(), Extensions.end(), "cl_khr_il_program"))
      return false;
  }

  return true;
}

static const char *getFormatStr(RT::PiDeviceBinaryType Format) {
  switch (Format) {
  case PI_DEVICE_BINARY_TYPE_NONE:
    return "none";
  case PI_DEVICE_BINARY_TYPE_NATIVE:
    return "native";
  case PI_DEVICE_BINARY_TYPE_SPIRV:
    return "SPIR-V";
  case PI_DEVICE_BINARY_TYPE_LLVMIR_BITCODE:
    return "LLVM IR";
  }
  assert(false && "Unknown device image format");
  return "unknown";
}

RT::PiProgram ProgramManager::createPIProgram(const RTDeviceBinaryImage &Img,
                                              const context &Context,
                                              const device &Device) {
  if (DbgProgMgr > 0)
    std::cerr << ">>> ProgramManager::createPIProgram(" << &Img << ", "
              << getRawSyclObjImpl(Context) << ", " << getRawSyclObjImpl(Device)
              << ")\n";
  const pi_device_binary_struct &RawImg = Img.getRawData();

  // perform minimal sanity checks on the device image and the descriptor
  if (RawImg.BinaryEnd < RawImg.BinaryStart) {
    throw runtime_error("Malformed device program image descriptor",
                        PI_INVALID_VALUE);
  }
  if (RawImg.BinaryEnd == RawImg.BinaryStart) {
    throw runtime_error("Invalid device program image: size is zero",
                        PI_INVALID_VALUE);
  }
  size_t ImgSize = Img.getSize();

  // TODO if the binary image is a part of the fat binary, the clang
  //   driver should have set proper format option to the
  //   clang-offload-wrapper. The fix depends on AOT compilation
  //   implementation, so will be implemented together with it.
  //   Img->Format can't be updated as it is inside of the in-memory
  //   OS module binary.
  RT::PiDeviceBinaryType Format = Img.getFormat();

  if (Format == PI_DEVICE_BINARY_TYPE_NONE)
    Format = pi::getBinaryImageFormat(RawImg.BinaryStart, ImgSize);
  // RT::PiDeviceBinaryType Format = Img->Format;
  // assert(Format != PI_DEVICE_BINARY_TYPE_NONE && "Image format not set");

  if (!isDeviceBinaryTypeSupported(Context, Format))
    throw feature_not_supported(
        "SPIR-V online compilation is not supported in this context",
        PI_INVALID_OPERATION);

  // Load the image
  const ContextImplPtr Ctx = getSyclObjImpl(Context);
  RT::PiProgram Res =
      Format == PI_DEVICE_BINARY_TYPE_SPIRV
          ? createSpirvProgram(Ctx, RawImg.BinaryStart, ImgSize)
          : createBinaryProgram(Ctx, Device, RawImg.BinaryStart, ImgSize);

  {
    std::lock_guard<std::mutex> Lock(MNativeProgramsMutex);
    // associate the PI program with the image it was created for
    NativePrograms[Res] = &Img;
  }

  if (DbgProgMgr > 1)
    std::cerr << "created program: " << Res
              << "; image format: " << getFormatStr(Format) << "\n";

  return Res;
}

RT::PiProgram ProgramManager::getBuiltPIProgram(OSModuleHandle M,
                                                const context &Context,
                                                const device &Device,
                                                const string_class &KernelName,
                                                const program_impl *Prg,
                                                bool JITCompilationIsRequired) {
  KernelSetId KSId = getKernelSetId(M, KernelName);

  const ContextImplPtr Ctx = getSyclObjImpl(Context);

  using PiProgramT = KernelProgramCache::PiProgramT;
  using ProgramCacheT = KernelProgramCache::ProgramCacheT;

  KernelProgramCache &Cache = Ctx->getKernelProgramCache();

  auto AcquireF = [](KernelProgramCache &Cache) {
    return Cache.acquireCachedPrograms();
  };
  auto GetF = [](const Locked<ProgramCacheT> &LockedCache) -> ProgramCacheT & {
    return LockedCache.get();
  };
  auto BuildF = [this, &M, &KSId, &Context, &Device, Prg,
                 &JITCompilationIsRequired] {
    const RTDeviceBinaryImage &Img =
        getDeviceImage(M, KSId, Context, Device, JITCompilationIsRequired);

    ContextImplPtr ContextImpl = getSyclObjImpl(Context);
    const detail::plugin &Plugin = ContextImpl->getPlugin();
    RT::PiProgram NativePrg = createPIProgram(Img, Context, Device);
    if (Prg)
      flushSpecConstants(*Prg, getSyclObjImpl(Device)->getHandleRef(),
                         NativePrg, &Img);
    ProgramPtr ProgramManaged(
        NativePrg, Plugin.getPiPlugin().PiFunctionTable.piProgramRelease);

    // Link a fallback implementation of device libraries if they are not
    // supported by a device compiler.
    // Pre-compiled programs are supposed to be already linked.
    // If device image is not SPIR-V, DeviceLibReqMask will be 0 which means
    // no fallback device library will be linked.
    uint32_t DeviceLibReqMask = 0;
    // FIXME: disable the fallback device libraries online link as not all
    // backend supports spv online link. Need to enable it when all backends
    // support spv online link.
    if (Img.getFormat() == PI_DEVICE_BINARY_TYPE_SPIRV &&
        !SYCLConfig<SYCL_DEVICELIB_NO_FALLBACK>::get())
      DeviceLibReqMask = getDeviceLibReqMask(Img);

    ProgramPtr BuiltProgram =
        build(std::move(ProgramManaged), ContextImpl, Img.getCompileOptions(),
              Img.getLinkOptions(), getRawSyclObjImpl(Device)->getHandleRef(),
              ContextImpl->getCachedLibPrograms(), DeviceLibReqMask);

    {
      std::lock_guard<std::mutex> Lock(MNativeProgramsMutex);
      NativePrograms[BuiltProgram.get()] = &Img;
    }
    return BuiltProgram.release();
  };

  SerializedObj SpecConsts;
  if (Prg)
    Prg->stableSerializeSpecConstRegistry(SpecConsts);

  const RT::PiDevice PiDevice = getRawSyclObjImpl(Device)->getHandleRef();
  auto BuildResult = getOrBuild<PiProgramT, compile_program_error>(
      Cache,
      std::make_pair(std::make_pair(std::move(SpecConsts), KSId), PiDevice),
      AcquireF, GetF, BuildF);
  return BuildResult->Ptr.load();
}

<<<<<<< HEAD
// Gets a unique name to a kernel name which is currently computed from a SHA-1
// hash of the kernel name. This unique name is used in place of the kernels
// mangled name inside of xocc computed binaries containing the kernels.
//
// This is in part due to a limitation of xocc in which it requires kernel names
// to be passed to it when compiling kernels and it doesn't handle certain
// characters in mangled names very well e.g. '$'.
static std::string getUniqueName(const char *KernelName) {

  boost::uuids::name_generator_latest gen{boost::uuids::ns::dns()};

  boost::uuids::uuid udoc = gen(KernelName);

  boost::hash<boost::uuids::uuid> uuid_hasher;
  std::size_t uuid_hash_value = uuid_hasher(udoc);

  return "xSYCL" + std::to_string(uuid_hash_value);
}

std::pair<RT::PiKernel, std::mutex *>
ProgramManager::getOrCreateKernel(OSModuleHandle M, const context &Context,
                                  const string_class &KName,
                                  const program_impl *Prg) {
  std::string KernelName = KName;
  if (Context.get_platform().get_info<info::platform::vendor>() == "Xilinx")
    KernelName = getUniqueName(KName.c_str());
  RT::PiProgram Program = getBuiltPIProgram(M, Context, KernelName, Prg);
=======
std::pair<RT::PiKernel, std::mutex *> ProgramManager::getOrCreateKernel(
    OSModuleHandle M, const context &Context, const device &Device,
    const string_class &KernelName, const program_impl *Prg) {
  if (DbgProgMgr > 0) {
    std::cerr << ">>> ProgramManager::getOrCreateKernel(" << M << ", "
              << getRawSyclObjImpl(Context) << ", " << getRawSyclObjImpl(Device)
              << ", " << KernelName << ")\n";
  }

  RT::PiProgram Program =
      getBuiltPIProgram(M, Context, Device, KernelName, Prg);
>>>>>>> 3833943f
  const ContextImplPtr Ctx = getSyclObjImpl(Context);

  using PiKernelT = KernelProgramCache::PiKernelT;
  using KernelCacheT = KernelProgramCache::KernelCacheT;
  using KernelByNameT = KernelProgramCache::KernelByNameT;

  KernelProgramCache &Cache = Ctx->getKernelProgramCache();

  auto AcquireF = [](KernelProgramCache &Cache) {
    return Cache.acquireKernelsPerProgramCache();
  };
  auto GetF =
      [&Program](const Locked<KernelCacheT> &LockedCache) -> KernelByNameT & {
    return LockedCache.get()[Program];
  };
  auto BuildF = [this, &Program, &KernelName, &Ctx] {
    PiKernelT *Result = nullptr;

    // TODO need some user-friendly error/exception
    // instead of currently obscure one
    const detail::plugin &Plugin = Ctx->getPlugin();
    Plugin.call<PiApiKind::piKernelCreate>(Program, KernelName.c_str(),
                                           &Result);

    // Some PI Plugins (like OpenCL) require this call to enable USM
    // For others, PI will turn this into a NOP.
    Plugin.call<PiApiKind::piKernelSetExecInfo>(Result, PI_USM_INDIRECT_ACCESS,
                                                sizeof(pi_bool), &PI_TRUE);

    return Result;
  };

  const RT::PiDevice PiDevice = getRawSyclObjImpl(Device)->getHandleRef();
  auto BuildResult = getOrBuild<PiKernelT, invalid_object_error>(
      Cache, std::make_pair(KernelName, PiDevice), AcquireF, GetF, BuildF);
  return std::make_pair(BuildResult->Ptr.load(),
                        &(BuildResult->MBuildResultMutex));
}

RT::PiProgram
ProgramManager::getPiProgramFromPiKernel(RT::PiKernel Kernel,
                                         const ContextImplPtr Context) {
  RT::PiProgram Program;
  const detail::plugin &Plugin = Context->getPlugin();
  Plugin.call<PiApiKind::piKernelGetInfo>(
      Kernel, PI_KERNEL_INFO_PROGRAM, sizeof(RT::PiProgram), &Program, nullptr);
  return Program;
}

string_class ProgramManager::getProgramBuildLog(const RT::PiProgram &Program,
                                                const ContextImplPtr Context) {
  size_t Size = 0;
  const detail::plugin &Plugin = Context->getPlugin();
  Plugin.call<PiApiKind::piProgramGetInfo>(Program, PI_PROGRAM_INFO_DEVICES, 0,
                                           nullptr, &Size);
  vector_class<RT::PiDevice> PIDevices(Size / sizeof(RT::PiDevice));
  Plugin.call<PiApiKind::piProgramGetInfo>(Program, PI_PROGRAM_INFO_DEVICES,
                                           Size, PIDevices.data(), nullptr);
  string_class Log = "The program was built for " +
                     std::to_string(PIDevices.size()) + " devices";
  for (RT::PiDevice &Device : PIDevices) {
    Plugin.call<PiApiKind::piProgramGetBuildInfo>(
        Program, Device, CL_PROGRAM_BUILD_LOG, 0, nullptr, &Size);
    vector_class<char> DeviceBuildInfo(Size);
    Plugin.call<PiApiKind::piProgramGetBuildInfo>(
        Program, Device, CL_PROGRAM_BUILD_LOG, Size, DeviceBuildInfo.data(),
        nullptr);
    Plugin.call<PiApiKind::piDeviceGetInfo>(Device, PI_DEVICE_INFO_NAME, 0,
                                            nullptr, &Size);
    vector_class<char> DeviceName(Size);
    Plugin.call<PiApiKind::piDeviceGetInfo>(Device, PI_DEVICE_INFO_NAME, Size,
                                            DeviceName.data(), nullptr);

    Log += "\nBuild program log for '" + string_class(DeviceName.data()) +
           "':\n" + string_class(DeviceBuildInfo.data());
  }
  return Log;
}

// TODO device libraries may use scpecialization constants, manifest files, etc.
// To support that they need to be delivered in a different container - so that
// pi_device_binary_struct can be created for each of them.
static bool loadDeviceLib(const ContextImplPtr Context, const char *Name,
                          RT::PiProgram &Prog) {
  std::string LibSyclDir = OSUtil::getCurrentDSODir();
  std::ifstream File(LibSyclDir + OSUtil::DirSep + Name,
                     std::ifstream::in | std::ifstream::binary);
  if (!File.good()) {
    return false;
  }

  File.seekg(0, std::ios::end);
  size_t FileSize = File.tellg();
  File.seekg(0, std::ios::beg);
  std::vector<char> FileContent(FileSize);
  File.read(&FileContent[0], FileSize);
  File.close();

  Prog =
      createSpirvProgram(Context, (unsigned char *)&FileContent[0], FileSize);
  return Prog != nullptr;
}

static const char *getDeviceLibFilename(DeviceLibExt Extension) {
  switch (Extension) {
  case DeviceLibExt::cl_intel_devicelib_assert:
    return "libsycl-fallback-cassert.spv";
  case DeviceLibExt::cl_intel_devicelib_math:
    return "libsycl-fallback-cmath.spv";
  case DeviceLibExt::cl_intel_devicelib_math_fp64:
    return "libsycl-fallback-cmath-fp64.spv";
  case DeviceLibExt::cl_intel_devicelib_complex:
    return "libsycl-fallback-complex.spv";
  case DeviceLibExt::cl_intel_devicelib_complex_fp64:
    return "libsycl-fallback-complex-fp64.spv";
  }
  throw compile_program_error("Unhandled (new?) device library extension",
                              PI_INVALID_OPERATION);
}

static const char *getDeviceLibExtensionStr(DeviceLibExt Extension) {
  switch (Extension) {
  case DeviceLibExt::cl_intel_devicelib_assert:
    return "cl_intel_devicelib_assert";
  case DeviceLibExt::cl_intel_devicelib_math:
    return "cl_intel_devicelib_math";
  case DeviceLibExt::cl_intel_devicelib_math_fp64:
    return "cl_intel_devicelib_math_fp64";
  case DeviceLibExt::cl_intel_devicelib_complex:
    return "cl_intel_devicelib_complex";
  case DeviceLibExt::cl_intel_devicelib_complex_fp64:
    return "cl_intel_devicelib_complex_fp64";
  }
  throw compile_program_error("Unhandled (new?) device library extension",
                              PI_INVALID_OPERATION);
}

static RT::PiProgram loadDeviceLibFallback(
    const ContextImplPtr Context, DeviceLibExt Extension,
    const RT::PiDevice &Device,
    std::map<std::pair<DeviceLibExt, RT::PiDevice>, RT::PiProgram>
        &CachedLibPrograms) {

  const char *LibFileName = getDeviceLibFilename(Extension);
  auto CacheResult = CachedLibPrograms.emplace(
      std::make_pair(std::make_pair(Extension, Device), nullptr));
  bool Cached = !CacheResult.second;
  auto LibProgIt = CacheResult.first;
  RT::PiProgram &LibProg = LibProgIt->second;

  if (Cached)
    return LibProg;

  if (!loadDeviceLib(Context, LibFileName, LibProg)) {
    CachedLibPrograms.erase(LibProgIt);
    throw compile_program_error(std::string("Failed to load ") + LibFileName,
                                PI_INVALID_VALUE);
  }

  const detail::plugin &Plugin = Context->getPlugin();
  // TODO no spec constants are used in the std libraries, support in the future
  RT::PiResult Error = Plugin.call_nocheck<PiApiKind::piProgramCompile>(
      LibProg,
      /*num devices = */ 1, &Device,
      // Do not use compile options for library programs: it is not clear
      // if user options (image options) are supposed to be applied to
      // library program as well, and what actually happens to a SPIR-V
      // program if we apply them.
      "", 0, nullptr, nullptr, nullptr, nullptr);
  if (Error != PI_SUCCESS) {
    CachedLibPrograms.erase(LibProgIt);
    throw compile_program_error(
        ProgramManager::getProgramBuildLog(LibProg, Context), Error);
  }

  return LibProg;
}

ProgramManager::ProgramManager() {
  const char *SpvFile = std::getenv(UseSpvEnv);
  // If a SPIR-V file is specified with an environment variable,
  // register the corresponding image
  if (SpvFile) {
    m_UseSpvFile = true;
    // The env var requests that the program is loaded from a SPIR-V file on
    // disk
    std::ifstream File(SpvFile, std::ios::binary);

    if (!File.is_open())
      throw runtime_error(std::string("Can't open file specified via ") +
                              UseSpvEnv + ": " + SpvFile,
                          PI_INVALID_VALUE);
    File.seekg(0, std::ios::end);
    size_t Size = File.tellg();
    std::unique_ptr<char[]> Data(new char[Size]);
    File.seekg(0);
    File.read(Data.get(), Size);
    File.close();
    if (!File.good())
      throw runtime_error(std::string("read from ") + SpvFile +
                              std::string(" failed"),
                          PI_INVALID_VALUE);
    auto ImgPtr = make_unique_ptr<DynRTDeviceBinaryImage>(
        std::move(Data), Size, OSUtil::DummyModuleHandle);

    if (DbgProgMgr > 0) {
      std::cerr << "loaded device image binary from " << SpvFile << "\n";
      std::cerr << "format: " << getFormatStr(ImgPtr->getFormat()) << "\n";
    }
    // No need for a mutex here since all access to these private fields is
    // blocked until the construction of the ProgramManager singleton is
    // finished.
    m_DeviceImages[SpvFileKSId].reset(
        new std::vector<RTDeviceBinaryImageUPtr>());
    m_DeviceImages[SpvFileKSId]->push_back(std::move(ImgPtr));
  }
}

RTDeviceBinaryImage &
ProgramManager::getDeviceImage(OSModuleHandle M, KernelSetId KSId,
                               const context &Context, const device &Device,
                               bool JITCompilationIsRequired) {
  if (DbgProgMgr > 0) {
    std::cerr << ">>> ProgramManager::getDeviceImage(" << M << ", \"" << KSId
              << "\", " << getRawSyclObjImpl(Context) << ", "
              << getRawSyclObjImpl(Device) << ", " << JITCompilationIsRequired
              << ")\n";

    std::cerr << "available device images:\n";
    debugPrintBinaryImages();
  }
  std::lock_guard<std::mutex> Guard(Sync::getGlobalLock());
  std::vector<RTDeviceBinaryImageUPtr> &Imgs = *m_DeviceImages[KSId];
  const ContextImplPtr Ctx = getSyclObjImpl(Context);
  pi_uint32 ImgInd = 0;
  RTDeviceBinaryImage *Img = nullptr;

  // TODO: There may be cases with cl::sycl::program class usage in source code
  // that will result in a multi-device context. This case needs to be handled
  // here or at the program_impl class level

  // Ask the native runtime under the given context to choose the device image
  // it prefers.
  std::vector<pi_device_binary> RawImgs(Imgs.size());
  for (unsigned I = 0; I < Imgs.size(); I++)
    RawImgs[I] = const_cast<pi_device_binary>(&Imgs[I]->getRawData());

  Ctx->getPlugin().call<PiApiKind::piextDeviceSelectBinary>(
      getSyclObjImpl(Device)->getHandleRef(), RawImgs.data(),
      (cl_uint)RawImgs.size(), &ImgInd);

  if (JITCompilationIsRequired) {
    // If the image is already compiled with AOT, throw an exception.
    const pi_device_binary_struct &RawImg = Imgs[ImgInd]->getRawData();
    if ((strcmp(RawImg.DeviceTargetSpec,
                PI_DEVICE_BINARY_TARGET_SPIRV64_X86_64) == 0) ||
        (strcmp(RawImg.DeviceTargetSpec, PI_DEVICE_BINARY_TARGET_SPIRV64_GEN) ==
         0) ||
        (strcmp(RawImg.DeviceTargetSpec,
                PI_DEVICE_BINARY_TARGET_SPIRV64_FPGA) == 0)) {
      throw feature_not_supported("Recompiling AOT image is not supported",
                                  PI_INVALID_OPERATION);
    }
  }

  Img = Imgs[ImgInd].get();

  if (DbgProgMgr > 0) {
    std::cerr << "selected device image: " << &Img->getRawData() << "\n";
    Img->print();
  }

  if (std::getenv("SYCL_DUMP_IMAGES") && !m_UseSpvFile)
    dumpImage(*Img, KSId);
  return *Img;
}

static bool isDeviceLibRequired(DeviceLibExt Ext, uint32_t DeviceLibReqMask) {
  uint32_t Mask =
      0x1 << (static_cast<uint32_t>(Ext) -
              static_cast<uint32_t>(DeviceLibExt::cl_intel_devicelib_assert));
  return ((DeviceLibReqMask & Mask) == Mask);
}

static std::vector<RT::PiProgram> getDeviceLibPrograms(
    const ContextImplPtr Context, const RT::PiDevice &Device,
    std::map<std::pair<DeviceLibExt, RT::PiDevice>, RT::PiProgram>
        &CachedLibPrograms,
    uint32_t DeviceLibReqMask) {
  std::vector<RT::PiProgram> Programs;

  std::pair<DeviceLibExt, bool> RequiredDeviceLibExt[] = {
      {DeviceLibExt::cl_intel_devicelib_assert,
       /* is fallback loaded? */ false},
      {DeviceLibExt::cl_intel_devicelib_math, false},
      {DeviceLibExt::cl_intel_devicelib_math_fp64, false},
      {DeviceLibExt::cl_intel_devicelib_complex, false},
      {DeviceLibExt::cl_intel_devicelib_complex_fp64, false}};

  // Disable all devicelib extensions requiring fp64 support if at least
  // one underlying device doesn't support cl_khr_fp64.
  std::string DevExtList =
      get_device_info<std::string, info::device::extensions>::get(
          Device, Context->getPlugin());
  const bool fp64Support = (DevExtList.npos != DevExtList.find("cl_khr_fp64"));

  // Load a fallback library for an extension if the device does not
  // support it.
  for (auto &Pair : RequiredDeviceLibExt) {
    DeviceLibExt Ext = Pair.first;
    bool &FallbackIsLoaded = Pair.second;

    if (FallbackIsLoaded) {
      continue;
    }

    if (!isDeviceLibRequired(Ext, DeviceLibReqMask)) {
      continue;
    }
    if ((Ext == DeviceLibExt::cl_intel_devicelib_math_fp64 ||
         Ext == DeviceLibExt::cl_intel_devicelib_complex_fp64) &&
        !fp64Support) {
      continue;
    }

    const char *ExtStr = getDeviceLibExtensionStr(Ext);

    bool InhibitNativeImpl = false;
    if (const char *Env = getenv("SYCL_DEVICELIB_INHIBIT_NATIVE")) {
      InhibitNativeImpl = strstr(Env, ExtStr) != nullptr;
    }

    bool DeviceSupports = DevExtList.npos != DevExtList.find(ExtStr);

    if (!DeviceSupports || InhibitNativeImpl) {
      Programs.push_back(
          loadDeviceLibFallback(Context, Ext, Device, CachedLibPrograms));
      FallbackIsLoaded = true;
    }
  }
  return Programs;
}

ProgramManager::ProgramPtr ProgramManager::build(
    ProgramPtr Program, const ContextImplPtr Context,
    const string_class &CompileOptions, const string_class &LinkOptions,
    const RT::PiDevice &Device,
    std::map<std::pair<DeviceLibExt, RT::PiDevice>, RT::PiProgram>
        &CachedLibPrograms,
    uint32_t DeviceLibReqMask) {

  if (DbgProgMgr > 0) {
    std::cerr << ">>> ProgramManager::build(" << Program.get() << ", "
              << CompileOptions << ", " << LinkOptions << ", ... " << Device
              << ")\n";
  }

  bool LinkDeviceLibs = (DeviceLibReqMask != 0);
  const char *CompileOpts = std::getenv("SYCL_PROGRAM_COMPILE_OPTIONS");
  if (!CompileOpts) {
    CompileOpts = CompileOptions.c_str();
  }
  const char *LinkOpts = std::getenv("SYCL_PROGRAM_LINK_OPTIONS");
  if (!LinkOpts) {
    LinkOpts = LinkOptions.c_str();
  }

  // TODO: Because online linking isn't implemented yet on Level Zero, the
  // compiler always links against the fallback device libraries.  Once
  // online linking is supported on all backends, we should remove the line
  // below and also change the compiler, so it no longer links the fallback
  // code unconditionally.
  LinkDeviceLibs = false;

  // TODO: this is a temporary workaround for GPU tests for ESIMD compiler.
  // We do not link with other device libraries, because it may fail
  // due to unrecognized SPIR-V format of those libraries.
  if (std::string(CompileOpts).find(std::string("-cmc")) != std::string::npos ||
      std::string(CompileOpts).find(std::string("-vc-codegen")) !=
          std::string::npos)
    LinkDeviceLibs = false;

  std::vector<RT::PiProgram> LinkPrograms;
  if (LinkDeviceLibs) {
    LinkPrograms = getDeviceLibPrograms(Context, Device, CachedLibPrograms,
                                        DeviceLibReqMask);
  }

  const detail::plugin &Plugin = Context->getPlugin();
  if (LinkPrograms.empty()) {
    std::string Opts(CompileOpts);

    RT::PiResult Error = Plugin.call_nocheck<PiApiKind::piProgramBuild>(
        Program.get(), /*num devices =*/1, &Device, Opts.c_str(), nullptr,
        nullptr);
    if (Error != PI_SUCCESS)
      throw compile_program_error(getProgramBuildLog(Program.get(), Context),
                                  Error);
    return Program;
  }

  // Include the main program and compile/link everything together
  Plugin.call<PiApiKind::piProgramCompile>(Program.get(), /*num devices =*/1,
                                           &Device, CompileOpts, 0, nullptr,
                                           nullptr, nullptr, nullptr);
  LinkPrograms.push_back(Program.get());

  RT::PiProgram LinkedProg = nullptr;
  RT::PiResult Error = Plugin.call_nocheck<PiApiKind::piProgramLink>(
      Context->getHandleRef(), /*num devices =*/1, &Device, LinkOpts,
      LinkPrograms.size(), LinkPrograms.data(), nullptr, nullptr, &LinkedProg);

  // Link program call returns a new program object if all parameters are valid,
  // or NULL otherwise. Release the original (user) program.
  Program.reset(LinkedProg);
  if (Error != PI_SUCCESS) {
    if (LinkedProg) {
      // A non-trivial error occurred during linkage: get a build log, release
      // an incomplete (but valid) LinkedProg, and throw.
      throw compile_program_error(getProgramBuildLog(LinkedProg, Context),
                                  Error);
    }
    Plugin.checkPiResult(Error);
  }
  return Program;
}

static ProgramManager::KernelArgMask
createKernelArgMask(const pi::ByteArray &Bytes) {
  const int NBytesForSize = 8;
  const int NBitsInElement = 8;
  std::uint64_t SizeInBits = 0;
  for (int I = 0; I < NBytesForSize; ++I)
    SizeInBits |= static_cast<std::uint64_t>(Bytes[I]) << I * NBitsInElement;

  ProgramManager::KernelArgMask Result;
  for (std::uint64_t I = 0; I < SizeInBits; ++I) {
    std::uint8_t Byte = Bytes[NBytesForSize + (I / NBitsInElement)];
    Result.push_back(Byte & (1 << (I % NBitsInElement)));
  }

  return Result;
}

void ProgramManager::addImages(pi_device_binaries DeviceBinary) {
  std::lock_guard<std::mutex> Guard(Sync::getGlobalLock());

  for (int I = 0; I < DeviceBinary->NumDeviceBinaries; I++) {
    pi_device_binary RawImg = &(DeviceBinary->DeviceBinaries[I]);
    OSModuleHandle M = OSUtil::getOSModuleHandle(RawImg);
    const _pi_offload_entry EntriesB = RawImg->EntriesBegin;
    const _pi_offload_entry EntriesE = RawImg->EntriesEnd;
    auto Img = make_unique_ptr<RTDeviceBinaryImage>(RawImg, M);

    // Fill the kernel argument mask map
    const pi::DeviceBinaryImage::PropertyRange &KPOIRange =
        Img->getKernelParamOptInfo();
    if (KPOIRange.isAvailable()) {
      KernelNameToArgMaskMap &ArgMaskMap =
          m_EliminatedKernelArgMasks[Img.get()];
      for (const auto &Info : KPOIRange)
        ArgMaskMap[Info->Name] =
            createKernelArgMask(pi::DeviceBinaryProperty(Info).asByteArray());
    }
    // Use the entry information if it's available
    if (EntriesB != EntriesE) {
      // The kernel sets for any pair of images are either disjoint or
      // identical, look up the kernel set using the first kernel name...
      StrToKSIdMap &KSIdMap = m_KernelSets[M];
      auto KSIdIt = KSIdMap.find(EntriesB->name);
      if (KSIdIt != KSIdMap.end()) {
        for (_pi_offload_entry EntriesIt = EntriesB + 1; EntriesIt != EntriesE;
             ++EntriesIt)
          assert(KSIdMap[EntriesIt->name] == KSIdIt->second &&
                 "Kernel sets are not disjoint");
        auto &Imgs = m_DeviceImages[KSIdIt->second];
        assert(Imgs && "Device image vector should have been already created");
        Imgs->push_back(std::move(Img));
        continue;
      }
      // ... or create the set first if it hasn't been
      KernelSetId KSId = getNextKernelSetId();
      for (_pi_offload_entry EntriesIt = EntriesB; EntriesIt != EntriesE;
           ++EntriesIt) {
        auto Result = KSIdMap.insert(std::make_pair(EntriesIt->name, KSId));
        (void)Result;
        assert(Result.second && "Kernel sets are not disjoint");
      }
      m_DeviceImages[KSId].reset(new std::vector<RTDeviceBinaryImageUPtr>());
      m_DeviceImages[KSId]->push_back(std::move(Img));
      continue;
    }
    // Otherwise assume that the image contains all kernels associated with the
    // module
    KernelSetId &KSId = m_OSModuleKernelSets[M];
    if (KSId == 0)
      KSId = getNextKernelSetId();

    auto &Imgs = m_DeviceImages[KSId];
    if (!Imgs)
      Imgs.reset(new std::vector<RTDeviceBinaryImageUPtr>());
    Imgs->push_back(std::move(Img));
  }
}

void ProgramManager::debugPrintBinaryImages() const {
  for (const auto &ImgVecIt : m_DeviceImages) {
    std::cerr << "  ++++++ Kernel set: " << ImgVecIt.first << "\n";
    for (const auto &Img : *ImgVecIt.second)
      Img.get()->print();
  }
}

KernelSetId ProgramManager::getNextKernelSetId() const {
  // No need for atomic, should be guarded by the caller
  static KernelSetId Result = LastKSId;
  return ++Result;
}

KernelSetId
ProgramManager::getKernelSetId(OSModuleHandle M,
                               const string_class &KernelName) const {
  // If the env var instructs to use image from a file,
  // return the kernel set associated with it
  if (m_UseSpvFile && M == OSUtil::ExeModuleHandle)
    return SpvFileKSId;
  std::lock_guard<std::mutex> Guard(Sync::getGlobalLock());
  auto KSIdMapIt = m_KernelSets.find(M);
  if (KSIdMapIt != m_KernelSets.end()) {
    const StrToKSIdMap &KSIdMap = KSIdMapIt->second;
    auto KSIdIt = KSIdMap.find(KernelName);
    // If the kernel has been assigned to a kernel set, return it
    if (KSIdIt != KSIdMap.end())
      return KSIdIt->second;
  }
  // If no kernel set was found check if there is a kernel set containing
  // all kernels in the given module
  auto ModuleKSIdIt = m_OSModuleKernelSets.find(M);
  if (ModuleKSIdIt != m_OSModuleKernelSets.end())
    return ModuleKSIdIt->second;

  throw runtime_error("No kernel named " + KernelName + " was found",
                      PI_INVALID_KERNEL_NAME);
}

void ProgramManager::dumpImage(const RTDeviceBinaryImage &Img,
                               KernelSetId KSId) const {
  std::string Fname("sycl_");
  const pi_device_binary_struct &RawImg = Img.getRawData();
  Fname += RawImg.DeviceTargetSpec;
  Fname += std::to_string(KSId);
  std::string Ext;

  RT::PiDeviceBinaryType Format = Img.getFormat();
  if (Format == PI_DEVICE_BINARY_TYPE_SPIRV)
    Ext = ".spv";
  else if (Format == PI_DEVICE_BINARY_TYPE_LLVMIR_BITCODE)
    Ext = ".bc";
  else
    Ext = ".bin";
  Fname += Ext;

  std::ofstream F(Fname, std::ios::binary);

  if (!F.is_open()) {
    throw runtime_error("Can not write " + Fname, PI_ERROR_UNKNOWN);
  }
  Img.dump(F);
  F.close();
}

void ProgramManager::flushSpecConstants(const program_impl &Prg,
                                        RT::PiDevice Device,
                                        RT::PiProgram NativePrg,
                                        const RTDeviceBinaryImage *Img) {
  if (DbgProgMgr > 2) {
    std::cerr << ">>> ProgramManager::flushSpecConstants(" << Prg.get()
              << ",...)\n";
  }
  if (!Prg.hasSetSpecConstants())
    return; // nothing to do
  pi::PiProgram PrgHandle = Prg.getHandleRef();
  // program_impl can't correspond to two different native programs
  assert(!NativePrg || !PrgHandle || (NativePrg == PrgHandle));
  NativePrg = NativePrg ? NativePrg : PrgHandle;

  if (!Img) {
    // caller hasn't provided the image object - find it
    { // make sure NativePrograms map access is synchronized
      std::lock_guard<std::mutex> Lock(MNativeProgramsMutex);
      auto It = NativePrograms.find(NativePrg);
      if (It == NativePrograms.end())
        throw sycl::ONEAPI::experimental::spec_const_error(
            "spec constant is set in a program w/o a binary image",
            PI_INVALID_OPERATION);
      Img = It->second;
    }
    if (!Img->supportsSpecConstants()) {
      if (DbgProgMgr > 0)
        std::cerr << ">>> ProgramManager::flushSpecConstants: binary image "
                  << &Img->getRawData() << " doesn't support spec constants\n";
      // This device binary image does not support runtime setting of
      // specialization constants; compiler must have generated default values.
      // NOTE: Can't throw here, as it would always take place with AOT
      //-compiled code. New Khronos 2020 spec should fix this inconsistency.
      return;
    }
  }
  Prg.flush_spec_constants(*Img, NativePrg);
}

// If the kernel is loaded from spv file, it may not include DeviceLib require
// mask, sycl runtime won't know which fallback device libraries are needed. In
// such case, the safest way is to load all fallback device libraries.
uint32_t ProgramManager::getDeviceLibReqMask(const RTDeviceBinaryImage &Img) {
  const pi::DeviceBinaryImage::PropertyRange &DLMRange =
      Img.getDeviceLibReqMask();
  if (DLMRange.isAvailable())
    return pi::DeviceBinaryProperty(*(DLMRange.begin())).asUint32();
  else
    return 0xFFFFFFFF;
}

// TODO consider another approach with storing the masks in the integration
// header instead.
ProgramManager::KernelArgMask ProgramManager::getEliminatedKernelArgMask(
    OSModuleHandle M, const context &Context, const device &Device,
    pi::PiProgram NativePrg, const string_class &KernelName,
    bool KnownProgram) {
  // If instructed to use a spv file, assume no eliminated arguments.
  if (m_UseSpvFile && M == OSUtil::ExeModuleHandle)
    return {};

  {
    std::lock_guard<std::mutex> Lock(MNativeProgramsMutex);
    auto ImgIt = NativePrograms.find(NativePrg);
    if (ImgIt != NativePrograms.end()) {
      auto MapIt = m_EliminatedKernelArgMasks.find(ImgIt->second);
      if (MapIt != m_EliminatedKernelArgMasks.end())
        return MapIt->second[KernelName];
      return {};
    }
  }

  if (KnownProgram)
    throw runtime_error("Program is not associated with a binary image",
                        PI_INVALID_VALUE);

  // If not sure whether the program was built with one of the images, try
  // finding the binary.
  // TODO this can backfire in some extreme edge cases where there's a kernel
  // name collision between our binaries and user-created native programs.
  KernelSetId KSId;
  try {
    KSId = getKernelSetId(M, KernelName);
  } catch (sycl::runtime_error &e) {
    // If the kernel name wasn't found, assume that the program wasn't created
    // from one of our device binary images.
    if (e.get_cl_code() == PI_INVALID_KERNEL_NAME)
      return {};
    std::rethrow_exception(std::current_exception());
  }
  RTDeviceBinaryImage &Img = getDeviceImage(M, KSId, Context, Device);
  {
    std::lock_guard<std::mutex> Lock(MNativeProgramsMutex);
    NativePrograms[NativePrg] = &Img;
  }
  auto MapIt = m_EliminatedKernelArgMasks.find(&Img);
  if (MapIt != m_EliminatedKernelArgMasks.end())
    return MapIt->second[KernelName];
  return {};
}

} // namespace detail
} // namespace sycl
} // __SYCL_INLINE_NAMESPACE(cl)

extern "C" void __sycl_register_lib(pi_device_binaries desc) {
  cl::sycl::detail::ProgramManager::getInstance().addImages(desc);
}

// Executed as a part of current module's (.exe, .dll) static initialization
extern "C" void __sycl_unregister_lib(pi_device_binaries desc) {
  // TODO implement the function
}<|MERGE_RESOLUTION|>--- conflicted
+++ resolved
@@ -406,7 +406,6 @@
   return BuildResult->Ptr.load();
 }
 
-<<<<<<< HEAD
 // Gets a unique name to a kernel name which is currently computed from a SHA-1
 // hash of the kernel name. This unique name is used in place of the kernels
 // mangled name inside of xocc computed binaries containing the kernels.
@@ -426,18 +425,12 @@
   return "xSYCL" + std::to_string(uuid_hash_value);
 }
 
-std::pair<RT::PiKernel, std::mutex *>
-ProgramManager::getOrCreateKernel(OSModuleHandle M, const context &Context,
-                                  const string_class &KName,
-                                  const program_impl *Prg) {
+std::pair<RT::PiKernel, std::mutex *> ProgramManager::getOrCreateKernel(
+    OSModuleHandle M, const context &Context, const device &Device,
+    const string_class &KName, const program_impl *Prg) {
   std::string KernelName = KName;
   if (Context.get_platform().get_info<info::platform::vendor>() == "Xilinx")
     KernelName = getUniqueName(KName.c_str());
-  RT::PiProgram Program = getBuiltPIProgram(M, Context, KernelName, Prg);
-=======
-std::pair<RT::PiKernel, std::mutex *> ProgramManager::getOrCreateKernel(
-    OSModuleHandle M, const context &Context, const device &Device,
-    const string_class &KernelName, const program_impl *Prg) {
   if (DbgProgMgr > 0) {
     std::cerr << ">>> ProgramManager::getOrCreateKernel(" << M << ", "
               << getRawSyclObjImpl(Context) << ", " << getRawSyclObjImpl(Device)
@@ -446,7 +439,6 @@
 
   RT::PiProgram Program =
       getBuiltPIProgram(M, Context, Device, KernelName, Prg);
->>>>>>> 3833943f
   const ContextImplPtr Ctx = getSyclObjImpl(Context);
 
   using PiKernelT = KernelProgramCache::PiKernelT;

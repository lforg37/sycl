//==------ program_manager.cpp --- SYCL program manager---------------------==//
//
// Part of the LLVM Project, under the Apache License v2.0 with LLVM Exceptions.
// See https://llvm.org/LICENSE.txt for license information.
// SPDX-License-Identifier: Apache-2.0 WITH LLVM-exception
//
//===----------------------------------------------------------------------===//

#include <CL/sycl/context.hpp>
#include <CL/sycl/detail/common.hpp>
#include <CL/sycl/detail/os_util.hpp>
#include <CL/sycl/detail/program_manager/program_manager.hpp>
#include <CL/sycl/detail/util.hpp>
#include <CL/sycl/device.hpp>
#include <CL/sycl/exception.hpp>
#include <CL/sycl/stl.hpp>

#include <boost/container_hash/hash.hpp> // uuid_hasher
#include <boost/uuid/uuid_generators.hpp> // sha name_gen/generator
#include <boost/uuid/uuid_io.hpp> // uuid to_string

#include <assert.h>
#include <cstdlib>
#include <fstream>
#include <memory>
#include <mutex>
#include <sstream>

namespace cl {
namespace sycl {
namespace detail {

static constexpr int DbgProgMgr = 0;

ProgramManager &ProgramManager::getInstance() {
  // The singleton ProgramManager instance, uses the "magic static" idiom.
  static ProgramManager Instance;
  return Instance;
}

static RT::PiDevice getFirstDevice(RT::PiContext Context) {
  cl_uint NumDevices = 0;
  PI_CALL(RT::piContextGetInfo(Context, PI_CONTEXT_INFO_NUM_DEVICES,
                               sizeof(NumDevices), &NumDevices,
                               /*param_value_size_ret=*/nullptr));
  assert(NumDevices > 0 && "Context without devices?");

  vector_class<RT::PiDevice> Devices(NumDevices);
  size_t ParamValueSize = 0;
  PI_CALL(RT::piContextGetInfo(Context, PI_CONTEXT_INFO_DEVICES,
                               sizeof(cl_device_id) * NumDevices, &Devices[0],
                               &ParamValueSize));
  assert(ParamValueSize == sizeof(cl_device_id) * NumDevices &&
         "Number of CL_CONTEXT_DEVICES should match CL_CONTEXT_NUM_DEVICES.");
  return Devices[0];
}

static RT::PiProgram createBinaryProgram(const RT::PiContext Context,
                                         const unsigned char *Data,
                                         size_t DataLen) {
  // FIXME: we don't yet support multiple devices with a single binary.
#ifndef _NDEBUG
  cl_uint NumDevices = 0;
  PI_CALL(RT::piContextGetInfo(Context, PI_CONTEXT_INFO_NUM_DEVICES,
                                  sizeof(NumDevices), &NumDevices,
                                  /*param_value_size_ret=*/nullptr));
  assert(NumDevices > 0 &&
         "Only a single device is supported for AOT compilation");
#endif

  RT::PiDevice Device = getFirstDevice(Context);
  RT::PiResult Err = PI_SUCCESS;
  pi_int32 BinaryStatus = CL_SUCCESS;
  RT::PiProgram Program;
  PI_CALL((Program = RT::piclProgramCreateWithBinary(
      Context, 1 /*one binary*/, &Device,
      &DataLen, &Data, &BinaryStatus, &Err), Err));
  return Program;
}

static RT::PiProgram createSpirvProgram(const RT::PiContext Context,
                                        const unsigned char *Data,
                                        size_t DataLen) {
  RT::PiResult Err = PI_SUCCESS;
  RT::PiProgram Program;
  PI_CALL((Program = RT::piProgramCreate(
      Context, Data, DataLen, &Err), Err));
  return Program;
}

RT::PiProgram ProgramManager::getBuiltOpenCLProgram(OSModuleHandle M,
                                                    const context &Context) {
  RT::PiProgram &Program = m_CachedSpirvPrograms[std::make_pair(Context, M)];
  if (!Program) {
    DeviceImage *Img = nullptr;
    Program = loadProgram(M, Context, &Img);
    build(Program, Img->BuildOptions);
  }
  return Program;
}

<<<<<<< HEAD
// Gets a unique name to a kernel name which is currently computed from a SHA-1
// hash of the kernel name. This unique name is used in place of the kernels
// mangled name inside of xocc computed binaries containing the kernels.
//
// This is in part due to a limitation of xocc in which it requires kernel names
// to be passed to it when compiling kernels and it doesn't handle certain
// characters in mangled names very well e.g. '$'.
static std::string getUniqueName(const char *KernelName) {

  boost::uuids::name_generator_latest gen{boost::uuids::ns::dns()};

  boost::uuids::uuid udoc = gen(KernelName);

  boost::hash<boost::uuids::uuid> uuid_hasher;
  std::size_t uuid_hash_value = uuid_hasher(udoc);

  return "xSYCL" + std::to_string(uuid_hash_value);
}

cl_kernel ProgramManager::getOrCreateKernel(OSModuleHandle M,
                                            const context &Context,
                                            const string_class &KernelName) {

  /// \todo: Extend this to work for more than the first device in the context
  /// most of the run-time only works with a single device right now, but this
  /// should be changed long term.
  /// \todo: This works at the moment, but there needs to be a change earlier on
  /// in the runtime to exchange the real kernel name with the hashed kernel
  /// name so the hashed variant is always used when its a Xilinx device.
  auto Devices = Context.get_devices();
  std::string uniqueName = KernelName;
  if (!Devices.empty()
      && Devices[0].get_info<info::device::vendor>() == "Xilinx")
    uniqueName = getUniqueName(uniqueName.c_str());

=======
RT::PiKernel ProgramManager::getOrCreateKernel(OSModuleHandle M,
                                               const context &Context,
                                               const string_class &KernelName) {
>>>>>>> e0e7a7f6
  if (DbgProgMgr > 0) {
    std::cerr << ">>> ProgramManager::getOrCreateKernel(" << M << ", "
              << getRawSyclObjImpl(Context) << ", " << uniqueName << ")\n";
  }
<<<<<<< HEAD
  cl_program Program = getBuiltOpenCLProgram(M, Context);
  std::map<string_class, cl_kernel> &KernelsCache = m_CachedKernels[Program];

  cl_kernel &Kernel = KernelsCache[uniqueName];
  if (!Kernel) {
    cl_int Err = CL_SUCCESS;
    Kernel = clCreateKernel(Program, uniqueName.c_str(), &Err);
    CHECK_OCL_CODE(Err);
=======
  RT::PiProgram Program = getBuiltOpenCLProgram(M, Context);
  std::map<string_class, RT::PiKernel> &KernelsCache = m_CachedKernels[Program];
  RT::PiKernel &Kernel = KernelsCache[KernelName];
  if (!Kernel) {
    RT::PiResult Err = PI_SUCCESS;
    PI_CALL((Kernel = RT::piKernelCreate(
        Program, KernelName.c_str(), &Err), Err));
>>>>>>> e0e7a7f6
  }
  return Kernel;
}

RT::PiProgram ProgramManager::getClProgramFromClKernel(RT::PiKernel Kernel) {
  RT::PiProgram Program;
  PI_CALL(RT::piKernelGetInfo(
      Kernel, CL_KERNEL_PROGRAM, sizeof(cl_program), &Program, nullptr));
  return Program;
}

void ProgramManager::build(RT::PiProgram &Program, const string_class &Options,
                           std::vector<RT::PiDevice> Devices) {

  if (DbgProgMgr > 0) {
    std::cerr << ">>> ProgramManager::build(" << Program << ", " << Options
              << ", ... " << Devices.size() << ")\n";
  }
  const char *Opts = std::getenv("SYCL_PROGRAM_BUILD_OPTIONS");

  if (!Opts)
    Opts = Options.c_str();
  if (PI_CALL_RESULT(RT::piProgramBuild(
        Program, Devices.size(), Devices.data(),
        Opts, nullptr, nullptr)) == PI_SUCCESS)
    return;

  // Get OpenCL build log and add it to the exception message.
  size_t Size = 0;
  PI_CALL(RT::piProgramGetInfo(
      Program, CL_PROGRAM_DEVICES, 0, nullptr, &Size));

  std::vector<RT::PiDevice> DevIds(Size / sizeof(RT::PiDevice));
  PI_CALL(RT::piProgramGetInfo(
      Program, CL_PROGRAM_DEVICES, Size, DevIds.data(), nullptr));
  std::string Log;
  for (RT::PiDevice &DevId : DevIds) {
    PI_CALL(RT::piProgramGetBuildInfo(
        Program, DevId, CL_PROGRAM_BUILD_LOG, 0, nullptr, &Size));
    std::vector<char> BuildLog(Size);
    PI_CALL(RT::piProgramGetBuildInfo(
        Program, DevId, CL_PROGRAM_BUILD_LOG, Size,
        BuildLog.data(), nullptr));

    device Dev = createSyclObjFromImpl<device>(
        std::make_shared<device_impl_pi>(DevId));
    Log += "\nBuild program fail log for '" +
           Dev.get_info<info::device::name>() + "':\n" + BuildLog.data();
  }
  throw compile_program_error(Log.c_str());
}

bool ProgramManager::ContextAndModuleLess::
operator()(const std::pair<context, OSModuleHandle> &LHS,
           const std::pair<context, OSModuleHandle> &RHS) const {
  if (LHS.first != RHS.first)
    return getRawSyclObjImpl(LHS.first) < getRawSyclObjImpl(RHS.first);
  return reinterpret_cast<intptr_t>(LHS.second) <
         reinterpret_cast<intptr_t>(RHS.second);
}

void ProgramManager::addImages(pi_device_binaries DeviceBinary) {
  std::lock_guard<std::mutex> Guard(Sync::getGlobalLock());

  for (int I = 0; I < DeviceBinary->NumDeviceBinaries; I++) {
    pi_device_binary Img = &(DeviceBinary->DeviceBinaries[I]);
    OSModuleHandle M = OSUtil::getOSModuleHandle(Img);
    auto &Imgs = m_DeviceImages[M];

    if (Imgs == nullptr)
      Imgs.reset(new std::vector<DeviceImage *>());
    Imgs->push_back(Img);
  }
}

void ProgramManager::debugDumpBinaryImage(const DeviceImage *Img) const {
  std::cerr << "  --- Image " << Img << "\n";
  if (!Img)
    return;
  std::cerr << "    Version  : " << (int)Img->Version << "\n";
  std::cerr << "    Kind     : " << (int)Img->Kind << "\n";
  std::cerr << "    Format   : " << (int)Img->Format << "\n";
  std::cerr << "    Target   : " << Img->DeviceTargetSpec << "\n";
  std::cerr << "    Options  : "
            << (Img->BuildOptions ? Img->BuildOptions : "NULL") << "\n";
  std::cerr << "    Bin size : "
            << ((intptr_t)Img->BinaryEnd - (intptr_t)Img->BinaryStart) << "\n";
}

void ProgramManager::debugDumpBinaryImages() const {
  for (const auto &ModImgvec : m_DeviceImages) {
    std::cerr << "  ++++++ Module: " << ModImgvec.first << "\n";
    for (const auto *Img : *(ModImgvec.second)) {
      debugDumpBinaryImage(Img);
    }
  }
}

struct ImageDeleter {
  void operator()(DeviceImage *I) {
    delete[] I->BinaryStart;
    delete I;
  }
};

RT::PiProgram ProgramManager::loadProgram(OSModuleHandle M,
                                          const context &Context,
                                          DeviceImage **I) {
  std::lock_guard<std::mutex> Guard(Sync::getGlobalLock());

  if (DbgProgMgr > 0) {
    std::cerr << ">>> ProgramManager::loadProgram(" << M << ","
              << getRawSyclObjImpl(Context) << ")\n";
  }

  DeviceImage *Img = nullptr;
  bool UseKernelSpv = false;
  const std::string UseSpvEnv("SYCL_USE_KERNEL_SPV");

  if (const char *Spv = std::getenv(UseSpvEnv.c_str())) {
    // The env var requests that the program is loaded from a SPIRV file on disk
    UseKernelSpv = true;
    std::string Fname(Spv);
    std::ifstream File(Fname, std::ios::binary);

    if (!File.is_open()) {
      throw runtime_error(std::string("Can't open file specified via ") +
                          UseSpvEnv + ": " + Fname);
    }
    File.seekg(0, std::ios::end);
    size_t Size = File.tellg();
    auto *Data = new unsigned char[Size];
    File.seekg(0);
    File.read(reinterpret_cast<char *>(Data), Size);
    File.close();

    if (!File.good()) {
      delete[] Data;
      throw runtime_error(std::string("read from ") + Fname +
                          std::string(" failed"));
    }
    Img = new DeviceImage();
    Img->Version          = PI_DEVICE_BINARY_VERSION;
    Img->Kind             = PI_DEVICE_BINARY_OFFLOAD_KIND_SYCL;
    Img->Format           = PI_DEVICE_BINARY_TYPE_NONE;
    Img->DeviceTargetSpec = PI_DEVICE_BINARY_TARGET_UNKNOWN;
    Img->BuildOptions = "";
    Img->ManifestStart = nullptr;
    Img->ManifestEnd = nullptr;
    Img->BinaryStart = Data;
    Img->BinaryEnd = Data + Size;
    Img->EntriesBegin = nullptr;
    Img->EntriesEnd = nullptr;

    std::unique_ptr<DeviceImage, ImageDeleter> ImgPtr(Img, ImageDeleter());
    m_OrphanDeviceImages.emplace_back(std::move(ImgPtr));

    if (DbgProgMgr > 0) {
      std::cerr << "loaded device image from " << Fname << "\n";
    }
  } else {
    // Take all device images in module M and ask the native runtime under the
    // given context to choose one it prefers.
    auto ImgIt = m_DeviceImages.find(M);

    if (ImgIt == m_DeviceImages.end()) {
      throw runtime_error("No device program image found");
    }
    std::vector<DeviceImage *> *Imgs = (ImgIt->second).get();

    PI_CALL(RT::piextDeviceSelectBinary(
      0, Imgs->data(), (cl_uint)Imgs->size(), &Img));

    if (DbgProgMgr > 0) {
      std::cerr << "available device images:\n";
      debugDumpBinaryImages();
      std::cerr << "selected device image: " << Img << "\n";
      debugDumpBinaryImage(Img);
    }
  }
  // perform minimal sanity checks on the device image and the descriptor
  if (Img->BinaryEnd < Img->BinaryStart) {
    throw runtime_error("Malformed device program image descriptor");
  }
  if (Img->BinaryEnd == Img->BinaryStart) {
    throw runtime_error("Invalid device program image: size is zero");
  }
  size_t ImgSize = static_cast<size_t>(Img->BinaryEnd - Img->BinaryStart);
  auto Format = pi_cast<RT::PiDeviceBinaryType>(Img->Format);

  // Determine the format of the image if not set already
  if (Format == PI_DEVICE_BINARY_TYPE_NONE) {
    struct {
      RT::PiDeviceBinaryType Fmt;
      const uint32_t Magic;
    } Fmts[] = {{PI_DEVICE_BINARY_TYPE_SPIRV, 0x07230203},
                {PI_DEVICE_BINARY_TYPE_LLVMIR_BITCODE, 0xDEC04342}};
    if (ImgSize >= sizeof(Fmts[0].Magic)) {
      std::remove_const<decltype(Fmts[0].Magic)>::type Hdr = 0;
      std::copy(Img->BinaryStart, Img->BinaryStart + sizeof(Hdr),
                reinterpret_cast<char *>(&Hdr));

      for (const auto &Fmt : Fmts) {
        if (Hdr == Fmt.Magic) {
          Format = Fmt.Fmt;

          // Image binary format wasn't set but determined above - update it;
          if (UseKernelSpv) {
            Img->Format = Format;
          } else {
            // TODO the binary image is a part of the fat binary, the clang
            //   driver should have set proper format option to the
            //   clang-offload-wrapper. The fix depends on AOT compilation
            //   implementation, so will be implemented together with it.
            //   Img->Format can't be updated as it is inside of the in-memory
            //   OS module binary.
            // throw runtime_error("Image format not set");
          }
          if (DbgProgMgr > 1) {
            std::cerr << "determined image format: " << (int)Format << "\n";
          }
          break;
        }
      }
    }
  }
  // Dump program image if requested
  if (std::getenv("SYCL_DUMP_IMAGES") && !UseKernelSpv) {
    std::string Fname("sycl_");
    Fname += Img->DeviceTargetSpec;
    std::string Ext;

    if (Format == PI_DEVICE_BINARY_TYPE_SPIRV) {
      Ext = ".spv";
    } else if (Format == PI_DEVICE_BINARY_TYPE_LLVMIR_BITCODE) {
      Ext = ".bc";
    } else {
      Ext = ".bin";
    }
    Fname += Ext;

    std::ofstream F(Fname, std::ios::binary);

    if (!F.is_open()) {
      throw runtime_error(std::string("Can not write ") + Fname);
    }
    F.write(reinterpret_cast<const char *>(Img->BinaryStart), ImgSize);
    F.close();
  }
  // Load the selected image
  const RT::PiContext &Ctx = getRawSyclObjImpl(Context)->getHandleRef();
  RT::PiProgram Res = nullptr;
  Res = Format == PI_DEVICE_BINARY_TYPE_SPIRV
            ? createSpirvProgram(Ctx, Img->BinaryStart, ImgSize)
            : createBinaryProgram(Ctx, Img->BinaryStart, ImgSize);

  if (I)
    *I = Img;
  if (DbgProgMgr > 1) {
    std::cerr << "created native program: " << Res << "\n";
  }
  return Res;
}
} // namespace detail
} // namespace sycl
} // namespace cl

extern "C" void __tgt_register_lib(pi_device_binaries desc) {
  cl::sycl::detail::ProgramManager::getInstance().addImages(desc);
}

// Executed as a part of current module's (.exe, .dll) static initialization
extern "C" void __tgt_unregister_lib(pi_device_binaries desc) {
  // TODO implement the function
}<|MERGE_RESOLUTION|>--- conflicted
+++ resolved
@@ -99,7 +99,6 @@
   return Program;
 }
 
-<<<<<<< HEAD
 // Gets a unique name to a kernel name which is currently computed from a SHA-1
 // hash of the kernel name. This unique name is used in place of the kernels
 // mangled name inside of xocc computed binaries containing the kernels.
@@ -119,9 +118,9 @@
   return "xSYCL" + std::to_string(uuid_hash_value);
 }
 
-cl_kernel ProgramManager::getOrCreateKernel(OSModuleHandle M,
-                                            const context &Context,
-                                            const string_class &KernelName) {
+RT::PiKernel ProgramManager::getOrCreateKernel(OSModuleHandle M,
+                                               const context &Context,
+                                               const string_class &KernelName) {
 
   /// \todo: Extend this to work for more than the first device in the context
   /// most of the run-time only works with a single device right now, but this
@@ -135,33 +134,18 @@
       && Devices[0].get_info<info::device::vendor>() == "Xilinx")
     uniqueName = getUniqueName(uniqueName.c_str());
 
-=======
-RT::PiKernel ProgramManager::getOrCreateKernel(OSModuleHandle M,
-                                               const context &Context,
-                                               const string_class &KernelName) {
->>>>>>> e0e7a7f6
   if (DbgProgMgr > 0) {
     std::cerr << ">>> ProgramManager::getOrCreateKernel(" << M << ", "
               << getRawSyclObjImpl(Context) << ", " << uniqueName << ")\n";
   }
-<<<<<<< HEAD
-  cl_program Program = getBuiltOpenCLProgram(M, Context);
-  std::map<string_class, cl_kernel> &KernelsCache = m_CachedKernels[Program];
-
-  cl_kernel &Kernel = KernelsCache[uniqueName];
-  if (!Kernel) {
-    cl_int Err = CL_SUCCESS;
-    Kernel = clCreateKernel(Program, uniqueName.c_str(), &Err);
-    CHECK_OCL_CODE(Err);
-=======
+
   RT::PiProgram Program = getBuiltOpenCLProgram(M, Context);
   std::map<string_class, RT::PiKernel> &KernelsCache = m_CachedKernels[Program];
-  RT::PiKernel &Kernel = KernelsCache[KernelName];
+  RT::PiKernel &Kernel = KernelsCache[uniqueName];
   if (!Kernel) {
     RT::PiResult Err = PI_SUCCESS;
     PI_CALL((Kernel = RT::piKernelCreate(
-        Program, KernelName.c_str(), &Err), Err));
->>>>>>> e0e7a7f6
+        Program, uniqueName.c_str(), &Err), Err));
   }
   return Kernel;
 }

<<<<<<< HEAD
// RUN: %clangxx -std=c++17 -fsycl %s -o %t.out -lOpenCL
=======
// RUN: %clangxx -fsycl %s -o %t.out
>>>>>>> 5c5f230c
// RUN: env SYCL_DEVICE_TYPE=HOST %t.out
// RUN: %CPU_RUN_PLACEHOLDER %t.out
// RUN: %GPU_RUN_PLACEHOLDER %t.out
// RUN: %ACC_RUN_PLACEHOLDER %t.out

#include <CL/sycl.hpp>

#include <cassert>
#include <cmath>

namespace s = cl::sycl;

bool isFloatEqualTo(float x, float y, float epsilon = 0.005f) {
  return std::fabs(x - y) <= epsilon;
}

int main() {
  // dot
  {
    s::cl_float r{ 0 };
    {
      s::buffer<s::cl_float, 1> BufR(&r, s::range<1>(1));
      s::queue myQueue;
      myQueue.submit([&](s::handler &cgh) {
        auto AccR = BufR.get_access<s::access::mode::write>(cgh);
        cgh.single_task<class dotF2F2>([=]() {
          AccR[0] = s::dot(s::cl_float2{ 1.f, 2.f, }, s::cl_float2{ 4.f, 6.f });
        });
      });
    }
    assert(r == 16.f);
  }

  // cross
  {
    s::cl_float4 r{ 0 };
    {
      s::buffer<s::cl_float4, 1> BufR(&r, s::range<1>(1));
      s::queue myQueue;
      myQueue.submit([&](s::handler &cgh) {
        auto AccR = BufR.get_access<s::access::mode::write>(cgh);
        cgh.single_task<class crossF4>([=]() {
          AccR[0] = s::cross(s::cl_float4{ 2.f, 3.f, 4.f, 0.f, },
                             s::cl_float4{ 5.f, 6.f, 7.f, 0.f, });
        });
      });
    }

    s::cl_float r1 = r.x();
    s::cl_float r2 = r.y();
    s::cl_float r3 = r.z();
    s::cl_float r4 = r.w();

    assert(r1 == -3.f);
    assert(r2 == 6.f);
    assert(r3 == -3.f);
    assert(r4 == 0.0f);
  }

  // distance
  {
    s::cl_float r{ 0 };
    {
      s::buffer<s::cl_float, 1> BufR(&r, s::range<1>(1));
      s::queue myQueue;
      myQueue.submit([&](s::handler &cgh) {
        auto AccR = BufR.get_access<s::access::mode::write>(cgh);
        cgh.single_task<class distanceF2>([=]() {
          AccR[0] =
              s::distance(s::cl_float2{ 1.f, 2.f, }, s::cl_float2{ 3.f, 4.f, });
        });
      });
    }
    assert(isFloatEqualTo(r, 2.82843f));
  }

  // length
  {
    s::cl_float r{ 0 };
    {
      s::buffer<s::cl_float, 1> BufR(&r, s::range<1>(1));
      s::queue myQueue;
      myQueue.submit([&](s::handler &cgh) {
        auto AccR = BufR.get_access<s::access::mode::write>(cgh);
        cgh.single_task<class lengthF2>([=]() {
          AccR[0] = s::length(s::cl_float2{ 1.f, 2.f, });
        });
      });
    }
    assert(isFloatEqualTo(r, 2.23607f));
  }

  // normalize
  {
    s::cl_float2 r{ 0 };
    {
      s::buffer<s::cl_float2, 1> BufR(&r, s::range<1>(1));
      s::queue myQueue;
      myQueue.submit([&](s::handler &cgh) {
        auto AccR = BufR.get_access<s::access::mode::write>(cgh);
        cgh.single_task<class normalizeF2>([=]() {
          AccR[0] = s::normalize(s::cl_float2{ 1.f, 2.f, });
        });
      });
    }
    s::cl_float r1 = r.x();
    s::cl_float r2 = r.y();

    assert(isFloatEqualTo(r1, 0.447214f));
    assert(isFloatEqualTo(r2, 0.894427f));
  }

  // fast_distance
  {
    s::cl_float r{ 0 };
    {
      s::buffer<s::cl_float, 1> BufR(&r, s::range<1>(1));
      s::queue myQueue;
      myQueue.submit([&](s::handler &cgh) {
        auto AccR = BufR.get_access<s::access::mode::write>(cgh);
        cgh.single_task<class fast_distanceF2>([=]() {
          AccR[0] = s::fast_distance(s::cl_float2{ 1.f, 2.f, },
                                     s::cl_float2{ 3.f, 4.f, });
        });
      });
    }
    assert(isFloatEqualTo(r, 2.82843f));
  }

  // fast_length
  {
    s::cl_float r{ 0 };
    {
      s::buffer<s::cl_float, 1> BufR(&r, s::range<1>(1));
      s::queue myQueue;
      myQueue.submit([&](s::handler &cgh) {
        auto AccR = BufR.get_access<s::access::mode::write>(cgh);
        cgh.single_task<class fast_lengthF2>([=]() {
          AccR[0] = s::fast_length(s::cl_float2{ 1.f, 2.f, });
        });
      });
    }
    assert(isFloatEqualTo(r, 2.23607f));
  }

  // fast_normalize
  {
    s::cl_float2 r{ 0 };
    {
      s::buffer<s::cl_float2, 1> BufR(&r, s::range<1>(1));
      s::queue myQueue;
      myQueue.submit([&](s::handler &cgh) {
        auto AccR = BufR.get_access<s::access::mode::write>(cgh);
        cgh.single_task<class fast_normalizeF2>([=]() {
          AccR[0] = s::fast_normalize(s::cl_float2{ 1.f, 2.f, });
        });
      });
    }
    s::cl_float r1 = r.x();
    s::cl_float r2 = r.y();

    assert(isFloatEqualTo(r1, 0.447144));
    assert(isFloatEqualTo(r2, 0.894287));
  }

  return 0;
}<|MERGE_RESOLUTION|>--- conflicted
+++ resolved
@@ -1,8 +1,4 @@
-<<<<<<< HEAD
-// RUN: %clangxx -std=c++17 -fsycl %s -o %t.out -lOpenCL
-=======
-// RUN: %clangxx -fsycl %s -o %t.out
->>>>>>> 5c5f230c
+// RUN: %clangxx -std=c++17 -fsycl %s -o %t.out
 // RUN: env SYCL_DEVICE_TYPE=HOST %t.out
 // RUN: %CPU_RUN_PLACEHOLDER %t.out
 // RUN: %GPU_RUN_PLACEHOLDER %t.out

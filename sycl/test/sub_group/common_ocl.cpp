--- conflicted
+++ resolved
@@ -1,10 +1,6 @@
 // RUN: %clang_cc1 -x cl -cl-std=CL2.0 %S/sg.cl -triple spir64-unknown-unknown -emit-llvm-bc -o %T/kernel_ocl.bc -include opencl-c.h
 // RUN: llvm-spirv %T/kernel_ocl.bc -o %T/kernel_ocl.spv
-<<<<<<< HEAD
-// RUN: %clang -std=c++17 -fsycl %s -o %t.out -lstdc++ -lOpenCL -lsycl
-=======
-// RUN: %clangxx -fsycl %s -o %t.out -lOpenCL
->>>>>>> ecedb434
+// RUN: %clangxx -std=c++17 -fsycl %s -o %t.out -lOpenCL
 // RUN: env SYCL_DEVICE_TYPE=HOST %t.out
 // RUN: %CPU_RUN_PLACEHOLDER %t.out %T/kernel_ocl.spv
 // RUN: %GPU_RUN_PLACEHOLDER %t.out %T/kernel_ocl.spv

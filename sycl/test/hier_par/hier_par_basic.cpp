--- conflicted
+++ resolved
@@ -6,11 +6,7 @@
 //
 //===----------------------------------------------------------------------===//
 
-<<<<<<< HEAD
-// RUN: %clang -std=c++17 -fsycl %s -o %t.out -lOpenCL -lstdc++
-=======
-// RUN: %clangxx -fsycl %s -o %t.out -lOpenCL
->>>>>>> ecedb434
+// RUN: %clangxx -std=c++17 -fsycl %s -o %t.out -lOpenCL
 // RUN: env SYCL_DEVICE_TYPE=HOST %t.out
 // RUN: %CPU_RUN_PLACEHOLDER %t.out
 // TODO temporarily disable GPU until regression in Intel Gen driver fixed.

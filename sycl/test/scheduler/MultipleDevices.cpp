<<<<<<< HEAD
// RUN: %clangxx -std=c++17 -fsycl %s -o %t.out -lOpenCL
// RUN: %CPU_RUN_PLACEHOLDER %t.out
//===- MultipleDevices.cpp - Test checkking multi-device execution --------===//
=======
// RUN: %clangxx -fsycl %s -o %t.out
// RUN: %t.out
//===- MultipleDevices.cpp - Test checking multi-device execution --------===//
>>>>>>> 5c5f230c
//
// Part of the LLVM Project, under the Apache License v2.0 with LLVM Exceptions.
// See https://llvm.org/LICENSE.txt for license information.
// SPDX-License-Identifier: Apache-2.0 WITH LLVM-exception
//
//===----------------------------------------------------------------------===//

#include <CL/sycl.hpp>

#include <iostream>

using namespace cl::sycl;

int multidevice_test(queue MyQueue1, queue MyQueue2) {
  const size_t N = 100;

  buffer<int, 1> BufA(range<1>{N});
  buffer<int, 1> BufB(range<1>{N});
  buffer<int, 1> BufC(range<1>{N});
  buffer<int, 1> BufD(range<1>{N});

  MyQueue1.submit([&](handler &cgh) {
    auto A = BufA.get_access<access::mode::write>(cgh);
    cgh.parallel_for<class init_a>(
        range<1>{N}, [=](id<1> index) { A[index[0]] = index[0]; });
  });

  MyQueue2.submit([&](handler &cgh) {
    auto B = BufB.get_access<access::mode::write>(cgh);
    cgh.parallel_for<class init_b>(
        range<1>{N}, [=](id<1> index) { B[index[0]] = N - index[0]; });
  });

  MyQueue2.submit([&](handler& cgh) {
    auto A = BufA.get_access<access::mode::read>(cgh);
    auto B = BufB.get_access<access::mode::read_write>(cgh);
    auto C = BufC.get_access<access::mode::write>(cgh);
    cgh.parallel_for<class op1>(range<1>{N}, [=](id<1> index) {
      B[index[0]] = B[index[0]] + A[index[0]];
      C[index[0]] = B[index[0]] - index[0];
    });
  });

  MyQueue2.submit([&](handler &cgh) {
    auto D = BufD.get_access<access::mode::write>(cgh);
    cgh.parallel_for<class init_d>(range<1>{N},
                                   [=](id<1> index) { D[index[0]] = 1; });
  });

  MyQueue1.submit([&](handler& cgh) {
    auto B = BufB.get_access<access::mode::read>(cgh);
    auto C = BufC.get_access<access::mode::read>(cgh);
    auto D = BufD.get_access<access::mode::read_write>(cgh);
    cgh.parallel_for<class op2>(range<1>{N}, [=](id<1> index) {
      D[index[0]] = D[index[0]] + B[index[0]] - C[index[0]];
    });
  });

  auto FinalD = BufD.get_access<access::mode::read>();
  std::cout << "Result:" << std::endl;
  for (size_t i = 0; i < N; i++) {

    // A[index[0]] = index[0];
    int A = i;
    // B[index[0]] = N - index[0];
    int B = N - i;
    // B[index[0]] = B[index[0]] + A[index[0]];
    B = B + A;
    // C[index[0]] = B[index[0]] - index[0];
    int C = B - i;
    // D[index[0]] = 1;
    int D = 1;
    // D[index[0]] = D[index[0]] + B[index[0]] - C[index[0]];
    D = D + B - C;

    int Expected = D;

    if (FinalD[i] != D) {
      std::cout << "Wrong value for element " << i
                << " Expected: " << Expected << " Got: " << FinalD[i]
                << std::endl;
      return -1;
    }
  }

  std::cout << "Good computation!" << std::endl;
  return 0;
}

int main() {
  host_selector hostSelector;
  cpu_selector CPUSelector;
  gpu_selector GPUSelector;

  int Result = -1;
  try {
    queue MyQueue1(hostSelector);
    queue MyQueue2(hostSelector);
    Result &= multidevice_test(MyQueue1, MyQueue2);
  } catch(cl::sycl::runtime_error &) {
    std::cout << "Skipping host and host" << std::endl;
  }

  try {
    queue MyQueue1(hostSelector);
    queue MyQueue2(CPUSelector);
    Result &= multidevice_test(MyQueue1, MyQueue2);
  } catch(cl::sycl::runtime_error &) {
    std::cout << "Skipping host and CPU" << std::endl;
  }

  try {
    queue MyQueue1(CPUSelector);
    queue MyQueue2(CPUSelector);
    Result &= multidevice_test(MyQueue1, MyQueue2);
  } catch(cl::sycl::runtime_error &) {
    std::cout << "Skipping CPU and CPU" << std::endl;
  }

  try {
    queue MyQueue1(CPUSelector);
    queue MyQueue2(GPUSelector);
    Result &= multidevice_test(MyQueue1, MyQueue2);
  } catch(cl::sycl::runtime_error &) {
    std::cout << "Skipping CPU and GPU" << std::endl;
  }

  try {
    queue MyQueue1(hostSelector);
    queue MyQueue2(GPUSelector);
    Result &= multidevice_test(MyQueue1, MyQueue2);
  } catch(cl::sycl::runtime_error &) {
    std::cout << "Skipping host and GPU" << std::endl;
  }

  try {
    queue MyQueue1(GPUSelector);
    queue MyQueue2(GPUSelector);
    Result &= multidevice_test(MyQueue1, MyQueue2);
  } catch (cl::sycl::runtime_error &) {
    std::cout << "Skipping GPU and GPU" << std::endl;
  }

  return Result;
}<|MERGE_RESOLUTION|>--- conflicted
+++ resolved
@@ -1,12 +1,6 @@
-<<<<<<< HEAD
-// RUN: %clangxx -std=c++17 -fsycl %s -o %t.out -lOpenCL
-// RUN: %CPU_RUN_PLACEHOLDER %t.out
-//===- MultipleDevices.cpp - Test checkking multi-device execution --------===//
-=======
-// RUN: %clangxx -fsycl %s -o %t.out
+// RUN: %clangxx -std=c++17 -fsycl %s -o %t.out
 // RUN: %t.out
 //===- MultipleDevices.cpp - Test checking multi-device execution --------===//
->>>>>>> 5c5f230c
 //
 // Part of the LLVM Project, under the Apache License v2.0 with LLVM Exceptions.
 // See https://llvm.org/LICENSE.txt for license information.

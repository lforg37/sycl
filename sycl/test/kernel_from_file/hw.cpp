<<<<<<< HEAD
// RUN: %clang -std=c++17 --sycl -fno-sycl-use-bitcode -Xclang -fsycl-int-header=%t.h -c %s -o %t.spv
// RUN: %clang -std=c++17 -include %t.h -g %s -o %t.out -lOpenCL -lsycl -lstdc++
=======
// RUN: %clangxx --sycl -fno-sycl-use-bitcode -Xclang -fsycl-int-header=%t.h -c %s -o %t.spv
// RUN: %clangxx -include %t.h -g %s -o %t.out -lOpenCL -lsycl
>>>>>>> ecedb434
// RUN: env SYCL_USE_KERNEL_SPV=%t.spv %t.out | FileCheck %s
// CHECK: Passed


#include <CL/sycl.hpp>
#include <iostream>

using namespace cl::sycl;

int main(int argc, char **argv) {
  int data = 5;

  try {
    queue myQueue;
    buffer<int, 1> buf(&data, range<1>(1));

    event e = myQueue.submit([&](handler& cgh) {
      auto ptr = buf.get_access<access::mode::read_write>(cgh);

      cgh.single_task<class my_kernel>([=]() {
        ptr[0]++;
      });
    });
    e.wait_and_throw();

  } catch (cl::sycl::exception const& e) {
    std::cerr << "SYCL exception caught:\n";
    std::cerr << e.what() << "\n";
    return 2;
  }
  catch (...) {
    std::cerr << "unknown exception caught\n";
    return 1;
  }

  if (data == 6) {
    std::cout << "Passed\n";
    return 0;
  } else {
    std::cout << "Failed: " << data << "!= 6(gold)\n";
    return 1;
  }
}
<|MERGE_RESOLUTION|>--- conflicted
+++ resolved
@@ -1,10 +1,5 @@
-<<<<<<< HEAD
-// RUN: %clang -std=c++17 --sycl -fno-sycl-use-bitcode -Xclang -fsycl-int-header=%t.h -c %s -o %t.spv
-// RUN: %clang -std=c++17 -include %t.h -g %s -o %t.out -lOpenCL -lsycl -lstdc++
-=======
-// RUN: %clangxx --sycl -fno-sycl-use-bitcode -Xclang -fsycl-int-header=%t.h -c %s -o %t.spv
-// RUN: %clangxx -include %t.h -g %s -o %t.out -lOpenCL -lsycl
->>>>>>> ecedb434
+// RUN: %clangxx -std=c++17 --sycl -fno-sycl-use-bitcode -Xclang -fsycl-int-header=%t.h -c %s -o %t.spv
+// RUN: %clangxx -std=c++17 -include %t.h -g %s -o %t.out -lOpenCL -lsycl
 // RUN: env SYCL_USE_KERNEL_SPV=%t.spv %t.out | FileCheck %s
 // CHECK: Passed
 

--- conflicted
+++ resolved
@@ -1,12 +1,6 @@
-<<<<<<< HEAD
-// RUN: %clang -std=c++17 %s -o %t1.out -lstdc++ -lOpenCL -lsycl
+// RUN: %clangxx -std=c++17 %s -o %t1.out -lOpenCL -lsycl
 // RUN: env SYCL_DEVICE_TYPE=HOST %t1.out
-// RUN: %clang -std=c++17 -fsycl %s -o %t2.out -lstdc++ -lOpenCL -lsycl
-=======
-// RUN: %clangxx %s -o %t1.out -lOpenCL -lsycl
-// RUN: env SYCL_DEVICE_TYPE=HOST %t1.out
-// RUN: %clangxx -fsycl %s -o %t2.out -lOpenCL
->>>>>>> ecedb434
+// RUN: %clangxx -std=c++17 -fsycl %s -o %t2.out -lOpenCL
 // RUN: env SYCL_DEVICE_TYPE=HOST %t2.out
 // RUN: %CPU_RUN_PLACEHOLDER %t2.out
 // RUN: %GPU_RUN_PLACEHOLDER %t2.out

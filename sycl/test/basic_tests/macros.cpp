<<<<<<< HEAD
// RUN: %clang -std=c++17 -g %s -o %t.out -lstdc++ -lOpenCL -lsycl
=======
// RUN: %clangxx -fsycl %s -o %t.out -lOpenCL
>>>>>>> ecedb434
//==------------------- macros.cpp - SYCL buffer basic test ----------------==//
//
// Part of the LLVM Project, under the Apache License v2.0 with LLVM Exceptions.
// See https://llvm.org/LICENSE.txt for license information.
// SPDX-License-Identifier: Apache-2.0 WITH LLVM-exception
//
//===----------------------------------------------------------------------===//

#include <CL/sycl.hpp>
#include <iostream>

int main() {
  std::cout << "SYCL language version: " << CL_SYCL_LANGUAGE_VERSION
            << std::endl;
  std::cout << "SYCL compiler version: " << __SYCL_COMPILER_VERSION
            << std::endl;
  return 0;
}<|MERGE_RESOLUTION|>--- conflicted
+++ resolved
@@ -1,8 +1,4 @@
-<<<<<<< HEAD
-// RUN: %clang -std=c++17 -g %s -o %t.out -lstdc++ -lOpenCL -lsycl
-=======
-// RUN: %clangxx -fsycl %s -o %t.out -lOpenCL
->>>>>>> ecedb434
+// RUN: %clangxx -std=c++17 -fsycl %s -o %t.out -lOpenCL
 //==------------------- macros.cpp - SYCL buffer basic test ----------------==//
 //
 // Part of the LLVM Project, under the Apache License v2.0 with LLVM Exceptions.

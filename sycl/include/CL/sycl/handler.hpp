//==-------- handler.hpp --- SYCL command group handler --------------------==//
//
// Part of the LLVM Project, under the Apache License v2.0 with LLVM Exceptions.
// See https://llvm.org/LICENSE.txt for license information.
// SPDX-License-Identifier: Apache-2.0 WITH LLVM-exception
//
//===----------------------------------------------------------------------===//

#pragma once

#include <CL/sycl/access/access.hpp>
#include <CL/sycl/accessor.hpp>
#include <CL/sycl/atomic.hpp>
#include <CL/sycl/context.hpp>
#include <CL/sycl/detail/cg.hpp>
#include <CL/sycl/detail/cg_types.hpp>
#include <CL/sycl/detail/export.hpp>
#include <CL/sycl/detail/handler_proxy.hpp>
#include <CL/sycl/detail/os_util.hpp>
#include <CL/sycl/event.hpp>
#include <CL/sycl/id.hpp>
#include <CL/sycl/interop_handle.hpp>
#include <CL/sycl/item.hpp>
#include <CL/sycl/kernel.hpp>
#include <CL/sycl/nd_item.hpp>
#include <CL/sycl/nd_range.hpp>
#include <CL/sycl/property_list.hpp>
#include <CL/sycl/sampler.hpp>
#include <CL/sycl/stl.hpp>

#include <CL/sycl/xilinx/fpga/kernel_properties.hpp>

#include <algorithm>
#include <functional>
#include <limits>
#include <memory>
#include <type_traits>

template <typename DataT, int Dimensions, cl::sycl::access::mode AccessMode,
          cl::sycl::access::target AccessTarget,
          cl::sycl::access::placeholder IsPlaceholder>
class __fill;

template <typename T_Src, typename T_Dst, int Dims,
          cl::sycl::access::mode AccessMode,
          cl::sycl::access::target AccessTarget,
          cl::sycl::access::placeholder IsPlaceholder>
class __copyAcc2Ptr;

template <typename T_Src, typename T_Dst, int Dims,
          cl::sycl::access::mode AccessMode,
          cl::sycl::access::target AccessTarget,
          cl::sycl::access::placeholder IsPlaceholder>
class __copyPtr2Acc;

template <typename T_Src, int Dims_Src, cl::sycl::access::mode AccessMode_Src,
          cl::sycl::access::target AccessTarget_Src, typename T_Dst,
          int Dims_Dst, cl::sycl::access::mode AccessMode_Dst,
          cl::sycl::access::target AccessTarget_Dst,
          cl::sycl::access::placeholder IsPlaceholder_Src,
          cl::sycl::access::placeholder IsPlaceholder_Dst>
class __copyAcc2Acc;

__SYCL_INLINE_NAMESPACE(cl) {
namespace sycl {

// Forward declaration

class handler;
template <typename T, int Dimensions, typename AllocatorT, typename Enable>
class buffer;
namespace detail {

/// This class is the default KernelName template parameter type for kernel
/// invocation APIs such as single_task.
class auto_name {};

class kernel_impl;
class queue_impl;
class stream_impl;
template <typename DataT, int Dimensions, access::mode AccessMode,
          access::target AccessTarget, access::placeholder IsPlaceholder>
class image_accessor;
template <typename RetType, typename Func, typename Arg>
static Arg member_ptr_helper(RetType (Func::*)(Arg) const);

// Non-const version of the above template to match functors whose 'operator()'
// is declared w/o the 'const' qualifier.
template <typename RetType, typename Func, typename Arg>
static Arg member_ptr_helper(RetType (Func::*)(Arg));

// template <typename RetType, typename Func>
// static void member_ptr_helper(RetType (Func::*)() const);

// template <typename RetType, typename Func>
// static void member_ptr_helper(RetType (Func::*)());

template <typename F, typename SuggestedArgType>
decltype(member_ptr_helper(&F::operator())) argument_helper(int);

template <typename F, typename SuggestedArgType>
SuggestedArgType argument_helper(...);

template <typename F, typename SuggestedArgType>
using lambda_arg_type = decltype(argument_helper<F, SuggestedArgType>(0));

/// Helper struct to get a kernel name type based on given \c Name and \c Type
/// types: if \c Name is undefined (is a \c auto_name) then \c Type becomes
/// the \c Name.
template <typename Name, typename Type> struct get_kernel_name_t {
  using name = Name;
};

/// Specialization for the case when \c Name is undefined.
template <typename Type> struct get_kernel_name_t<detail::auto_name, Type> {
  using name = Type;
};

template <typename, typename T> struct check_fn_signature {
  static_assert(std::integral_constant<T, false>::value,
                "Second template parameter is required to be of function type");
};

template <typename F, typename RetT, typename... Args>
struct check_fn_signature<F, RetT(Args...)> {
private:
  template <typename T>
  static constexpr auto check(T *) -> typename std::is_same<
      decltype(std::declval<T>().operator()(std::declval<Args>()...)),
      RetT>::type;

  template <typename> static constexpr std::false_type check(...);

  using type = decltype(check<F>(0));

public:
  static constexpr bool value = type::value;
};

__SYCL_EXPORT device getDeviceFromHandler(handler &);

#if defined(__SYCL_ID_QUERIES_FIT_IN_INT__)
template <typename T> struct NotIntMsg;

// TODO reword for "`fsycl-id-queries-fit-in-int' optimization flag." when
// implemented
template <int Dims> struct NotIntMsg<range<Dims>> {
  constexpr static char *Msg = "Provided range is out of integer limits. "
                               "Pass `-U__SYCL_ID_QUERIES_FIT_IN_INT__' to "
                               "disable range check.";
};

template <int Dims> struct NotIntMsg<id<Dims>> {
  constexpr static char *Msg = "Provided offset is out of integer limits. "
                               "Pass `-U__SYCL_ID_QUERIES_FIT_IN_INT__' to "
                               "disable offset check.";
};
#endif

template <int Dims, typename T>
typename std::enable_if<std::is_same<T, range<Dims>>::value ||
                        std::is_same<T, id<Dims>>::value>::type
checkValueRange(const T &V) {
#if defined(__SYCL_ID_QUERIES_FIT_IN_INT__)
  static constexpr size_t Limit =
      static_cast<size_t>((std::numeric_limits<int>::max)());
  for (size_t Dim = 0; Dim < Dims; ++Dim)
    if (V[Dim] > Limit)
      throw runtime_error(NotIntMsg<T>::Msg, PI_INVALID_VALUE);
#else
  (void)V;
#endif
}

} // namespace detail

namespace intel {
namespace detail {
template <typename T, class BinaryOperation, int Dims, bool IsUSM,
          access::mode AccMode, access::placeholder IsPlaceholder>
class reduction_impl;

using cl::sycl::detail::enable_if_t;
using cl::sycl::detail::queue_impl;

template <typename KernelName, typename KernelType, int Dims, class Reduction,
          typename OutputT>
enable_if_t<Reduction::has_fast_atomics>
reduCGFunc(handler &CGH, KernelType KernelFunc, const nd_range<Dims> &Range,
           Reduction &Redu, OutputT Out);

template <typename KernelName, typename KernelType, int Dims, class Reduction>
enable_if_t<!Reduction::has_fast_atomics>
reduCGFunc(handler &CGH, KernelType KernelFunc, const nd_range<Dims> &Range,
           Reduction &Redu);

template <typename KernelName, typename KernelType, class Reduction>
enable_if_t<!Reduction::has_fast_atomics, size_t>
reduAuxCGFunc(handler &CGH, size_t NWorkItems, size_t MaxWGSize,
              Reduction &Redu);

__SYCL_EXPORT size_t reduGetMaxWGSize(shared_ptr_class<queue_impl> Queue,
                                      size_t LocalMemBytesPerWorkItem);

} // namespace detail
} // namespace intel

/// Command group handler class.
///
/// Objects of the handler class collect information about command group, such
/// as kernel, requirements to the memory, arguments for the kernel.
///
/// \code{.cpp}
/// sycl::queue::submit([](handler &CGH){
///   CGH.require(Accessor1);   // Adds a requirement to the memory object.
///   CGH.setArg(0, Accessor2); // Registers accessor given as an argument to
///                             // the kernel + adds a requirement to the memory
///                             // object.
///   CGH.setArg(1, N);         // Registers value given as an argument to the
///                             // kernel.
///   // The following registers KernelFunctor to be a kernel that will be
///   // executed in case of queue is bound to the host device, Kernel - for
///   // an OpenCL device. This function clearly indicates that command group
///   // represents kernel execution.
///   CGH.parallel_for(KernelFunctor, Kernel);
///  });
/// \endcode
///
/// The command group can represent absolutely different operations. Depending
/// on the operation we need to store different data. But, in most cases, it's
/// impossible to say what kind of operation we need to perform until the very
/// end. So, handler class contains all fields simultaneously, then during
/// "finalization" it constructs CG object, that represents specific operation,
/// passing fields that are required only.
///
/// \sa queue
/// \sa program
/// \sa kernel
///
/// \ingroup sycl_api
class __SYCL_EXPORT handler {
private:
  /// Constructs SYCL handler from queue.
  ///
  /// \param Queue is a SYCL queue.
  /// \param IsHost indicates if this handler is created for SYCL host device.
  handler(shared_ptr_class<detail::queue_impl> Queue, bool IsHost)
      : MQueue(std::move(Queue)), MIsHost(IsHost) {}

  /// Stores copy of Arg passed to the MArgsStorage.
  template <typename T, typename F = typename std::remove_const<
                            typename std::remove_reference<T>::type>::type>
  F *storePlainArg(T &&Arg) {
    MArgsStorage.emplace_back(sizeof(T));
    F *Storage = (F *)MArgsStorage.back().data();
    *Storage = Arg;
    return Storage;
  }

  void throwIfActionIsCreated() {
    if (detail::CG::NONE != MCGType)
      throw sycl::runtime_error("Attempt to set multiple actions for the "
                                "command group. Command group must consist of "
                                "a single kernel or explicit memory operation.",
                                CL_INVALID_OPERATION);
  }

  /// Extracts and prepares kernel arguments from the lambda using integration
  /// header.
  void
  extractArgsAndReqsFromLambda(char *LambdaPtr, size_t KernelArgsNum,
                               const detail::kernel_param_desc_t *KernelArgs);

  /// Extracts and prepares kernel arguments set via set_arg(s).
  void extractArgsAndReqs();

  void processArg(void *Ptr, const detail::kernel_param_kind_t &Kind,
                  const int Size, const size_t Index, size_t &IndexShift,
                  bool IsKernelCreatedFromSource);

  /// \return a string containing name of SYCL kernel.
  string_class getKernelName();

  template <typename LambdaNameT> bool lambdaAndKernelHaveEqualName() {
    // TODO It is unclear a kernel and a lambda/functor must to be equal or not
    // for parallel_for with sycl::kernel and lambda/functor together
    // Now if they are equal we extract argumets from lambda/functor for the
    // kernel. Else it is necessary use set_atg(s) for resolve the order and
    // values of arguments for the kernel.
    assert(MKernel && "MKernel is not initialized");
    const string_class LambdaName = detail::KernelInfo<LambdaNameT>::getName();
    const string_class KernelName = getKernelName();
    return LambdaName == KernelName;
  }

  /// Saves the location of user's code passed in \param CodeLoc for future
  /// usage in finalize() method.
  void saveCodeLoc(detail::code_location CodeLoc) { MCodeLoc = CodeLoc; }

  /// Constructs CG object of specific type, passes it to Scheduler and
  /// returns sycl::event object representing the command group.
  /// It's expected that the method is the latest method executed before
  /// object destruction.
  ///
  /// \return a SYCL event object representing the command group
  event finalize();

  /// Saves streams associated with this handler.
  ///
  /// Streams are then forwarded to command group and flushed in the scheduler.
  ///
  /// \param Stream is a pointer to SYCL stream.
  void addStream(shared_ptr_class<detail::stream_impl> Stream) {
    MStreamStorage.push_back(std::move(Stream));
  }

  /// Saves buffers created by handling reduction feature in handler.
  /// They are then forwarded to command group and destroyed only after
  /// the command group finishes the work on device/host.
  /// The 'MSharedPtrStorage' suits that need.
  ///
  /// @param ReduObj is a pointer to object that must be stored.
  void addReduction(shared_ptr_class<const void> ReduObj) {
    MSharedPtrStorage.push_back(std::move(ReduObj));
  }

  ~handler() = default;

  bool is_host() { return MIsHost; }

  void associateWithHandler(detail::AccessorBaseHost *AccBase,
                            access::target AccTarget) {
    detail::AccessorImplPtr AccImpl = detail::getSyclObjImpl(*AccBase);
    detail::Requirement *Req = AccImpl.get();
    // Add accessor to the list of requirements.
    MRequirements.push_back(Req);
    // Store copy of the accessor.
    MAccStorage.push_back(std::move(AccImpl));
    // Add an accessor to the handler list of associated accessors.
    // For associated accessors index does not means nothing.
    MAssociatedAccesors.emplace_back(detail::kernel_param_kind_t::kind_accessor,
                                     Req, static_cast<int>(AccTarget),
                                     /*index*/ 0);
  }

  // Recursively calls itself until arguments pack is fully processed.
  // The version for regular(standard layout) argument.
  template <typename T, typename... Ts>
  void setArgsHelper(int ArgIndex, T &&Arg, Ts &&... Args) {
    set_arg(ArgIndex, std::move(Arg));
    setArgsHelper(++ArgIndex, std::move(Args)...);
  }

  void setArgsHelper(int) {}

  // setArgHelper for local accessor argument.
  template <typename DataT, int Dims, access::mode AccessMode,
            access::placeholder IsPlaceholder>
  void setArgHelper(int ArgIndex,
                    accessor<DataT, Dims, AccessMode, access::target::local,
                             IsPlaceholder> &&Arg) {
    detail::LocalAccessorBaseHost *LocalAccBase =
        (detail::LocalAccessorBaseHost *)&Arg;
    detail::LocalAccessorImplPtr LocalAccImpl =
        detail::getSyclObjImpl(*LocalAccBase);
    detail::LocalAccessorImplHost *Req = LocalAccImpl.get();
    MLocalAccStorage.push_back(std::move(LocalAccImpl));
    MArgs.emplace_back(detail::kernel_param_kind_t::kind_accessor, Req,
                       static_cast<int>(access::target::local), ArgIndex);
  }

  // setArgHelper for non local accessor argument.
  template <typename DataT, int Dims, access::mode AccessMode,
            access::target AccessTarget, access::placeholder IsPlaceholder>
  typename std::enable_if<AccessTarget != access::target::local, void>::type
  setArgHelper(
      int ArgIndex,
      accessor<DataT, Dims, AccessMode, AccessTarget, IsPlaceholder> &&Arg) {
    detail::AccessorBaseHost *AccBase = (detail::AccessorBaseHost *)&Arg;
    detail::AccessorImplPtr AccImpl = detail::getSyclObjImpl(*AccBase);
    detail::Requirement *Req = AccImpl.get();
    // Add accessor to the list of requirements.
    MRequirements.push_back(Req);
    // Store copy of the accessor.
    MAccStorage.push_back(std::move(AccImpl));
    // Add accessor to the list of arguments.
    MArgs.emplace_back(detail::kernel_param_kind_t::kind_accessor, Req,
                       static_cast<int>(AccessTarget), ArgIndex);
  }

  template <typename T> void setArgHelper(int ArgIndex, T &&Arg) {
    void *StoredArg = (void *)storePlainArg(Arg);

    if (!std::is_same<cl_mem, T>::value && std::is_pointer<T>::value) {
      MArgs.emplace_back(detail::kernel_param_kind_t::kind_pointer, StoredArg,
                         sizeof(T), ArgIndex);
    } else {
      MArgs.emplace_back(detail::kernel_param_kind_t::kind_std_layout,
                         StoredArg, sizeof(T), ArgIndex);
    }
  }

  void setArgHelper(int ArgIndex, sampler &&Arg) {
    void *StoredArg = (void *)storePlainArg(Arg);
    MArgs.emplace_back(detail::kernel_param_kind_t::kind_sampler, StoredArg,
                       sizeof(sampler), ArgIndex);
  }

  void verifyKernelInvoc(const kernel &Kernel) {
    if (is_host()) {
      throw invalid_object_error(
          "This kernel invocation method cannot be used on the host",
          PI_INVALID_DEVICE);
    }
    if (Kernel.is_host()) {
      throw invalid_object_error("Invalid kernel type, OpenCL expected",
                                 PI_INVALID_KERNEL);
    }
  }

  static id<1> getDelinearizedIndex(const range<1>, const size_t Index) {
    return {Index};
  }

  static id<2> getDelinearizedIndex(const range<2> Range, const size_t Index) {
    size_t x = Index / Range[1];
    size_t y = Index % Range[1];
    return {x, y};
  }

  static id<3> getDelinearizedIndex(const range<3> Range, const size_t Index) {
    size_t x = Index / (Range[1] * Range[2]);
    size_t y = (Index / Range[2]) % Range[1];
    size_t z = Index % Range[2];
    return {x, y, z};
  }

  /// Stores lambda to the template-free object
  ///
  /// Also initializes kernel name, list of arguments and requirements using
  /// information from the integration header.
  ///
  /// \param KernelFunc is a SYCL kernel function.
  template <typename KernelName, typename KernelType, int Dims,
            typename LambdaArgType>
  void StoreLambda(KernelType KernelFunc) {
    MHostKernel.reset(
        new detail::HostKernel<KernelType, LambdaArgType, Dims>(KernelFunc));

    using KI = sycl::detail::KernelInfo<KernelName>;
    // Empty name indicates that the compilation happens without integration
    // header, so don't perform things that require it.
    if (KI::getName() != nullptr && KI::getName()[0] != '\0') {
      MArgs.clear();
      extractArgsAndReqsFromLambda(MHostKernel->getPtr(), KI::getNumParams(),
                                   &KI::getParamDesc(0));
      MKernelName = KI::getName();
      MOSModuleHandle = detail::OSUtil::getOSModuleHandle(KI::getName());
    } else {
      // In case w/o the integration header it is necessary to process
      // accessors from the list(which are associated with this handler) as
      // arguments.
      MArgs = std::move(MAssociatedAccesors);
    }
  }

  /// Checks whether it is possible to copy the source shape to the destination
  /// shape(the shapes are described by the accessor ranges) by using
  /// copying by regions of memory and not copying element by element
  /// Shapes can be 1, 2 or 3 dimensional rectangles.
  template <int Dims_Src, int Dims_Dst>
  static bool IsCopyingRectRegionAvailable(const range<Dims_Src> Src,
                                           const range<Dims_Dst> Dst) {
    if (Dims_Src > Dims_Dst)
      return false;
    for (size_t I = 0; I < Dims_Src; ++I)
      if (Src[I] > Dst[I])
        return false;
    return true;
  }

  /// Handles some special cases of the copy operation from one accessor
  /// to another accessor. Returns true if the copy is handled here.
  ///
  /// \param Src is a source SYCL accessor.
  /// \param Dst is a destination SYCL accessor.
  // TODO: support atomic accessor in Src or/and Dst.
  template <typename TSrc, int DimSrc, access::mode ModeSrc,
            access::target TargetSrc, typename TDst, int DimDst,
            access::mode ModeDst, access::target TargetDst,
            access::placeholder IsPHSrc, access::placeholder IsPHDst>
  detail::enable_if_t<(DimSrc > 0) && (DimDst > 0), bool>
  copyAccToAccHelper(accessor<TSrc, DimSrc, ModeSrc, TargetSrc, IsPHSrc> Src,
                     accessor<TDst, DimDst, ModeDst, TargetDst, IsPHDst> Dst) {
    if (!MIsHost &&
        IsCopyingRectRegionAvailable(Src.get_range(), Dst.get_range()))
      return false;

    range<1> LinearizedRange(Src.get_count());
    parallel_for<class __copyAcc2Acc<TSrc, DimSrc, ModeSrc, TargetSrc,
                                     TDst, DimDst, ModeDst, TargetDst,
                                     IsPHSrc, IsPHDst>>
                                     (LinearizedRange, [=](id<1> Id) {
      size_t Index = Id[0];
      id<DimSrc> SrcIndex = getDelinearizedIndex(Src.get_range(), Index);
      id<DimDst> DstIndex = getDelinearizedIndex(Dst.get_range(), Index);
      Dst[DstIndex] = Src[SrcIndex];
    });
    return true;
  }

  template <typename T, int Dim, access::mode Mode, access::target Target,
            access::placeholder IsPH>
  static detail::enable_if_t<Dim == 0 && Mode == access::mode::atomic, T>
  readFromFirstAccElement(accessor<T, Dim, Mode, Target, IsPH> Src) {
#ifdef __ENABLE_USM_ADDR_SPACE__
    atomic<T, access::address_space::global_device_space> AtomicSrc = Src;
#else
    atomic<T, access::address_space::global_space> AtomicSrc = Src;
#endif // __ENABLE_USM_ADDR_SPACE__
    return AtomicSrc.load();
  }

  template <typename T, int Dim, access::mode Mode, access::target Target,
            access::placeholder IsPH>
  static detail::enable_if_t<(Dim > 0) && Mode == access::mode::atomic, T>
  readFromFirstAccElement(accessor<T, Dim, Mode, Target, IsPH> Src) {
    id<Dim> Id = getDelinearizedIndex(Src.get_range(), 0);
    return Src[Id].load();
  }

  template <typename T, int Dim, access::mode Mode, access::target Target,
            access::placeholder IsPH>
  static detail::enable_if_t<Mode != access::mode::atomic, T>
  readFromFirstAccElement(accessor<T, Dim, Mode, Target, IsPH> Src) {
    return *(Src.get_pointer());
  }

  template <typename T, int Dim, access::mode Mode, access::target Target,
            access::placeholder IsPH>
  static detail::enable_if_t<Dim == 0 && Mode == access::mode::atomic, void>
  writeToFirstAccElement(accessor<T, Dim, Mode, Target, IsPH> Dst, T V) {
#ifdef __ENABLE_USM_ADDR_SPACE__
    atomic<T, access::address_space::global_device_space> AtomicDst = Dst;
#else
    atomic<T, access::address_space::global_space> AtomicDst = Dst;
#endif // __ENABLE_USM_ADDR_SPACE__
    AtomicDst.store(V);
  }

  template <typename T, int Dim, access::mode Mode, access::target Target,
            access::placeholder IsPH>
  static detail::enable_if_t<(Dim > 0) && Mode == access::mode::atomic, void>
  writeToFirstAccElement(accessor<T, Dim, Mode, Target, IsPH> Dst, T V) {
    id<Dim> Id = getDelinearizedIndex(Dst.get_range(), 0);
    Dst[Id].store(V);
  }

  template <typename T, int Dim, access::mode Mode, access::target Target,
            access::placeholder IsPH>
  static detail::enable_if_t<Mode != access::mode::atomic, void>
  writeToFirstAccElement(accessor<T, Dim, Mode, Target, IsPH> Dst, T V) {
    *(Dst.get_pointer()) = V;
  }

  /// Handles some special cases of the copy operation from one accessor
  /// to another accessor. Returns true if the copy is handled here.
  ///
  /// Source must have at least as many bytes as the range accessed by Dst.
  ///
  /// \param Src is a source SYCL accessor.
  /// \param Dst is a destination SYCL accessor.
  template <typename TSrc, int DimSrc, access::mode ModeSrc,
            access::target TargetSrc, typename TDst, int DimDst,
            access::mode ModeDst, access::target TargetDst,
            access::placeholder IsPHSrc, access::placeholder IsPHDst>
  detail::enable_if_t<DimSrc == 0 || DimDst == 0, bool>
  copyAccToAccHelper(accessor<TSrc, DimSrc, ModeSrc, TargetSrc, IsPHSrc> Src,
                     accessor<TDst, DimDst, ModeDst, TargetDst, IsPHDst> Dst) {
    if (!MIsHost)
      return false;

    single_task<class __copyAcc2Acc<TSrc, DimSrc, ModeSrc, TargetSrc,
                                    TDst, DimDst, ModeDst, TargetDst,
                                    IsPHSrc, IsPHDst>> ([=]() {
      writeToFirstAccElement(Dst, readFromFirstAccElement(Src));
    });
    return true;
  }

#ifndef __SYCL_DEVICE_ONLY__
  /// Copies the content of memory object accessed by Src into the memory
  /// pointed by Dst.
  ///
  /// \param Src is a source SYCL accessor.
  /// \param Dst is a pointer to destination memory.
  template <typename TSrc, typename TDst, int Dim, access::mode AccMode,
            access::target AccTarget, access::placeholder IsPH>
  detail::enable_if_t<(Dim > 0)>
  copyAccToPtrHost(accessor<TSrc, Dim, AccMode, AccTarget, IsPH> Src,
                   TDst *Dst) {
    range<Dim> Range = Src.get_range();
    parallel_for<class __copyAcc2Ptr<TSrc, TDst, Dim, AccMode, AccTarget, IsPH>>
        (Range, [=](id<Dim> Index) {
      size_t LinearIndex = Index[0];
      for (int I = 1; I < Dim; ++I)
        LinearIndex += Range[I] * Index[I];
      using TSrcNonConst = typename std::remove_const<TSrc>::type;
      (reinterpret_cast<TSrcNonConst *>(Dst))[LinearIndex] = Src[Index];
    });
  }

  /// Copies 1 element accessed by 0-dimensional accessor Src into the memory
  /// pointed by Dst.
  ///
  /// \param Src is a source SYCL accessor.
  /// \param Dst is a pointer to destination memory.
  template <typename TSrc, typename TDst, int Dim, access::mode AccMode,
            access::target AccTarget, access::placeholder IsPH>
  detail::enable_if_t<Dim == 0>
  copyAccToPtrHost(accessor<TSrc, Dim, AccMode, AccTarget, IsPH> Src,
                   TDst *Dst) {
    single_task<class __copyAcc2Ptr<TSrc, TDst, Dim, AccMode, AccTarget, IsPH>>
        ([=]() {
      using TSrcNonConst = typename std::remove_const<TSrc>::type;
      *(reinterpret_cast<TSrcNonConst *>(Dst)) = readFromFirstAccElement(Src);
    });
  }

  /// Copies the memory pointed by Src into the memory accessed by Dst.
  ///
  /// \param Src is a pointer to source memory.
  /// \param Dst is a destination SYCL accessor.
  template <typename TSrc, typename TDst, int Dim, access::mode AccMode,
            access::target AccTarget, access::placeholder IsPH>
  detail::enable_if_t<(Dim > 0)>
  copyPtrToAccHost(TSrc *Src,
                   accessor<TDst, Dim, AccMode, AccTarget, IsPH> Dst) {
    range<Dim> Range = Dst.get_range();
    parallel_for<class __copyPtr2Acc<TSrc, TDst, Dim, AccMode, AccTarget, IsPH>>
        (Range, [=](id<Dim> Index) {
      size_t LinearIndex = Index[0];
      for (int I = 1; I < Dim; ++I)
        LinearIndex += Range[I] * Index[I];
      Dst[Index] = (reinterpret_cast<const TDst *>(Src))[LinearIndex];
    });
  }

  /// Copies 1 element pointed by Src to memory accessed by 0-dimensional
  /// accessor Dst.
  ///
  /// \param Src is a pointer to source memory.
  /// \param Dst is a destination SYCL accessor.
  template <typename TSrc, typename TDst, int Dim, access::mode AccMode,
            access::target AccTarget, access::placeholder IsPH>
  detail::enable_if_t<Dim == 0>
  copyPtrToAccHost(TSrc *Src,
                   accessor<TDst, Dim, AccMode, AccTarget, IsPH> Dst) {
    single_task<class __copyPtr2Acc<TSrc, TDst, Dim, AccMode, AccTarget, IsPH>>
        ([=]() {
      writeToFirstAccElement(Dst, *(reinterpret_cast<const TDst *>(Src)));
    });
  }
#endif // __SYCL_DEVICE_ONLY__

  constexpr static bool isConstOrGlobal(access::target AccessTarget) {
    return AccessTarget == access::target::global_buffer ||
           AccessTarget == access::target::constant_buffer;
  }

  constexpr static bool isImageOrImageArray(access::target AccessTarget) {
    return AccessTarget == access::target::image ||
           AccessTarget == access::target::image_array;
  }

  constexpr static bool
  isValidTargetForExplicitOp(access::target AccessTarget) {
    return isConstOrGlobal(AccessTarget) || isImageOrImageArray(AccessTarget);
  }

  /// Defines and invokes a SYCL kernel function for the specified range.
  ///
  /// The SYCL kernel function is defined as a lambda function or a named
  /// function object type and given an id or item for indexing in the indexing
  /// space defined by range.
  /// If it is a named function object and the function object type is
  /// globally visible, there is no need for the developer to provide
  /// a kernel name for it.
  ///
  /// \param NumWorkItems is a range defining indexing space.
  /// \param KernelFunc is a SYCL kernel function.
  template <typename KernelName, typename KernelType, int Dims>
  void parallel_for_lambda_impl(range<Dims> NumWorkItems,
                                KernelType KernelFunc) {
    throwIfActionIsCreated();
    using NameT =
        typename detail::get_kernel_name_t<KernelName, KernelType>::name;
    using LambdaArgType = sycl::detail::lambda_arg_type<KernelType, item<Dims>>;
    using TransformedArgType =
        typename std::conditional<std::is_integral<LambdaArgType>::value &&
                                      Dims == 1,
                                  item<Dims>, LambdaArgType>::type;
#ifdef __SYCL_DEVICE_ONLY__
    (void)NumWorkItems;
    kernel_parallel_for<NameT, TransformedArgType>(KernelFunc);
#else
    detail::checkValueRange<Dims>(NumWorkItems);
    MNDRDesc.set(std::move(NumWorkItems));
    StoreLambda<NameT, KernelType, Dims, TransformedArgType>(
        std::move(KernelFunc));
    MCGType = detail::CG::KERNEL;
#endif
  }

  /// Defines and invokes a SYCL kernel function for the specified range.
  ///
  /// The SYCL kernel function is defined as SYCL kernel object. The kernel
  /// invocation method has no functors and cannot be called on host.
  ///
  /// \param NumWorkItems is a range defining indexing space.
  /// \param Kernel is a SYCL kernel function.
  template <int Dims>
  void parallel_for_impl(range<Dims> NumWorkItems, kernel Kernel) {
    throwIfActionIsCreated();
    verifyKernelInvoc(Kernel);
    MKernel = detail::getSyclObjImpl(std::move(Kernel));
    detail::checkValueRange<Dims>(NumWorkItems);
    MNDRDesc.set(std::move(NumWorkItems));
    MCGType = detail::CG::KERNEL;
    extractArgsAndReqs();
    MKernelName = getKernelName();
  }

#ifdef __SYCL_DEVICE_ONLY__

  // NOTE: the name of this function - "kernel_single_task" - is used by the
  // Front End to determine kernel invocation kind.
  template <typename KernelName, typename KernelType>
  __attribute__((sycl_kernel)) void kernel_single_task(KernelType KernelFunc) {
    KernelFunc();
  }

  // NOTE: the name of these functions - "kernel_parallel_for" - are used by the
  // Front End to determine kernel invocation kind.
  template <typename KernelName, typename ElementType, typename KernelType>
  __attribute__((sycl_kernel)) void kernel_parallel_for(KernelType KernelFunc) {
    KernelFunc(
        detail::Builder::getElement(static_cast<ElementType *>(nullptr)));
  }

  // NOTE: the name of this function - "kernel_parallel_for_work_group" - is
  // used by the Front End to determine kernel invocation kind.
  template <typename KernelName, typename ElementType, typename KernelType>
  __attribute__((sycl_kernel)) void
  kernel_parallel_for_work_group(KernelType KernelFunc) {
    KernelFunc(
        detail::Builder::getElement(static_cast<ElementType *>(nullptr)));
  }

#endif

public:
  handler(const handler &) = delete;
  handler(handler &&) = delete;
  handler &operator=(const handler &) = delete;
  handler &operator=(handler &&) = delete;

  /// Requires access to the memory object associated with the placeholder
  /// accessor.
  ///
  /// The command group has a requirement to gain access to the given memory
  /// object before executing.
  ///
  /// \param Acc is a SYCL accessor describing required memory region.
  template <typename DataT, int Dims, access::mode AccMode,
            access::target AccTarget>
  void require(accessor<DataT, Dims, AccMode, AccTarget,
                        access::placeholder::true_t> &Acc) {
#ifndef __SYCL_DEVICE_ONLY__
    associateWithHandler(&Acc, AccTarget);
#else
    (void)Acc;
#endif
  }

  /// Registers event dependencies on this command group.
  ///
  /// \param Event is a valid SYCL event to wait on.
  void depends_on(event Event) {
    MEvents.push_back(detail::getSyclObjImpl(Event));
  }

  /// Registers event dependencies on this command group.
  ///
  /// \param Events is a vector of valid SYCL events to wait on.
  void depends_on(vector_class<event> Events) {
    for (event &Event : Events) {
      MEvents.push_back(detail::getSyclObjImpl(Event));
    }
  }

  template <typename T>
  using remove_cv_ref_t =
      typename std::remove_cv<detail::remove_reference_t<T>>::type;

  template <typename U, typename T>
  using is_same_type = std::is_same<remove_cv_ref_t<U>, remove_cv_ref_t<T>>;

  template <typename T> struct ShouldEnableSetArg {
    static constexpr bool value =
        std::is_trivially_copyable<detail::remove_reference_t<T>>::value
#if CL_SYCL_LANGUAGE_VERSION && CL_SYCL_LANGUAGE_VERSION <= 121
            && std::is_standard_layout<detail::remove_reference_t<T>>::value
#endif
        || is_same_type<sampler, T>::value // Sampler
        || (!is_same_type<cl_mem, T>::value &&
            std::is_pointer<remove_cv_ref_t<T>>::value) // USM
        || is_same_type<cl_mem, T>::value;              // Interop
  };

  /// Sets argument for OpenCL interoperability kernels.
  ///
  /// Registers Arg passed as argument # ArgIndex.
  ///
  /// \param ArgIndex is a positional number of argument to be set.
  /// \param Arg is an argument value to be set.
  template <typename T>
  typename std::enable_if<ShouldEnableSetArg<T>::value, void>::type
  set_arg(int ArgIndex, T &&Arg) {
    setArgHelper(ArgIndex, std::move(Arg));
  }

  template <typename DataT, int Dims, access::mode AccessMode,
            access::target AccessTarget, access::placeholder IsPlaceholder>
  void
  set_arg(int ArgIndex,
          accessor<DataT, Dims, AccessMode, AccessTarget, IsPlaceholder> Arg) {
    setArgHelper(ArgIndex, std::move(Arg));
  }

  /// Sets arguments for OpenCL interoperability kernels.
  ///
  /// Registers pack of arguments(Args) with indexes starting from 0.
  ///
  /// \param Args are argument values to be set.
  template <typename... Ts> void set_args(Ts &&... Args) {
    setArgsHelper(0, std::move(Args)...);
  }

  /// Defines and invokes a SYCL kernel function as a function object type.
  ///
  /// If it is a named function object and the function object type is
  /// globally visible, there is no need for the developer to provide
  /// a kernel name for it.
  ///
  /// \param KernelFunc is a SYCL kernel function.
  template <typename KernelName = detail::auto_name, typename KernelType>
  void single_task(KernelType KernelFunc) {
    throwIfActionIsCreated();
    using NameT =
        typename detail::get_kernel_name_t<KernelName, KernelType>::name;
#ifdef __SYCL_DEVICE_ONLY__
    kernel_single_task<xilinx::reqd_work_group_size<1, 1, 1,
                       NameT>>(KernelFunc);
#else
    // No need to check if range is out of INT_MAX limits as it's compile-time
    // known constant.
    MNDRDesc.set(range<1>{1});

    StoreLambda<xilinx::reqd_work_group_size<1, 1, 1,
                NameT>, KernelType, /*Dims*/ 0, void>(KernelFunc);
    MCGType = detail::CG::KERNEL;
#endif
  }

  template <typename KernelName = detail::auto_name, typename KernelType>
  void parallel_for(range<1> NumWorkItems, KernelType KernelFunc) {
    parallel_for_lambda_impl<KernelName>(NumWorkItems, std::move(KernelFunc));
  }

  template <typename KernelName = detail::auto_name, typename KernelType>
  void parallel_for(range<2> NumWorkItems, KernelType KernelFunc) {
    parallel_for_lambda_impl<KernelName>(NumWorkItems, std::move(KernelFunc));
  }

  template <typename KernelName = detail::auto_name, typename KernelType>
  void parallel_for(range<3> NumWorkItems, KernelType KernelFunc) {
    parallel_for_lambda_impl<KernelName>(NumWorkItems, std::move(KernelFunc));
  }

  /// Defines and invokes a SYCL kernel on host device.
  ///
  /// \param Func is a SYCL kernel function defined by lambda function or a
  /// named function object type.
  template <typename FuncT> void run_on_host_intel(FuncT Func) {
    throwIfActionIsCreated();
    // No need to check if range is out of INT_MAX limits as it's compile-time
    // known constant
    MNDRDesc.set(range<1>{1});

    MArgs = std::move(MAssociatedAccesors);
    MHostKernel.reset(new detail::HostKernel<FuncT, void, 1>(std::move(Func)));
    MCGType = detail::CG::RUN_ON_HOST_INTEL;
  }

  template <typename FuncT>
  detail::enable_if_t<detail::check_fn_signature<
      detail::remove_reference_t<FuncT>, void()>::value>
  codeplay_host_task(FuncT Func) {
    throwIfActionIsCreated();

    MNDRDesc.set(range<1>(1));
    MArgs = std::move(MAssociatedAccesors);

    MHostTask.reset(new detail::HostTask(std::move(Func)));

    MCGType = detail::CG::CODEPLAY_HOST_TASK;
  }

  template <typename FuncT>
  detail::enable_if_t<detail::check_fn_signature<
      detail::remove_reference_t<FuncT>, void(interop_handle)>::value>
  codeplay_host_task(FuncT Func) {
    throwIfActionIsCreated();

    MNDRDesc.set(range<1>(1));
    MArgs = std::move(MAssociatedAccesors);

    MHostTask.reset(new detail::HostTask(std::move(Func)));

    MCGType = detail::CG::CODEPLAY_HOST_TASK;
  }

  /// Defines and invokes a SYCL kernel function for the specified range and
  /// offset.
  ///
  /// The SYCL kernel function is defined as a lambda function or a named
  /// function object type and given an id or item for indexing in the indexing
  /// space defined by range.
  /// If it is a named function object and the function object type is
  /// globally visible, there is no need for the developer to provide
  /// a kernel name for it.
  ///
  /// \param NumWorkItems is a range defining indexing space.
  /// \param WorkItemOffset is an offset to be applied to each work item index.
  /// \param KernelFunc is a SYCL kernel function.
  template <typename KernelName = detail::auto_name, typename KernelType,
            int Dims>
  void parallel_for(range<Dims> NumWorkItems, id<Dims> WorkItemOffset,
                    KernelType KernelFunc) {
    throwIfActionIsCreated();
    using NameT =
        typename detail::get_kernel_name_t<KernelName, KernelType>::name;
    using LambdaArgType = sycl::detail::lambda_arg_type<KernelType, item<Dims>>;
#ifdef __SYCL_DEVICE_ONLY__
    (void)NumWorkItems;
    (void)WorkItemOffset;
    kernel_parallel_for<NameT, LambdaArgType>(KernelFunc);
#else
    detail::checkValueRange<Dims>(NumWorkItems);
    detail::checkValueRange<Dims>(WorkItemOffset);
    MNDRDesc.set(std::move(NumWorkItems), std::move(WorkItemOffset));
    StoreLambda<NameT, KernelType, Dims, LambdaArgType>(std::move(KernelFunc));
    MCGType = detail::CG::KERNEL;
#endif
  }

  /// Defines and invokes a SYCL kernel function for the specified nd_range.
  ///
  /// The SYCL kernel function is defined as a lambda function or a named
  /// function object type and given an id or item for indexing in the indexing
  /// space defined by range.
  /// If it is a named function object and the function object type is
  /// globally visible, there is no need for the developer to provide
  /// a kernel name for it.
  ///
  /// \param ExecutionRange is a ND-range defining global and local sizes as
  /// well as offset.
  /// \param KernelFunc is a SYCL kernel function.
  template <typename KernelName = detail::auto_name, typename KernelType,
            int Dims>
  void parallel_for(nd_range<Dims> ExecutionRange, KernelType KernelFunc) {
    throwIfActionIsCreated();
    using NameT =
        typename detail::get_kernel_name_t<KernelName, KernelType>::name;
    using LambdaArgType =
        sycl::detail::lambda_arg_type<KernelType, nd_item<Dims>>;
#ifdef __SYCL_DEVICE_ONLY__
    (void)ExecutionRange;
    kernel_parallel_for<NameT, LambdaArgType>(KernelFunc);
#else
    detail::checkValueRange<Dims>(ExecutionRange.get_global_range());
    detail::checkValueRange<Dims>(ExecutionRange.get_local_range());
    detail::checkValueRange<Dims>(ExecutionRange.get_offset());
    MNDRDesc.set(std::move(ExecutionRange));
    StoreLambda<NameT, KernelType, Dims, LambdaArgType>(std::move(KernelFunc));
    MCGType = detail::CG::KERNEL;
#endif
  }

  /// Implements parallel_for() accepting nd_range and 1 reduction variable
  /// having 'read_write' access mode.
  /// This version uses fast sycl::atomic operations to update user's reduction
  /// variable at the end of each work-group work.
  template <typename KernelName = detail::auto_name, typename KernelType,
            int Dims, typename Reduction>
  detail::enable_if_t<Reduction::accessor_mode == access::mode::read_write &&
                      Reduction::has_fast_atomics && !Reduction::is_usm>
  parallel_for(nd_range<Dims> Range, Reduction Redu, KernelType KernelFunc) {
    intel::detail::reduCGFunc<KernelName>(*this, KernelFunc, Range, Redu,
                                          Redu.getUserAccessor());
  }

  /// Implements parallel_for() accepting nd_range and 1 reduction variable
  /// having 'read_write' access mode.
  /// This version uses fast sycl::atomic operations to update user's reduction
  /// variable at the end of each work-group work.
  template <typename KernelName = detail::auto_name, typename KernelType,
            int Dims, typename Reduction>
  detail::enable_if_t<Reduction::accessor_mode == access::mode::read_write &&
                      Reduction::has_fast_atomics && Reduction::is_usm>
  parallel_for(nd_range<Dims> Range, Reduction Redu, KernelType KernelFunc) {
    intel::detail::reduCGFunc<KernelName>(*this, KernelFunc, Range, Redu,
                                          Redu.getUSMPointer());
  }

  /// Implements parallel_for() accepting nd_range and 1 reduction variable
  /// having 'discard_write' access mode.
  /// This version uses fast sycl::atomic operations to update user's reduction
  /// variable at the end of each work-group work.
  ///
  /// The reduction variable must be initialized before the kernel is started
  /// because atomic operations only update the value, but never initialize it.
  /// Thus, an additional 'read_write' accessor is created/initialized with
  /// identity value and then passed to the kernel. After running the kernel it
  /// is copied to user's 'discard_write' accessor.
  template <typename KernelName = detail::auto_name, typename KernelType,
            int Dims, typename Reduction>
  detail::enable_if_t<Reduction::accessor_mode == access::mode::discard_write &&
                      Reduction::has_fast_atomics>
  parallel_for(nd_range<Dims> Range, Reduction Redu, KernelType KernelFunc) {
    shared_ptr_class<detail::queue_impl> QueueCopy = MQueue;
    auto RWAcc = Redu.getReadWriteScalarAcc(*this);
    intel::detail::reduCGFunc<KernelName>(*this, KernelFunc, Range, Redu,
                                          RWAcc);
    this->finalize();

    // Copy from RWAcc to user's reduction accessor.
    handler CopyHandler(QueueCopy, MIsHost);
    CopyHandler.saveCodeLoc(MCodeLoc);
#ifndef __SYCL_DEVICE_ONLY__
    CopyHandler.associateWithHandler(&RWAcc, access::target::global_buffer);
    Redu.associateWithHandler(CopyHandler);
#endif
    CopyHandler.copy(RWAcc, Redu.getUserAccessor());
    MLastEvent = CopyHandler.finalize();
  }

  /// Defines and invokes a SYCL kernel function for the specified nd_range.
  /// Performs reduction operation specified in \param Redu.
  ///
  /// The SYCL kernel function is defined as a lambda function or a named
  /// function object type and given an id or item for indexing in the indexing
  /// space defined by range.
  /// If it is a named function object and the function object type is
  /// globally visible, there is no need for the developer to provide
  /// a kernel name for it.
  ///
  /// TODO: Need to handle more than 1 reduction in parallel_for().
  /// TODO: Support HOST. The kernels called by this parallel_for() may use
  /// some functionality that is not yet supported on HOST such as:
  /// barrier(), and intel::reduce() that also may be used in more
  /// optimized implementations waiting for their turn of code-review.
  template <typename KernelName = detail::auto_name, typename KernelType,
            int Dims, typename Reduction>
  detail::enable_if_t<!Reduction::has_fast_atomics>
  parallel_for(nd_range<Dims> Range, Reduction Redu, KernelType KernelFunc) {
    // This parallel_for() is lowered to the following sequence:
    // 1) Call a kernel that a) call user's lambda function and b) performs
    //    one iteration of reduction, storing the partial reductions/sums
    //    to either a newly created global buffer or to user's reduction
    //    accessor. So, if the original 'Range' has totally
    //    N1 elements and work-group size is W, then after the first iteration
    //    there will be N2 partial sums where N2 = N1 / W.
    //    If (N2 == 1) then the partial sum is written to user's accessor.
    //    Otherwise, a new global buffer is created and partial sums are written
    //    to it.
    // 2) Call an aux kernel (if necessary, i.e. if N2 > 1) as many times as
    //    necessary to reduce all partial sums into one final sum.

    // Before running the kernels, check that device has enough local memory
    // to hold local arrays that may be required for the reduction algorithm.
    // TODO: If the work-group-size is limited by the local memory, then
    // a special version of the main kernel may be created. The one that would
    // not use local accessors, which means it would not do the reduction in
    // the main kernel, but simply generate Range.get_global_range.size() number
    // of partial sums, leaving the reduction work to the additional/aux
    // kernels.
    constexpr bool HFR = Reduction::has_fast_reduce;
    size_t OneElemSize = HFR ? 0 : sizeof(typename Reduction::result_type);
    // TODO: currently the maximal work group size is determined for the given
    // queue/device, while it may be safer to use queries to the kernel compiled
    // for the device.
    size_t MaxWGSize = intel::detail::reduGetMaxWGSize(MQueue, OneElemSize);
    if (Range.get_local_range().size() > MaxWGSize)
      throw sycl::runtime_error("The implementation handling parallel_for with"
                                " reduction requires smaller work group size.",
                                PI_INVALID_WORK_GROUP_SIZE);

    // 1. Call the kernel that includes user's lambda function.
    intel::detail::reduCGFunc<KernelName>(*this, KernelFunc, Range, Redu);
    shared_ptr_class<detail::queue_impl> QueueCopy = MQueue;
    this->finalize();

    // 2. Run the additional kernel as many times as needed to reduce
    // all partial sums into one scalar.

    // TODO: Create a special slow/sequential version of the kernel that would
    // handle the reduction instead of reporting an assert below.
    if (MaxWGSize <= 1)
      throw sycl::runtime_error("The implementation handling parallel_for with "
                                "reduction requires the maximal work group "
                                "size to be greater than 1 to converge. "
                                "The maximal work group size depends on the "
                                "device and the size of the objects passed to "
                                "the reduction.",
                                PI_INVALID_WORK_GROUP_SIZE);
    size_t NWorkItems = Range.get_group_range().size();
    while (NWorkItems > 1) {
      handler AuxHandler(QueueCopy, MIsHost);
      AuxHandler.saveCodeLoc(MCodeLoc);

      NWorkItems = intel::detail::reduAuxCGFunc<KernelName, KernelType>(
          AuxHandler, NWorkItems, MaxWGSize, Redu);
      MLastEvent = AuxHandler.finalize();
    } // end while (NWorkItems > 1)
  }

  /// Hierarchical kernel invocation method of a kernel defined as a lambda
  /// encoding the body of each work-group to launch.
  ///
  /// Lambda may contain multiple calls to parallel_for_work_item(...) methods
  /// representing the execution on each work-item. Launches NumWorkGroups
  /// work-groups of runtime-defined size.
  ///
  /// \param NumWorkGroups is a range describing the number of work-groups in
  /// each dimension.
  /// \param KernelFunc is a lambda representing kernel.
  template <typename KernelName = detail::auto_name, typename KernelType,
            int Dims>
  void parallel_for_work_group(range<Dims> NumWorkGroups,
                               KernelType KernelFunc) {
    throwIfActionIsCreated();
    using NameT =
        typename detail::get_kernel_name_t<KernelName, KernelType>::name;
    using LambdaArgType =
        sycl::detail::lambda_arg_type<KernelType, group<Dims>>;
#ifdef __SYCL_DEVICE_ONLY__
    (void)NumWorkGroups;
    kernel_parallel_for_work_group<NameT, LambdaArgType>(KernelFunc);
#else
    detail::checkValueRange<Dims>(NumWorkGroups);
    MNDRDesc.setNumWorkGroups(NumWorkGroups);
    StoreLambda<NameT, KernelType, Dims, LambdaArgType>(std::move(KernelFunc));
    MCGType = detail::CG::KERNEL;
#endif // __SYCL_DEVICE_ONLY__
  }

  /// Hierarchical kernel invocation method of a kernel defined as a lambda
  /// encoding the body of each work-group to launch.
  ///
  /// Lambda may contain multiple calls to parallel_for_work_item(...) methods
  /// representing the execution on each work-item. Launches NumWorkGroups
  /// work-groups of WorkGroupSize size.
  ///
  /// \param NumWorkGroups is a range describing the number of work-groups in
  /// each dimension.
  /// \param WorkGroupSize is a range describing the size of work-groups in
  /// each dimension.
  /// \param KernelFunc is a lambda representing kernel.
  template <typename KernelName = detail::auto_name, typename KernelType,
            int Dims>
  void parallel_for_work_group(range<Dims> NumWorkGroups,
                               range<Dims> WorkGroupSize,
                               KernelType KernelFunc) {
    throwIfActionIsCreated();
    using NameT =
        typename detail::get_kernel_name_t<KernelName, KernelType>::name;
    using LambdaArgType =
        sycl::detail::lambda_arg_type<KernelType, group<Dims>>;
#ifdef __SYCL_DEVICE_ONLY__
    (void)NumWorkGroups;
    (void)WorkGroupSize;
    kernel_parallel_for_work_group<NameT, LambdaArgType>(KernelFunc);
#else
    nd_range<Dims> ExecRange =
        nd_range<Dims>(NumWorkGroups * WorkGroupSize, WorkGroupSize);
    detail::checkValueRange<Dims>(ExecRange.get_global_range());
    detail::checkValueRange<Dims>(ExecRange.get_local_range());
    detail::checkValueRange<Dims>(ExecRange.get_offset());
    MNDRDesc.set(std::move(ExecRange));
    StoreLambda<NameT, KernelType, Dims, LambdaArgType>(std::move(KernelFunc));
    MCGType = detail::CG::KERNEL;
#endif // __SYCL_DEVICE_ONLY__
  }

  /// Invokes a SYCL kernel.
  ///
  /// Executes exactly once. The kernel invocation method has no functors and
  /// cannot be called on host.
  ///
  /// \param Kernel is a SYCL kernel object.
  void single_task(kernel Kernel) {
    throwIfActionIsCreated();
    verifyKernelInvoc(Kernel);
    // No need to check if range is out of INT_MAX limits as it's compile-time
    // known constant
    MNDRDesc.set(range<1>{1});
    MKernel = detail::getSyclObjImpl(std::move(Kernel));
    MCGType = detail::CG::KERNEL;
    extractArgsAndReqs();
    MKernelName = getKernelName();
  }

  void parallel_for(range<1> NumWorkItems, kernel Kernel) {
    parallel_for_impl(NumWorkItems, Kernel);
  }

  void parallel_for(range<2> NumWorkItems, kernel Kernel) {
    parallel_for_impl(NumWorkItems, Kernel);
  }

  void parallel_for(range<3> NumWorkItems, kernel Kernel) {
    parallel_for_impl(NumWorkItems, Kernel);
  }

  /// Defines and invokes a SYCL kernel function for the specified range and
  /// offsets.
  ///
  /// The SYCL kernel function is defined as SYCL kernel object.
  ///
  /// \param NumWorkItems is a range defining indexing space.
  /// \param WorkItemOffset is an offset to be applied to each work item index.
  /// \param Kernel is a SYCL kernel function.
  template <int Dims>
  void parallel_for(range<Dims> NumWorkItems, id<Dims> WorkItemOffset,
                    kernel Kernel) {
    throwIfActionIsCreated();
    verifyKernelInvoc(Kernel);
    MKernel = detail::getSyclObjImpl(std::move(Kernel));
    detail::checkValueRange<Dims>(NumWorkItems);
    detail::checkValueRange<Dims>(WorkItemOffset);
    MNDRDesc.set(std::move(NumWorkItems), std::move(WorkItemOffset));
    MCGType = detail::CG::KERNEL;
    extractArgsAndReqs();
    MKernelName = getKernelName();
  }

  /// Defines and invokes a SYCL kernel function for the specified range and
  /// offsets.
  ///
  /// The SYCL kernel function is defined as SYCL kernel object.
  ///
  /// \param NDRange is a ND-range defining global and local sizes as
  /// well as offset.
  /// \param Kernel is a SYCL kernel function.
  template <int Dims> void parallel_for(nd_range<Dims> NDRange, kernel Kernel) {
    throwIfActionIsCreated();
    verifyKernelInvoc(Kernel);
    MKernel = detail::getSyclObjImpl(std::move(Kernel));
    detail::checkValueRange<Dims>(NDRange.get_global_range());
    detail::checkValueRange<Dims>(NDRange.get_local_range());
    detail::checkValueRange<Dims>(NDRange.get_offset());
    MNDRDesc.set(std::move(NDRange));
    MCGType = detail::CG::KERNEL;
    extractArgsAndReqs();
    MKernelName = getKernelName();
  }

  /// Defines and invokes a SYCL kernel function.
  ///
  /// \param Kernel is a SYCL kernel that is executed on a SYCL device
  /// (except for the host device).
  /// \param KernelFunc is a lambda that is used if device, queue is bound to,
  /// is a host device.
  template <typename KernelName = detail::auto_name, typename KernelType>
  void single_task(kernel Kernel, KernelType KernelFunc) {
    throwIfActionIsCreated();
    using NameT =
        typename detail::get_kernel_name_t<KernelName, KernelType>::name;
#ifdef __SYCL_DEVICE_ONLY__
    (void)Kernel;
    kernel_single_task<xilinx::reqd_work_group_size<1, 1, 1,
                       NameT>>(KernelFunc);
#else
    // No need to check if range is out of INT_MAX limits as it's compile-time
    // known constant
    MNDRDesc.set(range<1>{1});
    MKernel = detail::getSyclObjImpl(std::move(Kernel));
    MCGType = detail::CG::KERNEL;
<<<<<<< HEAD
    if (!MIsHost && !lambdaAndKernelHaveEqualName<NameT>()) {
      extractArgsAndReqs();
      MKernelName = getKernelName();
    } else
      StoreLambda<NameT, KernelType, /*Dims*/ 0, void>(std::move(KernelFunc));
=======
    if (!MIsHost && !lambdaAndKernelHaveEqualName<
          xilinx::reqd_work_group_size<1, 1, 1, NameT>>())
      extractArgsAndReqs();
    else
      StoreLambda<xilinx::reqd_work_group_size<1, 1, 1,
                  NameT>, KernelType, /*Dims*/ 0, void>(std::move(KernelFunc));
>>>>>>> 12e4f0d1
#endif
  }

  /// Invokes a lambda on the host. Dependencies are satisfied on the host.
  ///
  /// \param Func is a lambda that is executed on the host
  template <typename FuncT> void interop_task(FuncT Func) {

    MInteropTask.reset(new detail::InteropTask(std::move(Func)));
    MCGType = detail::CG::CODEPLAY_INTEROP_TASK;
  }

  /// Defines and invokes a SYCL kernel function for the specified range.
  ///
  /// \param Kernel is a SYCL kernel that is executed on a SYCL device
  /// (except for the host device).
  /// \param NumWorkItems is a range defining indexing space.
  /// \param KernelFunc is a lambda that is used if device, queue is bound to,
  /// is a host device.
  template <typename KernelName = detail::auto_name, typename KernelType,
            int Dims>
  void parallel_for(kernel Kernel, range<Dims> NumWorkItems,
                    KernelType KernelFunc) {
    throwIfActionIsCreated();
    using NameT =
        typename detail::get_kernel_name_t<KernelName, KernelType>::name;
    using LambdaArgType = sycl::detail::lambda_arg_type<KernelType, item<Dims>>;
#ifdef __SYCL_DEVICE_ONLY__
    (void)Kernel;
    (void)NumWorkItems;
    kernel_parallel_for<NameT, LambdaArgType>(KernelFunc);
#else
    detail::checkValueRange<Dims>(NumWorkItems);
    MNDRDesc.set(std::move(NumWorkItems));
    MKernel = detail::getSyclObjImpl(std::move(Kernel));
    MCGType = detail::CG::KERNEL;
    if (!MIsHost && !lambdaAndKernelHaveEqualName<NameT>()) {
      extractArgsAndReqs();
      MKernelName = getKernelName();
    } else
      StoreLambda<NameT, KernelType, Dims, LambdaArgType>(
          std::move(KernelFunc));
#endif
  }

  /// Defines and invokes a SYCL kernel function for the specified range and
  /// offsets.
  ///
  /// \param Kernel is a SYCL kernel that is executed on a SYCL device
  /// (except for the host device).
  /// \param NumWorkItems is a range defining indexing space.
  /// \param WorkItemOffset is an offset to be applied to each work item index.
  /// \param KernelFunc is a lambda that is used if device, queue is bound to,
  /// is a host device.
  template <typename KernelName = detail::auto_name, typename KernelType,
            int Dims>
  void parallel_for(kernel Kernel, range<Dims> NumWorkItems,
                    id<Dims> WorkItemOffset, KernelType KernelFunc) {
    throwIfActionIsCreated();
    using NameT =
        typename detail::get_kernel_name_t<KernelName, KernelType>::name;
    using LambdaArgType = sycl::detail::lambda_arg_type<KernelType, item<Dims>>;
#ifdef __SYCL_DEVICE_ONLY__
    (void)Kernel;
    (void)NumWorkItems;
    (void)WorkItemOffset;
    kernel_parallel_for<NameT, LambdaArgType>(KernelFunc);
#else
    detail::checkValueRange<Dims>(NumWorkItems);
    detail::checkValueRange<Dims>(WorkItemOffset);
    MNDRDesc.set(std::move(NumWorkItems), std::move(WorkItemOffset));
    MKernel = detail::getSyclObjImpl(std::move(Kernel));
    MCGType = detail::CG::KERNEL;
    if (!MIsHost && !lambdaAndKernelHaveEqualName<NameT>()) {
      extractArgsAndReqs();
      MKernelName = getKernelName();
    } else
      StoreLambda<NameT, KernelType, Dims, LambdaArgType>(
          std::move(KernelFunc));
#endif
  }

  /// Defines and invokes a SYCL kernel function for the specified range and
  /// offsets.
  ///
  /// \param Kernel is a SYCL kernel that is executed on a SYCL device
  /// (except for the host device).
  /// \param NDRange is a ND-range defining global and local sizes as
  /// well as offset.
  /// \param KernelFunc is a lambda that is used if device, queue is bound to,
  /// is a host device.
  template <typename KernelName = detail::auto_name, typename KernelType,
            int Dims>
  void parallel_for(kernel Kernel, nd_range<Dims> NDRange,
                    KernelType KernelFunc) {
    throwIfActionIsCreated();
    using NameT =
        typename detail::get_kernel_name_t<KernelName, KernelType>::name;
    using LambdaArgType =
        sycl::detail::lambda_arg_type<KernelType, nd_item<Dims>>;
#ifdef __SYCL_DEVICE_ONLY__
    (void)Kernel;
    (void)NDRange;
    kernel_parallel_for<NameT, LambdaArgType>(KernelFunc);
#else
    detail::checkValueRange<Dims>(NDRange.get_global_range());
    detail::checkValueRange<Dims>(NDRange.get_local_range());
    detail::checkValueRange<Dims>(NDRange.get_offset());
    MNDRDesc.set(std::move(NDRange));
    MKernel = detail::getSyclObjImpl(std::move(Kernel));
    MCGType = detail::CG::KERNEL;
    if (!MIsHost && !lambdaAndKernelHaveEqualName<NameT>()) {
      extractArgsAndReqs();
      MKernelName = getKernelName();
    } else
      StoreLambda<NameT, KernelType, Dims, LambdaArgType>(
          std::move(KernelFunc));
#endif
  }

  /// Hierarchical kernel invocation method of a kernel.
  ///
  /// This version of \c parallel_for_work_group takes two parameters
  /// representing the same kernel. The first one - \c Kernel - is a
  /// compiled form of the second one - \c kernelFunc, which is the source form
  /// of the kernel. The same source kernel can be compiled multiple times
  /// yielding multiple kernel class objects accessible via the \c program class
  /// interface.
  ///
  /// \param Kernel is a compiled SYCL kernel.
  /// \param NumWorkGroups is a range describing the number of work-groups in
  /// each dimension.
  /// \param KernelFunc is a lambda representing kernel.
  template <typename KernelName = detail::auto_name, typename KernelType,
            int Dims>
  void parallel_for_work_group(kernel Kernel, range<Dims> NumWorkGroups,
                               KernelType KernelFunc) {
    throwIfActionIsCreated();
    using NameT =
        typename detail::get_kernel_name_t<KernelName, KernelType>::name;
    using LambdaArgType =
        sycl::detail::lambda_arg_type<KernelType, group<Dims>>;
#ifdef __SYCL_DEVICE_ONLY__
    (void)Kernel;
    (void)NumWorkGroups;
    kernel_parallel_for_work_group<NameT, LambdaArgType>(KernelFunc);
#else
    detail::checkValueRange<Dims>(NumWorkGroups);
    MNDRDesc.setNumWorkGroups(NumWorkGroups);
    MKernel = detail::getSyclObjImpl(std::move(Kernel));
    StoreLambda<NameT, KernelType, Dims, LambdaArgType>(std::move(KernelFunc));
    MCGType = detail::CG::KERNEL;
#endif // __SYCL_DEVICE_ONLY__
  }

  /// Hierarchical kernel invocation method of a kernel.
  ///
  /// This version of \c parallel_for_work_group takes two parameters
  /// representing the same kernel. The first one - \c Kernel - is a
  /// compiled form of the second one - \c kernelFunc, which is the source form
  /// of the kernel. The same source kernel can be compiled multiple times
  /// yielding multiple kernel class objects accessible via the \c program class
  /// interface.
  ///
  /// \param Kernel is a compiled SYCL kernel.
  /// \param NumWorkGroups is a range describing the number of work-groups in
  /// each dimension.
  /// \param WorkGroupSize is a range describing the size of work-groups in
  /// each dimension.
  /// \param KernelFunc is a lambda representing kernel.
  template <typename KernelName = detail::auto_name, typename KernelType,
            int Dims>
  void parallel_for_work_group(kernel Kernel, range<Dims> NumWorkGroups,
                               range<Dims> WorkGroupSize,
                               KernelType KernelFunc) {
    throwIfActionIsCreated();
    using NameT =
        typename detail::get_kernel_name_t<KernelName, KernelType>::name;
    using LambdaArgType =
        sycl::detail::lambda_arg_type<KernelType, group<Dims>>;
#ifdef __SYCL_DEVICE_ONLY__
    (void)Kernel;
    (void)NumWorkGroups;
    (void)WorkGroupSize;
    kernel_parallel_for_work_group<NameT, LambdaArgType>(KernelFunc);
#else
    nd_range<Dims> ExecRange =
        nd_range<Dims>(NumWorkGroups * WorkGroupSize, WorkGroupSize);
    detail::checkValueRange<Dims>(ExecRange.get_global_range());
    detail::checkValueRange<Dims>(ExecRange.get_local_range());
    detail::checkValueRange<Dims>(ExecRange.get_offset());
    MNDRDesc.set(std::move(ExecRange));
    MKernel = detail::getSyclObjImpl(std::move(Kernel));
    StoreLambda<NameT, KernelType, Dims, LambdaArgType>(std::move(KernelFunc));
    MCGType = detail::CG::KERNEL;
#endif // __SYCL_DEVICE_ONLY__
  }

  // Explicit copy operations API

  /// Copies the content of memory object accessed by Src into the memory
  /// pointed by Dst.
  ///
  /// Source must have at least as many bytes as the range accessed by Dst.
  ///
  /// \param Src is a source SYCL accessor.
  /// \param Dst is a smart pointer to destination memory.
  template <typename T_Src, typename T_Dst, int Dims, access::mode AccessMode,
            access::target AccessTarget,
            access::placeholder IsPlaceholder = access::placeholder::false_t>
  void copy(accessor<T_Src, Dims, AccessMode, AccessTarget, IsPlaceholder> Src,
            shared_ptr_class<T_Dst> Dst) {
    throwIfActionIsCreated();
    static_assert(isValidTargetForExplicitOp(AccessTarget),
                  "Invalid accessor target for the copy method.");
    // Make sure data shared_ptr points to is not released until we finish
    // work with it.
    MSharedPtrStorage.push_back(Dst);
    T_Dst *RawDstPtr = Dst.get();
    copy(Src, RawDstPtr);
  }

  /// Copies the content of memory pointed by Src into the memory object
  /// accessed by Dst.
  ///
  /// Source must have at least as many bytes as the range accessed by Dst.
  ///
  /// \param Src is a smart pointer to source memory.
  /// \param Dst is a destination SYCL accessor.
  template <typename T_Src, typename T_Dst, int Dims, access::mode AccessMode,
            access::target AccessTarget,
            access::placeholder IsPlaceholder = access::placeholder::false_t>
  void
  copy(shared_ptr_class<T_Src> Src,
       accessor<T_Dst, Dims, AccessMode, AccessTarget, IsPlaceholder> Dst) {
    throwIfActionIsCreated();
    static_assert(isValidTargetForExplicitOp(AccessTarget),
                  "Invalid accessor target for the copy method.");
    // Make sure data shared_ptr points to is not released until we finish
    // work with it.
    MSharedPtrStorage.push_back(Src);
    T_Src *RawSrcPtr = Src.get();
    copy(RawSrcPtr, Dst);
  }

  /// Copies the content of memory object accessed by Src into the memory
  /// pointed by Dst.
  ///
  /// Source must have at least as many bytes as the range accessed by Dst.
  ///
  /// \param Src is a source SYCL accessor.
  /// \param Dst is a pointer to destination memory.
  template <typename T_Src, typename T_Dst, int Dims, access::mode AccessMode,
            access::target AccessTarget,
            access::placeholder IsPlaceholder = access::placeholder::false_t>
  void copy(accessor<T_Src, Dims, AccessMode, AccessTarget, IsPlaceholder> Src,
            T_Dst *Dst) {
    throwIfActionIsCreated();
    static_assert(isValidTargetForExplicitOp(AccessTarget),
                  "Invalid accessor target for the copy method.");
#ifndef __SYCL_DEVICE_ONLY__
    if (MIsHost) {
      // TODO: Temporary implementation for host. Should be handled by memory
      // manager.
      copyAccToPtrHost(Src, Dst);
      return;
    }
#endif
    MCGType = detail::CG::COPY_ACC_TO_PTR;

    detail::AccessorBaseHost *AccBase = (detail::AccessorBaseHost *)&Src;
    detail::AccessorImplPtr AccImpl = detail::getSyclObjImpl(*AccBase);

    MRequirements.push_back(AccImpl.get());
    MSrcPtr = (void *)AccImpl.get();
    MDstPtr = (void *)Dst;
    // Store copy of accessor to the local storage to make sure it is alive
    // until we finish
    MAccStorage.push_back(std::move(AccImpl));
  }

  /// Copies the content of memory pointed by Src into the memory object
  /// accessed by Dst.
  ///
  /// Source must have at least as many bytes as the range accessed by Dst.
  ///
  /// \param Src is a pointer to source memory.
  /// \param Dst is a destination SYCL accessor.
  template <typename T_Src, typename T_Dst, int Dims, access::mode AccessMode,
            access::target AccessTarget,
            access::placeholder IsPlaceholder = access::placeholder::false_t>
  void
  copy(const T_Src *Src,
       accessor<T_Dst, Dims, AccessMode, AccessTarget, IsPlaceholder> Dst) {
    throwIfActionIsCreated();
    static_assert(isValidTargetForExplicitOp(AccessTarget),
                  "Invalid accessor target for the copy method.");
#ifndef __SYCL_DEVICE_ONLY__
    if (MIsHost) {
      // TODO: Temporary implementation for host. Should be handled by memory
      // manager.
      copyPtrToAccHost(Src, Dst);
      return;
    }
#endif
    MCGType = detail::CG::COPY_PTR_TO_ACC;

    detail::AccessorBaseHost *AccBase = (detail::AccessorBaseHost *)&Dst;
    detail::AccessorImplPtr AccImpl = detail::getSyclObjImpl(*AccBase);

    MRequirements.push_back(AccImpl.get());
    MSrcPtr = const_cast<T_Src *>(Src);
    MDstPtr = static_cast<void *>(AccImpl.get());
    // Store copy of accessor to the local storage to make sure it is alive
    // until we finish
    MAccStorage.push_back(std::move(AccImpl));
  }

  /// Copies the content of memory object accessed by Src to the memory
  /// object accessed by Dst.
  ///
  /// Dst must have at least as many bytes as the range accessed by Src.
  ///
  /// \param Src is a source SYCL accessor.
  /// \param Dst is a destination SYCL accessor.
  template <
      typename T_Src, int Dims_Src, access::mode AccessMode_Src,
      access::target AccessTarget_Src, typename T_Dst, int Dims_Dst,
      access::mode AccessMode_Dst, access::target AccessTarget_Dst,
      access::placeholder IsPlaceholder_Src = access::placeholder::false_t,
      access::placeholder IsPlaceholder_Dst = access::placeholder::false_t>
  void copy(accessor<T_Src, Dims_Src, AccessMode_Src, AccessTarget_Src,
                     IsPlaceholder_Src>
                Src,
            accessor<T_Dst, Dims_Dst, AccessMode_Dst, AccessTarget_Dst,
                     IsPlaceholder_Dst>
                Dst) {
    throwIfActionIsCreated();
    static_assert(isValidTargetForExplicitOp(AccessTarget_Src),
                  "Invalid source accessor target for the copy method.");
    static_assert(isValidTargetForExplicitOp(AccessTarget_Dst),
                  "Invalid destination accessor target for the copy method.");
    assert(Dst.get_size() >= Src.get_size() &&
           "The destination accessor does not fit the copied memory.");
    if (copyAccToAccHelper(Src, Dst))
      return;
    MCGType = detail::CG::COPY_ACC_TO_ACC;

    detail::AccessorBaseHost *AccBaseSrc = (detail::AccessorBaseHost *)&Src;
    detail::AccessorImplPtr AccImplSrc = detail::getSyclObjImpl(*AccBaseSrc);

    detail::AccessorBaseHost *AccBaseDst = (detail::AccessorBaseHost *)&Dst;
    detail::AccessorImplPtr AccImplDst = detail::getSyclObjImpl(*AccBaseDst);

    MRequirements.push_back(AccImplSrc.get());
    MRequirements.push_back(AccImplDst.get());
    MSrcPtr = AccImplSrc.get();
    MDstPtr = AccImplDst.get();
    // Store copy of accessor to the local storage to make sure it is alive
    // until we finish
    MAccStorage.push_back(std::move(AccImplSrc));
    MAccStorage.push_back(std::move(AccImplDst));
  }

  /// Provides guarantees that the memory object accessed via Acc is updated
  /// on the host after command group object execution is complete.
  ///
  /// \param Acc is a SYCL accessor that needs to be updated on host.
  template <typename T, int Dims, access::mode AccessMode,
            access::target AccessTarget,
            access::placeholder IsPlaceholder = access::placeholder::false_t>
  void
  update_host(accessor<T, Dims, AccessMode, AccessTarget, IsPlaceholder> Acc) {
    throwIfActionIsCreated();
    static_assert(isValidTargetForExplicitOp(AccessTarget),
                  "Invalid accessor target for the update_host method.");
    MCGType = detail::CG::UPDATE_HOST;

    detail::AccessorBaseHost *AccBase = (detail::AccessorBaseHost *)&Acc;
    detail::AccessorImplPtr AccImpl = detail::getSyclObjImpl(*AccBase);

    MDstPtr = (void *)AccImpl.get();
    MRequirements.push_back(AccImpl.get());
    MAccStorage.push_back(std::move(AccImpl));
  }

  /// Fills memory pointed by accessor with the pattern given.
  ///
  /// If the operation is submitted to queue associated with OpenCL device and
  /// accessor points to one dimensional memory object then use special type for
  /// filling. Otherwise fill using regular kernel.
  ///
  /// \param Dst is a destination SYCL accessor.
  /// \param Pattern is a value to be used to fill the memory.
  template <typename T, int Dims, access::mode AccessMode,
            access::target AccessTarget,
            access::placeholder IsPlaceholder = access::placeholder::false_t>
  void fill(accessor<T, Dims, AccessMode, AccessTarget, IsPlaceholder> Dst,
            const T &Pattern) {
    throwIfActionIsCreated();
    // TODO add check:T must be an integral scalar value or a SYCL vector type
    static_assert(isValidTargetForExplicitOp(AccessTarget),
                  "Invalid accessor target for the fill method.");
    if (!MIsHost && (((Dims == 1) && isConstOrGlobal(AccessTarget)) ||
                     isImageOrImageArray(AccessTarget))) {
      MCGType = detail::CG::FILL;

      detail::AccessorBaseHost *AccBase = (detail::AccessorBaseHost *)&Dst;
      detail::AccessorImplPtr AccImpl = detail::getSyclObjImpl(*AccBase);

      MDstPtr = (void *)AccImpl.get();
      MRequirements.push_back(AccImpl.get());
      MAccStorage.push_back(std::move(AccImpl));

      MPattern.resize(sizeof(T));
      T *PatternPtr = (T *)MPattern.data();
      *PatternPtr = Pattern;
    } else {

      // TODO: Temporary implementation for host. Should be handled by memory
      // manger.
      range<Dims> Range = Dst.get_range();
      parallel_for<class __fill<T, Dims, AccessMode, AccessTarget,
                                IsPlaceholder>>(Range, [=](id<Dims> Index) {
        Dst[Index] = Pattern;
      });
    }
  }

  /// Prevents any commands submitted afterward to this queue from executing
  /// until all commands previously submitted to this queue have entered the
  /// complete state.
  void barrier() {
    throwIfActionIsCreated();
    MCGType = detail::CG::BARRIER;
  }

  /// Prevents any commands submitted afterward to this queue from executing
  /// until all events in WaitList have entered the complete state. If WaitList
  /// is empty, then the barrier has no effect.
  ///
  /// \param WaitList is a vector of valid SYCL events that need to complete
  /// before barrier command can be executed.
  void barrier(const vector_class<event> &WaitList) {
    throwIfActionIsCreated();
    MCGType = detail::CG::BARRIER_WAITLIST;
    MEventsWaitWithBarrier.resize(WaitList.size());
    std::transform(
        WaitList.begin(), WaitList.end(), MEventsWaitWithBarrier.begin(),
        [](const event &Event) { return detail::getSyclObjImpl(Event); });
  }

  /// Copies data from one memory region to another, both pointed by
  /// USM pointers.
  ///
  /// \param Dest is a USM pointer to the destination memory.
  /// \param Src is a USM pointer to the source memory.
  /// \param Count is a number of bytes to copy.
  void memcpy(void *Dest, const void *Src, size_t Count) {
    throwIfActionIsCreated();
    MSrcPtr = const_cast<void *>(Src);
    MDstPtr = Dest;
    MLength = Count;
    MCGType = detail::CG::COPY_USM;
  }

  /// Fills the memory pointed by a USM pointer with the value specified.
  ///
  /// \param Dest is a USM pointer to the memory to fill.
  /// \param Value is a value to be set. Value is cast as an unsigned char.
  /// \param Count is a number of bytes to fill.
  void memset(void *Dest, int Value, size_t Count) {
    throwIfActionIsCreated();
    MDstPtr = Dest;
    MPattern.push_back((char)Value);
    MLength = Count;
    MCGType = detail::CG::FILL_USM;
  }

  /// Provides hints to the runtime library that data should be made available
  /// on a device earlier than Unified Shared Memory would normally require it
  /// to be available.
  ///
  /// \param Ptr is a USM pointer to the memory to be prefetched to the device.
  /// \param Count is a number of bytes to be prefetched.
  void prefetch(const void *Ptr, size_t Count) {
    throwIfActionIsCreated();
    MDstPtr = const_cast<void *>(Ptr);
    MLength = Count;
    MCGType = detail::CG::PREFETCH_USM;
  }

private:
  shared_ptr_class<detail::queue_impl> MQueue;
  /// The storage for the arguments passed.
  /// We need to store a copy of values that are passed explicitly through
  /// set_arg, require and so on, because we need them to be alive after
  /// we exit the method they are passed in.
  vector_class<vector_class<char>> MArgsStorage;
  vector_class<detail::AccessorImplPtr> MAccStorage;
  vector_class<detail::LocalAccessorImplPtr> MLocalAccStorage;
  vector_class<shared_ptr_class<detail::stream_impl>> MStreamStorage;
  vector_class<shared_ptr_class<const void>> MSharedPtrStorage;
  /// The list of arguments for the kernel.
  vector_class<detail::ArgDesc> MArgs;
  /// The list of associated accessors with this handler.
  /// These accessors were created with this handler as argument or
  /// have become required for this handler via require method.
  vector_class<detail::ArgDesc> MAssociatedAccesors;
  /// The list of requirements to the memory objects for the scheduling.
  vector_class<detail::Requirement *> MRequirements;
  /// Struct that encodes global size, local size, ...
  detail::NDRDescT MNDRDesc;
  string_class MKernelName;
  /// Storage for a sycl::kernel object.
  shared_ptr_class<detail::kernel_impl> MKernel;
  /// Type of the command group, e.g. kernel, fill.
  detail::CG::CGTYPE MCGType = detail::CG::NONE;
  /// Pointer to the source host memory or accessor(depending on command type).
  void *MSrcPtr = nullptr;
  /// Pointer to the dest host memory or accessor(depends on command type).
  void *MDstPtr = nullptr;
  /// Length to copy or fill (for USM operations).
  size_t MLength = 0;
  /// Pattern that is used to fill memory object in case command type is fill.
  vector_class<char> MPattern;
  /// Storage for a lambda or function object.
  unique_ptr_class<detail::HostKernelBase> MHostKernel;
  /// Storage for lambda/function when using HostTask
  unique_ptr_class<detail::HostTask> MHostTask;
  detail::OSModuleHandle MOSModuleHandle = detail::OSUtil::ExeModuleHandle;
  // Storage for a lambda or function when using InteropTasks
  std::unique_ptr<detail::InteropTask> MInteropTask;
  /// The list of events that order this operation.
  vector_class<detail::EventImplPtr> MEvents;
  /// The list of valid SYCL events that need to complete
  /// before barrier command can be executed
  vector_class<detail::EventImplPtr> MEventsWaitWithBarrier;

  bool MIsHost = false;

  detail::code_location MCodeLoc = {};
  bool MIsFinalized = false;
  event MLastEvent;

  // Make queue_impl class friend to be able to call finalize method.
  friend class detail::queue_impl;
  // Make accessor class friend to keep the list of associated accessors.
  template <typename DataT, int Dims, access::mode AccMode,
            access::target AccTarget, access::placeholder isPlaceholder>
  friend class accessor;
  friend device detail::getDeviceFromHandler(handler &);

  template <typename DataT, int Dimensions, access::mode AccessMode,
            access::target AccessTarget, access::placeholder IsPlaceholder>
  friend class detail::image_accessor;
  // Make stream class friend to be able to keep the list of associated streams
  friend class stream;
  friend class detail::stream_impl;
  // Make reduction_impl friend to store buffers and arrays created for it
  // in handler from reduction_impl methods.
  template <typename T, class BinaryOperation, int Dims, bool IsUSM,
            access::mode AccMode, access::placeholder IsPlaceholder>
  friend class intel::detail::reduction_impl;

  friend void detail::associateWithHandler(handler &,
                                           detail::AccessorBaseHost *,
                                           access::target);
};
} // namespace sycl
} // __SYCL_INLINE_NAMESPACE(cl)<|MERGE_RESOLUTION|>--- conflicted
+++ resolved
@@ -1298,20 +1298,13 @@
     MNDRDesc.set(range<1>{1});
     MKernel = detail::getSyclObjImpl(std::move(Kernel));
     MCGType = detail::CG::KERNEL;
-<<<<<<< HEAD
-    if (!MIsHost && !lambdaAndKernelHaveEqualName<NameT>()) {
+    if (!MIsHost && !lambdaAndKernelHaveEqualName<
+          xilinx::reqd_work_group_size<1, 1, 1, NameT>>()) {
       extractArgsAndReqs();
       MKernelName = getKernelName();
     } else
-      StoreLambda<NameT, KernelType, /*Dims*/ 0, void>(std::move(KernelFunc));
-=======
-    if (!MIsHost && !lambdaAndKernelHaveEqualName<
-          xilinx::reqd_work_group_size<1, 1, 1, NameT>>())
-      extractArgsAndReqs();
-    else
       StoreLambda<xilinx::reqd_work_group_size<1, 1, 1,
                   NameT>, KernelType, /*Dims*/ 0, void>(std::move(KernelFunc));
->>>>>>> 12e4f0d1
 #endif
   }
 

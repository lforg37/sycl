//==-------- handler.hpp --- SYCL command group handler --------*- C++ -*---==//
//
// Copyright (C) 2018 Intel Corporation. All rights reserved.
//
// The information and source code contained herein is the exclusive property
// of Intel Corporation and may not be disclosed, examined or reproduced in
// whole or in part without explicit written authorization from the company.
//
// ===--------------------------------------------------------------------=== //

#pragma once

<<<<<<< HEAD
#ifdef __SYCL_SPIR_DEVICE__
#include <CL/__spir/spir_vars.hpp>
#ifdef __SYCL_DEVICE_ONLY__
namespace __device_builtin = __spir;
#endif
#else
#include <CL/__spirv/spirv_vars.hpp>
#ifdef __SYCL_DEVICE_ONLY__
namespace __device_builtin = __spirv;
#endif
#endif

=======
>>>>>>> 5c5f230c
#include <CL/sycl/access/access.hpp>
#include <CL/sycl/context.hpp>
#include <CL/sycl/detail/cg.hpp>
#include <CL/sycl/detail/common.hpp>
#include <CL/sycl/detail/helpers.hpp>
#include <CL/sycl/detail/kernel_desc.hpp>
#include <CL/sycl/detail/os_util.hpp>
#include <CL/sycl/detail/scheduler/scheduler.hpp>
#include <CL/sycl/event.hpp>
#include <CL/sycl/id.hpp>
#include <CL/sycl/kernel.hpp>
#include <CL/sycl/nd_item.hpp>
#include <CL/sycl/nd_range.hpp>
#include <CL/sycl/property_list.hpp>
#include <CL/sycl/sampler.hpp>

#include <CL/sycl/stl.hpp>

#include <CL/sycl/xilinx/fpga/kernel_properties.hpp>

#include <functional>
#include <memory>
#include <type_traits>

template <typename DataT, int Dimensions, cl::sycl::access::mode AccessMode,
          cl::sycl::access::target AccessTarget,
          cl::sycl::access::placeholder IsPlaceholder>
class __fill;

template <typename T_Src, typename T_Dst, int Dims,
          cl::sycl::access::mode AccessMode,
          cl::sycl::access::target AccessTarget,
          cl::sycl::access::placeholder IsPlaceholder>
class __copyAcc2Ptr;

template <typename T_Src, typename T_Dst, int Dims,
          cl::sycl::access::mode AccessMode,
          cl::sycl::access::target AccessTarget,
          cl::sycl::access::placeholder IsPlaceholder>
class __copyPtr2Acc;

template <typename T_Src, int Dims_Src, cl::sycl::access::mode AccessMode_Src,
          cl::sycl::access::target AccessTarget_Src, typename T_Dst,
          int Dims_Dst, cl::sycl::access::mode AccessMode_Dst,
          cl::sycl::access::target AccessTarget_Dst,
          cl::sycl::access::placeholder IsPlaceholder_Src,
          cl::sycl::access::placeholder IsPlaceholder_Dst>
class __copyAcc2Acc;

namespace cl {
namespace sycl {

namespace csd = cl::sycl::detail;

// Forward declaration

template <typename T, int Dimensions, typename AllocatorT> class buffer;
namespace detail {

/// This class is the default KernelName template parameter type for kernel
/// invocation APIs such as single_task.
class auto_name {};

class queue_impl;
class stream_impl;
template <typename DataT, int Dimensions, access::mode AccessMode,
          access::target AccessTarget, access::placeholder IsPlaceholder>
class image_accessor;
template <typename RetType, typename Func, typename Arg>
static Arg member_ptr_helper(RetType (Func::*)(Arg) const);

// Non-const version of the above template to match functors whose 'operator()'
// is declared w/o the 'const' qualifier.
template <typename RetType, typename Func, typename Arg>
static Arg member_ptr_helper(RetType (Func::*)(Arg));

// template <typename RetType, typename Func>
// static void member_ptr_helper(RetType (Func::*)() const);

// template <typename RetType, typename Func>
// static void member_ptr_helper(RetType (Func::*)());

template <typename F>
decltype(member_ptr_helper(&F::operator())) argument_helper(F);

template <typename T>
using lambda_arg_type = decltype(argument_helper(std::declval<T>()));

/// Helper struct to get a kernel name type based on given \c Name and \c Type
/// types: if \c Name is undefined (is a \c auto_name) then \c Type becomes
/// the \c Name.
template <typename Name, typename Type> struct get_kernel_name_t {
  using name = Name;
};

/// Specialization for the case when \c Name is undefined.
template <typename Type> struct get_kernel_name_t<csd::auto_name, Type> {
  using name = Type;
};

} // namespace detail

// Objects of the handler class collect information about command group, such as
// kernel, requirements to the memory, arguments for the kernel.
//
// sycl::queue::submit([](handler &CGH){
//   CGH.require(Accessor1);   // Adds a requirement to the memory object.
//   CGH.setArg(0, Accessor2); // Registers accessor given as an argument to the
//                             // kernel + adds a requirement to the memory
//                             // object.
//   CGH.setArg(1, N);         // Registers value given as an argument to the
//                             // kernel.
//   // The following registers KernelFunctor to be a kernel that will be
//   // executed in case of queue is bound to the host device, SyclKernel - for
//   // an OpenCL device. This function clearly indicates that command group
//   // represents kernel execution.
//   CGH.parallel_for(KernelFunctor, SyclKernel);
//  });
//
// The command group can represent absolutely different operations. Depending
// on the operation we need to store different data. But, in most cases, it's
// impossible to say what kind of operation we need to perform until the very
// end. So, handler class contains all fields simultaneously, then during
// "finalization" it constructs CG object, that represents specific operation,
// passing fields that are required only.

// 4.8.3 Command group handler class
class handler {
  std::shared_ptr<detail::queue_impl> MQueue;
  // The storage for the arguments passed.
  // We need to store a copy of values that are passed explicitly through
  // set_arg, require and so on, because we need them to be alive after
  // we exit the method they are passed in.
  std::vector<std::vector<char>> MArgsStorage;
  std::vector<detail::AccessorImplPtr> MAccStorage;
  std::vector<std::shared_ptr<detail::stream_impl>> MStreamStorage;
  std::vector<std::shared_ptr<const void>> MSharedPtrStorage;
  // The list of arguments for the kernel.
  std::vector<detail::ArgDesc> MArgs;
  // The list of associated accessors with this handler.
  // These accessors were created with this handler as argument or
  // have become required for this handler via require method.
  std::vector<detail::ArgDesc> MAssociatedAccesors;
  // The list of requirements to the memory objects for the scheduling.
  std::vector<detail::Requirement *> MRequirements;
  // Struct that encodes global size, local size, ...
  detail::NDRDescT MNDRDesc;
  std::string MKernelName;
  // Storage for a sycl::kernel object.
  std::shared_ptr<detail::kernel_impl> MSyclKernel;
  // Type of the command group, e.g. kernel, fill.
  detail::CG::CGTYPE MCGType = detail::CG::NONE;
  // Pointer to the source host memory or accessor(depending on command type).
  void *MSrcPtr = nullptr;
  // Pointer to the dest host memory or accessor(depends on command type).
  void *MDstPtr = nullptr;
  // Length to copy or fill (for USM operations).
  size_t MLength = 0;
  // Pattern that is used to fill memory object in case command type is fill.
  std::vector<char> MPattern;
  // Storage for a lambda or function object.
  std::unique_ptr<detail::HostKernelBase> MHostKernel;
  detail::OSModuleHandle MOSModuleHandle;
  // The list of events that order this operation
  std::vector<detail::EventImplPtr> MEvents;

  bool MIsHost = false;

private:
  handler(std::shared_ptr<detail::queue_impl> Queue, bool IsHost)
      : MQueue(std::move(Queue)), MIsHost(IsHost) {}

  // Method stores copy of Arg passed to the MArgsStorage.
  template <typename T, typename F = typename std::remove_const<
                            typename std::remove_reference<T>::type>::type>
  F *storePlainArg(T &&Arg) {
    MArgsStorage.emplace_back(sizeof(T));
    F *Storage = (F *)MArgsStorage.back().data();
    *Storage = Arg;
    return Storage;
  }

  // The method extracts and prepares kernel arguments from the lambda using
  // integration header.
  void
  extractArgsAndReqsFromLambda(char *LambdaPtr, size_t KernelArgsNum,
                               const detail::kernel_param_desc_t *KernelArgs) {
    const bool IsKernelCreatedFromSource = false;
    size_t IndexShift = 0;
    for (size_t I = 0; I < KernelArgsNum; ++I) {
      void *Ptr = LambdaPtr + KernelArgs[I].offset;
      const detail::kernel_param_kind_t &Kind = KernelArgs[I].kind;
      const int &Size = KernelArgs[I].info;
      if (Kind == detail::kernel_param_kind_t::kind_accessor) {
        // For args kind of accessor Size is information about accessor.
        // The first 11 bits of Size encodes the accessor target.
        const access::target AccTarget =
            static_cast<access::target>(Size & 0x7ff);
        if ((AccTarget == access::target::global_buffer ||
             AccTarget == access::target::constant_buffer) ||
            (AccTarget == access::target::image ||
             AccTarget == access::target::image_array)) {
          detail::AccessorBaseHost *AccBase =
              static_cast<detail::AccessorBaseHost *>(Ptr);
          Ptr = detail::getSyclObjImpl(*AccBase).get();
        }
      }
      processArg(Ptr, Kind, Size, I, IndexShift, IsKernelCreatedFromSource);
    }
  }

  // The method extracts and prepares kernel arguments that were set
  // via set_arg(s)
  void extractArgsAndReqs() {
    assert(MSyclKernel && "MSyclKernel is not initialized");
    std::vector<detail::ArgDesc> UnPreparedArgs = std::move(MArgs);
    MArgs.clear();

    std::sort(UnPreparedArgs.begin(), UnPreparedArgs.end(),
              [](const detail::ArgDesc &first, const detail::ArgDesc &second)
                  -> bool { return (first.MIndex < second.MIndex); });

    const bool IsKernelCreatedFromSource = MSyclKernel->isCreatedFromSource();

    size_t IndexShift = 0;
    for (size_t I = 0; I < UnPreparedArgs.size(); ++I) {
      void *Ptr = UnPreparedArgs[I].MPtr;
      const detail::kernel_param_kind_t &Kind = UnPreparedArgs[I].MType;
      const int &Size = UnPreparedArgs[I].MSize;
      const int Index = UnPreparedArgs[I].MIndex;
      processArg(Ptr, Kind, Size, Index, IndexShift, IsKernelCreatedFromSource);
    }
  }

  void processArg(void *Ptr, const detail::kernel_param_kind_t &Kind,
                  const int Size, const size_t Index, size_t &IndexShift,
                  bool IsKernelCreatedFromSource) {
    const auto kind_std_layout = detail::kernel_param_kind_t::kind_std_layout;
    const auto kind_accessor = detail::kernel_param_kind_t::kind_accessor;
    const auto kind_sampler = detail::kernel_param_kind_t::kind_sampler;
    const auto kind_pointer = detail::kernel_param_kind_t::kind_pointer;

    switch (Kind) {
    case kind_std_layout:
    case kind_pointer: {
      MArgs.emplace_back(Kind, Ptr, Size, Index + IndexShift);
      break;
    }
    case kind_accessor: {
      // For args kind of accessor Size is information about accessor.
      // The first 11 bits of Size encodes the accessor target.
      const access::target AccTarget =
          static_cast<access::target>(Size & 0x7ff);
      switch (AccTarget) {
      case access::target::global_buffer:
      case access::target::constant_buffer: {
        detail::Requirement *AccImpl = static_cast<detail::Requirement *>(Ptr);
        AccImpl->MUsedFromSourceKernel = IsKernelCreatedFromSource;
        MArgs.emplace_back(Kind, AccImpl, Size, Index + IndexShift);
        if (!IsKernelCreatedFromSource) {
          // Dimensionality of the buffer is 1 when dimensionality of the
          // accessor is 0.
          const size_t SizeAccField =
              sizeof(size_t) * (AccImpl->MDims == 0 ? 1 : AccImpl->MDims);
          ++IndexShift;
          MArgs.emplace_back(kind_std_layout, &AccImpl->MAccessRange[0],
                             SizeAccField, Index + IndexShift);
          ++IndexShift;
          MArgs.emplace_back(kind_std_layout, &AccImpl->MMemoryRange[0],
                             SizeAccField, Index + IndexShift);
          ++IndexShift;
          MArgs.emplace_back(kind_std_layout, &AccImpl->MOffset[0],
                             SizeAccField, Index + IndexShift);
        }
        break;
      }
      case access::target::local: {
        detail::LocalAccessorBaseHost *LAcc =
            static_cast<detail::LocalAccessorBaseHost *>(Ptr);
        range<3> &Size = LAcc->getSize();
        const int Dims = LAcc->getNumOfDims();
        int SizeInBytes = LAcc->getElementSize();
        for (int I = 0; I < Dims; ++I)
          SizeInBytes *= Size[I];
        MArgs.emplace_back(kind_std_layout, nullptr, SizeInBytes,
                           Index + IndexShift);
        if (!IsKernelCreatedFromSource) {
          ++IndexShift;
          const size_t SizeAccField = Dims * sizeof(Size[0]);
          MArgs.emplace_back(kind_std_layout, &Size, SizeAccField,
                             Index + IndexShift);
          ++IndexShift;
          MArgs.emplace_back(kind_std_layout, &Size, SizeAccField,
                             Index + IndexShift);
          ++IndexShift;
          MArgs.emplace_back(kind_std_layout, &Size, SizeAccField,
                             Index + IndexShift);
        }
        break;
      }
      case access::target::image:
      case access::target::image_array: {
        detail::Requirement *AccImpl = static_cast<detail::Requirement *>(Ptr);
        MArgs.emplace_back(Kind, AccImpl, Size, Index + IndexShift);
        if (!IsKernelCreatedFromSource) {
          // TODO Handle additional kernel arguments for image class
          // if the compiler front-end adds them.
        }
        break;
      }
      case access::target::host_image:
      case access::target::host_buffer: {
        throw cl::sycl::invalid_parameter_error(
            "Unsupported accessor target case.");
        break;
      }
      }
      break;
    }
    case kind_sampler: {
      MArgs.emplace_back(kind_sampler, Ptr, sizeof(sampler),
                         Index + IndexShift);
      break;
    }
    }
  }

  template <typename LambdaName> bool lambdaAndKernelHaveEqualName() {
    // TODO It is unclear a kernel and a lambda/functor must to be equal or not
    // for parallel_for with sycl::kernel and lambda/functor together
    // Now if they are equal we extract argumets from lambda/functor for the
    // kernel. Else it is necessary use set_atg(s) for resolve the order and
    // values of arguments for the kernel.
    assert(MSyclKernel && "MSyclKernel is not initialized");
    const std::string lambdaName = detail::KernelInfo<LambdaName>::getName();
    const std::string kernelName =
        MSyclKernel->get_info<info::kernel::function_name>();
    return lambdaName == kernelName;
  }

  // The method constructs CG object of specific type, pass it to Scheduler and
  // returns sycl::event object representing the command group.
  // It's expected that the method is the latest method executed before
  // object destruction.
  event finalize() {
    sycl::event EventRet;
    std::unique_ptr<detail::CG> CommandGroup;
    switch (MCGType) {
    case detail::CG::KERNEL:
    case detail::CG::RUN_ON_HOST_INTEL:
      CommandGroup.reset(new detail::CGExecKernel(
          std::move(MNDRDesc), std::move(MHostKernel), std::move(MSyclKernel),
          std::move(MArgsStorage), std::move(MAccStorage),
          std::move(MSharedPtrStorage), std::move(MRequirements),
          std::move(MEvents), std::move(MArgs), std::move(MKernelName),
          std::move(MOSModuleHandle), std::move(MStreamStorage), MCGType));
      break;
    case detail::CG::COPY_ACC_TO_PTR:
    case detail::CG::COPY_PTR_TO_ACC:
    case detail::CG::COPY_ACC_TO_ACC:
      CommandGroup.reset(new detail::CGCopy(
          MCGType, MSrcPtr, MDstPtr, std::move(MArgsStorage),
          std::move(MAccStorage), std::move(MSharedPtrStorage),
          std::move(MRequirements), std::move(MEvents)));
      break;
    case detail::CG::FILL:
      CommandGroup.reset(new detail::CGFill(
          std::move(MPattern), MDstPtr, std::move(MArgsStorage),
          std::move(MAccStorage), std::move(MSharedPtrStorage),
          std::move(MRequirements), std::move(MEvents)));
      break;
    case detail::CG::UPDATE_HOST:
      CommandGroup.reset(new detail::CGUpdateHost(
          MDstPtr, std::move(MArgsStorage), std::move(MAccStorage),
          std::move(MSharedPtrStorage), std::move(MRequirements),
          std::move(MEvents)));
      break;
    case detail::CG::COPY_USM:
      CommandGroup.reset(new detail::CGCopyUSM(
          MSrcPtr, MDstPtr, MLength, std::move(MArgsStorage),
          std::move(MAccStorage), std::move(MSharedPtrStorage),
          std::move(MRequirements), std::move(MEvents)));
      break;
    case detail::CG::FILL_USM:
      CommandGroup.reset(new detail::CGFillUSM(
          std::move(MPattern), MDstPtr, MLength, std::move(MArgsStorage),
          std::move(MAccStorage), std::move(MSharedPtrStorage),
          std::move(MRequirements), std::move(MEvents)));
      break;
    case detail::CG::NONE:
      throw runtime_error("Command group submitted without a kernel or a "
                          "explicit memory operation.");
    default:
      throw runtime_error("Unhandled type of command group");
    }

    detail::EventImplPtr Event = detail::Scheduler::getInstance().addCG(
        std::move(CommandGroup), std::move(MQueue));

    EventRet = detail::createSyclObjFromImpl<event>(Event);
    return EventRet;
  }

  // Save streams associated with this handler. Streams are then forwarded to
  // command group and flushed in the scheduler.
  void addStream(std::shared_ptr<detail::stream_impl> s) {
    MStreamStorage.push_back(std::move(s));
  }

  ~handler() = default;

  bool is_host() { return MIsHost; }

  template <typename DataT, int Dims, access::mode AccessMode,
            access::target AccessTarget>
  void associateWithHandler(accessor<DataT, Dims, AccessMode, AccessTarget,
                                     access::placeholder::false_t>
                                Acc) {
    detail::AccessorBaseHost *AccBase = (detail::AccessorBaseHost *)&Acc;
    detail::AccessorImplPtr AccImpl = detail::getSyclObjImpl(*AccBase);
    detail::Requirement *Req = AccImpl.get();
    // Add accessor to the list of requirements.
    MRequirements.push_back(Req);
    // Store copy of the accessor.
    MAccStorage.push_back(std::move(AccImpl));
    // Add an accessor to the handler list of associated accessors.
    // For associated accessors index does not means nothing.
    MAssociatedAccesors.emplace_back(detail::kernel_param_kind_t::kind_accessor,
                                     Req, static_cast<int>(AccessTarget),
                                     /*index*/ 0);
  }

  // Recursively calls itself until arguments pack is fully processed.
  // The version for regular(standard layout) argument.
  template <typename T, typename... Ts>
  void setArgsHelper(int ArgIndex, T &&Arg, Ts &&... Args) {
    set_arg(ArgIndex, std::move(Arg));
    setArgsHelper(++ArgIndex, std::move(Args)...);
  }

  void setArgsHelper(int ArgIndex) {}

  // setArgHelper for local accessor argument.
  template <typename DataT, int Dims, access::mode AccessMode,
            access::placeholder IsPlaceholder>
  void setArgHelper(int ArgIndex,
                    accessor<DataT, Dims, AccessMode, access::target::local,
                             IsPlaceholder> &&Arg) {
    detail::LocalAccessorBaseHost *LocalAccBase =
        (detail::LocalAccessorBaseHost *)&Arg;
    MArgs.emplace_back(detail::kernel_param_kind_t::kind_accessor, LocalAccBase,
                       static_cast<int>(access::target::local), ArgIndex);
  }

  // setArgHelper for non local accessor argument.
  template <typename DataT, int Dims, access::mode AccessMode,
            access::target AccessTarget, access::placeholder IsPlaceholder>
  typename std::enable_if<AccessTarget != access::target::local, void>::type
  setArgHelper(
      int ArgIndex,
      accessor<DataT, Dims, AccessMode, AccessTarget, IsPlaceholder> &&Arg) {
    detail::AccessorBaseHost *AccBase = (detail::AccessorBaseHost *)&Arg;
    detail::AccessorImplPtr AccImpl = detail::getSyclObjImpl(*AccBase);
    detail::Requirement *Req = AccImpl.get();
    // Add accessor to the list of requirements.
    MRequirements.push_back(Req);
    // Store copy of the accessor.
    MAccStorage.push_back(std::move(AccImpl));
    // Add accessor to the list of arguments.
    MArgs.emplace_back(detail::kernel_param_kind_t::kind_accessor, Req,
                       static_cast<int>(AccessTarget), ArgIndex);
  }

  template <typename T> void setArgHelper(int ArgIndex, T &&Arg) {
    void *StoredArg = (void *)storePlainArg(Arg);

    if (!std::is_same<cl_mem, T>::value && std::is_pointer<T>::value) {
      MArgs.emplace_back(detail::kernel_param_kind_t::kind_pointer, StoredArg,
                         sizeof(T), ArgIndex);
    } else {
      MArgs.emplace_back(detail::kernel_param_kind_t::kind_std_layout,
                         StoredArg, sizeof(T), ArgIndex);
    }
  }

  void setArgHelper(int ArgIndex, sampler &&Arg) {
    void *StoredArg = (void *)storePlainArg(Arg);
    MArgs.emplace_back(detail::kernel_param_kind_t::kind_sampler, StoredArg,
                       sizeof(sampler), ArgIndex);
  }

  void verifySyclKernelInvoc(const kernel &SyclKernel) {
    if (is_host()) {
      throw invalid_object_error(
          "This kernel invocation method cannot be used on the host");
    }
    if (SyclKernel.is_host()) {
      throw invalid_object_error("Invalid kernel type, OpenCL expected");
    }
  }

  // Make queue_impl class friend to be able to call finalize method.
  friend class detail::queue_impl;
  // Make accessor class friend to keep the list of associated accessors.
  template <typename DataT, int Dims, access::mode AccMode,
            access::target AccTarget, access::placeholder isPlaceholder>
  friend class accessor;

  template <typename DataT, int Dimensions, access::mode AccessMode,
            access::target AccessTarget, access::placeholder IsPlaceholder>
  friend class detail::image_accessor;
  // Make stream class friend to be able to keep the list of associated streams
  friend class stream;

public:
  handler(const handler &) = delete;
  handler(handler &&) = delete;
  handler &operator=(const handler &) = delete;
  handler &operator=(handler &&) = delete;

  // The method registers requirement to the memory. So, the command group has a
  // requirement to gain access to the given memory object before executing.
  template <typename DataT, int Dims, access::mode AccMode,
            access::target AccTarget>
  void
  require(accessor<DataT, Dims, AccMode, AccTarget, access::placeholder::true_t>
              Acc) {
    detail::AccessorBaseHost *AccBase = (detail::AccessorBaseHost *)&Acc;
    detail::AccessorImplPtr AccImpl = detail::getSyclObjImpl(*AccBase);
    detail::Requirement *Req = AccImpl.get();
    // Add accessor to the list of requirements.
    MRequirements.push_back(Req);
    // Store copy of the accessor.
    MAccStorage.push_back(std::move(AccImpl));
    // Add an accessor to the handler list of associated accessors.
    // For associated accessors index does not means nothing.
    MAssociatedAccesors.emplace_back(detail::kernel_param_kind_t::kind_accessor,
                                     Req, static_cast<int>(AccTarget),
                                     /*index*/ 0);
  }

  // This method registers event dependencies on this command group.
  void depends_on(event e) {
    MEvents.push_back(std::move(detail::getSyclObjImpl(e)));
  }

  void depends_on(std::vector<event> Events) {
    for (event e : Events) {
      depends_on(e);
    }
  }

  // OpenCL interoperability interface
  // Registers Arg passed as argument # ArgIndex.
  template <typename T> void set_arg(int ArgIndex, T &&Arg) {
    setArgHelper(ArgIndex, std::move(Arg));
  }

  // Registers pack of arguments(Args) with indexes starting from 0.
  template <typename... Ts> void set_args(Ts &&... Args) {
    setArgsHelper(0, std::move(Args)...);
  }

#ifdef __SYCL_DEVICE_ONLY__

  template <typename KernelT, typename IndexerT>
  using EnableIfIndexer = detail::enable_if_t<
      std::is_same<detail::lambda_arg_type<KernelT>, IndexerT>::value>;

  template <typename KernelT, int Dims>
  using EnableIfId = EnableIfIndexer<KernelT, id<Dims>>;

  template <typename KernelT, int Dims>
  using EnableIfItemWithOffset = EnableIfIndexer<KernelT, item<Dims, true>>;

  template <typename KernelT, int Dims>
  using EnableIfItemWithoutOffset = EnableIfIndexer<KernelT, item<Dims, false>>;

  template <typename KernelT, int Dims>
  using EnableIfNDItem = EnableIfIndexer<KernelT, nd_item<Dims>>;

  // NOTE: the name of this function - "kernel_single_task" - is used by the
  // Front End to determine kernel invocation kind.
  template <typename KernelName, typename KernelType>
  __attribute__((sycl_kernel)) void kernel_single_task(KernelType KernelFunc) {
    KernelFunc();
  }

<<<<<<< HEAD
  template <typename KernelName, typename KernelType, int dimensions>
  __attribute__((sycl_kernel)) void kernel_parallel_for(
      typename std::enable_if<std::is_same<detail::lambda_arg_type<KernelType>,
                                           id<dimensions>>::value &&
                                  (dimensions > 0 && dimensions < 4),
                              KernelType>::type KernelFunc) {
    id<dimensions> global_id{
        __device_builtin::initGlobalInvocationId<dimensions, id<dimensions>>()};
=======
  // NOTE: the name of these functions - "kernel_parallel_for" - are used by the
  // Front End to determine kernel invocation kind.
  template <typename KernelName, typename KernelType, int Dims>
  __attribute__((sycl_kernel)) EnableIfId<KernelType, Dims>
  kernel_parallel_for(KernelType KernelFunc) {
    KernelFunc(detail::Builder::getId<Dims>());
  }

  template <typename KernelName, typename KernelType, int Dims>
  __attribute__((sycl_kernel)) EnableIfItemWithoutOffset<KernelType, Dims>
  kernel_parallel_for(KernelType KernelFunc) {
    KernelFunc(detail::Builder::getItem<Dims, false>());
  }
>>>>>>> 5c5f230c

  template <typename KernelName, typename KernelType, int Dims>
  __attribute__((sycl_kernel)) EnableIfItemWithOffset<KernelType, Dims>
  kernel_parallel_for(KernelType KernelFunc) {
    KernelFunc(detail::Builder::getItem<Dims, true>());
  }

<<<<<<< HEAD
  // NOTE: the name of this function - "kernel_parallel_for" - is used by the
  // Front End to determine kernel invocation kind.
  template <typename KernelName, typename KernelType, int dimensions>
  __attribute__((sycl_kernel)) void kernel_parallel_for(
      typename std::enable_if<std::is_same<detail::lambda_arg_type<KernelType>,
                                           item<dimensions>>::value &&
                                  (dimensions > 0 && dimensions < 4),
                              KernelType>::type KernelFunc) {
    id<dimensions> global_id{
        __device_builtin::initGlobalInvocationId<dimensions, id<dimensions>>()};
    range<dimensions> global_size{
        __device_builtin::initGlobalSize<dimensions, range<dimensions>>()};

    item<dimensions, false> Item =
        detail::Builder::createItem<dimensions, false>(global_size, global_id);
    KernelFunc(Item);
  }

  template <typename KernelName, typename KernelType, int dimensions>
  __attribute__((sycl_kernel)) void kernel_parallel_for(
      typename std::enable_if<std::is_same<detail::lambda_arg_type<KernelType>,
                                           nd_item<dimensions>>::value &&
                                  (dimensions > 0 && dimensions < 4),
                              KernelType>::type KernelFunc) {
    range<dimensions> global_size{
        __device_builtin::initGlobalSize<dimensions, range<dimensions>>()};
    range<dimensions> local_size{
        __device_builtin::initWorkgroupSize<dimensions, range<dimensions>>()};
    range<dimensions> group_range{
        __device_builtin::initNumWorkgroups<dimensions, range<dimensions>>()};
    id<dimensions> group_id{
        __device_builtin::initWorkgroupId<dimensions, id<dimensions>>()};
    id<dimensions> global_id{
        __device_builtin::initGlobalInvocationId<dimensions, id<dimensions>>()};
    id<dimensions> local_id{
        __device_builtin::initLocalInvocationId<dimensions, id<dimensions>>()};
    id<dimensions> global_offset{
        __device_builtin::initGlobalOffset<dimensions, id<dimensions>>()};

    group<dimensions> Group = detail::Builder::createGroup<dimensions>(
        global_size, local_size, group_range, group_id);
    item<dimensions, true> globalItem =
        detail::Builder::createItem<dimensions, true>(global_size, global_id,
                                                      global_offset);
    item<dimensions, false> localItem =
        detail::Builder::createItem<dimensions, false>(local_size, local_id);
    nd_item<dimensions> Nd_item =
        detail::Builder::createNDItem<dimensions>(globalItem, localItem, Group);

    KernelFunc(Nd_item);
=======
  template <typename KernelName, typename KernelType, int Dims>
  __attribute__((sycl_kernel)) EnableIfNDItem<KernelType, Dims>
  kernel_parallel_for(KernelType KernelFunc) {
    KernelFunc(detail::Builder::getNDItem<Dims>());
  }

  // NOTE: the name of this function - "kernel_parallel_for_work_group" - is
  // used by the Front End to determine kernel invocation kind.
  template <typename KernelName, typename KernelType, int Dims>
  __attribute__((sycl_kernel)) void
  kernel_parallel_for_work_group(KernelType KernelFunc) {
    KernelFunc(detail::Builder::getGroup<Dims>());
>>>>>>> 5c5f230c
  }

#endif

  // The method stores lambda to the template-free object and initializes
  // kernel name, list of arguments and requirements using information from
  // integration header.
  template <typename KernelName, typename KernelType, int Dims,
            typename LambdaArgType = sycl::detail::lambda_arg_type<KernelType>>
  void StoreLambda(KernelType KernelFunc) {
    MHostKernel.reset(
        new detail::HostKernel<KernelType, LambdaArgType, Dims>(KernelFunc));

    using KI = sycl::detail::KernelInfo<KernelName>;
    // Empty name indicates that the compilation happens without integration
    // header, so don't perform things that require it.
    if (KI::getName() != "") {
      MArgs.clear();
      extractArgsAndReqsFromLambda(MHostKernel->getPtr(), KI::getNumParams(),
                                   &KI::getParamDesc(0));
      MKernelName = KI::getName();
      MOSModuleHandle = csd::OSUtil::getOSModuleHandle(KI::getName());
    } else {
      // In case w/o the integration header it is necessary to process
      // accessors from the list(which are associated with this handler) as
      // arguments.
      MArgs = std::move(MAssociatedAccesors);
    }
  }

  // single_task version with a kernel represented as a lambda.
  template <typename KernelName = csd::auto_name, typename KernelType>
  void single_task(KernelType KernelFunc) {
    using NameT = typename csd::get_kernel_name_t<KernelName, KernelType>::name;
#ifdef __SYCL_DEVICE_ONLY__
    kernel_single_task<xilinx::reqd_work_group_size<1, 1, 1,
                       NameT>>(KernelFunc);
#else
    MNDRDesc.set(range<1>{1});

    StoreLambda<xilinx::reqd_work_group_size<1, 1, 1,
                NameT>, KernelType, /*Dims*/ 0, void>(KernelFunc);
    MCGType = detail::CG::KERNEL;
#endif
  }

  // parallel_for version with a kernel represented as a lambda + range that
  // specifies global size only.
  template <typename KernelName = csd::auto_name, typename KernelType, int Dims>
  void parallel_for(range<Dims> NumWorkItems, KernelType KernelFunc) {
    using NameT = typename csd::get_kernel_name_t<KernelName, KernelType>::name;
#ifdef __SYCL_DEVICE_ONLY__
    kernel_parallel_for<NameT, KernelType, Dims>(KernelFunc);
#else
    MNDRDesc.set(std::move(NumWorkItems));
    StoreLambda<NameT, KernelType, Dims>(std::move(KernelFunc));
    MCGType = detail::CG::KERNEL;
#endif
  }

  // Similar to single_task, but passed lambda will be executed on host.
  template <typename FuncT> void run_on_host_intel(FuncT Func) {
    MNDRDesc.set(range<1>{1});

    MArgs = std::move(MAssociatedAccesors);
    MHostKernel.reset(
        new detail::HostKernel<FuncT, void, 1>(std::move(Func)));
    MCGType = detail::CG::RUN_ON_HOST_INTEL;
  }

  // parallel_for version with a kernel represented as a lambda + range and
  // offset that specify global size and global offset correspondingly.
  template <typename KernelName = csd::auto_name, typename KernelType, int Dims>
  void parallel_for(range<Dims> NumWorkItems, id<Dims> WorkItemOffset,
                    KernelType KernelFunc) {
    using NameT = typename csd::get_kernel_name_t<KernelName, KernelType>::name;
#ifdef __SYCL_DEVICE_ONLY__
    kernel_parallel_for<NameT, KernelType, Dims>(KernelFunc);
#else
    MNDRDesc.set(std::move(NumWorkItems), std::move(WorkItemOffset));
    StoreLambda<NameT, KernelType, Dims>(std::move(KernelFunc));
    MCGType = detail::CG::KERNEL;
#endif
  }

  // parallel_for version with a kernel represented as a lambda + nd_range that
  // specifies global, local sizes and offset.
  template <typename KernelName = csd::auto_name, typename KernelType, int Dims>
  void parallel_for(nd_range<Dims> ExecutionRange, KernelType KernelFunc) {
    using NameT = typename csd::get_kernel_name_t<KernelName, KernelType>::name;
#ifdef __SYCL_DEVICE_ONLY__
    kernel_parallel_for<NameT, KernelType, Dims>(KernelFunc);
#else
    MNDRDesc.set(std::move(ExecutionRange));
    StoreLambda<NameT, KernelType, Dims>(std::move(KernelFunc));
    MCGType = detail::CG::KERNEL;
#endif
  }

  template <typename KernelName = csd::auto_name, typename KernelType, int Dims>
  void parallel_for_work_group(range<Dims> NumWorkGroups,
                               KernelType KernelFunc) {
    using NameT = typename csd::get_kernel_name_t<KernelName, KernelType>::name;
#ifdef __SYCL_DEVICE_ONLY__
    kernel_parallel_for_work_group<NameT, KernelType, Dims>(KernelFunc);
#else
    MNDRDesc.setNumWorkGroups(NumWorkGroups);
    StoreLambda<NameT, KernelType, Dims>(std::move(KernelFunc));
    MCGType = detail::CG::KERNEL;
#endif // __SYCL_DEVICE_ONLY__
  }

<<<<<<< HEAD
#ifdef __SYCL_DEVICE_ONLY__
  // NOTE: the name of this function - "kernel_parallel_for_work_group" - is
  // used by the Front End to determine kernel invocation kind.
  template <typename KernelName, typename KernelType, int Dims>
  __attribute__((sycl_kernel)) void
  kernel_parallel_for_work_group(KernelType KernelFunc) {

    range<Dims> GlobalSize{__device_builtin::initGlobalSize<Dims, range<Dims>>()};
    range<Dims> LocalSize{__device_builtin::initWorkgroupSize<Dims, range<Dims>>()};
    range<Dims> GroupRange{__device_builtin::initNumWorkgroups<Dims, range<Dims>>()};
    id<Dims> GroupId{__device_builtin::initWorkgroupId<Dims, id<Dims>>()};

    group<Dims> G = detail::Builder::createGroup<Dims>(GlobalSize, LocalSize,
                                                       GroupRange, GroupId);
    KernelFunc(G);
  }
#endif // __SYCL_DEVICE_ONLY__

=======
>>>>>>> 5c5f230c
  template <typename KernelName = csd::auto_name, typename KernelType, int Dims>
  void parallel_for_work_group(range<Dims> NumWorkGroups,
                               range<Dims> WorkGroupSize,
                               KernelType KernelFunc) {
    using NameT = typename csd::get_kernel_name_t<KernelName, KernelType>::name;
#ifdef __SYCL_DEVICE_ONLY__
    kernel_parallel_for_work_group<NameT, KernelType, Dims>(KernelFunc);
#else
    MNDRDesc.set(nd_range<Dims>(NumWorkGroups * WorkGroupSize, WorkGroupSize));
    StoreLambda<NameT, KernelType, Dims>(std::move(KernelFunc));
    MCGType = detail::CG::KERNEL;
#endif // __SYCL_DEVICE_ONLY__
  }

  // single_task version with a kernel represented as a sycl::kernel.
  // The kernel invocation method has no functors and cannot be called on host.
  void single_task(kernel SyclKernel) {
    verifySyclKernelInvoc(SyclKernel);
    MNDRDesc.set(range<1>{1});
    MSyclKernel = detail::getSyclObjImpl(std::move(SyclKernel));
    MCGType = detail::CG::KERNEL;
    extractArgsAndReqs();
  }

  // parallel_for version with a kernel represented as a sycl::kernel + range
  // that specifies global size only. The kernel invocation method has no
  // functors and cannot be called on host.
  template <int Dims>
  void parallel_for(range<Dims> NumWorkItems, kernel SyclKernel) {
    verifySyclKernelInvoc(SyclKernel);
    MSyclKernel = detail::getSyclObjImpl(std::move(SyclKernel));
    MNDRDesc.set(std::move(NumWorkItems));
    MCGType = detail::CG::KERNEL;
    extractArgsAndReqs();
  }

  // parallel_for version with a kernel represented as a sycl::kernel + range
  // and offset that specify global size and global offset correspondingly.
  // The kernel invocation method has no functors and cannot be called on host.
  template <int Dims>
  void parallel_for(range<Dims> NumWorkItems, id<Dims> workItemOffset,
                    kernel SyclKernel) {
    verifySyclKernelInvoc(SyclKernel);
    MSyclKernel = detail::getSyclObjImpl(std::move(SyclKernel));
    MNDRDesc.set(std::move(NumWorkItems), std::move(workItemOffset));
    MCGType = detail::CG::KERNEL;
    extractArgsAndReqs();
  }

  // parallel_for version with a kernel represented as a sycl::kernel + nd_range
  // that specifies global, local sizes and offset. The kernel invocation
  // method has no functors and cannot be called on host.
  template <int Dims>
  void parallel_for(nd_range<Dims> NDRange, kernel SyclKernel) {
    verifySyclKernelInvoc(SyclKernel);
    MSyclKernel = detail::getSyclObjImpl(std::move(SyclKernel));
    MNDRDesc.set(std::move(NDRange));
    MCGType = detail::CG::KERNEL;
    extractArgsAndReqs();
  }

  // Note: the kernel invocation methods below are only planned to be added
  // to the spec as of v1.2.1 rev. 3, despite already being present in SYCL
  // conformance tests.

  // single_task version which takes two "kernels". One is a lambda which is
  // used if device, queue is bound to, is host device. Second is a sycl::kernel
  // which is used otherwise.
  template <typename KernelName = csd::auto_name, typename KernelType>
  void single_task(kernel SyclKernel, KernelType KernelFunc) {
    using NameT = typename csd::get_kernel_name_t<KernelName, KernelType>::name;
#ifdef __SYCL_DEVICE_ONLY__
    kernel_single_task<xilinx::reqd_work_group_size<1, 1, 1,
                       NameT>>(KernelFunc);
#else
    MNDRDesc.set(range<1>{1});
    MSyclKernel = detail::getSyclObjImpl(std::move(SyclKernel));
    MCGType = detail::CG::KERNEL;
    if (!MIsHost && !lambdaAndKernelHaveEqualName<
          xilinx::reqd_work_group_size<1, 1, 1, NameT>>())
      extractArgsAndReqs();
    else
      StoreLambda<xilinx::reqd_work_group_size<1, 1, 1,
                  NameT>, KernelType, /*Dims*/ 0, void>(std::move(KernelFunc));
#endif
  }

  // parallel_for version which takes two "kernels". One is a lambda which is
  // used if device, queue is bound to, is host device. Second is a sycl::kernel
  // which is used otherwise. range argument specifies global size.
  template <typename KernelName = csd::auto_name, typename KernelType, int Dims>
  void parallel_for(kernel SyclKernel, range<Dims> NumWorkItems,
                    KernelType KernelFunc) {
    using NameT = typename csd::get_kernel_name_t<KernelName, KernelType>::name;
#ifdef __SYCL_DEVICE_ONLY__
    kernel_parallel_for<NameT, KernelType, Dims>(KernelFunc);
#else
    MNDRDesc.set(std::move(NumWorkItems));
    MSyclKernel = detail::getSyclObjImpl(std::move(SyclKernel));
    MCGType = detail::CG::KERNEL;
    if (!MIsHost && !lambdaAndKernelHaveEqualName<NameT>())
      extractArgsAndReqs();
    else
      StoreLambda<NameT, KernelType, Dims>(std::move(KernelFunc));
#endif
  }

  // parallel_for version which takes two "kernels". One is a lambda which is
  // used if device, queue is bound to, is host device. Second is a sycl::kernel
  // which is used otherwise. range and id specify global size and offset.
  template <typename KernelName = csd::auto_name, typename KernelType, int Dims>
  void parallel_for(kernel SyclKernel, range<Dims> NumWorkItems,
                    id<Dims> WorkItemOffset, KernelType KernelFunc) {
    using NameT = typename csd::get_kernel_name_t<KernelName, KernelType>::name;
#ifdef __SYCL_DEVICE_ONLY__
    kernel_parallel_for<NameT, KernelType, Dims>(KernelFunc);
#else
    MNDRDesc.set(std::move(NumWorkItems), std::move(WorkItemOffset));
    MSyclKernel = detail::getSyclObjImpl(std::move(SyclKernel));
    MCGType = detail::CG::KERNEL;
    if (!MIsHost && !lambdaAndKernelHaveEqualName<NameT>())
      extractArgsAndReqs();
    else
      StoreLambda<NameT, KernelType, Dims>(std::move(KernelFunc));
#endif
  }

  // parallel_for version which takes two "kernels". One is a lambda which is
  // used if device, queue is bound to, is host device. Second is a sycl::kernel
  // which is used otherwise. nd_range specifies global, local size and offset.
  template <typename KernelName = csd::auto_name, typename KernelType, int Dims>
  void parallel_for(kernel SyclKernel, nd_range<Dims> NDRange,
                    KernelType KernelFunc) {
    using NameT = typename csd::get_kernel_name_t<KernelName, KernelType>::name;
#ifdef __SYCL_DEVICE_ONLY__
    kernel_parallel_for<NameT, KernelType, Dims>(KernelFunc);
#else
    MNDRDesc.set(std::move(NDRange));
    MSyclKernel = detail::getSyclObjImpl(std::move(SyclKernel));
    MCGType = detail::CG::KERNEL;
    if (!MIsHost && !lambdaAndKernelHaveEqualName<NameT>())
      extractArgsAndReqs();
    else
      StoreLambda<NameT, KernelType, Dims>(std::move(KernelFunc));
#endif
  }

  /// This version of \c parallel_for_work_group takes two parameters
  /// representing the same kernel. The first one - \c syclKernel - is a
  /// compiled form of the second one - \c kernelFunc, which is the source form
  /// of the kernel. The same source kernel can be compiled multiple times
  /// yielding multiple kernel class objects accessible via the \c program class
  /// interface.
  template <typename KernelName = csd::auto_name, typename KernelType, int Dims>
  void parallel_for_work_group(kernel SyclKernel, range<Dims> NumWorkGroups,
                               KernelType KernelFunc) {
    using NameT = typename csd::get_kernel_name_t<KernelName, KernelType>::name;
#ifdef __SYCL_DEVICE_ONLY__
    kernel_parallel_for_work_group<NameT, KernelType, Dims>(KernelFunc);
#else
    MNDRDesc.setNumWorkGroups(NumWorkGroups);
    MSyclKernel = detail::getSyclObjImpl(std::move(SyclKernel));
    StoreLambda<NameT, KernelType, Dims>(std::move(KernelFunc));
    MCGType = detail::CG::KERNEL;
#endif // __SYCL_DEVICE_ONLY__
  }

  /// Two-kernel version of the \c parallel_for_work_group with group and local
  /// range.
  template <typename KernelName = csd::auto_name, typename KernelType, int Dims>
  void parallel_for_work_group(kernel SyclKernel, range<Dims> NumWorkGroups,
                               range<Dims> WorkGroupSize,
                               KernelType KernelFunc) {
    using NameT = typename csd::get_kernel_name_t<KernelName, KernelType>::name;
#ifdef __SYCL_DEVICE_ONLY__
    kernel_parallel_for_work_group<NameT, KernelType, Dims>(KernelFunc);
#else
    MNDRDesc.set(nd_range<Dims>(NumWorkGroups * WorkGroupSize, WorkGroupSize));
    MSyclKernel = detail::getSyclObjImpl(std::move(SyclKernel));
    StoreLambda<NameT, KernelType, Dims>(std::move(KernelFunc));
    MCGType = detail::CG::KERNEL;
#endif // __SYCL_DEVICE_ONLY__
  }

  // Explicit copy operations API
  constexpr static bool isConstOrGlobal(access::target AccessTarget) {
    return AccessTarget == access::target::global_buffer ||
           AccessTarget == access::target::constant_buffer;
  }

  constexpr static bool isImageOrImageArray(access::target AccessTarget) {
    return AccessTarget == access::target::image ||
           AccessTarget == access::target::image_array;
  }

  constexpr static bool
  isValidTargetForExplicitOp(access::target AccessTarget) {
    return isConstOrGlobal(AccessTarget) || isImageOrImageArray(AccessTarget);
  }

  // copy memory pointed by accessor to host memory pointed by shared_ptr
  template <typename T_Src, typename T_Dst, int Dims, access::mode AccessMode,
            access::target AccessTarget,
            access::placeholder IsPlaceholder = access::placeholder::false_t>
  void copy(accessor<T_Src, Dims, AccessMode, AccessTarget, IsPlaceholder> Src,
            shared_ptr_class<T_Dst> Dst) {
    static_assert(isValidTargetForExplicitOp(AccessTarget),
                  "Invalid accessor target for the copy method.");
    // Make sure data shared_ptr points to is not released until we finish
    // work with it.
    MSharedPtrStorage.push_back(Dst);
    T_Dst *RawDstPtr = Dst.get();
    copy(Src, RawDstPtr);
  }

  // copy memory pointer by shared_ptr to host memory pointed by accessor
  template <typename T_Src, typename T_Dst, int Dims, access::mode AccessMode,
            access::target AccessTarget,
            access::placeholder IsPlaceholder = access::placeholder::false_t>
  void
  copy(shared_ptr_class<T_Src> Src,
       accessor<T_Dst, Dims, AccessMode, AccessTarget, IsPlaceholder> Dst) {
    static_assert(isValidTargetForExplicitOp(AccessTarget),
                  "Invalid accessor target for the copy method.");
    // Make sure data shared_ptr points to is not released until we finish
    // work with it.
    MSharedPtrStorage.push_back(Src);
    T_Src *RawSrcPtr = Src.get();
    copy(RawSrcPtr, Dst);
  }

  // copy memory pointed by accessor to host memory pointed by raw pointer
  template <typename T_Src, typename T_Dst, int Dims, access::mode AccessMode,
            access::target AccessTarget,
            access::placeholder IsPlaceholder = access::placeholder::false_t>
  void copy(accessor<T_Src, Dims, AccessMode, AccessTarget, IsPlaceholder> Src,
            T_Dst *Dst) {
    static_assert(isValidTargetForExplicitOp(AccessTarget),
                  "Invalid accessor target for the copy method.");
#ifndef __SYCL_DEVICE_ONLY__
    if (MIsHost) {
      // TODO: Temporary implementation for host. Should be handled by memory
      // manger.
      range<Dims> Range = Src.get_range();
      parallel_for< class __copyAcc2Ptr< T_Src, T_Dst, Dims, AccessMode,
                                         AccessTarget, IsPlaceholder>>
                                         (Range, [=](id<Dims> Index) {
        size_t LinearIndex = Index[0];
        for (int I = 1; I < Dims; ++I)
          LinearIndex += Range[I] * Index[I];
        ((T_Src *)Dst)[LinearIndex] = Src[Index];
      });

      return;
    }
#endif
    MCGType = detail::CG::COPY_ACC_TO_PTR;

    detail::AccessorBaseHost *AccBase = (detail::AccessorBaseHost *)&Src;
    detail::AccessorImplPtr AccImpl = detail::getSyclObjImpl(*AccBase);

    MRequirements.push_back(AccImpl.get());
    MSrcPtr = (void *)AccImpl.get();
    MDstPtr = (void *)Dst;
    // Store copy of accessor to the local storage to make sure it is alive
    // until we finish
    MAccStorage.push_back(std::move(AccImpl));
  }

  // copy memory pointed by raw pointer to host memory pointed by accessor
  template <typename T_Src, typename T_Dst, int Dims, access::mode AccessMode,
            access::target AccessTarget,
            access::placeholder IsPlaceholder = access::placeholder::false_t>
  void
  copy(const T_Src *Src,
       accessor<T_Dst, Dims, AccessMode, AccessTarget, IsPlaceholder> Dst) {
    static_assert(isValidTargetForExplicitOp(AccessTarget),
                  "Invalid accessor target for the copy method.");
#ifndef __SYCL_DEVICE_ONLY__
    if (MIsHost) {
      // TODO: Temporary implementation for host. Should be handled by memory
      // manger.
      range<Dims> Range = Dst.get_range();
      parallel_for< class __copyPtr2Acc< T_Src, T_Dst, Dims, AccessMode,
                                         AccessTarget, IsPlaceholder>>
                                         (Range, [=](id<Dims> Index) {
        size_t LinearIndex = Index[0];
        for (int I = 1; I < Dims; ++I)
          LinearIndex += Range[I] * Index[I];

        Dst[Index] = ((T_Dst *)Src)[LinearIndex];
      });
      return;
    }
#endif
    MCGType = detail::CG::COPY_PTR_TO_ACC;

    detail::AccessorBaseHost *AccBase = (detail::AccessorBaseHost *)&Dst;
    detail::AccessorImplPtr AccImpl = detail::getSyclObjImpl(*AccBase);

    MRequirements.push_back(AccImpl.get());
    MSrcPtr = (void *)Src;
    MDstPtr = (void *)AccImpl.get();
    // Store copy of accessor to the local storage to make sure it is alive
    // until we finish
    MAccStorage.push_back(std::move(AccImpl));
  }

  // copy memory pointed by accessor to the memory pointed by another accessor
  template <
      typename T_Src, int Dims_Src, access::mode AccessMode_Src,
      access::target AccessTarget_Src, typename T_Dst, int Dims_Dst,
      access::mode AccessMode_Dst, access::target AccessTarget_Dst,
      access::placeholder IsPlaceholder_Src = access::placeholder::false_t,
      access::placeholder IsPlaceholder_Dst = access::placeholder::false_t>
  void copy(accessor<T_Src, Dims_Src, AccessMode_Src, AccessTarget_Src,
                     IsPlaceholder_Src>
                Src,
            accessor<T_Dst, Dims_Dst, AccessMode_Dst, AccessTarget_Dst,
                     IsPlaceholder_Dst>
                Dst) {
    static_assert(isValidTargetForExplicitOp(AccessTarget_Src),
                  "Invalid source accessor target for the copy method.");
    static_assert(isValidTargetForExplicitOp(AccessTarget_Dst),
                  "Invalid destination accessor target for the copy method.");
#ifndef __SYCL_DEVICE_ONLY__
    if (MIsHost) {
      range<Dims_Src> Range = Dst.get_range();
      parallel_for< class __copyAcc2Acc< T_Src, Dims_Src, AccessMode_Src,
                                         AccessTarget_Src, T_Dst, Dims_Dst,
                                         AccessMode_Dst, AccessTarget_Dst,
                                         IsPlaceholder_Src,
                                         IsPlaceholder_Dst>>
                                         (Range, [=](id<Dims_Src> Index) {
        Dst[Index] = Src[Index];
      });

      return;
    }
#endif
    MCGType = detail::CG::COPY_ACC_TO_ACC;

    detail::AccessorBaseHost *AccBaseSrc = (detail::AccessorBaseHost *)&Src;
    detail::AccessorImplPtr AccImplSrc = detail::getSyclObjImpl(*AccBaseSrc);

    detail::AccessorBaseHost *AccBaseDst = (detail::AccessorBaseHost *)&Dst;
    detail::AccessorImplPtr AccImplDst = detail::getSyclObjImpl(*AccBaseDst);

    MRequirements.push_back(AccImplSrc.get());
    MRequirements.push_back(AccImplDst.get());
    MSrcPtr = AccImplSrc.get();
    MDstPtr = AccImplDst.get();
    // Store copy of accessor to the local storage to make sure it is alive
    // until we finish
    MAccStorage.push_back(std::move(AccImplSrc));
    MAccStorage.push_back(std::move(AccImplDst));
  }

  template <typename T, int Dims, access::mode AccessMode,
            access::target AccessTarget,
            access::placeholder IsPlaceholder = access::placeholder::false_t>
  void
  update_host(accessor<T, Dims, AccessMode, AccessTarget, IsPlaceholder> Acc) {
    static_assert(isValidTargetForExplicitOp(AccessTarget),
                  "Invalid accessor target for the update_host method.");
    MCGType = detail::CG::UPDATE_HOST;

    detail::AccessorBaseHost *AccBase = (detail::AccessorBaseHost *)&Acc;
    detail::AccessorImplPtr AccImpl = detail::getSyclObjImpl(*AccBase);

    MDstPtr = (void *)AccImpl.get();
    MRequirements.push_back(AccImpl.get());
    MAccStorage.push_back(std::move(AccImpl));
  }

  // Fill memory pointed by accessor with the pattern given.
  // If the operation is submitted to queue associated with OpenCL device and
  // accessor points to one dimensional memory object then use special type for
  // filling. Otherwise fill using regular kernel.
  template <typename T, int Dims, access::mode AccessMode,
            access::target AccessTarget,
            access::placeholder IsPlaceholder = access::placeholder::false_t>
  void fill(accessor<T, Dims, AccessMode, AccessTarget, IsPlaceholder> Dst,
            const T &Pattern) {
    // TODO add check:T must be an integral scalar value or a SYCL vector type
    static_assert(isValidTargetForExplicitOp(AccessTarget),
                  "Invalid accessor target for the fill method.");
    if (!MIsHost && (((Dims == 1) && isConstOrGlobal(AccessTarget)) ||
                     isImageOrImageArray(AccessTarget))) {
      MCGType = detail::CG::FILL;

      detail::AccessorBaseHost *AccBase = (detail::AccessorBaseHost *)&Dst;
      detail::AccessorImplPtr AccImpl = detail::getSyclObjImpl(*AccBase);

      MDstPtr = (void *)AccImpl.get();
      MRequirements.push_back(AccImpl.get());
      MAccStorage.push_back(std::move(AccImpl));

      MPattern.resize(sizeof(T));
      T *PatternPtr = (T *)MPattern.data();
      *PatternPtr = Pattern;
    } else {

      // TODO: Temporary implementation for host. Should be handled by memory
      // manger.
      range<Dims> Range = Dst.get_range();
      parallel_for<class __fill<T, Dims, AccessMode, AccessTarget,
                                IsPlaceholder>>(Range, [=](id<Dims> Index) {
        Dst[Index] = Pattern;
      });
    }
  }

  // Copy memory from the source to the destination.
  void memcpy(void* Dest, const void* Src, size_t Count) {
    MSrcPtr = const_cast<void *>(Src);
    MDstPtr = Dest;
    MLength = Count;
    MCGType = detail::CG::COPY_USM;
  }

  // Fill the memory pointed to by the destination with the given bytes.
  void memset(void *Dest, int Value, size_t Count) {
    MDstPtr = Dest;
    MPattern.push_back((char)Value);
    MLength = Count;
    MCGType = detail::CG::FILL_USM;
  }
};
} // namespace sycl
} // namespace cl<|MERGE_RESOLUTION|>--- conflicted
+++ resolved
@@ -10,21 +10,6 @@
 
 #pragma once
 
-<<<<<<< HEAD
-#ifdef __SYCL_SPIR_DEVICE__
-#include <CL/__spir/spir_vars.hpp>
-#ifdef __SYCL_DEVICE_ONLY__
-namespace __device_builtin = __spir;
-#endif
-#else
-#include <CL/__spirv/spirv_vars.hpp>
-#ifdef __SYCL_DEVICE_ONLY__
-namespace __device_builtin = __spirv;
-#endif
-#endif
-
-=======
->>>>>>> 5c5f230c
 #include <CL/sycl/access/access.hpp>
 #include <CL/sycl/context.hpp>
 #include <CL/sycl/detail/cg.hpp>
@@ -613,16 +598,6 @@
     KernelFunc();
   }
 
-<<<<<<< HEAD
-  template <typename KernelName, typename KernelType, int dimensions>
-  __attribute__((sycl_kernel)) void kernel_parallel_for(
-      typename std::enable_if<std::is_same<detail::lambda_arg_type<KernelType>,
-                                           id<dimensions>>::value &&
-                                  (dimensions > 0 && dimensions < 4),
-                              KernelType>::type KernelFunc) {
-    id<dimensions> global_id{
-        __device_builtin::initGlobalInvocationId<dimensions, id<dimensions>>()};
-=======
   // NOTE: the name of these functions - "kernel_parallel_for" - are used by the
   // Front End to determine kernel invocation kind.
   template <typename KernelName, typename KernelType, int Dims>
@@ -636,7 +611,6 @@
   kernel_parallel_for(KernelType KernelFunc) {
     KernelFunc(detail::Builder::getItem<Dims, false>());
   }
->>>>>>> 5c5f230c
 
   template <typename KernelName, typename KernelType, int Dims>
   __attribute__((sycl_kernel)) EnableIfItemWithOffset<KernelType, Dims>
@@ -644,58 +618,6 @@
     KernelFunc(detail::Builder::getItem<Dims, true>());
   }
 
-<<<<<<< HEAD
-  // NOTE: the name of this function - "kernel_parallel_for" - is used by the
-  // Front End to determine kernel invocation kind.
-  template <typename KernelName, typename KernelType, int dimensions>
-  __attribute__((sycl_kernel)) void kernel_parallel_for(
-      typename std::enable_if<std::is_same<detail::lambda_arg_type<KernelType>,
-                                           item<dimensions>>::value &&
-                                  (dimensions > 0 && dimensions < 4),
-                              KernelType>::type KernelFunc) {
-    id<dimensions> global_id{
-        __device_builtin::initGlobalInvocationId<dimensions, id<dimensions>>()};
-    range<dimensions> global_size{
-        __device_builtin::initGlobalSize<dimensions, range<dimensions>>()};
-
-    item<dimensions, false> Item =
-        detail::Builder::createItem<dimensions, false>(global_size, global_id);
-    KernelFunc(Item);
-  }
-
-  template <typename KernelName, typename KernelType, int dimensions>
-  __attribute__((sycl_kernel)) void kernel_parallel_for(
-      typename std::enable_if<std::is_same<detail::lambda_arg_type<KernelType>,
-                                           nd_item<dimensions>>::value &&
-                                  (dimensions > 0 && dimensions < 4),
-                              KernelType>::type KernelFunc) {
-    range<dimensions> global_size{
-        __device_builtin::initGlobalSize<dimensions, range<dimensions>>()};
-    range<dimensions> local_size{
-        __device_builtin::initWorkgroupSize<dimensions, range<dimensions>>()};
-    range<dimensions> group_range{
-        __device_builtin::initNumWorkgroups<dimensions, range<dimensions>>()};
-    id<dimensions> group_id{
-        __device_builtin::initWorkgroupId<dimensions, id<dimensions>>()};
-    id<dimensions> global_id{
-        __device_builtin::initGlobalInvocationId<dimensions, id<dimensions>>()};
-    id<dimensions> local_id{
-        __device_builtin::initLocalInvocationId<dimensions, id<dimensions>>()};
-    id<dimensions> global_offset{
-        __device_builtin::initGlobalOffset<dimensions, id<dimensions>>()};
-
-    group<dimensions> Group = detail::Builder::createGroup<dimensions>(
-        global_size, local_size, group_range, group_id);
-    item<dimensions, true> globalItem =
-        detail::Builder::createItem<dimensions, true>(global_size, global_id,
-                                                      global_offset);
-    item<dimensions, false> localItem =
-        detail::Builder::createItem<dimensions, false>(local_size, local_id);
-    nd_item<dimensions> Nd_item =
-        detail::Builder::createNDItem<dimensions>(globalItem, localItem, Group);
-
-    KernelFunc(Nd_item);
-=======
   template <typename KernelName, typename KernelType, int Dims>
   __attribute__((sycl_kernel)) EnableIfNDItem<KernelType, Dims>
   kernel_parallel_for(KernelType KernelFunc) {
@@ -708,7 +630,6 @@
   __attribute__((sycl_kernel)) void
   kernel_parallel_for_work_group(KernelType KernelFunc) {
     KernelFunc(detail::Builder::getGroup<Dims>());
->>>>>>> 5c5f230c
   }
 
 #endif
@@ -821,27 +742,6 @@
 #endif // __SYCL_DEVICE_ONLY__
   }
 
-<<<<<<< HEAD
-#ifdef __SYCL_DEVICE_ONLY__
-  // NOTE: the name of this function - "kernel_parallel_for_work_group" - is
-  // used by the Front End to determine kernel invocation kind.
-  template <typename KernelName, typename KernelType, int Dims>
-  __attribute__((sycl_kernel)) void
-  kernel_parallel_for_work_group(KernelType KernelFunc) {
-
-    range<Dims> GlobalSize{__device_builtin::initGlobalSize<Dims, range<Dims>>()};
-    range<Dims> LocalSize{__device_builtin::initWorkgroupSize<Dims, range<Dims>>()};
-    range<Dims> GroupRange{__device_builtin::initNumWorkgroups<Dims, range<Dims>>()};
-    id<Dims> GroupId{__device_builtin::initWorkgroupId<Dims, id<Dims>>()};
-
-    group<Dims> G = detail::Builder::createGroup<Dims>(GlobalSize, LocalSize,
-                                                       GroupRange, GroupId);
-    KernelFunc(G);
-  }
-#endif // __SYCL_DEVICE_ONLY__
-
-=======
->>>>>>> 5c5f230c
   template <typename KernelName = csd::auto_name, typename KernelType, int Dims>
   void parallel_for_work_group(range<Dims> NumWorkGroups,
                                range<Dims> WorkGroupSize,

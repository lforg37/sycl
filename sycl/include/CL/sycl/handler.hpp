//==-------- handler.hpp --- SYCL command group handler --------------------==//
//
// Part of the LLVM Project, under the Apache License v2.0 with LLVM Exceptions.
// See https://llvm.org/LICENSE.txt for license information.
// SPDX-License-Identifier: Apache-2.0 WITH LLVM-exception
//
//===----------------------------------------------------------------------===//

#pragma once

#include <CL/sycl/access/access.hpp>
#include <CL/sycl/accessor.hpp>
#include <CL/sycl/atomic.hpp>
#include <CL/sycl/context.hpp>
#include <CL/sycl/detail/cg.hpp>
#include <CL/sycl/detail/cg_types.hpp>
#include <CL/sycl/detail/export.hpp>
#include <CL/sycl/detail/handler_proxy.hpp>
#include <CL/sycl/detail/os_util.hpp>
#include <CL/sycl/event.hpp>
#include <CL/sycl/id.hpp>
#include <CL/sycl/interop_handle.hpp>
#include <CL/sycl/item.hpp>
#include <CL/sycl/kernel.hpp>
#include <CL/sycl/nd_item.hpp>
#include <CL/sycl/nd_range.hpp>
#include <CL/sycl/property_list.hpp>
#include <CL/sycl/sampler.hpp>
#include <CL/sycl/stl.hpp>

<<<<<<< HEAD
#include <algorithm>
=======
#include <CL/sycl/xilinx/fpga/kernel_properties.hpp>

>>>>>>> dfb95af7
#include <functional>
#include <limits>
#include <memory>
#include <type_traits>

template <typename DataT, int Dimensions, cl::sycl::access::mode AccessMode,
          cl::sycl::access::target AccessTarget,
          cl::sycl::access::placeholder IsPlaceholder>
class __fill;

template <typename T_Src, typename T_Dst, int Dims,
          cl::sycl::access::mode AccessMode,
          cl::sycl::access::target AccessTarget,
          cl::sycl::access::placeholder IsPlaceholder>
class __copyAcc2Ptr;

template <typename T_Src, typename T_Dst, int Dims,
          cl::sycl::access::mode AccessMode,
          cl::sycl::access::target AccessTarget,
          cl::sycl::access::placeholder IsPlaceholder>
class __copyPtr2Acc;

template <typename T_Src, int Dims_Src, cl::sycl::access::mode AccessMode_Src,
          cl::sycl::access::target AccessTarget_Src, typename T_Dst,
          int Dims_Dst, cl::sycl::access::mode AccessMode_Dst,
          cl::sycl::access::target AccessTarget_Dst,
          cl::sycl::access::placeholder IsPlaceholder_Src,
          cl::sycl::access::placeholder IsPlaceholder_Dst>
class __copyAcc2Acc;

__SYCL_INLINE_NAMESPACE(cl) {
namespace sycl {

// Forward declaration

class handler;
template <typename T, int Dimensions, typename AllocatorT, typename Enable>
class buffer;
namespace detail {

/// This class is the default KernelName template parameter type for kernel
/// invocation APIs such as single_task.
class auto_name {};

class kernel_impl;
class queue_impl;
class stream_impl;
template <typename DataT, int Dimensions, access::mode AccessMode,
          access::target AccessTarget, access::placeholder IsPlaceholder>
class image_accessor;
template <typename RetType, typename Func, typename Arg>
static Arg member_ptr_helper(RetType (Func::*)(Arg) const);

// Non-const version of the above template to match functors whose 'operator()'
// is declared w/o the 'const' qualifier.
template <typename RetType, typename Func, typename Arg>
static Arg member_ptr_helper(RetType (Func::*)(Arg));

// template <typename RetType, typename Func>
// static void member_ptr_helper(RetType (Func::*)() const);

// template <typename RetType, typename Func>
// static void member_ptr_helper(RetType (Func::*)());

template <typename F, typename SuggestedArgType>
decltype(member_ptr_helper(&F::operator())) argument_helper(int);

template <typename F, typename SuggestedArgType>
SuggestedArgType argument_helper(...);

template <typename F, typename SuggestedArgType>
using lambda_arg_type = decltype(argument_helper<F, SuggestedArgType>(0));

/// Helper struct to get a kernel name type based on given \c Name and \c Type
/// types: if \c Name is undefined (is a \c auto_name) then \c Type becomes
/// the \c Name.
template <typename Name, typename Type> struct get_kernel_name_t {
  using name = Name;
};

/// Specialization for the case when \c Name is undefined.
template <typename Type> struct get_kernel_name_t<detail::auto_name, Type> {
  using name = Type;
};

template <typename, typename T> struct check_fn_signature {
  static_assert(std::integral_constant<T, false>::value,
                "Second template parameter is required to be of function type");
};

template <typename F, typename RetT, typename... Args>
struct check_fn_signature<F, RetT(Args...)> {
private:
  template <typename T>
  static constexpr auto check(T *) -> typename std::is_same<
      decltype(std::declval<T>().operator()(std::declval<Args>()...)),
      RetT>::type;

  template <typename> static constexpr std::false_type check(...);

  using type = decltype(check<F>(0));

public:
  static constexpr bool value = type::value;
};

__SYCL_EXPORT device getDeviceFromHandler(handler &);

#if defined(__SYCL_ID_QUERIES_FIT_IN_INT__)
template <typename T> struct NotIntMsg;

// TODO reword for "`fsycl-id-queries-fit-in-int' optimization flag." when
// implemented
template <int Dims> struct NotIntMsg<range<Dims>> {
  constexpr static char *Msg = "Provided range is out of integer limits. "
                               "Pass `-U__SYCL_ID_QUERIES_FIT_IN_INT__' to "
                               "disable range check.";
};

template <int Dims> struct NotIntMsg<id<Dims>> {
  constexpr static char *Msg = "Provided offset is out of integer limits. "
                               "Pass `-U__SYCL_ID_QUERIES_FIT_IN_INT__' to "
                               "disable offset check.";
};
#endif

template <int Dims, typename T>
typename std::enable_if<std::is_same<T, range<Dims>>::value ||
                        std::is_same<T, id<Dims>>::value>::type
checkValueRange(const T &V) {
#if defined(__SYCL_ID_QUERIES_FIT_IN_INT__)
  static constexpr size_t Limit =
      static_cast<size_t>((std::numeric_limits<int>::max)());
  for (size_t Dim = 0; Dim < Dims; ++Dim)
    if (V[Dim] > Limit)
      throw runtime_error(NotIntMsg<T>::Msg, PI_INVALID_VALUE);
#else
  (void)V;
#endif
}

} // namespace detail

namespace intel {
namespace detail {
template <typename T, class BinaryOperation, int Dims, bool IsUSM,
          access::mode AccMode, access::placeholder IsPlaceholder>
class reduction_impl;

using cl::sycl::detail::enable_if_t;

template <typename KernelName, typename KernelType, int Dims, class Reduction,
          typename OutputT>
enable_if_t<Reduction::has_fast_atomics>
reduCGFunc(handler &CGH, KernelType KernelFunc, const nd_range<Dims> &Range,
           Reduction &Redu, OutputT Out);

template <typename KernelName, typename KernelType, int Dims, class Reduction>
enable_if_t<!Reduction::has_fast_atomics>
reduCGFunc(handler &CGH, KernelType KernelFunc, const nd_range<Dims> &Range,
           Reduction &Redu);

template <typename KernelName, typename KernelType, int Dims, class Reduction>
enable_if_t<!Reduction::has_fast_atomics>
reduAuxCGFunc(handler &CGH, const nd_range<Dims> &Range, size_t NWorkItems,
              Reduction &Redu);
} // namespace detail
} // namespace intel

/// Command group handler class.
///
/// Objects of the handler class collect information about command group, such
/// as kernel, requirements to the memory, arguments for the kernel.
///
/// \code{.cpp}
/// sycl::queue::submit([](handler &CGH){
///   CGH.require(Accessor1);   // Adds a requirement to the memory object.
///   CGH.setArg(0, Accessor2); // Registers accessor given as an argument to
///                             // the kernel + adds a requirement to the memory
///                             // object.
///   CGH.setArg(1, N);         // Registers value given as an argument to the
///                             // kernel.
///   // The following registers KernelFunctor to be a kernel that will be
///   // executed in case of queue is bound to the host device, Kernel - for
///   // an OpenCL device. This function clearly indicates that command group
///   // represents kernel execution.
///   CGH.parallel_for(KernelFunctor, Kernel);
///  });
/// \endcode
///
/// The command group can represent absolutely different operations. Depending
/// on the operation we need to store different data. But, in most cases, it's
/// impossible to say what kind of operation we need to perform until the very
/// end. So, handler class contains all fields simultaneously, then during
/// "finalization" it constructs CG object, that represents specific operation,
/// passing fields that are required only.
///
/// \sa queue
/// \sa program
/// \sa kernel
///
/// \ingroup sycl_api
class __SYCL_EXPORT handler {
private:
  /// Constructs SYCL handler from queue.
  ///
  /// \param Queue is a SYCL queue.
  /// \param IsHost indicates if this handler is created for SYCL host device.
  handler(shared_ptr_class<detail::queue_impl> Queue, bool IsHost)
      : MQueue(std::move(Queue)), MIsHost(IsHost) {}

  /// Stores copy of Arg passed to the MArgsStorage.
  template <typename T, typename F = typename std::remove_const<
                            typename std::remove_reference<T>::type>::type>
  F *storePlainArg(T &&Arg) {
    MArgsStorage.emplace_back(sizeof(T));
    F *Storage = (F *)MArgsStorage.back().data();
    *Storage = Arg;
    return Storage;
  }

  void throwIfActionIsCreated() {
    if (detail::CG::NONE != MCGType)
      throw sycl::runtime_error("Attempt to set multiple actions for the "
                                "command group. Command group must consist of "
                                "a single kernel or explicit memory operation.",
                                CL_INVALID_OPERATION);
  }

  /// Extracts and prepares kernel arguments from the lambda using integration
  /// header.
  void
  extractArgsAndReqsFromLambda(char *LambdaPtr, size_t KernelArgsNum,
                               const detail::kernel_param_desc_t *KernelArgs);

  /// Extracts and prepares kernel arguments set via set_arg(s).
  void extractArgsAndReqs();

  void processArg(void *Ptr, const detail::kernel_param_kind_t &Kind,
                  const int Size, const size_t Index, size_t &IndexShift,
                  bool IsKernelCreatedFromSource);

  /// \return a string containing name of SYCL kernel.
  string_class getKernelName();

  template <typename LambdaNameT> bool lambdaAndKernelHaveEqualName() {
    // TODO It is unclear a kernel and a lambda/functor must to be equal or not
    // for parallel_for with sycl::kernel and lambda/functor together
    // Now if they are equal we extract argumets from lambda/functor for the
    // kernel. Else it is necessary use set_atg(s) for resolve the order and
    // values of arguments for the kernel.
    assert(MKernel && "MKernel is not initialized");
    const string_class LambdaName = detail::KernelInfo<LambdaNameT>::getName();
    const string_class KernelName = getKernelName();
    return LambdaName == KernelName;
  }

  /// Saves the location of user's code passed in \param CodeLoc for future
  /// usage in finalize() method.
  void saveCodeLoc(detail::code_location CodeLoc) { MCodeLoc = CodeLoc; }

  /// Constructs CG object of specific type, passes it to Scheduler and
  /// returns sycl::event object representing the command group.
  /// It's expected that the method is the latest method executed before
  /// object destruction.
  ///
  /// \return a SYCL event object representing the command group
  event finalize();

  /// Saves streams associated with this handler.
  ///
  /// Streams are then forwarded to command group and flushed in the scheduler.
  ///
  /// \param Stream is a pointer to SYCL stream.
  void addStream(shared_ptr_class<detail::stream_impl> Stream) {
    MStreamStorage.push_back(std::move(Stream));
  }

  /// Saves buffers created by handling reduction feature in handler.
  /// They are then forwarded to command group and destroyed only after
  /// the command group finishes the work on device/host.
  /// The 'MSharedPtrStorage' suits that need.
  ///
  /// @param ReduObj is a pointer to object that must be stored.
  void addReduction(shared_ptr_class<const void> ReduObj) {
    MSharedPtrStorage.push_back(std::move(ReduObj));
  }

  ~handler() = default;

  bool is_host() { return MIsHost; }

  void associateWithHandler(detail::AccessorBaseHost *AccBase,
                            access::target AccTarget) {
    detail::AccessorImplPtr AccImpl = detail::getSyclObjImpl(*AccBase);
    detail::Requirement *Req = AccImpl.get();
    // Add accessor to the list of requirements.
    MRequirements.push_back(Req);
    // Store copy of the accessor.
    MAccStorage.push_back(std::move(AccImpl));
    // Add an accessor to the handler list of associated accessors.
    // For associated accessors index does not means nothing.
    MAssociatedAccesors.emplace_back(detail::kernel_param_kind_t::kind_accessor,
                                     Req, static_cast<int>(AccTarget),
                                     /*index*/ 0);
  }

  // Recursively calls itself until arguments pack is fully processed.
  // The version for regular(standard layout) argument.
  template <typename T, typename... Ts>
  void setArgsHelper(int ArgIndex, T &&Arg, Ts &&... Args) {
    set_arg(ArgIndex, std::move(Arg));
    setArgsHelper(++ArgIndex, std::move(Args)...);
  }

  void setArgsHelper(int) {}

  // setArgHelper for local accessor argument.
  template <typename DataT, int Dims, access::mode AccessMode,
            access::placeholder IsPlaceholder>
  void setArgHelper(int ArgIndex,
                    accessor<DataT, Dims, AccessMode, access::target::local,
                             IsPlaceholder> &&Arg) {
    detail::LocalAccessorBaseHost *LocalAccBase =
        (detail::LocalAccessorBaseHost *)&Arg;
    detail::LocalAccessorImplPtr LocalAccImpl =
        detail::getSyclObjImpl(*LocalAccBase);
    detail::LocalAccessorImplHost *Req = LocalAccImpl.get();
    MLocalAccStorage.push_back(std::move(LocalAccImpl));
    MArgs.emplace_back(detail::kernel_param_kind_t::kind_accessor, Req,
                       static_cast<int>(access::target::local), ArgIndex);
  }

  // setArgHelper for non local accessor argument.
  template <typename DataT, int Dims, access::mode AccessMode,
            access::target AccessTarget, access::placeholder IsPlaceholder>
  typename std::enable_if<AccessTarget != access::target::local, void>::type
  setArgHelper(
      int ArgIndex,
      accessor<DataT, Dims, AccessMode, AccessTarget, IsPlaceholder> &&Arg) {
    detail::AccessorBaseHost *AccBase = (detail::AccessorBaseHost *)&Arg;
    detail::AccessorImplPtr AccImpl = detail::getSyclObjImpl(*AccBase);
    detail::Requirement *Req = AccImpl.get();
    // Add accessor to the list of requirements.
    MRequirements.push_back(Req);
    // Store copy of the accessor.
    MAccStorage.push_back(std::move(AccImpl));
    // Add accessor to the list of arguments.
    MArgs.emplace_back(detail::kernel_param_kind_t::kind_accessor, Req,
                       static_cast<int>(AccessTarget), ArgIndex);
  }

  template <typename T> void setArgHelper(int ArgIndex, T &&Arg) {
    void *StoredArg = (void *)storePlainArg(Arg);

    if (!std::is_same<cl_mem, T>::value && std::is_pointer<T>::value) {
      MArgs.emplace_back(detail::kernel_param_kind_t::kind_pointer, StoredArg,
                         sizeof(T), ArgIndex);
    } else {
      MArgs.emplace_back(detail::kernel_param_kind_t::kind_std_layout,
                         StoredArg, sizeof(T), ArgIndex);
    }
  }

  void setArgHelper(int ArgIndex, sampler &&Arg) {
    void *StoredArg = (void *)storePlainArg(Arg);
    MArgs.emplace_back(detail::kernel_param_kind_t::kind_sampler, StoredArg,
                       sizeof(sampler), ArgIndex);
  }

  void verifyKernelInvoc(const kernel &Kernel) {
    if (is_host()) {
      throw invalid_object_error(
          "This kernel invocation method cannot be used on the host",
          PI_INVALID_DEVICE);
    }
    if (Kernel.is_host()) {
      throw invalid_object_error("Invalid kernel type, OpenCL expected",
                                 PI_INVALID_KERNEL);
    }
  }

  static id<1> getDelinearizedIndex(const range<1>, const size_t Index) {
    return {Index};
  }

  static id<2> getDelinearizedIndex(const range<2> Range, const size_t Index) {
    size_t x = Index / Range[1];
    size_t y = Index % Range[1];
    return {x, y};
  }

  static id<3> getDelinearizedIndex(const range<3> Range, const size_t Index) {
    size_t x = Index / (Range[1] * Range[2]);
    size_t y = (Index / Range[2]) % Range[1];
    size_t z = Index % Range[2];
    return {x, y, z};
  }

  /// Stores lambda to the template-free object
  ///
  /// Also initializes kernel name, list of arguments and requirements using
  /// information from the integration header.
  ///
  /// \param KernelFunc is a SYCL kernel function.
  template <typename KernelName, typename KernelType, int Dims,
            typename LambdaArgType>
  void StoreLambda(KernelType KernelFunc) {
    MHostKernel.reset(
        new detail::HostKernel<KernelType, LambdaArgType, Dims>(KernelFunc));

    using KI = sycl::detail::KernelInfo<KernelName>;
    // Empty name indicates that the compilation happens without integration
    // header, so don't perform things that require it.
    if (KI::getName() != nullptr && KI::getName()[0] != '\0') {
      MArgs.clear();
      extractArgsAndReqsFromLambda(MHostKernel->getPtr(), KI::getNumParams(),
                                   &KI::getParamDesc(0));
      MKernelName = KI::getName();
      MOSModuleHandle = detail::OSUtil::getOSModuleHandle(KI::getName());
    } else {
      // In case w/o the integration header it is necessary to process
      // accessors from the list(which are associated with this handler) as
      // arguments.
      MArgs = std::move(MAssociatedAccesors);
    }
  }

  /// Checks whether it is possible to copy the source shape to the destination
  /// shape(the shapes are described by the accessor ranges) by using
  /// copying by regions of memory and not copying element by element
  /// Shapes can be 1, 2 or 3 dimensional rectangles.
  template <int Dims_Src, int Dims_Dst>
  static bool IsCopyingRectRegionAvailable(const range<Dims_Src> Src,
                                           const range<Dims_Dst> Dst) {
    if (Dims_Src > Dims_Dst)
      return false;
    for (size_t I = 0; I < Dims_Src; ++I)
      if (Src[I] > Dst[I])
        return false;
    return true;
  }

  /// Handles some special cases of the copy operation from one accessor
  /// to another accessor. Returns true if the copy is handled here.
  ///
  /// \param Src is a source SYCL accessor.
  /// \param Dst is a destination SYCL accessor.
  // TODO: support atomic accessor in Src or/and Dst.
  template <typename TSrc, int DimSrc, access::mode ModeSrc,
            access::target TargetSrc, typename TDst, int DimDst,
            access::mode ModeDst, access::target TargetDst,
            access::placeholder IsPHSrc, access::placeholder IsPHDst>
  detail::enable_if_t<(DimSrc > 0) && (DimDst > 0), bool>
  copyAccToAccHelper(accessor<TSrc, DimSrc, ModeSrc, TargetSrc, IsPHSrc> Src,
                     accessor<TDst, DimDst, ModeDst, TargetDst, IsPHDst> Dst) {
    if (!MIsHost &&
        IsCopyingRectRegionAvailable(Src.get_range(), Dst.get_range()))
      return false;

    range<1> LinearizedRange(Src.get_count());
    parallel_for<class __copyAcc2Acc<TSrc, DimSrc, ModeSrc, TargetSrc,
                                     TDst, DimDst, ModeDst, TargetDst,
                                     IsPHSrc, IsPHDst>>
                                     (LinearizedRange, [=](id<1> Id) {
      size_t Index = Id[0];
      id<DimSrc> SrcIndex = getDelinearizedIndex(Src.get_range(), Index);
      id<DimDst> DstIndex = getDelinearizedIndex(Dst.get_range(), Index);
      Dst[DstIndex] = Src[SrcIndex];
    });
    return true;
  }

  template <typename T, int Dim, access::mode Mode, access::target Target,
            access::placeholder IsPH>
  detail::enable_if_t<Dim == 0 && Mode == access::mode::atomic, T>
  readFromFirstAccElement(accessor<T, Dim, Mode, Target, IsPH> Src) const {
    atomic<T, access::address_space::global_space> AtomicSrc = Src;
    return AtomicSrc.load();
  }

  template <typename T, int Dim, access::mode Mode, access::target Target,
            access::placeholder IsPH>
  detail::enable_if_t<(Dim > 0) && Mode == access::mode::atomic, T>
  readFromFirstAccElement(accessor<T, Dim, Mode, Target, IsPH> Src) const {
    id<Dim> Id = getDelinearizedIndex(Src.get_range(), 0);
    return Src[Id].load();
  }

  template <typename T, int Dim, access::mode Mode, access::target Target,
            access::placeholder IsPH>
  detail::enable_if_t<Mode != access::mode::atomic, T>
  readFromFirstAccElement(accessor<T, Dim, Mode, Target, IsPH> Src) const {
    return *(Src.get_pointer());
  }

  template <typename T, int Dim, access::mode Mode, access::target Target,
            access::placeholder IsPH>
  detail::enable_if_t<Dim == 0 && Mode == access::mode::atomic, void>
  writeToFirstAccElement(accessor<T, Dim, Mode, Target, IsPH> Dst, T V) const {
    atomic<T, access::address_space::global_space> AtomicDst = Dst;
    AtomicDst.store(V);
  }

  template <typename T, int Dim, access::mode Mode, access::target Target,
            access::placeholder IsPH>
  detail::enable_if_t<(Dim > 0) && Mode == access::mode::atomic, void>
  writeToFirstAccElement(accessor<T, Dim, Mode, Target, IsPH> Dst, T V) const {
    id<Dim> Id = getDelinearizedIndex(Dst.get_range(), 0);
    Dst[Id].store(V);
  }

  template <typename T, int Dim, access::mode Mode, access::target Target,
            access::placeholder IsPH>
  detail::enable_if_t<Mode != access::mode::atomic, void>
  writeToFirstAccElement(accessor<T, Dim, Mode, Target, IsPH> Dst, T V) const {
    *(Dst.get_pointer()) = V;
  }

  /// Handles some special cases of the copy operation from one accessor
  /// to another accessor. Returns true if the copy is handled here.
  ///
  /// Source must have at least as many bytes as the range accessed by Dst.
  ///
  /// \param Src is a source SYCL accessor.
  /// \param Dst is a destination SYCL accessor.
  template <typename TSrc, int DimSrc, access::mode ModeSrc,
            access::target TargetSrc, typename TDst, int DimDst,
            access::mode ModeDst, access::target TargetDst,
            access::placeholder IsPHSrc, access::placeholder IsPHDst>
  detail::enable_if_t<DimSrc == 0 || DimDst == 0, bool>
  copyAccToAccHelper(accessor<TSrc, DimSrc, ModeSrc, TargetSrc, IsPHSrc> Src,
                     accessor<TDst, DimDst, ModeDst, TargetDst, IsPHDst> Dst) {
    if (!MIsHost)
      return false;

    single_task<class __copyAcc2Acc<TSrc, DimSrc, ModeSrc, TargetSrc,
                                    TDst, DimDst, ModeDst, TargetDst,
                                    IsPHSrc, IsPHDst>> ([=]() {
      writeToFirstAccElement(Dst, readFromFirstAccElement(Src));
    });
    return true;
  }

#ifndef __SYCL_DEVICE_ONLY__
  /// Copies the content of memory object accessed by Src into the memory
  /// pointed by Dst.
  ///
  /// \param Src is a source SYCL accessor.
  /// \param Dst is a pointer to destination memory.
  template <typename TSrc, typename TDst, int Dim, access::mode AccMode,
            access::target AccTarget, access::placeholder IsPH>
  detail::enable_if_t<(Dim > 0)>
  copyAccToPtrHost(accessor<TSrc, Dim, AccMode, AccTarget, IsPH> Src,
                   TDst *Dst) {
    range<Dim> Range = Src.get_range();
    parallel_for<class __copyAcc2Ptr<TSrc, TDst, Dim, AccMode, AccTarget, IsPH>>
        (Range, [=](id<Dim> Index) {
      size_t LinearIndex = Index[0];
      for (int I = 1; I < Dim; ++I)
        LinearIndex += Range[I] * Index[I];
      using TSrcNonConst = typename std::remove_const<TSrc>::type;
      (reinterpret_cast<TSrcNonConst *>(Dst))[LinearIndex] = Src[Index];
    });
  }

  /// Copies 1 element accessed by 0-dimensional accessor Src into the memory
  /// pointed by Dst.
  ///
  /// \param Src is a source SYCL accessor.
  /// \param Dst is a pointer to destination memory.
  template <typename TSrc, typename TDst, int Dim, access::mode AccMode,
            access::target AccTarget, access::placeholder IsPH>
  detail::enable_if_t<Dim == 0>
  copyAccToPtrHost(accessor<TSrc, Dim, AccMode, AccTarget, IsPH> Src,
                   TDst *Dst) {
    single_task<class __copyAcc2Ptr<TSrc, TDst, Dim, AccMode, AccTarget, IsPH>>
        ([=]() {
      using TSrcNonConst = typename std::remove_const<TSrc>::type;
      *(reinterpret_cast<TSrcNonConst *>(Dst)) = readFromFirstAccElement(Src);
    });
  }

  /// Copies the memory pointed by Src into the memory accessed by Dst.
  ///
  /// \param Src is a pointer to source memory.
  /// \param Dst is a destination SYCL accessor.
  template <typename TSrc, typename TDst, int Dim, access::mode AccMode,
            access::target AccTarget, access::placeholder IsPH>
  detail::enable_if_t<(Dim > 0)>
  copyPtrToAccHost(TSrc *Src,
                   accessor<TDst, Dim, AccMode, AccTarget, IsPH> Dst) {
    range<Dim> Range = Dst.get_range();
    parallel_for<class __copyPtr2Acc<TSrc, TDst, Dim, AccMode, AccTarget, IsPH>>
        (Range, [=](id<Dim> Index) {
      size_t LinearIndex = Index[0];
      for (int I = 1; I < Dim; ++I)
        LinearIndex += Range[I] * Index[I];
      Dst[Index] = (reinterpret_cast<const TDst *>(Src))[LinearIndex];
    });
  }

  /// Copies 1 element pointed by Src to memory accessed by 0-dimensional
  /// accessor Dst.
  ///
  /// \param Src is a pointer to source memory.
  /// \param Dst is a destination SYCL accessor.
  template <typename TSrc, typename TDst, int Dim, access::mode AccMode,
            access::target AccTarget, access::placeholder IsPH>
  detail::enable_if_t<Dim == 0>
  copyPtrToAccHost(TSrc *Src,
                   accessor<TDst, Dim, AccMode, AccTarget, IsPH> Dst) {
    single_task<class __copyPtr2Acc<TSrc, TDst, Dim, AccMode, AccTarget, IsPH>>
        ([=]() {
      writeToFirstAccElement(Dst, *(reinterpret_cast<const TDst *>(Src)));
    });
  }
#endif // __SYCL_DEVICE_ONLY__

  constexpr static bool isConstOrGlobal(access::target AccessTarget) {
    return AccessTarget == access::target::global_buffer ||
           AccessTarget == access::target::constant_buffer;
  }

  constexpr static bool isImageOrImageArray(access::target AccessTarget) {
    return AccessTarget == access::target::image ||
           AccessTarget == access::target::image_array;
  }

  constexpr static bool
  isValidTargetForExplicitOp(access::target AccessTarget) {
    return isConstOrGlobal(AccessTarget) || isImageOrImageArray(AccessTarget);
  }

  /// Defines and invokes a SYCL kernel function for the specified range.
  ///
  /// The SYCL kernel function is defined as a lambda function or a named
  /// function object type and given an id or item for indexing in the indexing
  /// space defined by range.
  /// If it is a named function object and the function object type is
  /// globally visible, there is no need for the developer to provide
  /// a kernel name for it.
  ///
  /// \param NumWorkItems is a range defining indexing space.
  /// \param KernelFunc is a SYCL kernel function.
  template <typename KernelName, typename KernelType, int Dims>
  void parallel_for_lambda_impl(range<Dims> NumWorkItems,
                                KernelType KernelFunc) {
    throwIfActionIsCreated();
    using NameT =
        typename detail::get_kernel_name_t<KernelName, KernelType>::name;
    using LambdaArgType = sycl::detail::lambda_arg_type<KernelType, item<Dims>>;
    using TransformedArgType =
        typename std::conditional<std::is_integral<LambdaArgType>::value &&
                                      Dims == 1,
                                  item<Dims>, LambdaArgType>::type;
#ifdef __SYCL_DEVICE_ONLY__
    (void)NumWorkItems;
    kernel_parallel_for<NameT, TransformedArgType>(KernelFunc);
#else
    detail::checkValueRange<Dims>(NumWorkItems);
    MNDRDesc.set(std::move(NumWorkItems));
    StoreLambda<NameT, KernelType, Dims, TransformedArgType>(
        std::move(KernelFunc));
    MCGType = detail::CG::KERNEL;
#endif
  }

  /// Defines and invokes a SYCL kernel function for the specified range.
  ///
  /// The SYCL kernel function is defined as SYCL kernel object. The kernel
  /// invocation method has no functors and cannot be called on host.
  ///
  /// \param NumWorkItems is a range defining indexing space.
  /// \param Kernel is a SYCL kernel function.
  template <int Dims>
  void parallel_for_impl(range<Dims> NumWorkItems, kernel Kernel) {
    throwIfActionIsCreated();
    verifyKernelInvoc(Kernel);
    MKernel = detail::getSyclObjImpl(std::move(Kernel));
    detail::checkValueRange<Dims>(NumWorkItems);
    MNDRDesc.set(std::move(NumWorkItems));
    MCGType = detail::CG::KERNEL;
    extractArgsAndReqs();
  }

#ifdef __SYCL_DEVICE_ONLY__

  // NOTE: the name of this function - "kernel_single_task" - is used by the
  // Front End to determine kernel invocation kind.
  template <typename KernelName, typename KernelType>
  __attribute__((sycl_kernel)) void kernel_single_task(KernelType KernelFunc) {
    KernelFunc();
  }

  // NOTE: the name of these functions - "kernel_parallel_for" - are used by the
  // Front End to determine kernel invocation kind.
  template <typename KernelName, typename ElementType, typename KernelType>
  __attribute__((sycl_kernel)) void kernel_parallel_for(KernelType KernelFunc) {
    KernelFunc(
        detail::Builder::getElement(static_cast<ElementType *>(nullptr)));
  }

  // NOTE: the name of this function - "kernel_parallel_for_work_group" - is
  // used by the Front End to determine kernel invocation kind.
  template <typename KernelName, typename ElementType, typename KernelType>
  __attribute__((sycl_kernel)) void
  kernel_parallel_for_work_group(KernelType KernelFunc) {
    KernelFunc(
        detail::Builder::getElement(static_cast<ElementType *>(nullptr)));
  }

#endif

public:
  handler(const handler &) = delete;
  handler(handler &&) = delete;
  handler &operator=(const handler &) = delete;
  handler &operator=(handler &&) = delete;

  /// Requires access to the memory object associated with the placeholder
  /// accessor.
  ///
  /// The command group has a requirement to gain access to the given memory
  /// object before executing.
  ///
  /// \param Acc is a SYCL accessor describing required memory region.
  template <typename DataT, int Dims, access::mode AccMode,
            access::target AccTarget>
  void require(accessor<DataT, Dims, AccMode, AccTarget,
                        access::placeholder::true_t> &Acc) {
#ifndef __SYCL_DEVICE_ONLY__
    associateWithHandler(&Acc, AccTarget);
#else
    (void)Acc;
#endif
  }

  /// Registers event dependencies on this command group.
  ///
  /// \param Event is a valid SYCL event to wait on.
  void depends_on(event Event) {
    MEvents.push_back(detail::getSyclObjImpl(Event));
  }

  /// Registers event dependencies on this command group.
  ///
  /// \param Events is a vector of valid SYCL events to wait on.
  void depends_on(vector_class<event> Events) {
    for (event &Event : Events) {
      MEvents.push_back(detail::getSyclObjImpl(Event));
    }
  }

  /// Sets argument for OpenCL interoperability kernels.
  ///
  /// Registers Arg passed as argument # ArgIndex.
  ///
  /// \param ArgIndex is a positional number of argument to be set.
  /// \param Arg is an argument value to be set.
  template <typename T> void set_arg(int ArgIndex, T &&Arg) {
    setArgHelper(ArgIndex, std::move(Arg));
  }

  /// Sets arguments for OpenCL interoperability kernels.
  ///
  /// Registers pack of arguments(Args) with indexes starting from 0.
  ///
  /// \param Args are argument values to be set.
  template <typename... Ts> void set_args(Ts &&... Args) {
    setArgsHelper(0, std::move(Args)...);
  }

  /// Defines and invokes a SYCL kernel function as a function object type.
  ///
  /// If it is a named function object and the function object type is
  /// globally visible, there is no need for the developer to provide
  /// a kernel name for it.
  ///
  /// \param KernelFunc is a SYCL kernel function.
  template <typename KernelName = detail::auto_name, typename KernelType>
  void single_task(KernelType KernelFunc) {
    throwIfActionIsCreated();
    using NameT =
        typename detail::get_kernel_name_t<KernelName, KernelType>::name;
#ifdef __SYCL_DEVICE_ONLY__
    kernel_single_task<xilinx::reqd_work_group_size<1, 1, 1,
                       NameT>>(KernelFunc);
#else
    // No need to check if range is out of INT_MAX limits as it's compile-time
    // known constant.
    MNDRDesc.set(range<1>{1});

    StoreLambda<xilinx::reqd_work_group_size<1, 1, 1,
                NameT>, KernelType, /*Dims*/ 0, void>(KernelFunc);
    MCGType = detail::CG::KERNEL;
#endif
  }

  template <typename KernelName = detail::auto_name, typename KernelType>
  void parallel_for(range<1> NumWorkItems, KernelType KernelFunc) {
    parallel_for_lambda_impl<KernelName>(NumWorkItems, std::move(KernelFunc));
  }

  template <typename KernelName = detail::auto_name, typename KernelType>
  void parallel_for(range<2> NumWorkItems, KernelType KernelFunc) {
    parallel_for_lambda_impl<KernelName>(NumWorkItems, std::move(KernelFunc));
  }

  template <typename KernelName = detail::auto_name, typename KernelType>
  void parallel_for(range<3> NumWorkItems, KernelType KernelFunc) {
    parallel_for_lambda_impl<KernelName>(NumWorkItems, std::move(KernelFunc));
  }

  /// Defines and invokes a SYCL kernel on host device.
  ///
  /// \param Func is a SYCL kernel function defined by lambda function or a
  /// named function object type.
  template <typename FuncT> void run_on_host_intel(FuncT Func) {
    throwIfActionIsCreated();
    // No need to check if range is out of INT_MAX limits as it's compile-time
    // known constant
    MNDRDesc.set(range<1>{1});

    MArgs = std::move(MAssociatedAccesors);
    MHostKernel.reset(new detail::HostKernel<FuncT, void, 1>(std::move(Func)));
    MCGType = detail::CG::RUN_ON_HOST_INTEL;
  }

  template <typename FuncT>
  detail::enable_if_t<detail::check_fn_signature<
      detail::remove_reference_t<FuncT>, void()>::value>
  codeplay_host_task(FuncT Func) {
    throwIfActionIsCreated();

    MNDRDesc.set(range<1>(1));
    MArgs = std::move(MAssociatedAccesors);

    MHostTask.reset(new detail::HostTask(std::move(Func)));

    MCGType = detail::CG::CODEPLAY_HOST_TASK;
  }

  template <typename FuncT>
  detail::enable_if_t<detail::check_fn_signature<
      detail::remove_reference_t<FuncT>, void(interop_handle)>::value>
  codeplay_host_task(FuncT Func) {
    throwIfActionIsCreated();

    MNDRDesc.set(range<1>(1));
    MArgs = std::move(MAssociatedAccesors);

    MHostTask.reset(new detail::HostTask(std::move(Func)));

    MCGType = detail::CG::CODEPLAY_HOST_TASK;
  }

  /// Defines and invokes a SYCL kernel function for the specified range and
  /// offset.
  ///
  /// The SYCL kernel function is defined as a lambda function or a named
  /// function object type and given an id or item for indexing in the indexing
  /// space defined by range.
  /// If it is a named function object and the function object type is
  /// globally visible, there is no need for the developer to provide
  /// a kernel name for it.
  ///
  /// \param NumWorkItems is a range defining indexing space.
  /// \param WorkItemOffset is an offset to be applied to each work item index.
  /// \param KernelFunc is a SYCL kernel function.
  template <typename KernelName = detail::auto_name, typename KernelType,
            int Dims>
  void parallel_for(range<Dims> NumWorkItems, id<Dims> WorkItemOffset,
                    KernelType KernelFunc) {
    throwIfActionIsCreated();
    using NameT =
        typename detail::get_kernel_name_t<KernelName, KernelType>::name;
    using LambdaArgType = sycl::detail::lambda_arg_type<KernelType, item<Dims>>;
#ifdef __SYCL_DEVICE_ONLY__
    (void)NumWorkItems;
    (void)WorkItemOffset;
    kernel_parallel_for<NameT, LambdaArgType>(KernelFunc);
#else
    detail::checkValueRange<Dims>(NumWorkItems);
    detail::checkValueRange<Dims>(WorkItemOffset);
    MNDRDesc.set(std::move(NumWorkItems), std::move(WorkItemOffset));
    StoreLambda<NameT, KernelType, Dims, LambdaArgType>(std::move(KernelFunc));
    MCGType = detail::CG::KERNEL;
#endif
  }

  /// Defines and invokes a SYCL kernel function for the specified nd_range.
  ///
  /// The SYCL kernel function is defined as a lambda function or a named
  /// function object type and given an id or item for indexing in the indexing
  /// space defined by range.
  /// If it is a named function object and the function object type is
  /// globally visible, there is no need for the developer to provide
  /// a kernel name for it.
  ///
  /// \param ExecutionRange is a ND-range defining global and local sizes as
  /// well as offset.
  /// \param KernelFunc is a SYCL kernel function.
  template <typename KernelName = detail::auto_name, typename KernelType,
            int Dims>
  void parallel_for(nd_range<Dims> ExecutionRange, KernelType KernelFunc) {
    throwIfActionIsCreated();
    using NameT =
        typename detail::get_kernel_name_t<KernelName, KernelType>::name;
    using LambdaArgType =
        sycl::detail::lambda_arg_type<KernelType, nd_item<Dims>>;
#ifdef __SYCL_DEVICE_ONLY__
    (void)ExecutionRange;
    kernel_parallel_for<NameT, LambdaArgType>(KernelFunc);
#else
    detail::checkValueRange<Dims>(ExecutionRange.get_global_range());
    detail::checkValueRange<Dims>(ExecutionRange.get_local_range());
    detail::checkValueRange<Dims>(ExecutionRange.get_offset());
    MNDRDesc.set(std::move(ExecutionRange));
    StoreLambda<NameT, KernelType, Dims, LambdaArgType>(std::move(KernelFunc));
    MCGType = detail::CG::KERNEL;
#endif
  }

  /// Implements parallel_for() accepting nd_range and 1 reduction variable
  /// having 'read_write' access mode.
  /// This version uses fast sycl::atomic operations to update user's reduction
  /// variable at the end of each work-group work.
  template <typename KernelName = detail::auto_name, typename KernelType,
            int Dims, typename Reduction>
  detail::enable_if_t<Reduction::accessor_mode == access::mode::read_write &&
                      Reduction::has_fast_atomics && !Reduction::is_usm>
  parallel_for(nd_range<Dims> Range, Reduction Redu, KernelType KernelFunc) {
    intel::detail::reduCGFunc<KernelName>(*this, KernelFunc, Range, Redu,
                                          Redu.getUserAccessor());
  }

  /// Implements parallel_for() accepting nd_range and 1 reduction variable
  /// having 'read_write' access mode.
  /// This version uses fast sycl::atomic operations to update user's reduction
  /// variable at the end of each work-group work.
  template <typename KernelName = detail::auto_name, typename KernelType,
            int Dims, typename Reduction>
  detail::enable_if_t<Reduction::accessor_mode == access::mode::read_write &&
                      Reduction::has_fast_atomics && Reduction::is_usm>
  parallel_for(nd_range<Dims> Range, Reduction Redu, KernelType KernelFunc) {
    intel::detail::reduCGFunc<KernelName>(*this, KernelFunc, Range, Redu,
                                          Redu.getUSMPointer());
  }

  /// Implements parallel_for() accepting nd_range and 1 reduction variable
  /// having 'discard_write' access mode.
  /// This version uses fast sycl::atomic operations to update user's reduction
  /// variable at the end of each work-group work.
  ///
  /// The reduction variable must be initialized before the kernel is started
  /// because atomic operations only update the value, but never initialize it.
  /// Thus, an additional 'read_write' accessor is created/initialized with
  /// identity value and then passed to the kernel. After running the kernel it
  /// is copied to user's 'discard_write' accessor.
  template <typename KernelName = detail::auto_name, typename KernelType,
            int Dims, typename Reduction>
  detail::enable_if_t<Reduction::accessor_mode == access::mode::discard_write &&
                      Reduction::has_fast_atomics>
  parallel_for(nd_range<Dims> Range, Reduction Redu, KernelType KernelFunc) {
    shared_ptr_class<detail::queue_impl> QueueCopy = MQueue;
    auto RWAcc = Redu.getReadWriteScalarAcc(*this);
    intel::detail::reduCGFunc<KernelName>(*this, KernelFunc, Range, Redu,
                                          RWAcc);
    this->finalize();

    // Copy from RWAcc to user's reduction accessor.
    handler CopyHandler(QueueCopy, MIsHost);
    CopyHandler.saveCodeLoc(MCodeLoc);
#ifndef __SYCL_DEVICE_ONLY__
    CopyHandler.associateWithHandler(&RWAcc, access::target::global_buffer);
    Redu.associateWithHandler(CopyHandler);
#endif
    CopyHandler.copy(RWAcc, Redu.getUserAccessor());
    MLastEvent = CopyHandler.finalize();
  }

  /// Defines and invokes a SYCL kernel function for the specified nd_range.
  /// Performs reduction operation specified in \param Redu.
  ///
  /// The SYCL kernel function is defined as a lambda function or a named
  /// function object type and given an id or item for indexing in the indexing
  /// space defined by range.
  /// If it is a named function object and the function object type is
  /// globally visible, there is no need for the developer to provide
  /// a kernel name for it.
  ///
  /// TODO: Need to handle more than 1 reduction in parallel_for().
  /// TODO: Support HOST. The kernels called by this parallel_for() may use
  /// some functionality that is not yet supported on HOST such as:
  /// barrier(), and intel::reduce() that also may be used in more
  /// optimized implementations waiting for their turn of code-review.
  template <typename KernelName = detail::auto_name, typename KernelType,
            int Dims, typename Reduction>
  detail::enable_if_t<!Reduction::has_fast_atomics>
  parallel_for(nd_range<Dims> Range, Reduction Redu, KernelType KernelFunc) {
    size_t NWorkGroups = Range.get_group_range().size();

    // This parallel_for() is lowered to the following sequence:
    // 1) Call a kernel that a) call user's lambda function and b) performs
    //    one iteration of reduction, storing the partial reductions/sums
    //    to either a newly created global buffer or to user's reduction
    //    accessor. So, if the original 'Range' has totally
    //    N1 elements and work-group size is W, then after the first iteration
    //    there will be N2 partial sums where N2 = N1 / W.
    //    If (N2 == 1) then the partial sum is written to user's accessor.
    //    Otherwise, a new global buffer is created and partial sums are written
    //    to it.
    // 2) Call an aux kernel (if necessary, i.e. if N2 > 1) as many times as
    //    necessary to reduce all partial sums into one final sum.

    // 1. Call the kernel that includes user's lambda function.
    intel::detail::reduCGFunc<KernelName>(*this, KernelFunc, Range, Redu);
    shared_ptr_class<detail::queue_impl> QueueCopy = MQueue;
    this->finalize();

    // 2. Run the additional aux kernel as many times as needed to reduce
    // all partial sums into one scalar.

    // TODO: user's nd_range and the work-group size specified there must
    // be honored only for the main kernel that calls user's lambda functions.
    // There is no need in using the same work-group size in these additional
    // kernels. Thus, the better strategy here is to make the work-group size
    // as big as possible to converge/reduce the partial sums into the last
    // sum faster.
    size_t WGSize = Range.get_local_range().size();
    size_t NWorkItems = NWorkGroups;
    while (NWorkItems > 1) {
      WGSize = std::min(WGSize, NWorkItems);
      NWorkGroups = NWorkItems / WGSize;
      // The last group may be not fully loaded. Still register it as a group.
      if ((NWorkItems % WGSize) != 0)
        ++NWorkGroups;
      nd_range<1> Range(range<1>(WGSize * NWorkGroups), range<1>(WGSize));

      handler AuxHandler(QueueCopy, MIsHost);
      AuxHandler.saveCodeLoc(MCodeLoc);

      // The last kernel DOES write to user's accessor passed to reduction.
      // Associate it with handler manually.
      if (NWorkGroups == 1 && !Reduction::is_usm)
        Redu.associateWithHandler(AuxHandler);
      intel::detail::reduAuxCGFunc<KernelName, KernelType>(AuxHandler, Range,
                                                           NWorkItems, Redu);
      MLastEvent = AuxHandler.finalize();

      NWorkItems = NWorkGroups;
    } // end while (NWorkItems > 1)
  }

  /// Hierarchical kernel invocation method of a kernel defined as a lambda
  /// encoding the body of each work-group to launch.
  ///
  /// Lambda may contain multiple calls to parallel_for_work_item(...) methods
  /// representing the execution on each work-item. Launches NumWorkGroups
  /// work-groups of runtime-defined size.
  ///
  /// \param NumWorkGroups is a range describing the number of work-groups in
  /// each dimension.
  /// \param KernelFunc is a lambda representing kernel.
  template <typename KernelName = detail::auto_name, typename KernelType,
            int Dims>
  void parallel_for_work_group(range<Dims> NumWorkGroups,
                               KernelType KernelFunc) {
    throwIfActionIsCreated();
    using NameT =
        typename detail::get_kernel_name_t<KernelName, KernelType>::name;
    using LambdaArgType =
        sycl::detail::lambda_arg_type<KernelType, group<Dims>>;
#ifdef __SYCL_DEVICE_ONLY__
    (void)NumWorkGroups;
    kernel_parallel_for_work_group<NameT, LambdaArgType>(KernelFunc);
#else
    detail::checkValueRange<Dims>(NumWorkGroups);
    MNDRDesc.setNumWorkGroups(NumWorkGroups);
    StoreLambda<NameT, KernelType, Dims, LambdaArgType>(std::move(KernelFunc));
    MCGType = detail::CG::KERNEL;
#endif // __SYCL_DEVICE_ONLY__
  }

  /// Hierarchical kernel invocation method of a kernel defined as a lambda
  /// encoding the body of each work-group to launch.
  ///
  /// Lambda may contain multiple calls to parallel_for_work_item(...) methods
  /// representing the execution on each work-item. Launches NumWorkGroups
  /// work-groups of WorkGroupSize size.
  ///
  /// \param NumWorkGroups is a range describing the number of work-groups in
  /// each dimension.
  /// \param WorkGroupSize is a range describing the size of work-groups in
  /// each dimension.
  /// \param KernelFunc is a lambda representing kernel.
  template <typename KernelName = detail::auto_name, typename KernelType,
            int Dims>
  void parallel_for_work_group(range<Dims> NumWorkGroups,
                               range<Dims> WorkGroupSize,
                               KernelType KernelFunc) {
    throwIfActionIsCreated();
    using NameT =
        typename detail::get_kernel_name_t<KernelName, KernelType>::name;
    using LambdaArgType =
        sycl::detail::lambda_arg_type<KernelType, group<Dims>>;
#ifdef __SYCL_DEVICE_ONLY__
    (void)NumWorkGroups;
    (void)WorkGroupSize;
    kernel_parallel_for_work_group<NameT, LambdaArgType>(KernelFunc);
#else
    nd_range<Dims> ExecRange =
        nd_range<Dims>(NumWorkGroups * WorkGroupSize, WorkGroupSize);
    detail::checkValueRange<Dims>(ExecRange.get_global_range());
    detail::checkValueRange<Dims>(ExecRange.get_local_range());
    detail::checkValueRange<Dims>(ExecRange.get_offset());
    MNDRDesc.set(std::move(ExecRange));
    StoreLambda<NameT, KernelType, Dims, LambdaArgType>(std::move(KernelFunc));
    MCGType = detail::CG::KERNEL;
#endif // __SYCL_DEVICE_ONLY__
  }

  /// Invokes a SYCL kernel.
  ///
  /// Executes exactly once. The kernel invocation method has no functors and
  /// cannot be called on host.
  ///
  /// \param Kernel is a SYCL kernel object.
  void single_task(kernel Kernel) {
    throwIfActionIsCreated();
    verifyKernelInvoc(Kernel);
    // No need to check if range is out of INT_MAX limits as it's compile-time
    // known constant
    MNDRDesc.set(range<1>{1});
    MKernel = detail::getSyclObjImpl(std::move(Kernel));
    MCGType = detail::CG::KERNEL;
    extractArgsAndReqs();
  }

  void parallel_for(range<1> NumWorkItems, kernel Kernel) {
    parallel_for_impl(NumWorkItems, Kernel);
  }

  void parallel_for(range<2> NumWorkItems, kernel Kernel) {
    parallel_for_impl(NumWorkItems, Kernel);
  }

  void parallel_for(range<3> NumWorkItems, kernel Kernel) {
    parallel_for_impl(NumWorkItems, Kernel);
  }

  /// Defines and invokes a SYCL kernel function for the specified range and
  /// offsets.
  ///
  /// The SYCL kernel function is defined as SYCL kernel object.
  ///
  /// \param NumWorkItems is a range defining indexing space.
  /// \param WorkItemOffset is an offset to be applied to each work item index.
  /// \param Kernel is a SYCL kernel function.
  template <int Dims>
  void parallel_for(range<Dims> NumWorkItems, id<Dims> WorkItemOffset,
                    kernel Kernel) {
    throwIfActionIsCreated();
    verifyKernelInvoc(Kernel);
    MKernel = detail::getSyclObjImpl(std::move(Kernel));
    detail::checkValueRange<Dims>(NumWorkItems);
    detail::checkValueRange<Dims>(WorkItemOffset);
    MNDRDesc.set(std::move(NumWorkItems), std::move(WorkItemOffset));
    MCGType = detail::CG::KERNEL;
    extractArgsAndReqs();
  }

  /// Defines and invokes a SYCL kernel function for the specified range and
  /// offsets.
  ///
  /// The SYCL kernel function is defined as SYCL kernel object.
  ///
  /// \param NDRange is a ND-range defining global and local sizes as
  /// well as offset.
  /// \param Kernel is a SYCL kernel function.
  template <int Dims> void parallel_for(nd_range<Dims> NDRange, kernel Kernel) {
    throwIfActionIsCreated();
    verifyKernelInvoc(Kernel);
    MKernel = detail::getSyclObjImpl(std::move(Kernel));
    detail::checkValueRange<Dims>(NDRange.get_global_range());
    detail::checkValueRange<Dims>(NDRange.get_local_range());
    detail::checkValueRange<Dims>(NDRange.get_offset());
    MNDRDesc.set(std::move(NDRange));
    MCGType = detail::CG::KERNEL;
    extractArgsAndReqs();
  }

  /// Defines and invokes a SYCL kernel function.
  ///
  /// \param Kernel is a SYCL kernel that is executed on a SYCL device
  /// (except for the host device).
  /// \param KernelFunc is a lambda that is used if device, queue is bound to,
  /// is a host device.
  template <typename KernelName = detail::auto_name, typename KernelType>
  void single_task(kernel Kernel, KernelType KernelFunc) {
    throwIfActionIsCreated();
    using NameT =
        typename detail::get_kernel_name_t<KernelName, KernelType>::name;
#ifdef __SYCL_DEVICE_ONLY__
<<<<<<< HEAD
    (void)Kernel;
    kernel_single_task<NameT>(KernelFunc);
=======
    kernel_single_task<xilinx::reqd_work_group_size<1, 1, 1,
                       NameT>>(KernelFunc);
>>>>>>> dfb95af7
#else
    // No need to check if range is out of INT_MAX limits as it's compile-time
    // known constant
    MNDRDesc.set(range<1>{1});
    MKernel = detail::getSyclObjImpl(std::move(Kernel));
    MCGType = detail::CG::KERNEL;
    if (!MIsHost && !lambdaAndKernelHaveEqualName<
          xilinx::reqd_work_group_size<1, 1, 1, NameT>>())
      extractArgsAndReqs();
    else
      StoreLambda<xilinx::reqd_work_group_size<1, 1, 1,
                  NameT>, KernelType, /*Dims*/ 0, void>(std::move(KernelFunc));
#endif
  }

  /// Invokes a lambda on the host. Dependencies are satisfied on the host.
  ///
  /// \param Func is a lambda that is executed on the host
  template <typename FuncT> void interop_task(FuncT Func) {

    MInteropTask.reset(new detail::InteropTask(std::move(Func)));
    MCGType = detail::CG::CODEPLAY_INTEROP_TASK;
  }

  /// Defines and invokes a SYCL kernel function for the specified range.
  ///
  /// \param Kernel is a SYCL kernel that is executed on a SYCL device
  /// (except for the host device).
  /// \param NumWorkItems is a range defining indexing space.
  /// \param KernelFunc is a lambda that is used if device, queue is bound to,
  /// is a host device.
  template <typename KernelName = detail::auto_name, typename KernelType,
            int Dims>
  void parallel_for(kernel Kernel, range<Dims> NumWorkItems,
                    KernelType KernelFunc) {
    throwIfActionIsCreated();
    using NameT =
        typename detail::get_kernel_name_t<KernelName, KernelType>::name;
    using LambdaArgType = sycl::detail::lambda_arg_type<KernelType, item<Dims>>;
#ifdef __SYCL_DEVICE_ONLY__
    (void)Kernel;
    (void)NumWorkItems;
    kernel_parallel_for<NameT, LambdaArgType>(KernelFunc);
#else
    detail::checkValueRange<Dims>(NumWorkItems);
    MNDRDesc.set(std::move(NumWorkItems));
    MKernel = detail::getSyclObjImpl(std::move(Kernel));
    MCGType = detail::CG::KERNEL;
    if (!MIsHost && !lambdaAndKernelHaveEqualName<NameT>())
      extractArgsAndReqs();
    else
      StoreLambda<NameT, KernelType, Dims, LambdaArgType>(
          std::move(KernelFunc));
#endif
  }

  /// Defines and invokes a SYCL kernel function for the specified range and
  /// offsets.
  ///
  /// \param Kernel is a SYCL kernel that is executed on a SYCL device
  /// (except for the host device).
  /// \param NumWorkItems is a range defining indexing space.
  /// \param WorkItemOffset is an offset to be applied to each work item index.
  /// \param KernelFunc is a lambda that is used if device, queue is bound to,
  /// is a host device.
  template <typename KernelName = detail::auto_name, typename KernelType,
            int Dims>
  void parallel_for(kernel Kernel, range<Dims> NumWorkItems,
                    id<Dims> WorkItemOffset, KernelType KernelFunc) {
    throwIfActionIsCreated();
    using NameT =
        typename detail::get_kernel_name_t<KernelName, KernelType>::name;
    using LambdaArgType = sycl::detail::lambda_arg_type<KernelType, item<Dims>>;
#ifdef __SYCL_DEVICE_ONLY__
    (void)Kernel;
    (void)NumWorkItems;
    (void)WorkItemOffset;
    kernel_parallel_for<NameT, LambdaArgType>(KernelFunc);
#else
    detail::checkValueRange<Dims>(NumWorkItems);
    detail::checkValueRange<Dims>(WorkItemOffset);
    MNDRDesc.set(std::move(NumWorkItems), std::move(WorkItemOffset));
    MKernel = detail::getSyclObjImpl(std::move(Kernel));
    MCGType = detail::CG::KERNEL;
    if (!MIsHost && !lambdaAndKernelHaveEqualName<NameT>())
      extractArgsAndReqs();
    else
      StoreLambda<NameT, KernelType, Dims, LambdaArgType>(
          std::move(KernelFunc));
#endif
  }

  /// Defines and invokes a SYCL kernel function for the specified range and
  /// offsets.
  ///
  /// \param Kernel is a SYCL kernel that is executed on a SYCL device
  /// (except for the host device).
  /// \param NDRange is a ND-range defining global and local sizes as
  /// well as offset.
  /// \param KernelFunc is a lambda that is used if device, queue is bound to,
  /// is a host device.
  template <typename KernelName = detail::auto_name, typename KernelType,
            int Dims>
  void parallel_for(kernel Kernel, nd_range<Dims> NDRange,
                    KernelType KernelFunc) {
    throwIfActionIsCreated();
    using NameT =
        typename detail::get_kernel_name_t<KernelName, KernelType>::name;
    using LambdaArgType =
        sycl::detail::lambda_arg_type<KernelType, nd_item<Dims>>;
#ifdef __SYCL_DEVICE_ONLY__
    (void)Kernel;
    (void)NDRange;
    kernel_parallel_for<NameT, LambdaArgType>(KernelFunc);
#else
    detail::checkValueRange<Dims>(NDRange.get_global_range());
    detail::checkValueRange<Dims>(NDRange.get_local_range());
    detail::checkValueRange<Dims>(NDRange.get_offset());
    MNDRDesc.set(std::move(NDRange));
    MKernel = detail::getSyclObjImpl(std::move(Kernel));
    MCGType = detail::CG::KERNEL;
    if (!MIsHost && !lambdaAndKernelHaveEqualName<NameT>())
      extractArgsAndReqs();
    else
      StoreLambda<NameT, KernelType, Dims, LambdaArgType>(
          std::move(KernelFunc));
#endif
  }

  /// Hierarchical kernel invocation method of a kernel.
  ///
  /// This version of \c parallel_for_work_group takes two parameters
  /// representing the same kernel. The first one - \c Kernel - is a
  /// compiled form of the second one - \c kernelFunc, which is the source form
  /// of the kernel. The same source kernel can be compiled multiple times
  /// yielding multiple kernel class objects accessible via the \c program class
  /// interface.
  ///
  /// \param Kernel is a compiled SYCL kernel.
  /// \param NumWorkGroups is a range describing the number of work-groups in
  /// each dimension.
  /// \param KernelFunc is a lambda representing kernel.
  template <typename KernelName = detail::auto_name, typename KernelType,
            int Dims>
  void parallel_for_work_group(kernel Kernel, range<Dims> NumWorkGroups,
                               KernelType KernelFunc) {
    throwIfActionIsCreated();
    using NameT =
        typename detail::get_kernel_name_t<KernelName, KernelType>::name;
    using LambdaArgType =
        sycl::detail::lambda_arg_type<KernelType, group<Dims>>;
#ifdef __SYCL_DEVICE_ONLY__
    (void)Kernel;
    (void)NumWorkGroups;
    kernel_parallel_for_work_group<NameT, LambdaArgType>(KernelFunc);
#else
    detail::checkValueRange<Dims>(NumWorkGroups);
    MNDRDesc.setNumWorkGroups(NumWorkGroups);
    MKernel = detail::getSyclObjImpl(std::move(Kernel));
    StoreLambda<NameT, KernelType, Dims, LambdaArgType>(std::move(KernelFunc));
    MCGType = detail::CG::KERNEL;
#endif // __SYCL_DEVICE_ONLY__
  }

  /// Hierarchical kernel invocation method of a kernel.
  ///
  /// This version of \c parallel_for_work_group takes two parameters
  /// representing the same kernel. The first one - \c Kernel - is a
  /// compiled form of the second one - \c kernelFunc, which is the source form
  /// of the kernel. The same source kernel can be compiled multiple times
  /// yielding multiple kernel class objects accessible via the \c program class
  /// interface.
  ///
  /// \param Kernel is a compiled SYCL kernel.
  /// \param NumWorkGroups is a range describing the number of work-groups in
  /// each dimension.
  /// \param WorkGroupSize is a range describing the size of work-groups in
  /// each dimension.
  /// \param KernelFunc is a lambda representing kernel.
  template <typename KernelName = detail::auto_name, typename KernelType,
            int Dims>
  void parallel_for_work_group(kernel Kernel, range<Dims> NumWorkGroups,
                               range<Dims> WorkGroupSize,
                               KernelType KernelFunc) {
    throwIfActionIsCreated();
    using NameT =
        typename detail::get_kernel_name_t<KernelName, KernelType>::name;
    using LambdaArgType =
        sycl::detail::lambda_arg_type<KernelType, group<Dims>>;
#ifdef __SYCL_DEVICE_ONLY__
    (void)Kernel;
    (void)NumWorkGroups;
    (void)WorkGroupSize;
    kernel_parallel_for_work_group<NameT, LambdaArgType>(KernelFunc);
#else
    nd_range<Dims> ExecRange =
        nd_range<Dims>(NumWorkGroups * WorkGroupSize, WorkGroupSize);
    detail::checkValueRange<Dims>(ExecRange.get_global_range());
    detail::checkValueRange<Dims>(ExecRange.get_local_range());
    detail::checkValueRange<Dims>(ExecRange.get_offset());
    MNDRDesc.set(std::move(ExecRange));
    MKernel = detail::getSyclObjImpl(std::move(Kernel));
    StoreLambda<NameT, KernelType, Dims, LambdaArgType>(std::move(KernelFunc));
    MCGType = detail::CG::KERNEL;
#endif // __SYCL_DEVICE_ONLY__
  }

  // Explicit copy operations API

  /// Copies the content of memory object accessed by Src into the memory
  /// pointed by Dst.
  ///
  /// Source must have at least as many bytes as the range accessed by Dst.
  ///
  /// \param Src is a source SYCL accessor.
  /// \param Dst is a smart pointer to destination memory.
  template <typename T_Src, typename T_Dst, int Dims, access::mode AccessMode,
            access::target AccessTarget,
            access::placeholder IsPlaceholder = access::placeholder::false_t>
  void copy(accessor<T_Src, Dims, AccessMode, AccessTarget, IsPlaceholder> Src,
            shared_ptr_class<T_Dst> Dst) {
    throwIfActionIsCreated();
    static_assert(isValidTargetForExplicitOp(AccessTarget),
                  "Invalid accessor target for the copy method.");
    // Make sure data shared_ptr points to is not released until we finish
    // work with it.
    MSharedPtrStorage.push_back(Dst);
    T_Dst *RawDstPtr = Dst.get();
    copy(Src, RawDstPtr);
  }

  /// Copies the content of memory pointed by Src into the memory object
  /// accessed by Dst.
  ///
  /// Source must have at least as many bytes as the range accessed by Dst.
  ///
  /// \param Src is a smart pointer to source memory.
  /// \param Dst is a destination SYCL accessor.
  template <typename T_Src, typename T_Dst, int Dims, access::mode AccessMode,
            access::target AccessTarget,
            access::placeholder IsPlaceholder = access::placeholder::false_t>
  void
  copy(shared_ptr_class<T_Src> Src,
       accessor<T_Dst, Dims, AccessMode, AccessTarget, IsPlaceholder> Dst) {
    throwIfActionIsCreated();
    static_assert(isValidTargetForExplicitOp(AccessTarget),
                  "Invalid accessor target for the copy method.");
    // Make sure data shared_ptr points to is not released until we finish
    // work with it.
    MSharedPtrStorage.push_back(Src);
    T_Src *RawSrcPtr = Src.get();
    copy(RawSrcPtr, Dst);
  }

  /// Copies the content of memory object accessed by Src into the memory
  /// pointed by Dst.
  ///
  /// Source must have at least as many bytes as the range accessed by Dst.
  ///
  /// \param Src is a source SYCL accessor.
  /// \param Dst is a pointer to destination memory.
  template <typename T_Src, typename T_Dst, int Dims, access::mode AccessMode,
            access::target AccessTarget,
            access::placeholder IsPlaceholder = access::placeholder::false_t>
  void copy(accessor<T_Src, Dims, AccessMode, AccessTarget, IsPlaceholder> Src,
            T_Dst *Dst) {
    throwIfActionIsCreated();
    static_assert(isValidTargetForExplicitOp(AccessTarget),
                  "Invalid accessor target for the copy method.");
#ifndef __SYCL_DEVICE_ONLY__
    if (MIsHost) {
      // TODO: Temporary implementation for host. Should be handled by memory
      // manager.
      copyAccToPtrHost(Src, Dst);
      return;
    }
#endif
    MCGType = detail::CG::COPY_ACC_TO_PTR;

    detail::AccessorBaseHost *AccBase = (detail::AccessorBaseHost *)&Src;
    detail::AccessorImplPtr AccImpl = detail::getSyclObjImpl(*AccBase);

    MRequirements.push_back(AccImpl.get());
    MSrcPtr = (void *)AccImpl.get();
    MDstPtr = (void *)Dst;
    // Store copy of accessor to the local storage to make sure it is alive
    // until we finish
    MAccStorage.push_back(std::move(AccImpl));
  }

  /// Copies the content of memory pointed by Src into the memory object
  /// accessed by Dst.
  ///
  /// Source must have at least as many bytes as the range accessed by Dst.
  ///
  /// \param Src is a pointer to source memory.
  /// \param Dst is a destination SYCL accessor.
  template <typename T_Src, typename T_Dst, int Dims, access::mode AccessMode,
            access::target AccessTarget,
            access::placeholder IsPlaceholder = access::placeholder::false_t>
  void
  copy(const T_Src *Src,
       accessor<T_Dst, Dims, AccessMode, AccessTarget, IsPlaceholder> Dst) {
    throwIfActionIsCreated();
    static_assert(isValidTargetForExplicitOp(AccessTarget),
                  "Invalid accessor target for the copy method.");
#ifndef __SYCL_DEVICE_ONLY__
    if (MIsHost) {
      // TODO: Temporary implementation for host. Should be handled by memory
      // manager.
      copyPtrToAccHost(Src, Dst);
      return;
    }
#endif
    MCGType = detail::CG::COPY_PTR_TO_ACC;

    detail::AccessorBaseHost *AccBase = (detail::AccessorBaseHost *)&Dst;
    detail::AccessorImplPtr AccImpl = detail::getSyclObjImpl(*AccBase);

    MRequirements.push_back(AccImpl.get());
    MSrcPtr = const_cast<T_Src *>(Src);
    MDstPtr = static_cast<void *>(AccImpl.get());
    // Store copy of accessor to the local storage to make sure it is alive
    // until we finish
    MAccStorage.push_back(std::move(AccImpl));
  }

  /// Copies the content of memory object accessed by Src to the memory
  /// object accessed by Dst.
  ///
  /// Dst must have at least as many bytes as the range accessed by Src.
  ///
  /// \param Src is a source SYCL accessor.
  /// \param Dst is a destination SYCL accessor.
  template <
      typename T_Src, int Dims_Src, access::mode AccessMode_Src,
      access::target AccessTarget_Src, typename T_Dst, int Dims_Dst,
      access::mode AccessMode_Dst, access::target AccessTarget_Dst,
      access::placeholder IsPlaceholder_Src = access::placeholder::false_t,
      access::placeholder IsPlaceholder_Dst = access::placeholder::false_t>
  void copy(accessor<T_Src, Dims_Src, AccessMode_Src, AccessTarget_Src,
                     IsPlaceholder_Src>
                Src,
            accessor<T_Dst, Dims_Dst, AccessMode_Dst, AccessTarget_Dst,
                     IsPlaceholder_Dst>
                Dst) {
    throwIfActionIsCreated();
    static_assert(isValidTargetForExplicitOp(AccessTarget_Src),
                  "Invalid source accessor target for the copy method.");
    static_assert(isValidTargetForExplicitOp(AccessTarget_Dst),
                  "Invalid destination accessor target for the copy method.");
    assert(Dst.get_size() >= Src.get_size() &&
           "The destination accessor does not fit the copied memory.");
    if (copyAccToAccHelper(Src, Dst))
      return;
    MCGType = detail::CG::COPY_ACC_TO_ACC;

    detail::AccessorBaseHost *AccBaseSrc = (detail::AccessorBaseHost *)&Src;
    detail::AccessorImplPtr AccImplSrc = detail::getSyclObjImpl(*AccBaseSrc);

    detail::AccessorBaseHost *AccBaseDst = (detail::AccessorBaseHost *)&Dst;
    detail::AccessorImplPtr AccImplDst = detail::getSyclObjImpl(*AccBaseDst);

    MRequirements.push_back(AccImplSrc.get());
    MRequirements.push_back(AccImplDst.get());
    MSrcPtr = AccImplSrc.get();
    MDstPtr = AccImplDst.get();
    // Store copy of accessor to the local storage to make sure it is alive
    // until we finish
    MAccStorage.push_back(std::move(AccImplSrc));
    MAccStorage.push_back(std::move(AccImplDst));
  }

  /// Provides guarantees that the memory object accessed via Acc is updated
  /// on the host after command group object execution is complete.
  ///
  /// \param Acc is a SYCL accessor that needs to be updated on host.
  template <typename T, int Dims, access::mode AccessMode,
            access::target AccessTarget,
            access::placeholder IsPlaceholder = access::placeholder::false_t>
  void
  update_host(accessor<T, Dims, AccessMode, AccessTarget, IsPlaceholder> Acc) {
    throwIfActionIsCreated();
    static_assert(isValidTargetForExplicitOp(AccessTarget),
                  "Invalid accessor target for the update_host method.");
    MCGType = detail::CG::UPDATE_HOST;

    detail::AccessorBaseHost *AccBase = (detail::AccessorBaseHost *)&Acc;
    detail::AccessorImplPtr AccImpl = detail::getSyclObjImpl(*AccBase);

    MDstPtr = (void *)AccImpl.get();
    MRequirements.push_back(AccImpl.get());
    MAccStorage.push_back(std::move(AccImpl));
  }

  /// Fills memory pointed by accessor with the pattern given.
  ///
  /// If the operation is submitted to queue associated with OpenCL device and
  /// accessor points to one dimensional memory object then use special type for
  /// filling. Otherwise fill using regular kernel.
  ///
  /// \param Dst is a destination SYCL accessor.
  /// \param Pattern is a value to be used to fill the memory.
  template <typename T, int Dims, access::mode AccessMode,
            access::target AccessTarget,
            access::placeholder IsPlaceholder = access::placeholder::false_t>
  void fill(accessor<T, Dims, AccessMode, AccessTarget, IsPlaceholder> Dst,
            const T &Pattern) {
    throwIfActionIsCreated();
    // TODO add check:T must be an integral scalar value or a SYCL vector type
    static_assert(isValidTargetForExplicitOp(AccessTarget),
                  "Invalid accessor target for the fill method.");
    if (!MIsHost && (((Dims == 1) && isConstOrGlobal(AccessTarget)) ||
                     isImageOrImageArray(AccessTarget))) {
      MCGType = detail::CG::FILL;

      detail::AccessorBaseHost *AccBase = (detail::AccessorBaseHost *)&Dst;
      detail::AccessorImplPtr AccImpl = detail::getSyclObjImpl(*AccBase);

      MDstPtr = (void *)AccImpl.get();
      MRequirements.push_back(AccImpl.get());
      MAccStorage.push_back(std::move(AccImpl));

      MPattern.resize(sizeof(T));
      T *PatternPtr = (T *)MPattern.data();
      *PatternPtr = Pattern;
    } else {

      // TODO: Temporary implementation for host. Should be handled by memory
      // manger.
      range<Dims> Range = Dst.get_range();
      parallel_for<class __fill<T, Dims, AccessMode, AccessTarget,
                                IsPlaceholder>>(Range, [=](id<Dims> Index) {
        Dst[Index] = Pattern;
      });
    }
  }

  /// Prevents any commands submitted afterward to this queue from executing
  /// until all commands previously submitted to this queue have entered the
  /// complete state.
  void barrier() {
    throwIfActionIsCreated();
    MCGType = detail::CG::BARRIER;
  }

  /// Prevents any commands submitted afterward to this queue from executing
  /// until all events in WaitList have entered the complete state. If WaitList
  /// is empty, then the barrier has no effect.
  ///
  /// \param WaitList is a vector of valid SYCL events that need to complete
  /// before barrier command can be executed.
  void barrier(const vector_class<event> &WaitList) {
    throwIfActionIsCreated();
    MCGType = detail::CG::BARRIER_WAITLIST;
    MEventsWaitWithBarrier.resize(WaitList.size());
    std::transform(
        WaitList.begin(), WaitList.end(), MEventsWaitWithBarrier.begin(),
        [](const event &Event) { return detail::getSyclObjImpl(Event); });
  }

  /// Copies data from one memory region to another, both pointed by
  /// USM pointers.
  ///
  /// \param Dest is a USM pointer to the destination memory.
  /// \param Src is a USM pointer to the source memory.
  /// \param Count is a number of bytes to copy.
  void memcpy(void *Dest, const void *Src, size_t Count) {
    throwIfActionIsCreated();
    MSrcPtr = const_cast<void *>(Src);
    MDstPtr = Dest;
    MLength = Count;
    MCGType = detail::CG::COPY_USM;
  }

  /// Fills the memory pointed by a USM pointer with the value specified.
  ///
  /// \param Dest is a USM pointer to the memory to fill.
  /// \param Value is a value to be set. Value is cast as an unsigned char.
  /// \param Count is a number of bytes to fill.
  void memset(void *Dest, int Value, size_t Count) {
    throwIfActionIsCreated();
    MDstPtr = Dest;
    MPattern.push_back((char)Value);
    MLength = Count;
    MCGType = detail::CG::FILL_USM;
  }

  /// Provides hints to the runtime library that data should be made available
  /// on a device earlier than Unified Shared Memory would normally require it
  /// to be available.
  ///
  /// \param Ptr is a USM pointer to the memory to be prefetched to the device.
  /// \param Count is a number of bytes to be prefetched.
  void prefetch(const void *Ptr, size_t Count) {
    throwIfActionIsCreated();
    MDstPtr = const_cast<void *>(Ptr);
    MLength = Count;
    MCGType = detail::CG::PREFETCH_USM;
  }

private:
  shared_ptr_class<detail::queue_impl> MQueue;
  /// The storage for the arguments passed.
  /// We need to store a copy of values that are passed explicitly through
  /// set_arg, require and so on, because we need them to be alive after
  /// we exit the method they are passed in.
  vector_class<vector_class<char>> MArgsStorage;
  vector_class<detail::AccessorImplPtr> MAccStorage;
  vector_class<detail::LocalAccessorImplPtr> MLocalAccStorage;
  vector_class<shared_ptr_class<detail::stream_impl>> MStreamStorage;
  vector_class<shared_ptr_class<const void>> MSharedPtrStorage;
  /// The list of arguments for the kernel.
  vector_class<detail::ArgDesc> MArgs;
  /// The list of associated accessors with this handler.
  /// These accessors were created with this handler as argument or
  /// have become required for this handler via require method.
  vector_class<detail::ArgDesc> MAssociatedAccesors;
  /// The list of requirements to the memory objects for the scheduling.
  vector_class<detail::Requirement *> MRequirements;
  /// Struct that encodes global size, local size, ...
  detail::NDRDescT MNDRDesc;
  string_class MKernelName;
  /// Storage for a sycl::kernel object.
  shared_ptr_class<detail::kernel_impl> MKernel;
  /// Type of the command group, e.g. kernel, fill.
  detail::CG::CGTYPE MCGType = detail::CG::NONE;
  /// Pointer to the source host memory or accessor(depending on command type).
  void *MSrcPtr = nullptr;
  /// Pointer to the dest host memory or accessor(depends on command type).
  void *MDstPtr = nullptr;
  /// Length to copy or fill (for USM operations).
  size_t MLength = 0;
  /// Pattern that is used to fill memory object in case command type is fill.
  vector_class<char> MPattern;
  /// Storage for a lambda or function object.
  unique_ptr_class<detail::HostKernelBase> MHostKernel;
  /// Storage for lambda/function when using HostTask
  unique_ptr_class<detail::HostTask> MHostTask;
  detail::OSModuleHandle MOSModuleHandle;
  // Storage for a lambda or function when using InteropTasks
  std::unique_ptr<detail::InteropTask> MInteropTask;
  /// The list of events that order this operation.
  vector_class<detail::EventImplPtr> MEvents;
  /// The list of valid SYCL events that need to complete
  /// before barrier command can be executed
  vector_class<detail::EventImplPtr> MEventsWaitWithBarrier;

  bool MIsHost = false;

  detail::code_location MCodeLoc = {};
  bool MIsFinalized = false;
  event MLastEvent;

  // Make queue_impl class friend to be able to call finalize method.
  friend class detail::queue_impl;
  // Make accessor class friend to keep the list of associated accessors.
  template <typename DataT, int Dims, access::mode AccMode,
            access::target AccTarget, access::placeholder isPlaceholder>
  friend class accessor;
  friend device detail::getDeviceFromHandler(handler &);

  template <typename DataT, int Dimensions, access::mode AccessMode,
            access::target AccessTarget, access::placeholder IsPlaceholder>
  friend class detail::image_accessor;
  // Make stream class friend to be able to keep the list of associated streams
  friend class stream;
  friend class detail::stream_impl;
  // Make reduction_impl friend to store buffers and arrays created for it
  // in handler from reduction_impl methods.
  template <typename T, class BinaryOperation, int Dims, bool IsUSM,
            access::mode AccMode, access::placeholder IsPlaceholder>
  friend class intel::detail::reduction_impl;

  friend void detail::associateWithHandler(handler &,
                                           detail::AccessorBaseHost *,
                                           access::target);
};
} // namespace sycl
} // __SYCL_INLINE_NAMESPACE(cl)<|MERGE_RESOLUTION|>--- conflicted
+++ resolved
@@ -28,12 +28,9 @@
 #include <CL/sycl/sampler.hpp>
 #include <CL/sycl/stl.hpp>
 
-<<<<<<< HEAD
+#include <CL/sycl/xilinx/fpga/kernel_properties.hpp>
+
 #include <algorithm>
-=======
-#include <CL/sycl/xilinx/fpga/kernel_properties.hpp>
-
->>>>>>> dfb95af7
 #include <functional>
 #include <limits>
 #include <memory>
@@ -1239,13 +1236,9 @@
     using NameT =
         typename detail::get_kernel_name_t<KernelName, KernelType>::name;
 #ifdef __SYCL_DEVICE_ONLY__
-<<<<<<< HEAD
     (void)Kernel;
-    kernel_single_task<NameT>(KernelFunc);
-=======
     kernel_single_task<xilinx::reqd_work_group_size<1, 1, 1,
                        NameT>>(KernelFunc);
->>>>>>> dfb95af7
 #else
     // No need to check if range is out of INT_MAX limits as it's compile-time
     // known constant

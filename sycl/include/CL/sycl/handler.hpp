//==-------- handler.hpp --- SYCL command group handler --------*- C++ -*---==//
//
// Copyright (C) 2018 Intel Corporation. All rights reserved.
//
// The information and source code contained herein is the exclusive property
// of Intel Corporation and may not be disclosed, examined or reproduced in
// whole or in part without explicit written authorization from the company.
//
// ===--------------------------------------------------------------------=== //

#pragma once

#ifdef __SYCL_SPIR_DEVICE__
#include <CL/__spir/spir_vars.hpp>
#else
#include <CL/__spirv/spirv_vars.hpp>
#endif

#include <CL/sycl/access/access.hpp>
#include <CL/sycl/context.hpp>
#include <CL/sycl/detail/cg.hpp>
#include <CL/sycl/detail/common.hpp>
#include <CL/sycl/detail/kernel_desc.hpp>
#include <CL/sycl/detail/os_util.hpp>
#include <CL/sycl/detail/scheduler/scheduler.hpp>
#include <CL/sycl/event.hpp>
#include <CL/sycl/id.hpp>
#include <CL/sycl/kernel.hpp>
#include <CL/sycl/nd_item.hpp>
#include <CL/sycl/nd_range.hpp>
#include <CL/sycl/property_list.hpp>
#include <CL/sycl/sampler.hpp>

#include <CL/sycl/stl.hpp>

#include <CL/sycl/xilinx/fpga/kernel_properties.hpp>

#include <functional>
#include <memory>
#include <type_traits>

template <typename DataT, int Dimensions, cl::sycl::access::mode AccessMode,
          cl::sycl::access::target AccessTarget,
          cl::sycl::access::placeholder IsPlaceholder>
class __fill;

template <typename T_Src, typename T_Dst, int Dims,
          cl::sycl::access::mode AccessMode,
          cl::sycl::access::target AccessTarget,
          cl::sycl::access::placeholder IsPlaceholder>
class __copyAcc2Ptr;

template <typename T_Src, typename T_Dst, int Dims,
          cl::sycl::access::mode AccessMode,
          cl::sycl::access::target AccessTarget,
          cl::sycl::access::placeholder IsPlaceholder>
class __copyPtr2Acc;

template <typename T_Src, int Dims_Src, cl::sycl::access::mode AccessMode_Src,
          cl::sycl::access::target AccessTarget_Src, typename T_Dst,
          int Dims_Dst, cl::sycl::access::mode AccessMode_Dst,
          cl::sycl::access::target AccessTarget_Dst,
          cl::sycl::access::placeholder IsPlaceholder_Src,
          cl::sycl::access::placeholder IsPlaceholder_Dst>
class __copyAcc2Acc;

namespace cl {
namespace sycl {

namespace csd = cl::sycl::detail;

// Forward declaration

template <typename T, int Dimensions, typename AllocatorT> class buffer;
namespace detail {

/// This class is the default KernelName template parameter type for kernel
/// invocation APIs such as single_task.
class auto_name {};

class queue_impl;
class stream_impl;
template <typename RetType, typename Func, typename Arg>
static Arg member_ptr_helper(RetType (Func::*)(Arg) const);

// Non-const version of the above template to match functors whose 'operator()'
// is declared w/o the 'const' qualifier.
template <typename RetType, typename Func, typename Arg>
static Arg member_ptr_helper(RetType (Func::*)(Arg));

// template <typename RetType, typename Func>
// static void member_ptr_helper(RetType (Func::*)() const);

// template <typename RetType, typename Func>
// static void member_ptr_helper(RetType (Func::*)());

template <typename F>
decltype(member_ptr_helper(&F::operator())) argument_helper(F);

template <typename T>
using lambda_arg_type = decltype(argument_helper(std::declval<T>()));

/// Helper struct to get a kernel name type based on given \c Name and \c Type
/// types: if \c Name is undefined (is a \c auto_name) then \c Type becomes
/// the \c Name.
template <typename Name, typename Type> struct get_kernel_name_t {
  using name = Name;
};

/// Specialization for the case when \c Name is undefined.
template <typename Type> struct get_kernel_name_t<csd::auto_name, Type> {
  using name = Type;
};

} // namespace detail

// Objects of the handler class collect information about command group, such as
// kernel, requirements to the memory, arguments for the kernel.
//
// sycl::queue::submit([](handler &CGH){
//   CGH.require(Accessor1);   // Adds a requirement to the memory object.
//   CGH.setArg(0, Accessor2); // Registers accessor given as an argument to the
//                             // kernel + adds a requirement to the memory
//                             // object.
//   CGH.setArg(1, N);         // Registers value given as an argument to the
//                             // kernel.
//   // The following registers KernelFunctor to be a kernel that will be
//   // executed in case of queue is bound to the host device, SyclKernel - for
//   // an OpenCL device. This function clearly indicates that command group
//   // represents kernel execution.
//   CGH.parallel_for(KernelFunctor, SyclKernel);
//  });
//
// The command group can represent absolutely different operations. Depending
// on the operation we need to store different data. But, in most cases, it's
// impossible to say what kind of operation we need to perform until the very
// end. So, handler class contains all fields simultaneously, then during
// "finalization" it constructs CG object, that represents specific operation,
// passing fields that are required only.

// 4.8.3 Command group handler class
class handler {
  std::shared_ptr<detail::queue_impl> MQueue;
  // The storage for the arguments passed.
  // We need to store a copy of values that are passed explicitly through
  // set_arg, require and so on, because we need them to be alive after
  // we exit the method they are passed in.
  std::vector<std::vector<char>> MArgsStorage;
  std::vector<detail::AccessorImplPtr> MAccStorage;
  std::vector<std::shared_ptr<detail::stream_impl>> MStreamStorage;
  std::vector<std::shared_ptr<const void>> MSharedPtrStorage;
  // The list of arguments for the kernel.
  std::vector<detail::ArgDesc> MArgs;
  // The list of associated accessors with this handler.
  // These accessors were created with this handler as argument or
  // have become required for this handler via require method.
  std::vector<detail::ArgDesc> MAssociatedAccesors;
  // The list of requirements to the memory objects for the scheduling.
  std::vector<detail::Requirement *> MRequirements;
  // Struct that encodes global size, local size, ...
  detail::NDRDescT MNDRDesc;
  std::string MKernelName;
  // Storage for a sycl::kernel object.
  std::shared_ptr<detail::kernel_impl> MSyclKernel;
  // Type of the command group, e.g. kernel, fill.
  detail::CG::CGTYPE MCGType;
  // Pointer to the source host memory or accessor(depending on command type).
  void *MSrcPtr = nullptr;
  // Pointer to the dest host memory or accessor(depends on command type).
  void *MDstPtr = nullptr;
  // Pattern that is used to fill memory object in case command type is fill.
  std::vector<char> MPattern;
  // Storage for a lambda or function object.
  std::unique_ptr<detail::HostKernelBase> MHostKernel;
  detail::OSModuleHandle MOSModuleHandle;

  bool MIsHost = false;

private:
  handler(std::shared_ptr<detail::queue_impl> Queue, bool IsHost)
      : MQueue(std::move(Queue)), MIsHost(IsHost) {}

  // Method stores copy of Arg passed to the MArgsStorage.
  template <typename T, typename F = typename std::remove_const<
                            typename std::remove_reference<T>::type>::type>
  F *storePlainArg(T &&Arg) {
    MArgsStorage.emplace_back(sizeof(T));
    F *Storage = (F *)MArgsStorage.back().data();
    *Storage = Arg;
    return Storage;
  }

  // The method extracts and prepares kernel arguments from the lambda using
  // integration header.
  void
  extractArgsAndReqsFromLambda(char *LambdaPtr, size_t KernelArgsNum,
                               const detail::kernel_param_desc_t *KernelArgs) {
    const bool IsKernelCreatedFromSource = false;
    size_t IndexShift = 0;
    for (size_t I = 0; I < KernelArgsNum; ++I) {
      void *Ptr = LambdaPtr + KernelArgs[I].offset;
      const detail::kernel_param_kind_t &Kind = KernelArgs[I].kind;
      const int &Size = KernelArgs[I].info;
      if (Kind == detail::kernel_param_kind_t::kind_accessor) {
        // For args kind of accessor Size is information about accessor.
        // The first 11 bits of Size encodes the accessor target.
        const access::target AccTarget =
            static_cast<access::target>(Size & 0x7ff);
        if (AccTarget == access::target::global_buffer ||
            AccTarget == access::target::constant_buffer) {
          detail::AccessorBaseHost *AccBase =
              static_cast<detail::AccessorBaseHost *>(Ptr);
          Ptr = detail::getSyclObjImpl(*AccBase).get();
        }
      }
      processArg(Ptr, Kind, Size, I, IndexShift, IsKernelCreatedFromSource);
    }
  }

  // The method extracts and prepares kernel arguments that were set
  // via set_arg(s)
  void extractArgsAndReqs() {
    assert(MSyclKernel && "MSyclKernel is not initialized");
    std::vector<detail::ArgDesc> UnPreparedArgs = std::move(MArgs);
    MArgs.clear();

    std::sort(UnPreparedArgs.begin(), UnPreparedArgs.end(),
              [](const detail::ArgDesc &first, const detail::ArgDesc &second)
                  -> bool { return (first.MIndex < second.MIndex); });

    const bool IsKernelCreatedFromSource = MSyclKernel->isCreatedFromSource();

    size_t IndexShift = 0;
    for (size_t I = 0; I < UnPreparedArgs.size(); ++I) {
      void *Ptr = UnPreparedArgs[I].MPtr;
      const detail::kernel_param_kind_t &Kind = UnPreparedArgs[I].MType;
      const int &Size = UnPreparedArgs[I].MSize;
      const int Index = UnPreparedArgs[I].MIndex;
      processArg(Ptr, Kind, Size, Index, IndexShift, IsKernelCreatedFromSource);
    }
  }

  void processArg(void *Ptr, const detail::kernel_param_kind_t &Kind,
                  const int Size, const size_t Index, size_t &IndexShift,
                  bool IsKernelCreatedFromSource) {
    const auto kind_std_layout = detail::kernel_param_kind_t::kind_std_layout;
    const auto kind_accessor = detail::kernel_param_kind_t::kind_accessor;
    const auto kind_sampler = detail::kernel_param_kind_t::kind_sampler;
    const auto kind_pointer = detail::kernel_param_kind_t::kind_pointer;

    switch (Kind) {
    case kind_std_layout:
    case kind_pointer: {
      MArgs.emplace_back(Kind, Ptr, Size, Index + IndexShift);
      break;
    }
    case kind_accessor: {
      // For args kind of accessor Size is information about accessor.
      // The first 11 bits of Size encodes the accessor target.
      const access::target AccTarget =
          static_cast<access::target>(Size & 0x7ff);
      switch (AccTarget) {
      case access::target::global_buffer:
      case access::target::constant_buffer: {
        detail::Requirement *AccImpl = static_cast<detail::Requirement *>(Ptr);
        MArgs.emplace_back(Kind, AccImpl, Size, Index + IndexShift);
        if (!IsKernelCreatedFromSource) {
          // Dimensionality of the buffer is 1 when dimensionality of the
          // accessor is 0.
          const size_t SizeAccField =
              sizeof(size_t) * (AccImpl->MDims == 0 ? 1 : AccImpl->MDims);
          ++IndexShift;
          MArgs.emplace_back(kind_std_layout, &AccImpl->MAccessRange[0],
                             SizeAccField, Index + IndexShift);
          ++IndexShift;
          MArgs.emplace_back(kind_std_layout, &AccImpl->MMemoryRange[0],
                             SizeAccField, Index + IndexShift);
          ++IndexShift;
          MArgs.emplace_back(kind_std_layout, &AccImpl->MOffset[0],
                             SizeAccField, Index + IndexShift);
        }
        break;
      }
      case access::target::local: {
        detail::LocalAccessorBaseHost *LAcc =
            static_cast<detail::LocalAccessorBaseHost *>(Ptr);
        range<3> &Size = LAcc->getSize();
        const int Dims = LAcc->getNumOfDims();
        int SizeInBytes = LAcc->getElementSize();
        for (int I = 0; I < Dims; ++I)
          SizeInBytes *= Size[I];
        MArgs.emplace_back(kind_std_layout, nullptr, SizeInBytes,
                           Index + IndexShift);
        if (!IsKernelCreatedFromSource) {
          ++IndexShift;
          const size_t SizeAccField = Dims * sizeof(Size[0]);
          MArgs.emplace_back(kind_std_layout, &Size, SizeAccField,
                             Index + IndexShift);
          ++IndexShift;
          MArgs.emplace_back(kind_std_layout, &Size, SizeAccField,
                             Index + IndexShift);
          ++IndexShift;
          MArgs.emplace_back(kind_std_layout, &Size, SizeAccField,
                             Index + IndexShift);
        }
        break;
      }
      case access::target::image:
      case access::target::host_buffer:
      case access::target::host_image:
      case access::target::image_array: {
        throw cl::sycl::invalid_parameter_error(
            "Unsupported accessor target case.");
        break;
      }
      }
      break;
    }
    case kind_sampler: {
      MArgs.emplace_back(kind_sampler, Ptr, sizeof(sampler),
                         Index + IndexShift);
      break;
    }
    }
  }

  template <typename LambdaName> bool lambdaAndKernelHaveEqualName() {
    // TODO It is unclear a kernel and a lambda/functor must to be equal or not
    // for parallel_for with sycl::kernel and lambda/functor together
    // Now if they are equal we extract argumets from lambda/functor for the
    // kernel. Else it is necessary use set_atg(s) for resolve the order and
    // values of arguments for the kernel.
    assert(MSyclKernel && "MSyclKernel is not initialized");
    const std::string lambdaName = detail::KernelInfo<LambdaName>::getName();
    const std::string kernelName =
        MSyclKernel->get_info<info::kernel::function_name>();
    return lambdaName == kernelName;
  }

  // The method constructs CG object of specific type, pass it to Scheduler and
  // returns sycl::event object representing the command group.
  // It's expected that the method is the latest method executed before
  // object destruction.
  event finalize() {
    sycl::event EventRet;
    std::unique_ptr<detail::CG> CommandGroup;
    switch (MCGType) {
    case detail::CG::KERNEL:
      CommandGroup.reset(new detail::CGExecKernel(
          std::move(MNDRDesc), std::move(MHostKernel), std::move(MSyclKernel),
          std::move(MArgsStorage), std::move(MAccStorage),
          std::move(MSharedPtrStorage), std::move(MRequirements),
          std::move(MArgs), std::move(MKernelName), std::move(MOSModuleHandle),
          std::move(MStreamStorage)));
      break;
    case detail::CG::COPY_ACC_TO_PTR:
    case detail::CG::COPY_PTR_TO_ACC:
    case detail::CG::COPY_ACC_TO_ACC:
      CommandGroup.reset(new detail::CGCopy(
          MCGType, MSrcPtr, MDstPtr, std::move(MArgsStorage),
          std::move(MAccStorage), std::move(MSharedPtrStorage),
          std::move(MRequirements)));
      break;
    case detail::CG::FILL:
      CommandGroup.reset(new detail::CGFill(
          std::move(MPattern), MDstPtr, std::move(MArgsStorage),
          std::move(MAccStorage), std::move(MSharedPtrStorage),
          std::move(MRequirements)));
      break;
    case detail::CG::UPDATE_HOST:
      CommandGroup.reset(new detail::CGUpdateHost(
          MDstPtr, std::move(MArgsStorage), std::move(MAccStorage),
          std::move(MSharedPtrStorage), std::move(MRequirements)));
      break;
    default:
      throw runtime_error("Unhandled type of command group");
    }

    detail::EventImplPtr Event = detail::Scheduler::getInstance().addCG(
        std::move(CommandGroup), std::move(MQueue));

    EventRet = detail::createSyclObjFromImpl<event>(Event);

    // Waiting for copy command to complete here as SYCL specification says that
    // the SYCL runtime must ensure that data is copied to the destination once
    // the command group has completed execution.
    switch (MCGType) {
    case detail::CG::COPY_ACC_TO_PTR:
    case detail::CG::COPY_PTR_TO_ACC:
    case detail::CG::COPY_ACC_TO_ACC:
      EventRet.wait();
    default:
      break;
    }

    return EventRet;
  }

  // Save streams associated with this handler. Streams are then forwarded to
  // command group and flushed in the scheduler.
  void addStream(std::shared_ptr<detail::stream_impl> s) {
    MStreamStorage.push_back(std::move(s));
  }

  ~handler() = default;

  bool is_host() { return MIsHost; }

  template <typename DataT, int Dims, access::mode AccessMode,
            access::target AccessTarget>
  void associateWithHandler(accessor<DataT, Dims, AccessMode, AccessTarget,
                                     access::placeholder::false_t>
                                Acc) {
    detail::AccessorBaseHost *AccBase = (detail::AccessorBaseHost *)&Acc;
    detail::AccessorImplPtr AccImpl = detail::getSyclObjImpl(*AccBase);
    detail::Requirement *Req = AccImpl.get();
    // Add accessor to the list of requirements.
    MRequirements.push_back(Req);
    // Store copy of the accessor.
    MAccStorage.push_back(std::move(AccImpl));
    // Add an accessor to the handler list of associated accessors.
    // For associated accessors index does not means nothing.
    MAssociatedAccesors.emplace_back(detail::kernel_param_kind_t::kind_accessor,
                                     Req, static_cast<int>(AccessTarget),
                                     /*index*/ 0);
  }

  // Recursively calls itself until arguments pack is fully processed.
  // The version for regular(standard layout) argument.
  template <typename T, typename... Ts>
  void setArgsHelper(int ArgIndex, T &&Arg, Ts &&... Args) {
    set_arg(ArgIndex, std::move(Arg));
    setArgsHelper(++ArgIndex, std::move(Args)...);
  }

  void setArgsHelper(int ArgIndex) {}

  // setArgHelper for local accessor argument.
  template <typename DataT, int Dims, access::mode AccessMode,
            access::placeholder IsPlaceholder>
  void setArgHelper(int ArgIndex,
                    accessor<DataT, Dims, AccessMode, access::target::local,
                             IsPlaceholder> &&Arg) {
    detail::LocalAccessorBaseHost *LocalAccBase =
        (detail::LocalAccessorBaseHost *)&Arg;
    MArgs.emplace_back(detail::kernel_param_kind_t::kind_accessor, LocalAccBase,
                       static_cast<int>(access::target::local), ArgIndex);
  }

  // setArgHelper for non local accessor argument.
  template <typename DataT, int Dims, access::mode AccessMode,
            access::target AccessTarget, access::placeholder IsPlaceholder>
  typename std::enable_if<AccessTarget != access::target::local, void>::type
  setArgHelper(
      int ArgIndex,
      accessor<DataT, Dims, AccessMode, AccessTarget, IsPlaceholder> &&Arg) {
    detail::AccessorBaseHost *AccBase = (detail::AccessorBaseHost *)&Arg;
    detail::AccessorImplPtr AccImpl = detail::getSyclObjImpl(*AccBase);
    detail::Requirement *Req = AccImpl.get();
    // Add accessor to the list of requirements.
    MRequirements.push_back(Req);
    // Store copy of the accessor.
    MAccStorage.push_back(std::move(AccImpl));
    // Add accessor to the list of arguments.
    MArgs.emplace_back(detail::kernel_param_kind_t::kind_accessor, Req,
                       static_cast<int>(AccessTarget), ArgIndex);
  }

  template <typename T> void setArgHelper(int ArgIndex, T &&Arg) {
    void *StoredArg = (void *)storePlainArg(Arg);
    MArgs.emplace_back(detail::kernel_param_kind_t::kind_std_layout, StoredArg,
                       sizeof(T), ArgIndex);
  }

  void setArgHelper(int ArgIndex, sampler &&Arg) {
    void *StoredArg = (void *)storePlainArg(Arg);
    MArgs.emplace_back(detail::kernel_param_kind_t::kind_sampler, StoredArg,
                       sizeof(sampler), ArgIndex);
  }

  void verifySyclKernelInvoc(const kernel &SyclKernel) {
    if (is_host()) {
      throw invalid_object_error(
          "This kernel invocation method cannot be used on the host");
    }
    if (SyclKernel.is_host()) {
      throw invalid_object_error("Invalid kernel type, OpenCL expected");
    }
  }

  // Make queue_impl class friend to be able to call finalize method.
  friend class detail::queue_impl;
  // Make accessor class friend to keep the list of associated accessors.
  template <typename DataT, int Dims, access::mode AccMode,
            access::target AccTarget, access::placeholder isPlaceholder>
  friend class accessor;
  // Make stream class friend to be able to keep the list of associated streams
  friend class stream;

public:
  handler(const handler &) = delete;
  handler(handler &&) = delete;
  handler &operator=(const handler &) = delete;
  handler &operator=(handler &&) = delete;

  // The method registers requirement to the memory. So, the command group has a
  // requirement to gain access to the given memory object before executing.
  template <typename DataT, int Dims, access::mode AccMode,
            access::target AccTarget>
  void
  require(accessor<DataT, Dims, AccMode, AccTarget, access::placeholder::true_t>
              Acc) {
    detail::AccessorBaseHost *AccBase = (detail::AccessorBaseHost *)&Acc;
    detail::AccessorImplPtr AccImpl = detail::getSyclObjImpl(*AccBase);
    detail::Requirement *Req = AccImpl.get();
    // Add accessor to the list of requirements.
    MRequirements.push_back(Req);
    // Store copy of the accessor.
    MAccStorage.push_back(std::move(AccImpl));
    // Add an accessor to the handler list of associated accessors.
    // For associated accessors index does not means nothing.
    MAssociatedAccesors.emplace_back(detail::kernel_param_kind_t::kind_accessor,
                                     Req, static_cast<int>(AccTarget),
                                     /*index*/ 0);
  }

  // OpenCL interoperability interface
  // Registers Arg passed as argument # ArgIndex.
  template <typename T> void set_arg(int ArgIndex, T &&Arg) {
    setArgHelper(ArgIndex, std::move(Arg));
  }

  // Registers pack of arguments(Args) with indexes starting from 0.
  template <typename... Ts> void set_args(Ts &&... Args) {
    setArgsHelper(0, std::move(Args)...);
  }

#ifdef __SYCL_DEVICE_ONLY__
  template <typename KernelName, typename KernelType>
  __attribute__((sycl_kernel)) void kernel_single_task(KernelType KernelFunc) {
    KernelFunc();
  }

<<<<<<< HEAD
  // Kernel dispatch API
  // Kernel is represented as a lambda.
  template <typename KernelName, typename KernelType>
  void single_task(KernelType kernelFunc) {
#ifdef __SYCL_DEVICE_ONLY__
    kernel_single_task<xilinx::reqd_work_group_size<1, 1, 1,
                       KernelName>>(kernelFunc);
#else
    using KI = cl::sycl::detail::KernelInfo<
                 xilinx::reqd_work_group_size<1, 1, 1, KernelName>>;
    m_Node.addKernel(csd::OSUtil::getOSModuleHandle(KI::getName()),
                     KI::getName(), KI::getNumParams(), &KI::getParamDesc(0),
                     std::move(kernelFunc));
#endif
  }

  // Kernel is represented as a functor - simply redirect to the lambda-based
  // form of invocation, setting kernel name type to the functor type.
  template <typename KernelFunctorType>
  void single_task(KernelFunctorType KernelFunctor) {
    single_task<KernelFunctorType, KernelFunctorType>(KernelFunctor);
  }

#ifdef __SYCL_DEVICE_ONLY__
=======
>>>>>>> 9defd0a9
  template <typename KernelName, typename KernelType, int dimensions>
  __attribute__((sycl_kernel)) void kernel_parallel_for(
      typename std::enable_if<std::is_same<detail::lambda_arg_type<KernelType>,
                                           id<dimensions>>::value &&
                                  (dimensions > 0 && dimensions < 4),
                              KernelType>::type KernelFunc) {
    id<dimensions> global_id;

    __spirv::initGlobalInvocationId<dimensions>(global_id);

    KernelFunc(global_id);
  }

  template <typename KernelName, typename KernelType, int dimensions>
  __attribute__((sycl_kernel)) void kernel_parallel_for(
      typename std::enable_if<std::is_same<detail::lambda_arg_type<KernelType>,
                                           item<dimensions>>::value &&
                                  (dimensions > 0 && dimensions < 4),
                              KernelType>::type KernelFunc) {
    id<dimensions> global_id;
    range<dimensions> global_size;

    __spirv::initGlobalInvocationId<dimensions>(global_id);
    __spirv::initGlobalSize<dimensions>(global_size);

    item<dimensions, false> Item =
        detail::Builder::createItem<dimensions, false>(global_size, global_id);
    KernelFunc(Item);
  }

  template <typename KernelName, typename KernelType, int dimensions>
  __attribute__((sycl_kernel)) void kernel_parallel_for(
      typename std::enable_if<std::is_same<detail::lambda_arg_type<KernelType>,
                                           nd_item<dimensions>>::value &&
                                  (dimensions > 0 && dimensions < 4),
                              KernelType>::type KernelFunc) {
    range<dimensions> global_size;
    range<dimensions> local_size;
    id<dimensions> group_id;
    id<dimensions> global_id;
    id<dimensions> local_id;
    id<dimensions> global_offset;

    __spirv::initGlobalSize<dimensions>(global_size);
    __spirv::initWorkgroupSize<dimensions>(local_size);
    __spirv::initWorkgroupId<dimensions>(group_id);
    __spirv::initGlobalInvocationId<dimensions>(global_id);
    __spirv::initLocalInvocationId<dimensions>(local_id);
    __spirv::initGlobalOffset<dimensions>(global_offset);

    group<dimensions> Group = detail::Builder::createGroup<dimensions>(
        global_size, local_size, group_id);
    item<dimensions, true> globalItem =
        detail::Builder::createItem<dimensions, true>(global_size, global_id,
                                                      global_offset);
    item<dimensions, false> localItem =
        detail::Builder::createItem<dimensions, false>(local_size, local_id);
    nd_item<dimensions> Nd_item =
        detail::Builder::createNDItem<dimensions>(globalItem, localItem, Group);

    KernelFunc(Nd_item);
  }
#endif

  // The method stores lambda to the template-free object and initializes
  // kernel name, list of arguments and requirements using information from
  // integration header.
  template <typename KernelName, typename KernelType, int Dims,
            typename LambdaArgType = sycl::detail::lambda_arg_type<KernelType>>
  void StoreLambda(KernelType KernelFunc) {
    MHostKernel.reset(
        new detail::HostKernel<KernelType, LambdaArgType, Dims>(KernelFunc));

    using KI = sycl::detail::KernelInfo<KernelName>;
    // Empty name indicates that the compilation happens without integration
    // header, so don't perform things that require it.
    if (KI::getName() != "") {
      MArgs.clear();
      extractArgsAndReqsFromLambda(MHostKernel->getPtr(), KI::getNumParams(),
                                   &KI::getParamDesc(0));
      MKernelName = KI::getName();
      MOSModuleHandle = csd::OSUtil::getOSModuleHandle(KI::getName());
    } else {
      // In case w/o the integration header it is necessary to process
      // accessors from the list(which are associated with this handler) as
      // arguments.
      MArgs = std::move(MAssociatedAccesors);
    }
  }

  // single_task version with a kernel represented as a lambda.
  template <typename KernelName = csd::auto_name, typename KernelType>
  void single_task(KernelType KernelFunc) {
    using NameT = typename csd::get_kernel_name_t<KernelName, KernelType>::name;
#ifdef __SYCL_DEVICE_ONLY__
    kernel_single_task<NameT>(KernelFunc);
#else
    MNDRDesc.set(range<1>{1});

    StoreLambda<NameT, KernelType, /*Dims*/ 0, void>(KernelFunc);
    MCGType = detail::CG::KERNEL;
#endif
  }

  // parallel_for version with a kernel represented as a lambda + range that
  // specifies global size only.
  template <typename KernelName = csd::auto_name, typename KernelType, int Dims>
  void parallel_for(range<Dims> NumWorkItems, KernelType KernelFunc) {
    using NameT = typename csd::get_kernel_name_t<KernelName, KernelType>::name;
#ifdef __SYCL_DEVICE_ONLY__
    kernel_parallel_for<NameT, KernelType, Dims>(KernelFunc);
#else
    MNDRDesc.set(std::move(NumWorkItems));
    StoreLambda<NameT, KernelType, Dims>(std::move(KernelFunc));
    MCGType = detail::CG::KERNEL;
#endif
  }

  // parallel_for version with a kernel represented as a lambda + range and
  // offset that specify global size and global offset correspondingly.
  template <typename KernelName = csd::auto_name, typename KernelType, int Dims>
  void parallel_for(range<Dims> NumWorkItems, id<Dims> WorkItemOffset,
                    KernelType KernelFunc) {
    using NameT = typename csd::get_kernel_name_t<KernelName, KernelType>::name;
#ifdef __SYCL_DEVICE_ONLY__
    kernel_parallel_for<NameT, KernelType, Dims>(KernelFunc);
#else
    MNDRDesc.set(std::move(NumWorkItems), std::move(WorkItemOffset));
    StoreLambda<NameT, KernelType, Dims>(std::move(KernelFunc));
    MCGType = detail::CG::KERNEL;
#endif
  }

  // parallel_for version with a kernel represented as a lambda + nd_range that
  // specifies global, local sizes and offset.
  template <typename KernelName = csd::auto_name, typename KernelType, int Dims>
  void parallel_for(nd_range<Dims> ExecutionRange, KernelType KernelFunc) {
    using NameT = typename csd::get_kernel_name_t<KernelName, KernelType>::name;
#ifdef __SYCL_DEVICE_ONLY__
    kernel_parallel_for<NameT, KernelType, Dims>(KernelFunc);
#else
    MNDRDesc.set(std::move(ExecutionRange));
    StoreLambda<NameT, KernelType, Dims>(std::move(KernelFunc));
    MCGType = detail::CG::KERNEL;
#endif
  }

  template <typename KernelName = csd::auto_name, typename KernelType, int Dims>
  void parallel_for_work_group(range<Dims> NumWorkGroups,
                               KernelType KernelFunc) {
    using NameT = typename csd::get_kernel_name_t<KernelName, KernelType>::name;
#ifdef __SYCL_DEVICE_ONLY__
    kernel_parallel_for_work_group<NameT, KernelType, Dims>(KernelFunc);
#else
    MNDRDesc.setNumWorkGroups(NumWorkGroups);
    StoreLambda<NameT, KernelType, Dims>(std::move(KernelFunc));
    MCGType = detail::CG::KERNEL;
#endif // __SYCL_DEVICE_ONLY__
  }

#ifdef __SYCL_DEVICE_ONLY__
  template <typename KernelName, typename KernelType, int Dims>
  __attribute__((sycl_kernel)) void
  kernel_parallel_for_work_group(KernelType KernelFunc) {

    range<Dims> GlobalSize;
    range<Dims> LocalSize;
    id<Dims> GroupId;

    __spirv::initGlobalSize<Dims>(GlobalSize);
    __spirv::initWorkgroupSize<Dims>(LocalSize);
    __spirv::initWorkgroupId<Dims>(GroupId);

    group<Dims> G =
        detail::Builder::createGroup<Dims>(GlobalSize, LocalSize, GroupId);
    KernelFunc(G);
  }
#endif // __SYCL_DEVICE_ONLY__

  template <typename KernelName = csd::auto_name, typename KernelType, int Dims>
  void parallel_for_work_group(range<Dims> NumWorkGroups,
                               range<Dims> WorkGroupSize,
                               KernelType KernelFunc) {
    using NameT = typename csd::get_kernel_name_t<KernelName, KernelType>::name;
#ifdef __SYCL_DEVICE_ONLY__
    kernel_parallel_for_work_group<NameT, KernelType, Dims>(KernelFunc);
#else
    MNDRDesc.set(nd_range<Dims>(NumWorkGroups * WorkGroupSize, WorkGroupSize));
    StoreLambda<NameT, KernelType, Dims>(std::move(KernelFunc));
    MCGType = detail::CG::KERNEL;
#endif // __SYCL_DEVICE_ONLY__
  }

  // single_task version with a kernel represented as a sycl::kernel.
  // The kernel invocation method has no functors and cannot be called on host.
  void single_task(kernel SyclKernel) {
    verifySyclKernelInvoc(SyclKernel);
    MNDRDesc.set(range<1>{1});
    MSyclKernel = detail::getSyclObjImpl(std::move(SyclKernel));
    MCGType = detail::CG::KERNEL;
    extractArgsAndReqs();
  }

  // parallel_for version with a kernel represented as a sycl::kernel + range
  // that specifies global size only. The kernel invocation method has no
  // functors and cannot be called on host.
  template <int Dims>
  void parallel_for(range<Dims> NumWorkItems, kernel SyclKernel) {
    verifySyclKernelInvoc(SyclKernel);
    MSyclKernel = detail::getSyclObjImpl(std::move(SyclKernel));
    MNDRDesc.set(std::move(NumWorkItems));
    MCGType = detail::CG::KERNEL;
    extractArgsAndReqs();
  }

  // parallel_for version with a kernel represented as a sycl::kernel + range
  // and offset that specify global size and global offset correspondingly.
  // The kernel invocation method has no functors and cannot be called on host.
  template <int Dims>
  void parallel_for(range<Dims> NumWorkItems, id<Dims> workItemOffset,
                    kernel SyclKernel) {
    verifySyclKernelInvoc(SyclKernel);
    MSyclKernel = detail::getSyclObjImpl(std::move(SyclKernel));
    MNDRDesc.set(std::move(NumWorkItems), std::move(workItemOffset));
    MCGType = detail::CG::KERNEL;
    extractArgsAndReqs();
  }

  // parallel_for version with a kernel represented as a sycl::kernel + nd_range
  // that specifies global, local sizes and offset. The kernel invocation
  // method has no functors and cannot be called on host.
  template <int Dims>
  void parallel_for(nd_range<Dims> NDRange, kernel SyclKernel) {
    verifySyclKernelInvoc(SyclKernel);
    MSyclKernel = detail::getSyclObjImpl(std::move(SyclKernel));
    MNDRDesc.set(std::move(NDRange));
    MCGType = detail::CG::KERNEL;
    extractArgsAndReqs();
  }

  // Note: the kernel invocation methods below are only planned to be added
  // to the spec as of v1.2.1 rev. 3, despite already being present in SYCL
  // conformance tests.

  // single_task version which takes two "kernels". One is a lambda which is
  // used if device, queue is bound to, is host device. Second is a sycl::kernel
  // which is used otherwise.
  template <typename KernelName = csd::auto_name, typename KernelType>
  void single_task(kernel SyclKernel, KernelType KernelFunc) {
    using NameT = typename csd::get_kernel_name_t<KernelName, KernelType>::name;
#ifdef __SYCL_DEVICE_ONLY__
<<<<<<< HEAD
    kernel_single_task<xilinx::reqd_work_group_size<1, 1, 1,
                       KernelName>>(kernelFunc);
#else
    cl_kernel clKernel = nullptr;
    if (!is_host()) {
      clKernel = syclKernel.get();
    }
    using KI = cl::sycl::detail::KernelInfo<
                 xilinx::reqd_work_group_size<1, 1, 1, KernelName>>;
    m_Node.addKernel(csd::OSUtil::getOSModuleHandle(KI::getName()),
                     KI::getName(), KI::getNumParams(), &KI::getParamDesc(0),
                     std::move(kernelFunc), clKernel);
=======
    kernel_single_task<NameT>(KernelFunc);
#else
    MNDRDesc.set(range<1>{1});
    MSyclKernel = detail::getSyclObjImpl(std::move(SyclKernel));
    MCGType = detail::CG::KERNEL;
    if (!MIsHost && !lambdaAndKernelHaveEqualName<NameT>())
      extractArgsAndReqs();
    else
      StoreLambda<NameT, KernelType, /*Dims*/ 0, void>(std::move(KernelFunc));
>>>>>>> 9defd0a9
#endif
  }

  // parallel_for version which takes two "kernels". One is a lambda which is
  // used if device, queue is bound to, is host device. Second is a sycl::kernel
  // which is used otherwise. range argument specifies global size.
  template <typename KernelName = csd::auto_name, typename KernelType, int Dims>
  void parallel_for(kernel SyclKernel, range<Dims> NumWorkItems,
                    KernelType KernelFunc) {
    using NameT = typename csd::get_kernel_name_t<KernelName, KernelType>::name;
#ifdef __SYCL_DEVICE_ONLY__
    kernel_parallel_for<NameT, KernelType, Dims>(KernelFunc);
#else
    MNDRDesc.set(std::move(NumWorkItems));
    MSyclKernel = detail::getSyclObjImpl(std::move(SyclKernel));
    MCGType = detail::CG::KERNEL;
    if (!MIsHost && !lambdaAndKernelHaveEqualName<NameT>())
      extractArgsAndReqs();
    else
      StoreLambda<NameT, KernelType, Dims>(std::move(KernelFunc));
#endif
  }

  // parallel_for version which takes two "kernels". One is a lambda which is
  // used if device, queue is bound to, is host device. Second is a sycl::kernel
  // which is used otherwise. range and id specify global size and offset.
  template <typename KernelName = csd::auto_name, typename KernelType, int Dims>
  void parallel_for(kernel SyclKernel, range<Dims> NumWorkItems,
                    id<Dims> WorkItemOffset, KernelType KernelFunc) {
    using NameT = typename csd::get_kernel_name_t<KernelName, KernelType>::name;
#ifdef __SYCL_DEVICE_ONLY__
    kernel_parallel_for<NameT, KernelType, Dims>(KernelFunc);
#else
    MNDRDesc.set(std::move(NumWorkItems), std::move(WorkItemOffset));
    MSyclKernel = detail::getSyclObjImpl(std::move(SyclKernel));
    MCGType = detail::CG::KERNEL;
    if (!MIsHost && !lambdaAndKernelHaveEqualName<NameT>())
      extractArgsAndReqs();
    else
      StoreLambda<NameT, KernelType, Dims>(std::move(KernelFunc));
#endif
  }

  // parallel_for version which takes two "kernels". One is a lambda which is
  // used if device, queue is bound to, is host device. Second is a sycl::kernel
  // which is used otherwise. nd_range specifies global, local size and offset.
  template <typename KernelName = csd::auto_name, typename KernelType, int Dims>
  void parallel_for(kernel SyclKernel, nd_range<Dims> NDRange,
                    KernelType KernelFunc) {
    using NameT = typename csd::get_kernel_name_t<KernelName, KernelType>::name;
#ifdef __SYCL_DEVICE_ONLY__
    kernel_parallel_for<NameT, KernelType, Dims>(KernelFunc);
#else
    MNDRDesc.set(std::move(NDRange));
    MSyclKernel = detail::getSyclObjImpl(std::move(SyclKernel));
    MCGType = detail::CG::KERNEL;
    if (!MIsHost && !lambdaAndKernelHaveEqualName<NameT>())
      extractArgsAndReqs();
    else
      StoreLambda<NameT, KernelType, Dims>(std::move(KernelFunc));
#endif
  }

  /// This version of \c parallel_for_work_group takes two parameters
  /// representing the same kernel. The first one - \c syclKernel - is a
  /// compiled form of the second one - \c kernelFunc, which is the source form
  /// of the kernel. The same source kernel can be compiled multiple times
  /// yielding multiple kernel class objects accessible via the \c program class
  /// interface.
  template <typename KernelName = csd::auto_name, typename KernelType, int Dims>
  void parallel_for_work_group(kernel SyclKernel, range<Dims> NumWorkGroups,
                               KernelType KernelFunc) {
    using NameT = typename csd::get_kernel_name_t<KernelName, KernelType>::name;
#ifdef __SYCL_DEVICE_ONLY__
    kernel_parallel_for_work_group<NameT, KernelType, Dims>(KernelFunc);
#else
    MNDRDesc.setNumWorkGroups(NumWorkGroups);
    MSyclKernel = detail::getSyclObjImpl(std::move(SyclKernel));
    StoreLambda<NameT, KernelType, Dims>(std::move(KernelFunc));
    MCGType = detail::CG::KERNEL;
#endif // __SYCL_DEVICE_ONLY__
  }

  /// Two-kernel version of the \c parallel_for_work_group with group and local
  /// range.
  template <typename KernelName = csd::auto_name, typename KernelType, int Dims>
  void parallel_for_work_group(kernel SyclKernel, range<Dims> NumWorkGroups,
                               range<Dims> WorkGroupSize,
                               KernelType KernelFunc) {
    using NameT = typename csd::get_kernel_name_t<KernelName, KernelType>::name;
#ifdef __SYCL_DEVICE_ONLY__
    kernel_parallel_for_work_group<NameT, KernelType, Dims>(KernelFunc);
#else
    MNDRDesc.set(nd_range<Dims>(NumWorkGroups * WorkGroupSize, WorkGroupSize));
    MSyclKernel = detail::getSyclObjImpl(std::move(SyclKernel));
    StoreLambda<NameT, KernelType, Dims>(std::move(KernelFunc));
    MCGType = detail::CG::KERNEL;
#endif // __SYCL_DEVICE_ONLY__
  }

  // Explicit copy operations API

  // copy memory pointed by accessor to host memory pointed by shared_ptr
  template <typename T_Src, typename T_Dst, int Dims, access::mode AccessMode,
            access::target AccessTarget,
            access::placeholder IsPlaceholder = access::placeholder::false_t>
  typename std::enable_if<(AccessTarget == access::target::global_buffer ||
                           AccessTarget == access::target::constant_buffer),
                          void>::type
  copy(accessor<T_Src, Dims, AccessMode, AccessTarget, IsPlaceholder> Src,
       shared_ptr_class<T_Dst> Dst) {
    // Make sure data shared_ptr points to is not released until we finish
    // work with it.
    MSharedPtrStorage.push_back(Dst);
    T_Dst *RawDstPtr = Dst.get();
    copy(Src, RawDstPtr);
  }

  // copy memory pointer by shared_ptr to host memory pointed by accessor
  template <typename T_Src, typename T_Dst, int Dims, access::mode AccessMode,
            access::target AccessTarget,
            access::placeholder IsPlaceholder = access::placeholder::false_t>
  typename std::enable_if<(AccessTarget == access::target::global_buffer ||
                           AccessTarget == access::target::constant_buffer),
                          void>::type
  copy(shared_ptr_class<T_Src> Src,
       accessor<T_Dst, Dims, AccessMode, AccessTarget, IsPlaceholder> Dst) {
    // Make sure data shared_ptr points to is not released until we finish
    // work with it.
    MSharedPtrStorage.push_back(Src);
    T_Src *RawSrcPtr = Src.get();
    copy(RawSrcPtr, Dst);
  }

  // copy memory pointed by accessor to host memory pointed by raw pointer
  template <typename T_Src, typename T_Dst, int Dims, access::mode AccessMode,
            access::target AccessTarget,
            access::placeholder IsPlaceholder = access::placeholder::false_t>
  typename std::enable_if<(AccessTarget == access::target::global_buffer ||
                           AccessTarget == access::target::constant_buffer),
                          void>::type
  copy(accessor<T_Src, Dims, AccessMode, AccessTarget, IsPlaceholder> Src,
       T_Dst *Dst) {
#ifndef __SYCL_DEVICE_ONLY__
    if (MIsHost) {
      // TODO: Temporary implementation for host. Should be handled by memory
      // manger.
      range<Dims> Range = Src.get_range();
      parallel_for< class __copyAcc2Ptr< T_Src, T_Dst, Dims, AccessMode,
                                         AccessTarget, IsPlaceholder>>
                                         (Range, [=](id<Dims> Index) {
        size_t LinearIndex = Index[0];
        for (int I = 1; I < Dims; ++I)
          LinearIndex += Range[I] * Index[I];
        ((T_Src *)Dst)[LinearIndex] = Src[Index];
      });

      return;
    }
#endif
    MCGType = detail::CG::COPY_ACC_TO_PTR;

    detail::AccessorBaseHost *AccBase = (detail::AccessorBaseHost *)&Src;
    detail::AccessorImplPtr AccImpl = detail::getSyclObjImpl(*AccBase);

    MRequirements.push_back(AccImpl.get());
    MSrcPtr = (void *)AccImpl.get();
    MDstPtr = (void *)Dst;
    // Store copy of accessor to the local storage to make sure it is alive
    // until we finish
    MAccStorage.push_back(std::move(AccImpl));
  }

  // copy memory pointed by raw pointer to host memory pointed by accessor
  template <typename T_Src, typename T_Dst, int Dims, access::mode AccessMode,
            access::target AccessTarget,
            access::placeholder IsPlaceholder = access::placeholder::false_t>
  typename std::enable_if<(AccessTarget == access::target::global_buffer ||
                           AccessTarget == access::target::constant_buffer),
                          void>::type
  copy(const T_Src *Src,
       accessor<T_Dst, Dims, AccessMode, AccessTarget, IsPlaceholder> Dst) {

#ifndef __SYCL_DEVICE_ONLY__
    if (MIsHost) {
      // TODO: Temporary implementation for host. Should be handled by memory
      // manger.
      range<Dims> Range = Dst.get_range();
      parallel_for< class __copyPtr2Acc< T_Src, T_Dst, Dims, AccessMode,
                                         AccessTarget, IsPlaceholder>>
                                         (Range, [=](id<Dims> Index) {
        size_t LinearIndex = Index[0];
        for (int I = 1; I < Dims; ++I)
          LinearIndex += Range[I] * Index[I];

        Dst[Index] = ((T_Dst *)Src)[LinearIndex];
      });
      return;
    }
#endif
    MCGType = detail::CG::COPY_PTR_TO_ACC;

    detail::AccessorBaseHost *AccBase = (detail::AccessorBaseHost *)&Dst;
    detail::AccessorImplPtr AccImpl = detail::getSyclObjImpl(*AccBase);

    MRequirements.push_back(AccImpl.get());
    MSrcPtr = (void *)Src;
    MDstPtr = (void *)AccImpl.get();
    // Store copy of accessor to the local storage to make sure it is alive
    // until we finish
    MAccStorage.push_back(std::move(AccImpl));
  }

  template <access::target AccessTarget>
  constexpr static bool isConstOrGlobal() {
    return AccessTarget == access::target::global_buffer ||
           AccessTarget == access::target::constant_buffer;
  }

  // copy memory pointed by accessor to the memory pointed by another accessor
  template <
      typename T_Src, int Dims_Src, access::mode AccessMode_Src,
      access::target AccessTarget_Src, typename T_Dst, int Dims_Dst,
      access::mode AccessMode_Dst, access::target AccessTarget_Dst,
      access::placeholder IsPlaceholder_Src = access::placeholder::false_t,
      access::placeholder IsPlaceholder_Dst = access::placeholder::false_t>

  typename std::enable_if<(isConstOrGlobal<AccessTarget_Src>() ||
                           isConstOrGlobal<AccessTarget_Dst>()),
                          void>::type
  copy(accessor<T_Src, Dims_Src, AccessMode_Src, AccessTarget_Src,
                IsPlaceholder_Src>
           Src,
       accessor<T_Dst, Dims_Dst, AccessMode_Dst, AccessTarget_Dst,
                IsPlaceholder_Dst>
           Dst) {

#ifndef __SYCL_DEVICE_ONLY__
    if (MIsHost) {
      range<Dims_Src> Range = Dst.get_range();
      parallel_for< class __copyAcc2Acc< T_Src, Dims_Src, AccessMode_Src,
                                         AccessTarget_Src, T_Dst, Dims_Dst,
                                         AccessMode_Dst, AccessTarget_Dst,
                                         IsPlaceholder_Src,
                                         IsPlaceholder_Dst>>
                                         (Range, [=](id<Dims_Src> Index) {
        Dst[Index] = Src[Index];
      });

      return;
    }
#endif
    MCGType = detail::CG::COPY_ACC_TO_ACC;

    detail::AccessorBaseHost *AccBaseSrc = (detail::AccessorBaseHost *)&Src;
    detail::AccessorImplPtr AccImplSrc = detail::getSyclObjImpl(*AccBaseSrc);

    detail::AccessorBaseHost *AccBaseDst = (detail::AccessorBaseHost *)&Dst;
    detail::AccessorImplPtr AccImplDst = detail::getSyclObjImpl(*AccBaseDst);

    MRequirements.push_back(AccImplSrc.get());
    MRequirements.push_back(AccImplDst.get());
    MSrcPtr = AccImplSrc.get();
    MDstPtr = AccImplDst.get();
    // Store copy of accessor to the local storage to make sure it is alive
    // until we finish
    MAccStorage.push_back(std::move(AccImplSrc));
    MAccStorage.push_back(std::move(AccImplDst));
  }

  template <typename T, int Dims, access::mode AccessMode,
            access::target AccessTarget,
            access::placeholder IsPlaceholder = access::placeholder::false_t>
  typename std::enable_if<(AccessTarget == access::target::global_buffer ||
                           AccessTarget == access::target::constant_buffer),
                          void>::type
  update_host(accessor<T, Dims, AccessMode, AccessTarget, IsPlaceholder> Acc) {
    MCGType = detail::CG::UPDATE_HOST;

    detail::AccessorBaseHost *AccBase = (detail::AccessorBaseHost *)&Acc;
    detail::AccessorImplPtr AccImpl = detail::getSyclObjImpl(*AccBase);

    MDstPtr = (void *)AccImpl.get();
    MRequirements.push_back(AccImpl.get());
    MAccStorage.push_back(std::move(AccImpl));
  }

  // Fill memory pointed by accessor with the pattern given.
  // If the operation is submitted to queue associated with OpenCL device and
  // accessor points to one dimensional memory object then use special type for
  // filling. Otherwise fill using regular kernel.
  template <typename T, int Dims, access::mode AccessMode,
            access::target AccessTarget,
            access::placeholder IsPlaceholder = access::placeholder::false_t>
  typename std::enable_if<(AccessTarget == access::target::global_buffer ||
                           AccessTarget == access::target::constant_buffer),
                          void>::type
  fill(accessor<T, Dims, AccessMode, AccessTarget, IsPlaceholder> Dst,
       const T &Pattern) {
    // TODO add check:T must be an integral scalar value or a SYCL vector type
    if (!MIsHost && Dims == 1) {
      MCGType = detail::CG::FILL;

      detail::AccessorBaseHost *AccBase = (detail::AccessorBaseHost *)&Dst;
      detail::AccessorImplPtr AccImpl = detail::getSyclObjImpl(*AccBase);

      MDstPtr = (void *)AccImpl.get();
      MRequirements.push_back(AccImpl.get());
      MAccStorage.push_back(std::move(AccImpl));

      MPattern.resize(sizeof(T));
      T *PatternPtr = (T *)MPattern.data();
      *PatternPtr = Pattern;
    } else {

      // TODO: Temporary implementation for host. Should be handled by memory
      // manger.
      range<Dims> Range = Dst.get_range();
      parallel_for<class __fill<T, Dims, AccessMode, AccessTarget,
                                IsPlaceholder>>(Range, [=](id<Dims> Index) {
        Dst[Index] = Pattern;
      });
    }
  }
};
} // namespace sycl
} // namespace cl<|MERGE_RESOLUTION|>--- conflicted
+++ resolved
@@ -541,33 +541,6 @@
     KernelFunc();
   }
 
-<<<<<<< HEAD
-  // Kernel dispatch API
-  // Kernel is represented as a lambda.
-  template <typename KernelName, typename KernelType>
-  void single_task(KernelType kernelFunc) {
-#ifdef __SYCL_DEVICE_ONLY__
-    kernel_single_task<xilinx::reqd_work_group_size<1, 1, 1,
-                       KernelName>>(kernelFunc);
-#else
-    using KI = cl::sycl::detail::KernelInfo<
-                 xilinx::reqd_work_group_size<1, 1, 1, KernelName>>;
-    m_Node.addKernel(csd::OSUtil::getOSModuleHandle(KI::getName()),
-                     KI::getName(), KI::getNumParams(), &KI::getParamDesc(0),
-                     std::move(kernelFunc));
-#endif
-  }
-
-  // Kernel is represented as a functor - simply redirect to the lambda-based
-  // form of invocation, setting kernel name type to the functor type.
-  template <typename KernelFunctorType>
-  void single_task(KernelFunctorType KernelFunctor) {
-    single_task<KernelFunctorType, KernelFunctorType>(KernelFunctor);
-  }
-
-#ifdef __SYCL_DEVICE_ONLY__
-=======
->>>>>>> 9defd0a9
   template <typename KernelName, typename KernelType, int dimensions>
   __attribute__((sycl_kernel)) void kernel_parallel_for(
       typename std::enable_if<std::is_same<detail::lambda_arg_type<KernelType>,
@@ -663,11 +636,13 @@
   void single_task(KernelType KernelFunc) {
     using NameT = typename csd::get_kernel_name_t<KernelName, KernelType>::name;
 #ifdef __SYCL_DEVICE_ONLY__
-    kernel_single_task<NameT>(KernelFunc);
+    kernel_single_task<xilinx::reqd_work_group_size<1, 1, 1,
+                       NameT>>(KernelFunc);
 #else
     MNDRDesc.set(range<1>{1});
 
-    StoreLambda<NameT, KernelType, /*Dims*/ 0, void>(KernelFunc);
+    StoreLambda<xilinx::reqd_work_group_size<1, 1, 1,
+                NameT>, KernelType, /*Dims*/ 0, void>(KernelFunc);
     MCGType = detail::CG::KERNEL;
 #endif
   }
@@ -819,30 +794,18 @@
   void single_task(kernel SyclKernel, KernelType KernelFunc) {
     using NameT = typename csd::get_kernel_name_t<KernelName, KernelType>::name;
 #ifdef __SYCL_DEVICE_ONLY__
-<<<<<<< HEAD
     kernel_single_task<xilinx::reqd_work_group_size<1, 1, 1,
-                       KernelName>>(kernelFunc);
-#else
-    cl_kernel clKernel = nullptr;
-    if (!is_host()) {
-      clKernel = syclKernel.get();
-    }
-    using KI = cl::sycl::detail::KernelInfo<
-                 xilinx::reqd_work_group_size<1, 1, 1, KernelName>>;
-    m_Node.addKernel(csd::OSUtil::getOSModuleHandle(KI::getName()),
-                     KI::getName(), KI::getNumParams(), &KI::getParamDesc(0),
-                     std::move(kernelFunc), clKernel);
-=======
-    kernel_single_task<NameT>(KernelFunc);
+                       NameT>>(KernelFunc);
 #else
     MNDRDesc.set(range<1>{1});
     MSyclKernel = detail::getSyclObjImpl(std::move(SyclKernel));
     MCGType = detail::CG::KERNEL;
-    if (!MIsHost && !lambdaAndKernelHaveEqualName<NameT>())
+    if (!MIsHost && !lambdaAndKernelHaveEqualName<
+          xilinx::reqd_work_group_size<1, 1, 1, NameT>>())
       extractArgsAndReqs();
     else
-      StoreLambda<NameT, KernelType, /*Dims*/ 0, void>(std::move(KernelFunc));
->>>>>>> 9defd0a9
+      StoreLambda<xilinx::reqd_work_group_size<1, 1, 1,
+                  NameT>, KernelType, /*Dims*/ 0, void>(std::move(KernelFunc));
 #endif
   }
 

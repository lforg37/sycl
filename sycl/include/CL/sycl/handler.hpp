--- conflicted
+++ resolved
@@ -1177,25 +1177,16 @@
     using NameT =
         typename detail::get_kernel_name_t<KernelName, KernelType>::name;
 #ifdef __SYCL_DEVICE_ONLY__
-<<<<<<< HEAD
-    kernel_single_task<xilinx::reqd_work_group_size<1, 1, 1,
+    kernel_single_task_wrapper<xilinx::reqd_work_group_size<1, 1, 1,
                        NameT>>(KernelFunc);
-=======
-    kernel_single_task_wrapper<NameT>(KernelFunc);
->>>>>>> c2d6cfa0
 #else
     // No need to check if range is out of INT_MAX limits as it's compile-time
     // known constant.
     MNDRDesc.set(range<1>{1});
 
-<<<<<<< HEAD
     StoreLambda<xilinx::reqd_work_group_size<1, 1, 1,
                 NameT>, KernelType, /*Dims*/ 0, void>(KernelFunc);
-    MCGType = detail::CG::KERNEL;
-=======
-    StoreLambda<NameT, KernelType, /*Dims*/ 0, void>(KernelFunc);
     setType(detail::CG::KERNEL);
->>>>>>> c2d6cfa0
 #endif
   }
 
@@ -1702,14 +1693,9 @@
     // known constant
     MNDRDesc.set(range<1>{1});
     MKernel = detail::getSyclObjImpl(std::move(Kernel));
-<<<<<<< HEAD
-    MCGType = detail::CG::KERNEL;
+    setType(detail::CG::KERNEL);
     if (!MIsHost && !lambdaAndKernelHaveEqualName<
           xilinx::reqd_work_group_size<1, 1, 1, NameT>>()) {
-=======
-    setType(detail::CG::KERNEL);
-    if (!MIsHost && !lambdaAndKernelHaveEqualName<NameT>()) {
->>>>>>> c2d6cfa0
       extractArgsAndReqs();
       MKernelName = getKernelName();
     } else

--- conflicted
+++ resolved
@@ -29,7 +29,6 @@
 #include <CL/sycl/sampler.hpp>
 #include <CL/sycl/stl.hpp>
 
-#include <CL/sycl/xilinx/fpga/kernel_properties.hpp>
 #include <functional>
 #include <limits>
 #include <memory>
@@ -1212,27 +1211,14 @@
     throwIfActionIsCreated();
     using NameT =
         typename detail::get_kernel_name_t<KernelName, KernelType>::name;
-<<<<<<< HEAD
-#ifdef __SYCL_DEVICE_ONLY__
-    kernel_single_task_wrapper<xilinx::reqd_work_group_size<1, 1, 1,
-                       NameT>>(KernelFunc);
-#else
-=======
     kernel_single_task_wrapper<NameT>(KernelFunc);
 #ifndef __SYCL_DEVICE_ONLY__
->>>>>>> a418e1cd
     // No need to check if range is out of INT_MAX limits as it's compile-time
     // known constant.
     MNDRDesc.set(range<1>{1});
 
-<<<<<<< HEAD
-    StoreLambda<xilinx::reqd_work_group_size<1, 1, 1,
-                NameT>, KernelType, /*Dims*/ 0, void>(KernelFunc);
-    setType(detail::CG::KERNEL);
-=======
     StoreLambda<NameT, KernelType, /*Dims*/ 0, void>(KernelFunc);
     setType(detail::CG::Kernel);
->>>>>>> a418e1cd
 #endif
   }
 
@@ -1824,28 +1810,12 @@
     using NameT =
         typename detail::get_kernel_name_t<KernelName, KernelType>::name;
     (void)Kernel;
-<<<<<<< HEAD
-    kernel_single_task<xilinx::reqd_work_group_size<1, 1, 1,
-                       NameT>>(KernelFunc);
-#else
-=======
     kernel_single_task<NameT>(KernelFunc);
 #ifndef __SYCL_DEVICE_ONLY__
->>>>>>> a418e1cd
     // No need to check if range is out of INT_MAX limits as it's compile-time
     // known constant
     MNDRDesc.set(range<1>{1});
     MKernel = detail::getSyclObjImpl(std::move(Kernel));
-<<<<<<< HEAD
-    setType(detail::CG::KERNEL);
-    if (!MIsHost && !lambdaAndKernelHaveEqualName<
-          xilinx::reqd_work_group_size<1, 1, 1, NameT>>()) {
-      extractArgsAndReqs();
-      MKernelName = getKernelName();
-    } else
-      StoreLambda<xilinx::reqd_work_group_size<1, 1, 1,
-                  NameT>, KernelType, /*Dims*/ 0, void>(std::move(KernelFunc));
-=======
     setType(detail::CG::Kernel);
     if (!MIsHost && !lambdaAndKernelHaveEqualName<NameT>()) {
       extractArgsAndReqs();
@@ -1854,7 +1824,6 @@
       StoreLambda<NameT, KernelType, /*Dims*/ 0, void>(std::move(KernelFunc));
 #else
     detail::CheckDeviceCopyable<KernelType>();
->>>>>>> a418e1cd
 #endif
   }
 

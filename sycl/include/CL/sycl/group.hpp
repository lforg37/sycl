//==-------------- group.hpp --- SYCL work group ---------------------------==//
//
// Part of the LLVM Project, under the Apache License v2.0 with LLVM Exceptions.
// See https://llvm.org/LICENSE.txt for license information.
// SPDX-License-Identifier: Apache-2.0 WITH LLVM-exception
//
//===----------------------------------------------------------------------===//

#pragma once

#include <CL/__spirv/spirv_ops.hpp>
#include <CL/__spirv/spirv_types.hpp>
#ifdef __SYCL_SPIR_DEVICE__
#include <CL/__spir/spir_vars.hpp>
#ifdef __SYCL_DEVICE_ONLY__
namespace __device_builtin = __spir;
#endif
#else
#include <CL/__spirv/spirv_vars.hpp>
#ifdef __SYCL_DEVICE_ONLY__
namespace __device_builtin = __spirv;
#endif
#endif

#include <CL/sycl/detail/common.hpp>
#include <CL/sycl/detail/helpers.hpp>
#include <CL/sycl/device_event.hpp>
#include <CL/sycl/h_item.hpp>
#include <CL/sycl/id.hpp>
#include <CL/sycl/pointers.hpp>
#include <CL/sycl/range.hpp>
#include <stdexcept>
#include <type_traits>

namespace cl {
namespace sycl {
namespace detail {
class Builder;

// Implements a barrier accross work items within a work group.
static inline void workGroupBarrier() {
#ifdef __SYCL_DEVICE_ONLY__
  uint32_t flags =
      static_cast<uint32_t>(
          __spv::MemorySemanticsMask::SequentiallyConsistent) |
      static_cast<uint32_t>(__spv::MemorySemanticsMask::WorkgroupMemory);
  __spirv_ControlBarrier(__spv::Scope::Workgroup, __spv::Scope::Workgroup,
                         flags);
#endif // __SYCL_DEVICE_ONLY__
}

} // namespace detail

// SYCL 1.2.1rev5, section "4.8.5.3 Parallel For hierarchical invoke":
// Quote:
//   ... To guarantee use of private per-work-item memory, the private_memory
//   class can be used to wrap the data. This class very simply constructs
//   private data for a given group across the entire group.The id of the
//   current work-item is passed to any access to grab the correct data.
template <typename T, int Dimensions = 1> class private_memory {
public:
  // Construct based directly off the number of work-items
  private_memory(const group<Dimensions> &G) {
#ifndef __SYCL_DEVICE_ONLY__
    // serial host => one instance per work-group - allocate space for each WI
    // in the group:
    Val.reset(new T[G.get_local_range().size()]);
#endif // __SYCL_DEVICE_ONLY__
  }

  // Access the instance for the current work-item
  T &operator()(const h_item<Dimensions> &Id) {
#ifndef __SYCL_DEVICE_ONLY__
    // Calculate the linear index of current WI and return reference to the
    // corresponding spot in the value array:
    size_t Ind = Id.get_physical_local().get_linear_id();
    return Val.get()[Ind];
#else
    return Val;
#endif // __SYCL_DEVICE_ONLY__
  }

private:
#ifdef __SYCL_DEVICE_ONLY__
  // On SYCL device private_memory<T> instance is created per physical WI, so
  // there is 1:1 correspondence betwen this class instances and per-WI memory.
  T Val;
#else
  // On serial host there is one private_memory<T> instance per work group, so
  // it must have space to hold separate value per WI in the group.
  std::unique_ptr<T> Val;
#endif // #ifdef __SYCL_DEVICE_ONLY__
};

template <int dimensions = 1> class group {
public:
  group() = delete;

  id<dimensions> get_id() const { return index; }

  size_t get_id(int dimension) const { return index[dimension]; }

  range<dimensions> get_global_range() const { return globalRange; }

  size_t get_global_range(int dimension) const {
    return globalRange[dimension];
  }

  range<dimensions> get_local_range() const { return localRange; }

  size_t get_local_range(int dimension) const { return localRange[dimension]; }

  range<dimensions> get_group_range() const { return groupRange; }

  size_t get_group_range(int dimension) const {
    return get_group_range()[dimension];
  }

  size_t operator[](int dimension) const { return index[dimension]; }

  template <int dims = dimensions>
  typename std::enable_if<(dims == 1), size_t>::type get_linear_id() const {
    return index[0];
  }

  template <int dims = dimensions>
  typename std::enable_if<(dims == 2), size_t>::type get_linear_id() const {
    return index[0] * groupRange[1] + index[1];
  }

  // SYCL specification 1.2.1rev5, section 4.7.6.5 "Buffer accessor":
  //    Whenever a multi-dimensional index is passed to a SYCL accessor the
  //    linear index is calculated based on the index {id1, id2, id3} provided
  //    and the range of the SYCL accessor {r1, r2, r3} according to row-major
  //    ordering as follows:
  //      id3 + (id2 · r3) + (id1 · r3 · r2)            (4.3)
  // section 4.8.1.8 "group class":
  //    size_t get_linear_id()const
  //    Get a linearized version of the work-group id. Calculating a linear
  //    work-group id from a multi-dimensional index follows the equation 4.3.
  template <int dims = dimensions>
  typename std::enable_if<(dims == 3), size_t>::type get_linear_id() const {
    return (index[0] * groupRange[1] * groupRange[2]) +
           (index[1] * groupRange[2]) + index[2];
  }

  template <typename WorkItemFunctionT>
  void parallel_for_work_item(WorkItemFunctionT Func) const {
    // need barriers to enforce SYCL semantics for the work item loop -
    // compilers are expected to optimize when possible
    detail::workGroupBarrier();
#ifdef __SYCL_DEVICE_ONLY__
<<<<<<< HEAD
    range<dimensions> GlobalSize;
    range<dimensions> LocalSize;
    id<dimensions> GlobalId;
    id<dimensions> LocalId;

    __device_builtin::initGlobalSize<dimensions>(GlobalSize);
    __device_builtin::initWorkgroupSize<dimensions>(LocalSize);
    __device_builtin::initGlobalInvocationId<dimensions>(GlobalId);
    __device_builtin::initLocalInvocationId<dimensions>(LocalId);
=======
    range<dimensions> GlobalSize{
        __spirv::initGlobalSize<dimensions, range<dimensions>>()};
    range<dimensions> LocalSize{
        __spirv::initWorkgroupSize<dimensions, range<dimensions>>()};
    id<dimensions> GlobalId{
        __spirv::initGlobalInvocationId<dimensions, id<dimensions>>()};
    id<dimensions> LocalId{
        __spirv::initLocalInvocationId<dimensions, id<dimensions>>()};
>>>>>>> ecedb434

    // no 'iterate' in the device code variant, because
    // (1) this code is already invoked by each work item as a part of the
    //     enclosing parallel_for_work_group kernel
    // (2) the range this pfwi iterates over matches work group size exactly
    item<dimensions, false> GlobalItem =
        detail::Builder::createItem<dimensions, false>(GlobalSize, GlobalId);
    item<dimensions, false> LocalItem =
        detail::Builder::createItem<dimensions, false>(LocalSize, LocalId);
    h_item<dimensions> HItem =
        detail::Builder::createHItem<dimensions>(GlobalItem, LocalItem);

    Func(HItem);
#else
    id<dimensions> GroupStartID = index * localRange;

    // ... host variant needs explicit 'iterate' because it is serial
    detail::NDLoop<dimensions>::iterate(
        localRange, [&](const id<dimensions> &LocalID) {
          item<dimensions, false> GlobalItem =
              detail::Builder::createItem<dimensions, false>(
                  globalRange, GroupStartID + LocalID);
          item<dimensions, false> LocalItem =
              detail::Builder::createItem<dimensions, false>(localRange,
                                                             LocalID);
          h_item<dimensions> HItem =
              detail::Builder::createHItem<dimensions>(GlobalItem, LocalItem);
          Func(HItem);
        });
#endif // __SYCL_DEVICE_ONLY__
    // Need both barriers here - before and after the parallel_for_work_item
    // (PFWI). There can be work group scope code after the PFWI which reads
    // work group local data written within this PFWI. Back Ends are expected to
    // optimize away unneeded barriers (e.g. two barriers in a row).
    detail::workGroupBarrier();
  }

  template <typename WorkItemFunctionT>
  void parallel_for_work_item(range<dimensions> flexibleRange,
                              WorkItemFunctionT Func) const {
    detail::workGroupBarrier();
#ifdef __SYCL_DEVICE_ONLY__
<<<<<<< HEAD
    range<dimensions> GlobalSize;
    range<dimensions> LocalSize;
    id<dimensions> GlobalId;
    id<dimensions> LocalId;

    __device_builtin::initGlobalSize<dimensions>(GlobalSize);
    __device_builtin::initWorkgroupSize<dimensions>(LocalSize);
    __device_builtin::initGlobalInvocationId<dimensions>(GlobalId);
    __device_builtin::initLocalInvocationId<dimensions>(LocalId);
=======
    range<dimensions> GlobalSize{
        __spirv::initGlobalSize<dimensions, range<dimensions>>()};
    range<dimensions> LocalSize{
        __spirv::initWorkgroupSize<dimensions, range<dimensions>>()};
    id<dimensions> GlobalId{
        __spirv::initGlobalInvocationId<dimensions, id<dimensions>>()};
    id<dimensions> LocalId{
        __spirv::initLocalInvocationId<dimensions, id<dimensions>>()};
>>>>>>> ecedb434

    item<dimensions, false> GlobalItem =
        detail::Builder::createItem<dimensions, false>(GlobalSize, GlobalId);
    item<dimensions, false> LocalItem =
        detail::Builder::createItem<dimensions, false>(LocalSize, LocalId);
    h_item<dimensions> HItem =
        detail::Builder::createHItem<dimensions>(GlobalItem, LocalItem);

    // iterate over flexible range with work group size stride; each item
    // performs flexibleRange/LocalSize iterations (if the former is divisible
    // by the latter)
    detail::NDLoop<dimensions>::iterate(
        LocalId, LocalSize, flexibleRange,
        [&](const id<dimensions> &LogicalLocalID) {
          HItem.setLogicalLocalID(LogicalLocalID);
          Func(HItem);
        });
#else
    id<dimensions> GroupStartID = index * localRange;

    detail::NDLoop<dimensions>::iterate(
        localRange, [&](const id<dimensions> &LocalID) {
          item<dimensions, false> GlobalItem =
              detail::Builder::createItem<dimensions, false>(
                  globalRange, GroupStartID + LocalID);
          item<dimensions, false> LocalItem =
              detail::Builder::createItem<dimensions, false>(localRange,
                                                             LocalID);
          h_item<dimensions> HItem =
              detail::Builder::createHItem<dimensions>(GlobalItem, LocalItem);

          detail::NDLoop<dimensions>::iterate(
              LocalID, localRange, flexibleRange,
              [&](const id<dimensions> &LogicalLocalID) {
                HItem.setLogicalLocalID(LogicalLocalID);
                Func(HItem);
              });
        });
#endif // __SYCL_DEVICE_ONLY__
    detail::workGroupBarrier();
  }

  /// Executes a work-group mem-fence with memory ordering on the local address
  /// space, global address space or both based on the value of \p accessSpace.
  template <access::mode accessMode = access::mode::read_write>
  void mem_fence(typename std::enable_if<
                     accessMode == access::mode::read ||
                     accessMode == access::mode::write ||
                     accessMode == access::mode::read_write,
                     access::fence_space>::type accessSpace =
                     access::fence_space::global_and_local) const {
    uint32_t flags = detail::getSPIRVMemorySemanticsMask(accessSpace);
    // TODO: currently, there is no good way in SPIRV to set the memory
    // barrier only for load operations or only for store operations.
    // The full read-and-write barrier is used and the template parameter
    // 'accessMode' is ignored for now. Either SPIRV or SYCL spec may be
    // changed to address this discrepancy between SPIRV and SYCL,
    // or if we decide that 'accessMode' is the important feature then
    // we can fix this later, for example, by using OpenCL 1.2 functions
    // read_mem_fence() and write_mem_fence().
    __spirv_MemoryBarrier(__spv::Scope::Workgroup, flags);
  }

  template <typename dataT>
  device_event async_work_group_copy(local_ptr<dataT> dest,
                                     global_ptr<dataT> src,
                                     size_t numElements) const {
    __ocl_event_t e =
        OpGroupAsyncCopyGlobalToLocal<dataT>(
            __spv::Scope::Workgroup,
            dest.get(), src.get(), numElements, 1, 0);
    return device_event(&e);
  }

  template <typename dataT>
  device_event async_work_group_copy(global_ptr<dataT> dest,
                                     local_ptr<dataT> src,
                                     size_t numElements) const {
    __ocl_event_t e =
        OpGroupAsyncCopyLocalToGlobal<dataT>(
            __spv::Scope::Workgroup,
            dest.get(), src.get(), numElements, 1, 0);
    return device_event(&e);
  }

  template <typename dataT>
  device_event async_work_group_copy(local_ptr<dataT> dest,
                                     global_ptr<dataT> src,
                                     size_t numElements,
                                     size_t srcStride) const {
    __ocl_event_t e =
        OpGroupAsyncCopyGlobalToLocal<dataT>(
            __spv::Scope::Workgroup,
            dest.get(), src.get(), numElements, srcStride, 0);
    return device_event(&e);
  }

  template <typename dataT>
  device_event async_work_group_copy(global_ptr<dataT> dest,
                                     local_ptr<dataT> src,
                                     size_t numElements,
                                     size_t destStride) const {
    __ocl_event_t e =
        OpGroupAsyncCopyLocalToGlobal<dataT>(
            __spv::Scope::Workgroup,
            dest.get(), src.get(), numElements, destStride, 0);
    return device_event(&e);
  }

  template <typename... eventTN>
  void wait_for(eventTN... Events) const {
    waitForHelper(Events...);
  }

  bool operator==(const group<dimensions> &rhs) const {
    bool Result = (rhs.globalRange == globalRange) &&
                  (rhs.localRange == localRange) && (rhs.index == index);
    __SYCL_ASSERT(rhs.groupRange == groupRange &&
                  "inconsistent group class fields");
    return Result;
  }

  bool operator!=(const group<dimensions> &rhs) const {
    return !((*this) == rhs);
  }

private:
  range<dimensions> globalRange;
  range<dimensions> localRange;
  range<dimensions> groupRange;
  id<dimensions> index;

  void waitForHelper() const {}

  void waitForHelper(device_event Event) const {
    Event.wait();
  }

  template <typename T, typename... Ts>
  void waitForHelper(T E, Ts... Es) const {
    waitForHelper(E);
    waitForHelper(Es...);
  }

protected:
  friend class detail::Builder;
  group(const range<dimensions> &G, const range<dimensions> &L,
        const range<dimensions> GroupRange, const id<dimensions> &I)
      : globalRange(G), localRange(L), groupRange(GroupRange), index(I) {
    // Make sure local range divides global without remainder:
    __SYCL_ASSERT(((G % L).size() == 0) &&
                  "global range is not multiple of local");
    __SYCL_ASSERT((((G / L) - GroupRange).size() == 0) &&
                  "inconsistent group constructor arguments");
  }
};

} // namespace sycl
} // namespace cl<|MERGE_RESOLUTION|>--- conflicted
+++ resolved
@@ -150,26 +150,14 @@
     // compilers are expected to optimize when possible
     detail::workGroupBarrier();
 #ifdef __SYCL_DEVICE_ONLY__
-<<<<<<< HEAD
-    range<dimensions> GlobalSize;
-    range<dimensions> LocalSize;
-    id<dimensions> GlobalId;
-    id<dimensions> LocalId;
-
-    __device_builtin::initGlobalSize<dimensions>(GlobalSize);
-    __device_builtin::initWorkgroupSize<dimensions>(LocalSize);
-    __device_builtin::initGlobalInvocationId<dimensions>(GlobalId);
-    __device_builtin::initLocalInvocationId<dimensions>(LocalId);
-=======
     range<dimensions> GlobalSize{
-        __spirv::initGlobalSize<dimensions, range<dimensions>>()};
+        __device_builtin::initGlobalSize<dimensions, range<dimensions>>()};
     range<dimensions> LocalSize{
-        __spirv::initWorkgroupSize<dimensions, range<dimensions>>()};
+        __device_builtin::initWorkgroupSize<dimensions, range<dimensions>>()};
     id<dimensions> GlobalId{
-        __spirv::initGlobalInvocationId<dimensions, id<dimensions>>()};
+        __device_builtin::initGlobalInvocationId<dimensions, id<dimensions>>()};
     id<dimensions> LocalId{
-        __spirv::initLocalInvocationId<dimensions, id<dimensions>>()};
->>>>>>> ecedb434
+        __device_builtin::initLocalInvocationId<dimensions, id<dimensions>>()};
 
     // no 'iterate' in the device code variant, because
     // (1) this code is already invoked by each work item as a part of the
@@ -212,26 +200,14 @@
                               WorkItemFunctionT Func) const {
     detail::workGroupBarrier();
 #ifdef __SYCL_DEVICE_ONLY__
-<<<<<<< HEAD
-    range<dimensions> GlobalSize;
-    range<dimensions> LocalSize;
-    id<dimensions> GlobalId;
-    id<dimensions> LocalId;
-
-    __device_builtin::initGlobalSize<dimensions>(GlobalSize);
-    __device_builtin::initWorkgroupSize<dimensions>(LocalSize);
-    __device_builtin::initGlobalInvocationId<dimensions>(GlobalId);
-    __device_builtin::initLocalInvocationId<dimensions>(LocalId);
-=======
     range<dimensions> GlobalSize{
-        __spirv::initGlobalSize<dimensions, range<dimensions>>()};
+        __device_builtin::initGlobalSize<dimensions, range<dimensions>>()};
     range<dimensions> LocalSize{
-        __spirv::initWorkgroupSize<dimensions, range<dimensions>>()};
+        __device_builtin::initWorkgroupSize<dimensions, range<dimensions>>()};
     id<dimensions> GlobalId{
-        __spirv::initGlobalInvocationId<dimensions, id<dimensions>>()};
+        __device_builtin::initGlobalInvocationId<dimensions, id<dimensions>>()};
     id<dimensions> LocalId{
-        __spirv::initLocalInvocationId<dimensions, id<dimensions>>()};
->>>>>>> ecedb434
+        __device_builtin::initLocalInvocationId<dimensions, id<dimensions>>()};
 
     item<dimensions, false> GlobalItem =
         detail::Builder::createItem<dimensions, false>(GlobalSize, GlobalId);

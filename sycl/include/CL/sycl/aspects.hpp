--- conflicted
+++ resolved
@@ -46,13 +46,10 @@
   atomic64 = 28,
   ext_intel_device_info_uuid = 29,
   ext_oneapi_srgb = 30,
-<<<<<<< HEAD
-  ext_xilinx_single_task_only = 31,
-=======
   ext_oneapi_native_assert = 31,
   host_debuggable = 32,
   ext_intel_gpu_hw_threads_per_eu = 33,
->>>>>>> 8677d5d5
+  ext_xilinx_single_task_only = 34,
 };
 
 } // namespace sycl

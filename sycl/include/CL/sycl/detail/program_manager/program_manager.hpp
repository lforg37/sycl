--- conflicted
+++ resolved
@@ -62,13 +62,8 @@
   void debugDumpBinaryImage(const DeviceImage *Img) const;
 
 private:
-<<<<<<< HEAD
-  const vector_class<char> getSpirvSource();
-  const vector_class<char> getBinarySource(std::string FileExtension);
-=======
   cnri_program loadProgram(OSModuleHandle M, const context &Context,
                            DeviceImage **I = nullptr);
->>>>>>> 3e11f59c
   void build(cl_program &ClProgram, const string_class &Options = "",
              std::vector<cl_device_id> ClDevices = std::vector<cl_device_id>());
 
@@ -82,12 +77,8 @@
   ProgramManager(ProgramManager const &) = delete;
   ProgramManager &operator=(ProgramManager const &) = delete;
 
-<<<<<<< HEAD
-  std::map<context, cl_program, ContextLess> m_CachedSpirvPrograms;
-=======
   std::map<std::pair<context, OSModuleHandle>, cl_program, ContextAndModuleLess>
       m_CachedSpirvPrograms;
->>>>>>> 3e11f59c
   std::map<cl_program, std::map<string_class, cl_kernel>> m_CachedKernels;
 
   /// Keeps all available device executable images added via \ref addImages.

//==-------- handler.hpp --- SYCL command group handler --------*- C++ -*---==//
//
// Copyright (C) 2018 Intel Corporation. All rights reserved.
//
// The information and source code contained herein is the exclusive property
// of Intel Corporation and may not be disclosed, examined or reproduced in
// whole or in part without explicit written authorization from the company.
//
// ===--------------------------------------------------------------------=== //

#pragma once

#include <CL/__spirv/spirv_vars.hpp>
#include <CL/sycl/access/access.hpp>
#include <CL/sycl/accessor.hpp>
#include <CL/sycl/context.hpp>
#include <CL/sycl/detail/cg.hpp>
#include <CL/sycl/detail/common.hpp>
#include <CL/sycl/detail/kernel_desc.hpp>
#include <CL/sycl/detail/os_util.hpp>
#include <CL/sycl/detail/scheduler/scheduler.hpp>
#include <CL/sycl/event.hpp>
#include <CL/sycl/id.hpp>
#include <CL/sycl/kernel.hpp>
#include <CL/sycl/nd_item.hpp>
#include <CL/sycl/nd_range.hpp>
#include <CL/sycl/property_list.hpp>
#include <CL/sycl/sampler.hpp>

#include <CL/sycl/stl.hpp>

#include <CL/sycl/xilinx/fpga/kernel_properties.hpp>

#include <functional>
#include <memory>
#include <type_traits>

template <typename DataT, int Dimensions, cl::sycl::access::mode AccessMode,
          cl::sycl::access::target AccessTarget,
          cl::sycl::access::placeholder IsPlaceholder>
class __fill;

template <typename T_Src, typename T_Dst, int Dims,
          cl::sycl::access::mode AccessMode,
          cl::sycl::access::target AccessTarget,
          cl::sycl::access::placeholder IsPlaceholder>
class __copyAcc2Ptr;

template <typename T_Src, typename T_Dst, int Dims,
          cl::sycl::access::mode AccessMode,
          cl::sycl::access::target AccessTarget,
          cl::sycl::access::placeholder IsPlaceholder>
class __copyPtr2Acc;

template <typename T_Src, int Dims_Src, cl::sycl::access::mode AccessMode_Src,
          cl::sycl::access::target AccessTarget_Src, typename T_Dst,
          int Dims_Dst, cl::sycl::access::mode AccessMode_Dst,
          cl::sycl::access::target AccessTarget_Dst,
          cl::sycl::access::placeholder IsPlaceholder_Src,
          cl::sycl::access::placeholder IsPlaceholder_Dst>
class __copyAcc2Acc;

namespace cl {
namespace sycl {

namespace csd = cl::sycl::detail;

// Forward declaration

template <typename T, int Dimensions, typename AllocatorT> class buffer;
namespace detail {

#ifdef __SYCL_DEVICE_ONLY__

#define DEFINE_INIT_SIZES(POSTFIX)                                             \
                                                                               \
  template <int Dim, class DstT> struct InitSizesST##POSTFIX;                  \
                                                                               \
  template <class DstT> struct InitSizesST##POSTFIX<1, DstT> {                 \
    static void initSize(DstT &Dst) {                                          \
      Dst[0] = get##POSTFIX<0>();                                 \
    }                                                                          \
  };                                                                           \
                                                                               \
  template <class DstT> struct InitSizesST##POSTFIX<2, DstT> {                 \
    static void initSize(DstT &Dst) {                                          \
      Dst[1] = get##POSTFIX<1>();                                 \
      InitSizesST##POSTFIX<1, DstT>::initSize(Dst);                            \
    }                                                                          \
  };                                                                           \
                                                                               \
  template <class DstT> struct InitSizesST##POSTFIX<3, DstT> {                 \
    static void initSize(DstT &Dst) {                                          \
      Dst[2] = get##POSTFIX<2>();                                 \
      InitSizesST##POSTFIX<2, DstT>::initSize(Dst);                            \
    }                                                                          \
  };                                                                           \
                                                                               \
  template <int Dims, class DstT> static void init##POSTFIX(DstT &Dst) {       \
    InitSizesST##POSTFIX<Dims, DstT>::initSize(Dst);                           \
  }

DEFINE_INIT_SIZES(GlobalSize);
DEFINE_INIT_SIZES(GlobalInvocationId)
DEFINE_INIT_SIZES(WorkgroupSize)
DEFINE_INIT_SIZES(LocalInvocationId)
DEFINE_INIT_SIZES(WorkgroupId)
DEFINE_INIT_SIZES(GlobalOffset)

#undef DEFINE_INIT_SIZES

#endif //__SYCL_DEVICE_ONLY__

class queue_impl;
template <typename RetType, typename Func, typename Arg>
static Arg member_ptr_helper(RetType (Func::*)(Arg) const);

// Non-const version of the above template to match functors whose 'operator()'
// is declared w/o the 'const' qualifier.
template <typename RetType, typename Func, typename Arg>
static Arg member_ptr_helper(RetType (Func::*)(Arg));

// template <typename RetType, typename Func>
// static void member_ptr_helper(RetType (Func::*)() const);

// template <typename RetType, typename Func>
// static void member_ptr_helper(RetType (Func::*)());

template <typename F>
decltype(member_ptr_helper(&F::operator())) argument_helper(F);

template <typename T>
using lambda_arg_type = decltype(argument_helper(std::declval<T>()));
} // namespace detail

// Objects of the handler class collect information about command group, such as
// kernel, requirements to the memory, arguments for the kernel.
//
// sycl::queue::submit([](handler &CGH){
//   CGH.require(Accessor1);   // Adds a requirement to the memory object.
//   CGH.setArg(0, Accessor2); // Registers accessor given as an argument to the
//                             // kernel + adds a requirement to the memory
//                             // object.
//   CGH.setArg(1, N);         // Registers value given as an argument to the
//                             // kernel.
//   // The following registers KernelFunctor to be a kernel that will be
//   // executed in case of queue is bound to the host device, SyclKernel - for
//   // an OpenCL device. This function clearly indicates that command group
//   // represents kernel execution.
//   CGH.parallel_for(KernelFunctor, SyclKernel);
//  });
//
// The command group can represent absolutely different operations. Depending
// on the operation we need to store different data. But, in most cases, it's
// impossible to say what kind of operation we need to perform until the very
// end. So, handler class contains all fields simultaneously, then during
// "finalization" it constructs CG object, that represents specific operation,
// passing fields that are required only.

// 4.8.3 Command group handler class
class handler {
  std::shared_ptr<detail::queue_impl> MQueue;
  // The storage for the arguments passed.
  // We need to store a copy of values that are passed explicitly through
  // set_arg, require and so on, because we need them to be alive after
  // we exit the method they are passed in.
  std::vector<std::vector<char>> MArgsStorage;
  std::vector<detail::AccessorImplPtr> MAccStorage;
  std::vector<std::shared_ptr<void>> MSharedPtrStorage;
  // The list of arguments for the kernel.
  std::vector<detail::ArgDesc> MArgs;
  // The list of associated accessors with this handler.
  // These accessors were created with this handler as argument or
  // have become required for this handler via require method.
  std::vector<detail::ArgDesc> MAssociatedAccesors;
  // The list of requirements to the memory objects for the scheduling.
  std::vector<detail::Requirement *> MRequirements;
  // Struct that encodes global size, local size, ...
  detail::NDRDescT MNDRDesc;
  std::string MKernelName;
  // Storage for a sycl::kernel object.
  std::shared_ptr<detail::kernel_impl> MSyclKernel;
  // Type of the command group, e.g. kernel, fill.
  detail::CG::CGTYPE MCGType;
  // Pointer to the source host memory or accessor(depending on command type).
  void *MSrcPtr = nullptr;
  // Pointer to the dest host memory or accessor(depends on command type).
  void *MDstPtr = nullptr;
  // Pattern that is used to fill memory object in case command type is fill.
  std::vector<char> MPattern;
  // Storage for a lambda or function object.
  std::unique_ptr<detail::HostKernelBase> MHostKernel;
  detail::OSModuleHandle MOSModuleHandle;

  bool MIsHost = false;

private:
  handler(std::shared_ptr<detail::queue_impl> Queue, bool IsHost)
      : MQueue(std::move(Queue)), MIsHost(IsHost) {}

  // Method stores copy of Arg passed to the MArgsStorage.
  template <typename T, typename F = typename std::remove_const<
                            typename std::remove_reference<T>::type>::type>
  F *storePlainArg(T &&Arg) {
    MArgsStorage.emplace_back(sizeof(T));
    F *Storage = (F *)MArgsStorage.back().data();
    *Storage = Arg;
    return Storage;
  }

  // The method extracts and prepares kernel arguments from the lambda using
  // integration header.
  void
  extractArgsAndReqsFromLambda(char *LambdaPtr, size_t KernelArgsNum,
                               const detail::kernel_param_desc_t *KernelArgs) {
    const bool IsKernelCreatedFromSource = false;
    size_t IndexShift = 0;
    for (size_t I = 0; I < KernelArgsNum; ++I) {
      void *Ptr = LambdaPtr + KernelArgs[I].offset;
      const detail::kernel_param_kind_t &Kind = KernelArgs[I].kind;
      const int &Size = KernelArgs[I].info;
      if (Kind == detail::kernel_param_kind_t::kind_accessor) {
        // For args kind of accessor Size is information about accessor.
        // The first 11 bits of Size encodes the accessor target.
        const access::target AccTarget =
            static_cast<access::target>(Size & 0x7ff);
        if (AccTarget == access::target::global_buffer ||
            AccTarget == access::target::constant_buffer) {
          detail::AccessorBaseHost *AccBase =
              static_cast<detail::AccessorBaseHost *>(Ptr);
          Ptr = detail::getSyclObjImpl(*AccBase).get();
        }
      }
      processArg(Ptr, Kind, Size, I, IndexShift, IsKernelCreatedFromSource);
    }
  }

  // The method extracts and prepares kernel arguments that were set
  // via set_arg(s)
  void extractArgsAndReqs() {
    assert(MSyclKernel && "MSyclKernel is not initialized");
    std::vector<detail::ArgDesc> UnPreparedArgs = std::move(MArgs);
    MArgs.clear();

    std::sort(UnPreparedArgs.begin(), UnPreparedArgs.end(),
              [](const detail::ArgDesc &first, const detail::ArgDesc &second)
                  -> bool { return (first.MIndex < second.MIndex); });

    const bool IsKernelCreatedFromSource = MSyclKernel->isCreatedFromSource();

    size_t IndexShift = 0;
    for (size_t I = 0; I < UnPreparedArgs.size(); ++I) {
      void *Ptr = UnPreparedArgs[I].MPtr;
      const detail::kernel_param_kind_t &Kind = UnPreparedArgs[I].MType;
      const int &Size = UnPreparedArgs[I].MSize;
      const int Index = UnPreparedArgs[I].MIndex;
      processArg(Ptr, Kind, Size, Index, IndexShift, IsKernelCreatedFromSource);
    }
  }

  void processArg(void *Ptr, const detail::kernel_param_kind_t &Kind,
                  const int Size, const size_t Index, size_t &IndexShift,
                  bool IsKernelCreatedFromSource) {
    const auto kind_std_layout = detail::kernel_param_kind_t::kind_std_layout;
    const auto kind_accessor = detail::kernel_param_kind_t::kind_accessor;
    const auto kind_sampler = detail::kernel_param_kind_t::kind_sampler;

    switch (Kind) {
    case kind_std_layout: {
      MArgs.emplace_back(Kind, Ptr, Size, Index + IndexShift);
      break;
    }
    case kind_accessor: {
      // For args kind of accessor Size is information about accessor.
      // The first 11 bits of Size encodes the accessor target.
      const access::target AccTarget =
          static_cast<access::target>(Size & 0x7ff);
      switch (AccTarget) {
      case access::target::global_buffer:
      case access::target::constant_buffer: {
        detail::Requirement *AccImpl = static_cast<detail::Requirement *>(Ptr);
        MArgs.emplace_back(Kind, AccImpl, Size, Index + IndexShift);
        if (!IsKernelCreatedFromSource) {
          const size_t SizeAccField = sizeof(size_t) * AccImpl->MDims;
          ++IndexShift;
          MArgs.emplace_back(kind_std_layout, &AccImpl->MAccessRange[0],
                             SizeAccField, Index + IndexShift);
          ++IndexShift;
          MArgs.emplace_back(kind_std_layout, &AccImpl->MMemoryRange[0],
                             SizeAccField, Index + IndexShift);
          ++IndexShift;
          MArgs.emplace_back(kind_std_layout, &AccImpl->MOffset[0],
                             SizeAccField, Index + IndexShift);
        }
        break;
      }
      case access::target::local: {
        detail::LocalAccessorBaseHost *LAcc =
            static_cast<detail::LocalAccessorBaseHost *>(Ptr);
        range<3> &Size = LAcc->getSize();
        const int Dims = LAcc->getNumOfDims();
        int SizeInBytes = LAcc->getElementSize();
        for (int I = 0; I < Dims; ++I)
          SizeInBytes *= Size[I];
        MArgs.emplace_back(kind_std_layout, nullptr, SizeInBytes,
                           Index + IndexShift);
        if (!IsKernelCreatedFromSource) {
          ++IndexShift;
          const size_t SizeAccField = Dims * sizeof(Size[0]);
          MArgs.emplace_back(kind_std_layout, &Size, SizeAccField,
                             Index + IndexShift);
          ++IndexShift;
          MArgs.emplace_back(kind_std_layout, &Size, SizeAccField,
                             Index + IndexShift);
          ++IndexShift;
          MArgs.emplace_back(kind_std_layout, &Size, SizeAccField,
                             Index + IndexShift);
        }
        break;
      }
      case access::target::image:
      case access::target::host_buffer:
      case access::target::host_image:
      case access::target::image_array: {
        throw cl::sycl::invalid_parameter_error(
            "Unsupported accessor target case.");
        break;
      }
      }
      break;
    }
    case kind_sampler: {
      MArgs.emplace_back(kind_sampler, Ptr, sizeof(sampler),
                         Index + IndexShift);
      break;
    }
    }
  }

  template <typename LambdaName> bool lambdaAndKernelHaveEqualName() {
    // TODO It is unclear a kernel and a lambda/functor must to be equal or not
    // for parallel_for with sycl::kernel and lambda/functor together
    // Now if they are equal we extract argumets from lambda/functor for the
    // kernel. Else it is necessary use set_atg(s) for resolve the order and
    // values of arguments for the kernel.
    assert(MSyclKernel && "MSyclKernel is not initialized");
    const std::string lambdaName = detail::KernelInfo<LambdaName>::getName();
    const std::string kernelName =
        MSyclKernel->get_info<info::kernel::function_name>();
    return lambdaName == kernelName;
  }

  // The method constructs CG object of specific type, pass it to Scheduler and
  // returns sycl::event object representing the command group.
  // It's expected that the method is the latest method executed before
  // object destruction.
  event finalize() {
    sycl::event EventRet;
    std::unique_ptr<detail::CG> CommandGroup;
    switch (MCGType) {
    case detail::CG::KERNEL:
      CommandGroup.reset(new detail::CGExecKernel(
          std::move(MNDRDesc), std::move(MHostKernel), std::move(MSyclKernel),
          std::move(MArgsStorage), std::move(MAccStorage),
          std::move(MSharedPtrStorage), std::move(MRequirements),
          std::move(MArgs), std::move(MKernelName),
          std::move(MOSModuleHandle)));
      break;
    case detail::CG::COPY_ACC_TO_PTR:
    case detail::CG::COPY_PTR_TO_ACC:
    case detail::CG::COPY_ACC_TO_ACC:
      CommandGroup.reset(new detail::CGCopy(
          MCGType, MSrcPtr, MDstPtr, std::move(MArgsStorage),
          std::move(MAccStorage), std::move(MSharedPtrStorage),
          std::move(MRequirements)));
      break;
    case detail::CG::FILL:
      CommandGroup.reset(new detail::CGFill(
          std::move(MPattern), MDstPtr, std::move(MArgsStorage),
          std::move(MAccStorage), std::move(MSharedPtrStorage),
          std::move(MRequirements)));
      break;
    case detail::CG::UPDATE_HOST:
      CommandGroup.reset(new detail::CGUpdateHost(
          MDstPtr, std::move(MArgsStorage), std::move(MAccStorage),
          std::move(MSharedPtrStorage), std::move(MRequirements)));
      break;
    default:
      throw runtime_error("Unhandled type of command group");
    }

    detail::EventImplPtr Event = detail::Scheduler::getInstance().addCG(
        std::move(CommandGroup), std::move(MQueue));

    EventRet = detail::createSyclObjFromImpl<event>(Event);
    return EventRet;
  }

  ~handler() = default;

  bool is_host() { return MIsHost; }

  template <typename DataT, int Dims, access::mode AccessMode,
            access::target AccessTarget>
  void associateWithHandler(accessor<DataT, Dims, AccessMode, AccessTarget,
                                     access::placeholder::false_t>
                                Acc) {
    detail::AccessorBaseHost *AccBase = (detail::AccessorBaseHost *)&Acc;
    detail::AccessorImplPtr AccImpl = detail::getSyclObjImpl(*AccBase);
    detail::Requirement *Req = AccImpl.get();
    // Add accessor to the list of requirements.
    MRequirements.push_back(Req);
    // Store copy of the accessor.
    MAccStorage.push_back(std::move(AccImpl));
    // Add an accessor to the handler list of associated accessors.
    // For associated accessors index does not means nothing.
    MAssociatedAccesors.emplace_back(detail::kernel_param_kind_t::kind_accessor,
                                     Req, static_cast<int>(AccessTarget),
                                     /*index*/ 0);
  }

  // Recursively calls itself until arguments pack is fully processed.
  // The version for regular(standard layout) argument.
  template <typename T, typename... Ts>
  void setArgsHelper(int ArgIndex, T &&Arg, Ts &&... Args) {
    set_arg(ArgIndex, std::move(Arg));
    setArgsHelper(++ArgIndex, std::move(Args)...);
  }

  void setArgsHelper(int ArgIndex) {}

  // setArgHelper for local accessor argument.
  template <typename DataT, int Dims, access::mode AccessMode,
            access::placeholder IsPlaceholder>
  void setArgHelper(int ArgIndex,
                    accessor<DataT, Dims, AccessMode, access::target::local,
                             IsPlaceholder> &&Arg) {
    detail::LocalAccessorBaseHost *LocalAccBase =
        (detail::LocalAccessorBaseHost *)&Arg;
    MArgs.emplace_back(detail::kernel_param_kind_t::kind_accessor, LocalAccBase,
                       static_cast<int>(access::target::local), ArgIndex);
  }

  // setArgHelper for non local accessor argument.
  template <typename DataT, int Dims, access::mode AccessMode,
            access::target AccessTarget, access::placeholder IsPlaceholder>
  typename std::enable_if<AccessTarget != access::target::local, void>::type
  setArgHelper(
      int ArgIndex,
      accessor<DataT, Dims, AccessMode, AccessTarget, IsPlaceholder> &&Arg) {
    detail::AccessorBaseHost *AccBase = (detail::AccessorBaseHost *)&Arg;
    detail::AccessorImplPtr AccImpl = detail::getSyclObjImpl(*AccBase);
    detail::Requirement *Req = AccImpl.get();
    // Add accessor to the list of requirements.
    MRequirements.push_back(Req);
    // Store copy of the accessor.
    MAccStorage.push_back(std::move(AccImpl));
    // Add accessor to the list of arguments.
    MArgs.emplace_back(detail::kernel_param_kind_t::kind_accessor, Req,
                       static_cast<int>(AccessTarget), ArgIndex);
  }

  template <typename T> void setArgHelper(int ArgIndex, T &&Arg) {
    void *StoredArg = (void *)storePlainArg(Arg);
    MArgs.emplace_back(detail::kernel_param_kind_t::kind_std_layout, StoredArg,
                       sizeof(T), ArgIndex);
  }

  //  TODO: implement when sampler class is ready
  //  void setArgHelper(int argIndex, sampler &&arg) {}

  void verifySyclKernelInvoc(const kernel &SyclKernel) {
    if (is_host()) {
      throw invalid_object_error(
          "This kernel invocation method cannot be used on the host");
    }
    if (SyclKernel.is_host()) {
      throw invalid_object_error("Invalid kernel type, OpenCL expected");
    }
  }

  // Make queue_impl class friend to be able to call finalize method.
  friend class detail::queue_impl;
  // Make accessor class friend to keep the list of associated accessors.
  template <typename DataT, int Dims, access::mode AccMode,
            access::target AccTarget, access::placeholder isPlaceholder>
  friend class accessor;

public:
  handler(const handler &) = delete;
  handler(handler &&) = delete;
  handler &operator=(const handler &) = delete;
  handler &operator=(handler &&) = delete;

  // The method registers requirement to the memory. So, the command group has a
  // requirement to gain access to the given memory object before executing.
  template <typename DataT, int Dims, access::mode AccMode,
            access::target AccTarget>
  void
  require(accessor<DataT, Dims, AccMode, AccTarget, access::placeholder::true_t>
              Acc) {
    detail::AccessorBaseHost *AccBase = (detail::AccessorBaseHost *)&Acc;
    detail::AccessorImplPtr AccImpl = detail::getSyclObjImpl(*AccBase);
    detail::Requirement *Req = AccImpl.get();
    // Add accessor to the list of requirements.
    MRequirements.push_back(Req);
    // Store copy of the accessor.
    MAccStorage.push_back(std::move(AccImpl));
    // Add an accessor to the handler list of associated accessors.
    // For associated accessors index does not means nothing.
    MAssociatedAccesors.emplace_back(detail::kernel_param_kind_t::kind_accessor,
                                     Req, static_cast<int>(AccTarget),
                                     /*index*/ 0);
  }

  // OpenCL interoperability interface
  // Registers Arg passed as argument # ArgIndex.
  template <typename T> void set_arg(int ArgIndex, T &&Arg) {
    setArgHelper(ArgIndex, std::move(Arg));
  }

  // Registers pack of arguments(Args) with indexes starting from 0.
  template <typename... Ts> void set_args(Ts &&... Args) {
    setArgsHelper(0, std::move(Args)...);
  }

#ifdef __SYCL_DEVICE_ONLY__
  template <typename KernelName, typename KernelType>
  __attribute__((sycl_kernel)) void kernel_single_task(KernelType KernelFunc) {
    KernelFunc();
  }

  template <typename KernelName, typename KernelType, int dimensions>
  __attribute__((sycl_kernel)) void kernel_parallel_for(
      typename std::enable_if<std::is_same<detail::lambda_arg_type<KernelType>,
                                           id<dimensions>>::value &&
                                  (dimensions > 0 && dimensions < 4),
                              KernelType>::type KernelFunc) {
    id<dimensions> global_id;

#ifdef __SYCL_SPIR_DEVICE__
    for (int i = 0; i < dimensions; ++i) {
       global_id[i] = cl::__spirv::get_global_id(i);
    }
#else
    detail::initGlobalInvocationId<dimensions>(global_id);
#endif

    KernelFunc(global_id);
  }

  template <typename KernelName, typename KernelType, int dimensions>
  __attribute__((sycl_kernel)) void kernel_parallel_for(
      typename std::enable_if<std::is_same<detail::lambda_arg_type<KernelType>,
                                           item<dimensions>>::value &&
                                  (dimensions > 0 && dimensions < 4),
                              KernelType>::type KernelFunc) {
    id<dimensions> global_id;
    range<dimensions> global_size;

#ifdef __SYCL_SPIR_DEVICE__
    for (int i = 0; i < dimensions; ++i) {
      global_id[i] = cl::__spirv::get_global_id(i);
      global_size[i] = cl::__spirv::get_global_size(i);
    }
#else
    detail::initGlobalInvocationId<dimensions>(global_id);
    detail::initGlobalSize<dimensions>(global_size);
#endif

    item<dimensions, false> Item =
        detail::Builder::createItem<dimensions, false>(global_size, global_id);
    KernelFunc(Item);
  }

  template <typename KernelName, typename KernelType, int dimensions>
  __attribute__((sycl_kernel)) void kernel_parallel_for(
      typename std::enable_if<std::is_same<detail::lambda_arg_type<KernelType>,
                                           nd_item<dimensions>>::value &&
                                  (dimensions > 0 && dimensions < 4),
                              KernelType>::type KernelFunc) {
    range<dimensions> global_size;
    range<dimensions> local_size;
    id<dimensions> group_id;
    id<dimensions> global_id;
    id<dimensions> local_id;
    id<dimensions> global_offset;

#ifdef __SYCL_SPIR_DEVICE__
    for (int i = 0; i < dimensions; ++i) {
      global_size[i] = cl::__spirv::get_global_size(i);
      local_size[i] = cl::__spirv::get_local_size(i);
      group_id[i] = cl::__spirv::get_group_id(i);
      global_id[i] = cl::__spirv::get_global_id(i);
      local_id[i] = cl::__spirv::get_local_id(i);
      global_offset[i] = cl::__spirv::get_global_offset(i);
    }
#else
    detail::initGlobalSize<dimensions>(global_size);
    detail::initWorkgroupSize<dimensions>(local_size);
    detail::initWorkgroupId<dimensions>(group_id);
    detail::initGlobalInvocationId<dimensions>(global_id);
    detail::initLocalInvocationId<dimensions>(local_id);
    detail::initGlobalOffset<dimensions>(global_offset);
#endif

    group<dimensions> Group = detail::Builder::createGroup<dimensions>(
        global_size, local_size, group_id);
    item<dimensions, true> globalItem =
        detail::Builder::createItem<dimensions, true>(global_size, global_id,
                                                      global_offset);
    item<dimensions, false> localItem =
        detail::Builder::createItem<dimensions, false>(local_size, local_id);
    nd_item<dimensions> Nd_item =
        detail::Builder::createNDItem<dimensions>(globalItem, localItem, Group);

    KernelFunc(Nd_item);
  }
#endif

  // The method stores lambda to the template-free object and initializes
  // kernel name, list of arguments and requirements using information from
  // integration header.
  template <typename KernelName, typename KernelType, int Dims,
            typename LambdaArgType = sycl::detail::lambda_arg_type<KernelType>>
  void StoreLambda(KernelType KernelFunc) {
    MHostKernel.reset(
        new detail::HostKernel<KernelType, LambdaArgType, Dims>(KernelFunc));

    using KI = sycl::detail::KernelInfo<KernelName>;
    // Empty name indicates that the compilation happens without integration
    // header, so don't perform things that require it.
    if (KI::getName() != "") {
      MArgs.clear();
      extractArgsAndReqsFromLambda(MHostKernel->getPtr(), KI::getNumParams(),
                                   &KI::getParamDesc(0));
      MKernelName = KI::getName();
      MOSModuleHandle = csd::OSUtil::getOSModuleHandle(KI::getName());
    } else {
      // In case w/o the integration header it is necessary to process
      // accessors from the list(which are associated with this handler) as
      // arguments.
      MArgs = std::move(MAssociatedAccesors);
    }
  }

  // single_task version with a kernel represented as a lambda.
  template <typename KernelName, typename KernelType>
  void single_task(KernelType KernelFunc) {
#ifdef __SYCL_DEVICE_ONLY__
    kernel_single_task<xilinx::reqd_work_group_size<1, 1, 1,
                       KernelName>>(KernelFunc);
#else
    MNDRDesc.set(range<1>{1});

    StoreLambda<xilinx::reqd_work_group_size<1, 1, 1, KernelName>, KernelType,
                /*Dims*/ 0, void>(KernelFunc);
    MCGType = detail::CG::KERNEL;
#endif
  }

  // single_task version with a kernel represented as a functor. Simply redirect
  // to the lambda-based form of invocation, setting kernel name type to the
  // functor type.
  template <typename KernelFunctorType>
  void single_task(KernelFunctorType KernelFunctor) {
    single_task<KernelFunctorType, KernelFunctorType>(KernelFunctor);
  }

  // parallel_for version with a kernel represented as a lambda + range that
  // specifies global size only.
  template <typename KernelName, typename KernelType, int Dims>
  void parallel_for(range<Dims> NumWorkItems, KernelType KernelFunc) {
#ifdef __SYCL_DEVICE_ONLY__
    kernel_parallel_for<KernelName, KernelType, Dims>(KernelFunc);
#else
    MNDRDesc.set(std::move(NumWorkItems));
    StoreLambda<KernelName, KernelType, Dims>(std::move(KernelFunc));
    MCGType = detail::CG::KERNEL;
#endif
  }

  // parallel_for version with a kernel represented as a functor + range that
  // specifies global size only. Simply redirect to the lambda-based form of
  // invocation, setting kernel name type to the functor type.
  template <typename KernelType, int Dims>
  void parallel_for(range<Dims> NumWorkItems, KernelType KernelFunc) {
    parallel_for<KernelType, KernelType, Dims>(NumWorkItems, KernelFunc);
  }

  // parallel_for version with a kernel represented as a lambda + range and
  // offset that specify global size and global offset correspondingly.
  template <typename KernelName, typename KernelType, int Dims>
  void parallel_for(range<Dims> NumWorkItems, id<Dims> WorkItemOffset,
                    KernelType KernelFunc) {
#ifdef __SYCL_DEVICE_ONLY__
    kernel_parallel_for<KernelName, KernelType, Dims>(KernelFunc);
#else
    MNDRDesc.set(std::move(NumWorkItems), std::move(WorkItemOffset));
    StoreLambda<KernelName, KernelType, Dims>(std::move(KernelFunc));
    MCGType = detail::CG::KERNEL;
#endif
  }

  // parallel_for version with a kernel represented as a lambda + nd_range that
  // specifies global, local sizes and offset.
  template <typename KernelName, typename KernelType, int Dims>
  void parallel_for(nd_range<Dims> ExecutionRange, KernelType KernelFunc) {
#ifdef __SYCL_DEVICE_ONLY__
    kernel_parallel_for<KernelName, KernelType, Dims>(KernelFunc);
#else
    MNDRDesc.set(std::move(ExecutionRange));
    StoreLambda<KernelName, KernelType, Dims>(std::move(KernelFunc));
    MCGType = detail::CG::KERNEL;
#endif
  }

  // parallel_for version with a kernel represented as a functor + nd_range that
  // specifies global, local sizes and offset. Simply redirect to the
  // lambda-based form of invocation, setting kernel name type to the functor
  // type.
  template <typename KernelType, int Dims>
  void parallel_for(nd_range<Dims> ExecutionRange, KernelType KernelFunc) {
    parallel_for<KernelType, KernelType, Dims>(ExecutionRange, KernelFunc);
  }

  // template <typename KernelName, typename WorkgroupFunctionType, int
  // dimensions>
  // void parallel_for_work_group(range<dimensions> numWorkGroups,
  //                              WorkgroupFunctionType KernelFunc);

  // template <typename KernelName, typename WorkgroupFunctionType, int
  // dimensions>
  // void parallel_for_work_group(range<dimensions> numWorkGroups,
  //                              range<dimensions> workGroupSize,
  //                              WorkgroupFunctionType KernelFunc);

  // single_task version with a kernel represented as a sycl::kernel.
  // The kernel invocation method has no functors and cannot be called on host.
  void single_task(kernel SyclKernel) {
    verifySyclKernelInvoc(SyclKernel);
    MNDRDesc.set(range<1>{1});
    MSyclKernel = detail::getSyclObjImpl(std::move(SyclKernel));
    MCGType = detail::CG::KERNEL;
    extractArgsAndReqs();
  }

  // parallel_for version with a kernel represented as a sycl::kernel + range
  // that specifies global size only. The kernel invocation method has no
  // functors and cannot be called on host.
  template <int Dims>
  void parallel_for(range<Dims> NumWorkItems, kernel SyclKernel) {
    verifySyclKernelInvoc(SyclKernel);
    MSyclKernel = detail::getSyclObjImpl(std::move(SyclKernel));
    MNDRDesc.set(std::move(NumWorkItems));
    MCGType = detail::CG::KERNEL;
    extractArgsAndReqs();
  }

  // parallel_for version with a kernel represented as a sycl::kernel + range
  // and offset that specify global size and global offset correspondingly.
  // The kernel invocation method has no functors and cannot be called on host.
  template <int Dims>
  void parallel_for(range<Dims> NumWorkItems, id<Dims> workItemOffset,
                    kernel SyclKernel) {
    verifySyclKernelInvoc(SyclKernel);
    MSyclKernel = detail::getSyclObjImpl(std::move(SyclKernel));
    MNDRDesc.set(std::move(NumWorkItems), std::move(workItemOffset));
    MCGType = detail::CG::KERNEL;
    extractArgsAndReqs();
  }

  // parallel_for version with a kernel represented as a sycl::kernel + nd_range
  // that specifies global, local sizes and offset. The kernel invocation
  // method has no functors and cannot be called on host.
  template <int Dims>
  void parallel_for(nd_range<Dims> NDRange, kernel SyclKernel) {
    verifySyclKernelInvoc(SyclKernel);
    MSyclKernel = detail::getSyclObjImpl(std::move(SyclKernel));
    MNDRDesc.set(std::move(NDRange));
    MCGType = detail::CG::KERNEL;
    extractArgsAndReqs();
  }

  // Note: the kernel invocation methods below are only planned to be added
  // to the spec as of v1.2.1 rev. 3, despite already being present in SYCL
  // conformance tests.

  // single_task version which takes two "kernels". One is a lambda which is
  // used if device, queue is bound to, is host device. Second is a sycl::kernel
  // which is used otherwise.
  template <typename KernelName, typename KernelType>
  void single_task(kernel SyclKernel, KernelType KernelFunc) {
#ifdef __SYCL_DEVICE_ONLY__
    kernel_single_task<xilinx::reqd_work_group_size<1, 1, 1,
                       KernelName>>(KernelFunc);
#else
    MNDRDesc.set(range<1>{1});
    MSyclKernel = detail::getSyclObjImpl(std::move(SyclKernel));
<<<<<<< HEAD
    StoreLambda<xilinx::reqd_work_group_size<1, 1, 1 ,KernelName>, KernelType,
                /*Dims*/ 0, void>(std::move(KernelFunc));
=======
>>>>>>> d404d1c6
    MCGType = detail::CG::KERNEL;
    if (!MIsHost && !lambdaAndKernelHaveEqualName<KernelName>())
      extractArgsAndReqs();
    else
      StoreLambda<KernelName, KernelType, /*Dims*/ 0, void>(
          std::move(KernelFunc));
#endif
  }

  // single_task version which takes two "kernels". One is a functor which is
  // used if device, queue is bound to, is host device. Second is a sycl::kernel
  // which is used otherwise. Simply redirect to the lambda-based form of
  // invocation, setting kernel name type to the functor type.
  template <typename KernelType>
  void single_task(kernel SyclKernel, KernelType KernelFunc) {
    single_task<KernelType, KernelType>(SyclKernel, KernelFunc);
  }

  // parallel_for version which takes two "kernels". One is a lambda which is
  // used if device, queue is bound to, is host device. Second is a sycl::kernel
  // which is used otherwise. range argument specifies global size.
  template <typename KernelName, typename KernelType, int Dims>
  void parallel_for(range<Dims> NumWorkItems, kernel SyclKernel,
                    KernelType KernelFunc) {
#ifdef __SYCL_DEVICE_ONLY__
    kernel_parallel_for<KernelName, KernelType, Dims>(KernelFunc);
#else
    MNDRDesc.set(std::move(NumWorkItems));
    MSyclKernel = detail::getSyclObjImpl(std::move(SyclKernel));
    MCGType = detail::CG::KERNEL;
    if (!MIsHost && !lambdaAndKernelHaveEqualName<KernelName>())
      extractArgsAndReqs();
    else
      StoreLambda<KernelName, KernelType, Dims>(std::move(KernelFunc));
#endif
  }

  // parallel_for version which takes two "kernels". One is a functor which is
  // used if device, queue is bound to, is host device. Second is a sycl::kernel
  // which is used otherwise. range argument specifies global size. Simply
  // redirect to the lambda-based form of invocation, setting kernel name type
  // to the functor type.
  template <typename KernelType, int Dims>
  void parallel_for(range<Dims> NumWorkItems, kernel SyclKernel,
                    KernelType KernelFunc) {
    parallel_for<KernelType, KernelType, Dims>(NumWorkItems, SyclKernel,
                                               KernelFunc);
  }

  // parallel_for version which takes two "kernels". One is a lambda which is
  // used if device, queue is bound to, is host device. Second is a sycl::kernel
  // which is used otherwise. range and id specify global size and offset.
  template <typename KernelName, typename KernelType, int Dims>
  void parallel_for(range<Dims> NumWorkItems, id<Dims> WorkItemOffset,
                    kernel SyclKernel, KernelType KernelFunc) {
#ifdef __SYCL_DEVICE_ONLY__
    kernel_parallel_for<KernelName, KernelType, Dims>(KernelFunc);
#else
    MNDRDesc.set(std::move(NumWorkItems), std::move(WorkItemOffset));
    MSyclKernel = detail::getSyclObjImpl(std::move(SyclKernel));
    MCGType = detail::CG::KERNEL;
    if (!MIsHost && !lambdaAndKernelHaveEqualName<KernelName>())
      extractArgsAndReqs();
    else
      StoreLambda<KernelName, KernelType, Dims>(std::move(KernelFunc));
#endif
  }

  // parallel_for version which takes two "kernels". One is a lambda which is
  // used if device, queue is bound to, is host device. Second is a sycl::kernel
  // which is used otherwise. nd_range specifies global, local size and offset.
  template <typename KernelName, typename KernelType, int Dims>
  void parallel_for(nd_range<Dims> NDRange, kernel SyclKernel,
                    KernelType KernelFunc) {
#ifdef __SYCL_DEVICE_ONLY__
    kernel_parallel_for<KernelName, KernelType, Dims>(KernelFunc);
#else
    MNDRDesc.set(std::move(NDRange));
    MSyclKernel = detail::getSyclObjImpl(std::move(SyclKernel));
    MCGType = detail::CG::KERNEL;
    if (!MIsHost && !lambdaAndKernelHaveEqualName<KernelName>())
      extractArgsAndReqs();
    else
      StoreLambda<KernelName, KernelType, Dims>(std::move(KernelFunc));
#endif
  }

  // parallel_for version which takes two "kernels". One is a functor which is
  // used if device, queue is bound to, is host device. Second is a sycl::kernel
  // which is used otherwise. nd_range specifies global, local size and offset.
  // Simply redirects to the lambda-based form of invocation, setting kernel
  // name type to the functor type.
  template <typename KernelType, int Dims>
  void parallel_for(nd_range<Dims> NDRange, kernel SyclKernel,
                    KernelType KernelFunc) {
    parallel_for<KernelType, KernelType, Dims>(NDRange, SyclKernel, KernelFunc);
  }

  // template <typename KernelName, typename WorkgroupFunctionType, int
  // dimensions>
  // void parallel_for_work_group(range<dimensions> num_work_groups, kernel
  // SyclKernel, WorkgroupFunctionType KernelFunc);

  // template <typename KernelName, typename WorkgroupFunctionType, int
  // dimensions>
  // void parallel_for_work_group(range<dimensions> num_work_groups,
  // range<dimensions> work_group_size, kernel SyclKernel, WorkgroupFunctionType
  // KernelFunc);

  // Explicit copy operations API

  // copy memory pointed by accessor to host memory pointed by shared_ptr
  template <typename T_Src, typename T_Dst, int Dims, access::mode AccessMode,
            access::target AccessTarget,
            access::placeholder IsPlaceholder = access::placeholder::false_t>
  typename std::enable_if<(AccessTarget == access::target::global_buffer ||
                           AccessTarget == access::target::constant_buffer),
                          void>::type
  copy(accessor<T_Src, Dims, AccessMode, AccessTarget, IsPlaceholder> Src,
       shared_ptr_class<T_Dst> Dst) {
    // Make sure data shared_ptr points to is not released until we finish
    // work with it.
    MSharedPtrStorage.push_back(Dst);
    T_Dst *RawDstPtr = Dst.get();
    copy(Src, RawDstPtr);
  }

  // copy memory pointer by shared_ptr to host memory pointed by accessor
  template <typename T_Src, typename T_Dst, int Dims, access::mode AccessMode,
            access::target AccessTarget,
            access::placeholder IsPlaceholder = access::placeholder::false_t>
  typename std::enable_if<(AccessTarget == access::target::global_buffer ||
                           AccessTarget == access::target::constant_buffer),
                          void>::type
  copy(shared_ptr_class<T_Src> Src,
       accessor<T_Dst, Dims, AccessMode, AccessTarget, IsPlaceholder> Dst) {
    // Make sure data shared_ptr points to is not released until we finish
    // work with it.
    MSharedPtrStorage.push_back(Src);
    T_Dst *RawSrcPtr = Src.get();
    copy(RawSrcPtr, Dst);
  }

  // copy memory pointed by accessor to host memory pointed by raw pointer
  template <typename T_Src, typename T_Dst, int Dims, access::mode AccessMode,
            access::target AccessTarget,
            access::placeholder IsPlaceholder = access::placeholder::false_t>
  typename std::enable_if<(AccessTarget == access::target::global_buffer ||
                           AccessTarget == access::target::constant_buffer),
                          void>::type
  copy(accessor<T_Src, Dims, AccessMode, AccessTarget, IsPlaceholder> Src,
       T_Dst *Dst) {
    if (MIsHost) {
      // TODO: Temporary implementation for host. Should be handled by memory
      // manger.
      range<Dims> Range = Src.get_range();
      parallel_for< class __copyAcc2Ptr< T_Src, T_Dst, Dims, AccessMode,
                                         AccessTarget, IsPlaceholder>>
                                         (Range, [=](id<Dims> Index) {
        size_t LinearIndex = Index[0];
        for (int I = 1; I < Dims; ++I)
          LinearIndex += Range[I] * Index[I];
        ((T_Src *)Dst)[LinearIndex] = Src[Index];
      });

      return;
    }
    MCGType = detail::CG::COPY_ACC_TO_PTR;

    detail::AccessorBaseHost *AccBase = (detail::AccessorBaseHost *)&Src;
    detail::AccessorImplPtr AccImpl = detail::getSyclObjImpl(*AccBase);

    MRequirements.push_back(AccImpl.get());
    MSrcPtr = (void *)AccImpl.get();
    MDstPtr = (void *)Dst;
    // Store copy of accessor to the local storage to make sure it is alive
    // until we finish
    MAccStorage.push_back(std::move(AccImpl));
  }

  // copy memory pointed by raw pointer to host memory pointed by accessor
  template <typename T_Src, typename T_Dst, int Dims, access::mode AccessMode,
            access::target AccessTarget,
            access::placeholder IsPlaceholder = access::placeholder::false_t>
  typename std::enable_if<(AccessTarget == access::target::global_buffer ||
                           AccessTarget == access::target::constant_buffer),
                          void>::type
  copy(const T_Src *Src,
       accessor<T_Dst, Dims, AccessMode, AccessTarget, IsPlaceholder> Dst) {

    if (MIsHost) {
      // TODO: Temporary implementation for host. Should be handled by memory
      // manger.
      range<Dims> Range = Dst.get_range();
      parallel_for< class __copyPtr2Acc< T_Src, T_Dst, Dims, AccessMode,
                                         AccessTarget, IsPlaceholder>>
                                         (Range, [=](id<Dims> Index) {
        size_t LinearIndex = Index[0];
        for (int I = 1; I < Dims; ++I)
          LinearIndex += Range[I] * Index[I];

        Dst[Index] = ((T_Dst *)Src)[LinearIndex];
      });

      return;
    }
    MCGType = detail::CG::COPY_PTR_TO_ACC;

    detail::AccessorBaseHost *AccBase = (detail::AccessorBaseHost *)&Dst;
    detail::AccessorImplPtr AccImpl = detail::getSyclObjImpl(*AccBase);

    MRequirements.push_back(AccImpl.get());
    MSrcPtr = (void *)Src;
    MDstPtr = (void *)AccImpl.get();
    // Store copy of accessor to the local storage to make sure it is alive
    // until we finish
    MAccStorage.push_back(std::move(AccImpl));
  }

  template <access::target AccessTarget>
  constexpr static bool isConstOrGlobal() {
    return AccessTarget == access::target::global_buffer ||
           AccessTarget == access::target::constant_buffer;
  }

  // copy memory pointed by accessor to the memory pointed by another accessor
  template <
      typename T_Src, int Dims_Src, access::mode AccessMode_Src,
      access::target AccessTarget_Src, typename T_Dst, int Dims_Dst,
      access::mode AccessMode_Dst, access::target AccessTarget_Dst,
      access::placeholder IsPlaceholder_Src = access::placeholder::false_t,
      access::placeholder IsPlaceholder_Dst = access::placeholder::false_t>

  typename std::enable_if<(isConstOrGlobal<AccessTarget_Src>() ||
                           isConstOrGlobal<AccessTarget_Dst>()),
                          void>::type
  copy(accessor<T_Src, Dims_Src, AccessMode_Src, AccessTarget_Src,
                IsPlaceholder_Src>
           Src,
       accessor<T_Dst, Dims_Dst, AccessMode_Dst, AccessTarget_Dst,
                IsPlaceholder_Dst>
           Dst) {

    if (MIsHost) {
      range<Dims_Src> Range = Dst.get_range();
      parallel_for< class __copyAcc2Acc< T_Src, Dims_Src, AccessMode_Src,
                                         AccessTarget_Src, T_Dst, Dims_Dst,
                                         AccessMode_Dst, AccessTarget_Dst,
                                         IsPlaceholder_Src,
                                         IsPlaceholder_Dst>>
                                         (Range, [=](id<Dims_Src> Index) {
        Dst[Index] = Src[Index];
      });

      return;
    }
    MCGType = detail::CG::COPY_ACC_TO_ACC;

    detail::AccessorBaseHost *AccBaseSrc = (detail::AccessorBaseHost *)&Src;
    detail::AccessorImplPtr AccImplSrc = detail::getSyclObjImpl(*AccBaseSrc);

    detail::AccessorBaseHost *AccBaseDst = (detail::AccessorBaseHost *)&Dst;
    detail::AccessorImplPtr AccImplDst = detail::getSyclObjImpl(*AccBaseDst);

    MRequirements.push_back(AccImplSrc.get());
    MRequirements.push_back(AccImplDst.get());
    MSrcPtr = AccImplSrc.get();
    MDstPtr = AccImplDst.get();
    // Store copy of accessor to the local storage to make sure it is alive
    // until we finish
    MAccStorage.push_back(std::move(AccImplSrc));
    MAccStorage.push_back(std::move(AccImplDst));
  }

  template <typename T, int Dims, access::mode AccessMode,
            access::target AccessTarget,
            access::placeholder IsPlaceholder = access::placeholder::false_t>
  typename std::enable_if<(AccessTarget == access::target::global_buffer ||
                           AccessTarget == access::target::constant_buffer),
                          void>::type
  update_host(accessor<T, Dims, AccessMode, AccessTarget, IsPlaceholder> Acc) {
    MCGType = detail::CG::UPDATE_HOST;

    detail::AccessorBaseHost *AccBase = (detail::AccessorBaseHost *)&Acc;
    detail::AccessorImplPtr AccImpl = detail::getSyclObjImpl(*AccBase);

    MDstPtr = (void *)AccImpl.get();
    MRequirements.push_back(AccImpl.get());
    MAccStorage.push_back(std::move(AccImpl));
  }

  // Fill memory pointed by accessor with the pattern given.
  // If the operation is submitted to queue associated with OpenCL device and
  // accessor points to one dimensional memory object then use special type for
  // filling. Otherwise fill using regular kernel.
  template <typename T, int Dims, access::mode AccessMode,
            access::target AccessTarget,
            access::placeholder IsPlaceholder = access::placeholder::false_t>
  typename std::enable_if<(AccessTarget == access::target::global_buffer ||
                           AccessTarget == access::target::constant_buffer),
                          void>::type
  fill(accessor<T, Dims, AccessMode, AccessTarget, IsPlaceholder> Dst,
       const T &Pattern) {
    // TODO add check:T must be an integral scalar value or a SYCL vector type
    if (!MIsHost && Dims == 1) {
      MCGType = detail::CG::FILL;

      detail::AccessorBaseHost *AccBase = (detail::AccessorBaseHost *)&Dst;
      detail::AccessorImplPtr AccImpl = detail::getSyclObjImpl(*AccBase);

      MDstPtr = (void *)AccImpl.get();
      MRequirements.push_back(AccImpl.get());
      MAccStorage.push_back(std::move(AccImpl));

      MPattern.resize(sizeof(T));
      T *PatternPtr = (T *)MPattern.data();
      *PatternPtr = Pattern;
    } else {

      // TODO: Temporary implementation for host. Should be handled by memory
      // manger.
      range<Dims> Range = Dst.get_range();
      parallel_for<class __fill<T, Dims, AccessMode, AccessTarget,
                                IsPlaceholder>>(Range, [=](id<Dims> Index) {
        Dst[Index] = Pattern;
      });
    }
  }
};
} // namespace sycl
} // namespace cl<|MERGE_RESOLUTION|>--- conflicted
+++ resolved
@@ -797,17 +797,13 @@
 #else
     MNDRDesc.set(range<1>{1});
     MSyclKernel = detail::getSyclObjImpl(std::move(SyclKernel));
-<<<<<<< HEAD
-    StoreLambda<xilinx::reqd_work_group_size<1, 1, 1 ,KernelName>, KernelType,
-                /*Dims*/ 0, void>(std::move(KernelFunc));
-=======
->>>>>>> d404d1c6
+
     MCGType = detail::CG::KERNEL;
     if (!MIsHost && !lambdaAndKernelHaveEqualName<KernelName>())
       extractArgsAndReqs();
     else
-      StoreLambda<KernelName, KernelType, /*Dims*/ 0, void>(
-          std::move(KernelFunc));
+      StoreLambda<xilinx::reqd_work_group_size<1, 1, 1 , KernelName>,
+        KernelType, /*Dims*/ 0, void>(std::move(KernelFunc));
 #endif
   }
 

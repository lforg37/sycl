--- conflicted
+++ resolved
@@ -139,15 +139,10 @@
 namespace sycl {
 namespace detail {
 // Arbitrary precision integer type
-namespace __spv {
 template <int Bits> using ap_int = _ExtInt(Bits);
-<<<<<<< HEAD
-} // namespace _spv
-=======
 } // namespace detail
 } // namespace sycl
 } // __SYCL_INLINE_NAMESPACE(cl)
->>>>>>> 8677d5d5
 #endif // __SYCL_DEVICE_ONLY__
 
 // This class does not have definition, it is only predeclared here.

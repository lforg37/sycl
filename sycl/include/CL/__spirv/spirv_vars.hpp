--- conflicted
+++ resolved
@@ -24,10 +24,7 @@
   template <> size_t get##POSTFIX<1>() { return __spirv_BuiltIn##POSTFIX.y; }  \
   template <> size_t get##POSTFIX<2>() { return __spirv_BuiltIn##POSTFIX.z; }
 
-<<<<<<< HEAD
-=======
 namespace __spirv {
->>>>>>> 9defd0a9
 
 DEFINE_INT_ID_TO_XYZ_CONVERTER(GlobalSize);
 DEFINE_INT_ID_TO_XYZ_CONVERTER(GlobalInvocationId)

--- conflicted
+++ resolved
@@ -12,47 +12,16 @@
 
 namespace cl {
 namespace __spirv {
-<<<<<<< HEAD
 // TODO: Perhaps encapsulate them more similarly to SPIRV and see if they work
 #ifdef __SYCL_SPIR_DEVICE__
-  size_t get_global_size(uint dimindx);
-  size_t get_local_size(uint dimindx);
-  size_t get_global_id(uint dimindx);
-  size_t get_local_id(uint dimindx);
-  size_t get_global_offset(uint dimindx);
-  size_t get_group_id(uint dimindx);
+size_t get_global_size(uint dimindx);
+size_t get_local_size(uint dimindx);
+size_t get_global_id(uint dimindx);
+size_t get_local_id(uint dimindx);
+size_t get_global_offset(uint dimindx);
+size_t get_group_id(uint dimindx);
 #endif
-  typedef size_t size_t_vec __attribute__((ext_vector_type(3)));
 
-  extern const __constant size_t_vec VarGlobalSize;
-  extern const __constant size_t_vec VarGlobalInvocationId;
-  extern const __constant size_t_vec VarWorkgroupSize;
-  extern const __constant size_t_vec VarLocalInvocationId;
-  extern const __constant size_t_vec VarWorkgroupId;
-  extern const __constant size_t_vec VarGlobalOffset;
-
-  #define DEFINE_INT_ID_TO_XYZ_CONVERTER(POSTFIX)                                \
-    template <int ID> static size_t get##POSTFIX();                              \
-    template <> static size_t get##POSTFIX<0>() { return Var##POSTFIX.x; }       \
-    template <> static size_t get##POSTFIX<1>() { return Var##POSTFIX.y; }       \
-    template <> static size_t get##POSTFIX<2>() { return Var##POSTFIX.z; }
-
-  DEFINE_INT_ID_TO_XYZ_CONVERTER(GlobalSize);
-  DEFINE_INT_ID_TO_XYZ_CONVERTER(GlobalInvocationId)
-  DEFINE_INT_ID_TO_XYZ_CONVERTER(WorkgroupSize)
-  DEFINE_INT_ID_TO_XYZ_CONVERTER(LocalInvocationId)
-  DEFINE_INT_ID_TO_XYZ_CONVERTER(WorkgroupId)
-  DEFINE_INT_ID_TO_XYZ_CONVERTER(GlobalOffset)
-
-  #undef DEFINE_INT_ID_TO_XYZ_CONVERTER
-
-  extern const __constant uint32_t VarSubgroupSize;
-  extern const __constant uint32_t VarSubgroupMaxSize;
-  extern const __constant uint32_t VarNumSubgroups;
-  extern const __constant uint32_t VarNumEnqueuedSubgroups;
-  extern const __constant uint32_t VarSubgroupId;
-  extern const __constant uint32_t VarSubgroupLocalInvocationId;
-=======
 typedef size_t size_t_vec __attribute__((ext_vector_type(3)));
 
 extern const __constant size_t_vec VarGlobalSize;
@@ -84,7 +53,6 @@
 extern const __constant uint32_t VarSubgroupId;
 extern const __constant uint32_t VarSubgroupLocalInvocationId;
 
->>>>>>> 02531c49
 } // namespace __spirv
 } // namespace cl
 #endif // __SYCL_DEVICE_ONLY__
--- conflicted
+++ resolved
@@ -390,27 +390,6 @@
   KernelType KernelFunc;
 };
 
-<<<<<<< HEAD
-template<typename T>
-struct name_wrapper {};
-
-template<typename T>
-struct assume_device_copyable_wrapper : T {
-};
-
-} // namespace detail
-
-template <typename T>
-struct is_device_copyable<
-    detail::assume_device_copyable_wrapper<T>,
-    std::enable_if_t<!std::is_trivially_copyable<T>::value>> : std::true_type {
-};
-
-namespace ext {
-namespace oneapi {
-namespace detail {
-=======
->>>>>>> 0f579bae
 template <typename T, class BinaryOperation, int Dims, size_t Extent,
           typename RedOutVar>
 class reduction_impl_algo;
@@ -491,7 +470,21 @@
 template <class FunctorTy>
 event withAuxHandler(std::shared_ptr<detail::queue_impl> Queue, bool IsHost,
                      FunctorTy Func);
+
+template<typename T>
+struct name_wrapper {};
+
+template<typename T>
+struct assume_device_copyable_wrapper : T {
+};
+
 } // namespace detail
+
+template <typename T>
+struct is_device_copyable<
+    detail::assume_device_copyable_wrapper<T>,
+    std::enable_if_t<!std::is_trivially_copyable<T>::value>> : std::true_type {
+};
 
 /// Command group handler class.
 ///

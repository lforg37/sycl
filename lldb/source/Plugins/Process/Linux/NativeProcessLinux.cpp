--- conflicted
+++ resolved
@@ -923,18 +923,6 @@
     LLVM_FALLTHROUGH;
   case PTRACE_EVENT_FORK:
   case PTRACE_EVENT_VFORK: {
-<<<<<<< HEAD
-    MainLoop unused_loop;
-    NativeProcessLinux child_process{static_cast<::pid_t>(child_pid),
-                                     m_terminal_fd,
-                                     m_delegate,
-                                     m_arch,
-                                     unused_loop,
-                                     {static_cast<::pid_t>(child_pid)}};
-    child_process.Detach();
-    ResumeThread(*parent_thread, parent_thread->GetState(),
-                 LLDB_INVALID_SIGNAL_NUMBER);
-=======
     bool is_vfork = clone_info->event == PTRACE_EVENT_VFORK;
     std::unique_ptr<NativeProcessLinux> child_process{new NativeProcessLinux(
         static_cast<::pid_t>(child_pid), m_terminal_fd, m_delegate, m_arch,
@@ -953,7 +941,6 @@
       ResumeThread(*parent_thread, parent_thread->GetState(),
                    LLDB_INVALID_SIGNAL_NUMBER);
     }
->>>>>>> 11299179
     break;
   }
   default:

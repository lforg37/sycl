//===-- lib/Evaluate/intrinsics.cpp ---------------------------------------===//
//
// Part of the LLVM Project, under the Apache License v2.0 with LLVM Exceptions.
// See https://llvm.org/LICENSE.txt for license information.
// SPDX-License-Identifier: Apache-2.0 WITH LLVM-exception
//
//===----------------------------------------------------------------------===//

#include "flang/Evaluate/intrinsics.h"
#include "flang/Common/Fortran.h"
#include "flang/Common/enum-set.h"
#include "flang/Common/idioms.h"
#include "flang/Evaluate/check-expression.h"
#include "flang/Evaluate/common.h"
#include "flang/Evaluate/expression.h"
#include "flang/Evaluate/fold.h"
#include "flang/Evaluate/shape.h"
#include "flang/Evaluate/tools.h"
#include "flang/Evaluate/type.h"
#include "flang/Semantics/scope.h"
#include "flang/Semantics/tools.h"
#include "llvm/Support/raw_ostream.h"
#include <algorithm>
#include <cmath>
#include <map>
#include <string>
#include <utility>

using namespace Fortran::parser::literals;

namespace Fortran::evaluate {

class FoldingContext;

// This file defines the supported intrinsic procedures and implements
// their recognition and validation.  It is largely table-driven.  See
// docs/intrinsics.md and section 16 of the Fortran 2018 standard
// for full details on each of the intrinsics.  Be advised, they have
// complicated details, and the design of these tables has to accommodate
// that complexity.

// Dummy arguments to generic intrinsic procedures are each specified by
// their keyword name (rarely used, but always defined), allowable type
// categories, a kind pattern, a rank pattern, and information about
// optionality and defaults.  The kind and rank patterns are represented
// here with code values that are significant to the matching/validation engine.

// An actual argument to an intrinsic procedure may be a procedure itself
// only if the dummy argument is Rank::reduceOperation,
// KindCode::addressable, or the special case of NULL(MOLD=procedurePointer).

// These are small bit-sets of type category enumerators.
// Note that typeless (BOZ literal) values don't have a distinct type category.
// These typeless arguments are represented in the tables as if they were
// INTEGER with a special "typeless" kind code.  Arguments of intrinsic types
// that can also be typeless values are encoded with an "elementalOrBOZ"
// rank pattern.
// Assumed-type (TYPE(*)) dummy arguments can be forwarded along to some
// intrinsic functions that accept AnyType + Rank::anyOrAssumedRank or
// AnyType + Kind::addressable.
using CategorySet = common::EnumSet<TypeCategory, 8>;
static constexpr CategorySet IntType{TypeCategory::Integer};
static constexpr CategorySet RealType{TypeCategory::Real};
static constexpr CategorySet ComplexType{TypeCategory::Complex};
static constexpr CategorySet CharType{TypeCategory::Character};
static constexpr CategorySet LogicalType{TypeCategory::Logical};
static constexpr CategorySet IntOrRealType{IntType | RealType};
static constexpr CategorySet IntOrRealOrCharType{IntType | RealType | CharType};
static constexpr CategorySet FloatingType{RealType | ComplexType};
static constexpr CategorySet NumericType{IntType | RealType | ComplexType};
static constexpr CategorySet RelatableType{IntType | RealType | CharType};
static constexpr CategorySet DerivedType{TypeCategory::Derived};
static constexpr CategorySet IntrinsicType{
    IntType | RealType | ComplexType | CharType | LogicalType};
static constexpr CategorySet AnyType{IntrinsicType | DerivedType};

ENUM_CLASS(KindCode, none, defaultIntegerKind,
    defaultRealKind, // is also the default COMPLEX kind
    doublePrecision, defaultCharKind, defaultLogicalKind,
    any, // matches any kind value; each instance is independent
    // match any kind, but all "same" kinds must be equal. For characters, also
    // implies that lengths must be equal.
    same,
    // for character results, take "same" argument kind but not length
    sameKindButNotLength,
    operand, // match any kind, with promotion (non-standard)
    typeless, // BOZ literals are INTEGER with this kind
    teamType, // TEAM_TYPE from module ISO_FORTRAN_ENV (for coarrays)
    kindArg, // this argument is KIND=
    effectiveKind, // for function results: "kindArg" value, possibly defaulted
    dimArg, // this argument is DIM=
    likeMultiply, // for DOT_PRODUCT and MATMUL
    subscript, // address-sized integer
    size, // default KIND= for SIZE(), UBOUND, &c.
    addressable, // for PRESENT(), &c.; anything (incl. procedure) but BOZ
    nullPointerType, // for ASSOCIATED(NULL())
    exactKind, // a single explicit exactKindValue
    atomicIntKind, // atomic_int_kind from iso_fortran_env
)

struct TypePattern {
  CategorySet categorySet;
  KindCode kindCode{KindCode::none};
  int exactKindValue{0}; // for KindCode::exactBind
  llvm::raw_ostream &Dump(llvm::raw_ostream &) const;
};

// Abbreviations for argument and result patterns in the intrinsic prototypes:

// Match specific kinds of intrinsic types
static constexpr TypePattern DefaultInt{IntType, KindCode::defaultIntegerKind};
static constexpr TypePattern DefaultReal{RealType, KindCode::defaultRealKind};
static constexpr TypePattern DefaultComplex{
    ComplexType, KindCode::defaultRealKind};
static constexpr TypePattern DefaultChar{CharType, KindCode::defaultCharKind};
static constexpr TypePattern DefaultLogical{
    LogicalType, KindCode::defaultLogicalKind};
static constexpr TypePattern BOZ{IntType, KindCode::typeless};
static constexpr TypePattern TeamType{DerivedType, KindCode::teamType};
static constexpr TypePattern DoublePrecision{
    RealType, KindCode::doublePrecision};
static constexpr TypePattern DoublePrecisionComplex{
    ComplexType, KindCode::doublePrecision};
static constexpr TypePattern SubscriptInt{IntType, KindCode::subscript};

// Match any kind of some intrinsic or derived types
static constexpr TypePattern AnyInt{IntType, KindCode::any};
static constexpr TypePattern AnyReal{RealType, KindCode::any};
static constexpr TypePattern AnyIntOrReal{IntOrRealType, KindCode::any};
static constexpr TypePattern AnyIntOrRealOrChar{
    IntOrRealOrCharType, KindCode::any};
static constexpr TypePattern AnyComplex{ComplexType, KindCode::any};
static constexpr TypePattern AnyFloating{FloatingType, KindCode::any};
static constexpr TypePattern AnyNumeric{NumericType, KindCode::any};
static constexpr TypePattern AnyChar{CharType, KindCode::any};
static constexpr TypePattern AnyLogical{LogicalType, KindCode::any};
static constexpr TypePattern AnyRelatable{RelatableType, KindCode::any};
static constexpr TypePattern AnyIntrinsic{IntrinsicType, KindCode::any};
static constexpr TypePattern ExtensibleDerived{DerivedType, KindCode::any};
static constexpr TypePattern AnyData{AnyType, KindCode::any};

// Type is irrelevant, but not BOZ (for PRESENT(), OPTIONAL(), &c.)
static constexpr TypePattern Addressable{AnyType, KindCode::addressable};

// Match some kind of some intrinsic type(s); all "Same" values must match,
// even when not in the same category (e.g., SameComplex and SameReal).
// Can be used to specify a result so long as at least one argument is
// a "Same".
static constexpr TypePattern SameInt{IntType, KindCode::same};
static constexpr TypePattern SameReal{RealType, KindCode::same};
static constexpr TypePattern SameIntOrReal{IntOrRealType, KindCode::same};
static constexpr TypePattern SameComplex{ComplexType, KindCode::same};
static constexpr TypePattern SameFloating{FloatingType, KindCode::same};
static constexpr TypePattern SameNumeric{NumericType, KindCode::same};
static constexpr TypePattern SameChar{CharType, KindCode::same};
static constexpr TypePattern SameCharNewLen{
    CharType, KindCode::sameKindButNotLength};
static constexpr TypePattern SameLogical{LogicalType, KindCode::same};
static constexpr TypePattern SameRelatable{RelatableType, KindCode::same};
static constexpr TypePattern SameIntrinsic{IntrinsicType, KindCode::same};
static constexpr TypePattern SameDerivedType{
    CategorySet{TypeCategory::Derived}, KindCode::same};
static constexpr TypePattern SameType{AnyType, KindCode::same};

// Match some kind of some INTEGER or REAL type(s); when argument types
// &/or kinds differ, their values are converted as if they were operands to
// an intrinsic operation like addition.  This is a nonstandard but nearly
// universal extension feature.
static constexpr TypePattern OperandReal{RealType, KindCode::operand};
static constexpr TypePattern OperandIntOrReal{IntOrRealType, KindCode::operand};

// For ASSOCIATED, the first argument is a typeless pointer
static constexpr TypePattern AnyPointer{AnyType, KindCode::nullPointerType};

// For DOT_PRODUCT and MATMUL, the result type depends on the arguments
static constexpr TypePattern ResultLogical{LogicalType, KindCode::likeMultiply};
static constexpr TypePattern ResultNumeric{NumericType, KindCode::likeMultiply};

// Result types with known category and KIND=
static constexpr TypePattern KINDInt{IntType, KindCode::effectiveKind};
static constexpr TypePattern KINDReal{RealType, KindCode::effectiveKind};
static constexpr TypePattern KINDComplex{ComplexType, KindCode::effectiveKind};
static constexpr TypePattern KINDChar{CharType, KindCode::effectiveKind};
static constexpr TypePattern KINDLogical{LogicalType, KindCode::effectiveKind};

static constexpr TypePattern AtomicInt{IntType, KindCode::atomicIntKind};

// The default rank pattern for dummy arguments and function results is
// "elemental".
ENUM_CLASS(Rank,
    elemental, // scalar, or array that conforms with other array arguments
    elementalOrBOZ, // elemental, or typeless BOZ literal scalar
    scalar, vector,
    shape, // INTEGER vector of known length and no negative element
    matrix,
    array, // not scalar, rank is known and greater than zero
    coarray, // rank is known and can be scalar; has nonzero corank
    atom, // is scalar and has nonzero corank or is coindexed
    known, // rank is known and can be scalar
    anyOrAssumedRank, // rank can be unknown; assumed-type TYPE(*) allowed
    conformable, // scalar, or array of same rank & shape as "array" argument
    reduceOperation, // a pure function with constraints for REDUCE
    dimReduced, // scalar if no DIM= argument, else rank(array)-1
    dimRemovedOrScalar, // rank(array)-1 (less DIM) or scalar
    scalarIfDim, // scalar if DIM= argument is present, else rank one array
    locReduced, // vector(1:rank) if no DIM= argument, else rank(array)-1
    rankPlus1, // rank(known)+1
    shaped, // rank is length of SHAPE vector
)

ENUM_CLASS(Optionality, required,
    optional, // unless DIM= for SIZE(assumedSize)
    missing, // for DIM= cases like FINDLOC
    defaultsToSameKind, // for MatchingDefaultKIND
    defaultsToDefaultForResult, // for DefaultingKIND
    defaultsToSizeKind, // for SizeDefaultKIND
    repeats, // for MAX/MIN and their several variants
)

struct IntrinsicDummyArgument {
  const char *keyword{nullptr};
  TypePattern typePattern;
  Rank rank{Rank::elemental};
  Optionality optionality{Optionality::required};
  common::Intent intent{common::Intent::In};
  llvm::raw_ostream &Dump(llvm::raw_ostream &) const;
};

// constexpr abbreviations for popular arguments:
// DefaultingKIND is a KIND= argument whose default value is the appropriate
// KIND(0), KIND(0.0), KIND(''), &c. value for the function result.
static constexpr IntrinsicDummyArgument DefaultingKIND{"kind",
    {IntType, KindCode::kindArg}, Rank::scalar,
    Optionality::defaultsToDefaultForResult, common::Intent::In};
// MatchingDefaultKIND is a KIND= argument whose default value is the
// kind of any "Same" function argument (viz., the one whose kind pattern is
// "same").
static constexpr IntrinsicDummyArgument MatchingDefaultKIND{"kind",
    {IntType, KindCode::kindArg}, Rank::scalar, Optionality::defaultsToSameKind,
    common::Intent::In};
// SizeDefaultKind is a KIND= argument whose default value should be
// the kind of INTEGER used for address calculations, and can be
// set so with a compiler flag; but the standard mandates the
// kind of default INTEGER.
static constexpr IntrinsicDummyArgument SizeDefaultKIND{"kind",
    {IntType, KindCode::kindArg}, Rank::scalar, Optionality::defaultsToSizeKind,
    common::Intent::In};
static constexpr IntrinsicDummyArgument RequiredDIM{"dim",
    {IntType, KindCode::dimArg}, Rank::scalar, Optionality::required,
    common::Intent::In};
static constexpr IntrinsicDummyArgument OptionalDIM{"dim",
    {IntType, KindCode::dimArg}, Rank::scalar, Optionality::optional,
    common::Intent::In};
static constexpr IntrinsicDummyArgument MissingDIM{"dim",
    {IntType, KindCode::dimArg}, Rank::scalar, Optionality::missing,
    common::Intent::In};
static constexpr IntrinsicDummyArgument OptionalMASK{"mask", AnyLogical,
    Rank::conformable, Optionality::optional, common::Intent::In};
static constexpr IntrinsicDummyArgument OptionalTEAM{
    "team", TeamType, Rank::scalar, Optionality::optional, common::Intent::In};

struct IntrinsicInterface {
  static constexpr int maxArguments{7}; // if not a MAX/MIN(...)
  const char *name{nullptr};
  IntrinsicDummyArgument dummy[maxArguments];
  TypePattern result;
  Rank rank{Rank::elemental};
  IntrinsicClass intrinsicClass{IntrinsicClass::elementalFunction};
  std::optional<SpecificCall> Match(const CallCharacteristics &,
      const common::IntrinsicTypeDefaultKinds &, ActualArguments &,
      FoldingContext &context, const semantics::Scope *builtins) const;
  int CountArguments() const;
  llvm::raw_ostream &Dump(llvm::raw_ostream &) const;
};

int IntrinsicInterface::CountArguments() const {
  int n{0};
  while (n < maxArguments && dummy[n].keyword) {
    ++n;
  }
  return n;
}

// GENERIC INTRINSIC FUNCTION INTERFACES
// Each entry in this table defines a pattern.  Some intrinsic
// functions have more than one such pattern.  Besides the name
// of the intrinsic function, each pattern has specifications for
// the dummy arguments and for the result of the function.
// The dummy argument patterns each have a name (these are from the
// standard, but rarely appear in actual code), a type and kind
// pattern, allowable ranks, and optionality indicators.
// Be advised, the default rank pattern is "elemental".
static const IntrinsicInterface genericIntrinsicFunction[]{
    {"abs", {{"a", SameIntOrReal}}, SameIntOrReal},
    {"abs", {{"a", SameComplex}}, SameReal},
    {"achar", {{"i", AnyInt, Rank::elementalOrBOZ}, DefaultingKIND}, KINDChar},
    {"acos", {{"x", SameFloating}}, SameFloating},
    {"acosd", {{"x", SameFloating}}, SameFloating},
    {"acosh", {{"x", SameFloating}}, SameFloating},
    {"adjustl", {{"string", SameChar}}, SameChar},
    {"adjustr", {{"string", SameChar}}, SameChar},
    {"aimag", {{"z", SameComplex}}, SameReal},
    {"aint", {{"a", SameReal}, MatchingDefaultKIND}, KINDReal},
    {"all", {{"mask", SameLogical, Rank::array}, OptionalDIM}, SameLogical,
        Rank::dimReduced, IntrinsicClass::transformationalFunction},
    {"allocated", {{"array", AnyData, Rank::array}}, DefaultLogical,
        Rank::elemental, IntrinsicClass::inquiryFunction},
    {"allocated", {{"scalar", AnyData, Rank::scalar}}, DefaultLogical,
        Rank::elemental, IntrinsicClass::inquiryFunction},
    {"anint", {{"a", SameReal}, MatchingDefaultKIND}, KINDReal},
    {"any", {{"mask", SameLogical, Rank::array}, OptionalDIM}, SameLogical,
        Rank::dimReduced, IntrinsicClass::transformationalFunction},
    {"asin", {{"x", SameFloating}}, SameFloating},
    {"asind", {{"x", SameFloating}}, SameFloating},
    {"asinh", {{"x", SameFloating}}, SameFloating},
    {"associated",
        {{"pointer", AnyPointer, Rank::known},
            {"target", Addressable, Rank::known, Optionality::optional}},
        DefaultLogical, Rank::elemental, IntrinsicClass::inquiryFunction},
    {"atan", {{"x", SameFloating}}, SameFloating},
    {"atand", {{"x", SameFloating}}, SameFloating},
    {"atan", {{"y", OperandReal}, {"x", OperandReal}}, OperandReal},
    {"atand", {{"y", OperandReal}, {"x", OperandReal}}, OperandReal},
    {"atan2", {{"y", OperandReal}, {"x", OperandReal}}, OperandReal},
    {"atan2d", {{"y", OperandReal}, {"x", OperandReal}}, OperandReal},
    {"atanh", {{"x", SameFloating}}, SameFloating},
    {"bessel_j0", {{"x", SameReal}}, SameReal},
    {"bessel_j1", {{"x", SameReal}}, SameReal},
    {"bessel_jn", {{"n", AnyInt}, {"x", SameReal}}, SameReal},
    {"bessel_jn",
        {{"n1", AnyInt, Rank::scalar}, {"n2", AnyInt, Rank::scalar},
            {"x", SameReal, Rank::scalar}},
        SameReal, Rank::vector, IntrinsicClass::transformationalFunction},
    {"bessel_y0", {{"x", SameReal}}, SameReal},
    {"bessel_y1", {{"x", SameReal}}, SameReal},
    {"bessel_yn", {{"n", AnyInt}, {"x", SameReal}}, SameReal},
    {"bessel_yn",
        {{"n1", AnyInt, Rank::scalar}, {"n2", AnyInt, Rank::scalar},
            {"x", SameReal, Rank::scalar}},
        SameReal, Rank::vector, IntrinsicClass::transformationalFunction},
    {"bge",
        {{"i", AnyInt, Rank::elementalOrBOZ},
            {"j", AnyInt, Rank::elementalOrBOZ}},
        DefaultLogical},
    {"bgt",
        {{"i", AnyInt, Rank::elementalOrBOZ},
            {"j", AnyInt, Rank::elementalOrBOZ}},
        DefaultLogical},
    {"bit_size", {{"i", SameInt, Rank::anyOrAssumedRank}}, SameInt,
        Rank::scalar, IntrinsicClass::inquiryFunction},
    {"ble",
        {{"i", AnyInt, Rank::elementalOrBOZ},
            {"j", AnyInt, Rank::elementalOrBOZ}},
        DefaultLogical},
    {"blt",
        {{"i", AnyInt, Rank::elementalOrBOZ},
            {"j", AnyInt, Rank::elementalOrBOZ}},
        DefaultLogical},
    {"btest", {{"i", AnyInt, Rank::elementalOrBOZ}, {"pos", AnyInt}},
        DefaultLogical},
    {"ceiling", {{"a", AnyReal}, DefaultingKIND}, KINDInt},
    {"char", {{"i", AnyInt, Rank::elementalOrBOZ}, DefaultingKIND}, KINDChar},
    {"cmplx", {{"x", AnyComplex}, DefaultingKIND}, KINDComplex},
    {"cmplx",
        {{"x", AnyIntOrReal, Rank::elementalOrBOZ},
            {"y", AnyIntOrReal, Rank::elementalOrBOZ, Optionality::optional},
            DefaultingKIND},
        KINDComplex},
    {"command_argument_count", {}, DefaultInt, Rank::scalar,
        IntrinsicClass::transformationalFunction},
    {"conjg", {{"z", SameComplex}}, SameComplex},
    {"cos", {{"x", SameFloating}}, SameFloating},
    {"cosd", {{"x", SameFloating}}, SameFloating},
    {"cosh", {{"x", SameFloating}}, SameFloating},
    {"count", {{"mask", AnyLogical, Rank::array}, OptionalDIM, DefaultingKIND},
        KINDInt, Rank::dimReduced, IntrinsicClass::transformationalFunction},
    {"cshift",
        {{"array", SameType, Rank::array},
            {"shift", AnyInt, Rank::dimRemovedOrScalar}, OptionalDIM},
        SameType, Rank::conformable, IntrinsicClass::transformationalFunction},
    {"dble", {{"a", AnyNumeric, Rank::elementalOrBOZ}}, DoublePrecision},
    {"digits", {{"x", AnyIntOrReal, Rank::anyOrAssumedRank}}, DefaultInt,
        Rank::scalar, IntrinsicClass::inquiryFunction},
    {"dim", {{"x", OperandIntOrReal}, {"y", OperandIntOrReal}},
        OperandIntOrReal},
    {"dot_product",
        {{"vector_a", AnyLogical, Rank::vector},
            {"vector_b", AnyLogical, Rank::vector}},
        ResultLogical, Rank::scalar, IntrinsicClass::transformationalFunction},
    {"dot_product",
        {{"vector_a", AnyComplex, Rank::vector},
            {"vector_b", AnyNumeric, Rank::vector}},
        ResultNumeric, Rank::scalar, // conjugates vector_a
        IntrinsicClass::transformationalFunction},
    {"dot_product",
        {{"vector_a", AnyIntOrReal, Rank::vector},
            {"vector_b", AnyNumeric, Rank::vector}},
        ResultNumeric, Rank::scalar, IntrinsicClass::transformationalFunction},
    {"dprod", {{"x", DefaultReal}, {"y", DefaultReal}}, DoublePrecision},
    {"dshiftl",
        {{"i", SameInt}, {"j", SameInt, Rank::elementalOrBOZ},
            {"shift", AnyInt}},
        SameInt},
    {"dshiftl", {{"i", BOZ}, {"j", SameInt}, {"shift", AnyInt}}, SameInt},
    {"dshiftr",
        {{"i", SameInt}, {"j", SameInt, Rank::elementalOrBOZ},
            {"shift", AnyInt}},
        SameInt},
    {"dshiftr", {{"i", BOZ}, {"j", SameInt}, {"shift", AnyInt}}, SameInt},
    {"eoshift",
        {{"array", SameIntrinsic, Rank::array},
            {"shift", AnyInt, Rank::dimRemovedOrScalar},
            {"boundary", SameIntrinsic, Rank::dimRemovedOrScalar,
                Optionality::optional},
            OptionalDIM},
        SameIntrinsic, Rank::conformable,
        IntrinsicClass::transformationalFunction},
    {"eoshift",
        {{"array", SameDerivedType, Rank::array},
            {"shift", AnyInt, Rank::dimRemovedOrScalar},
            // BOUNDARY= is not optional for derived types
            {"boundary", SameDerivedType, Rank::dimRemovedOrScalar},
            OptionalDIM},
        SameDerivedType, Rank::conformable,
        IntrinsicClass::transformationalFunction},
    {"epsilon", {{"x", SameReal, Rank::anyOrAssumedRank}}, SameReal,
        Rank::scalar, IntrinsicClass::inquiryFunction},
    {"erf", {{"x", SameReal}}, SameReal},
    {"erfc", {{"x", SameReal}}, SameReal},
    {"erfc_scaled", {{"x", SameReal}}, SameReal},
    {"exp", {{"x", SameFloating}}, SameFloating},
    {"exp", {{"x", SameFloating}}, SameFloating},
    {"exponent", {{"x", AnyReal}}, DefaultInt},
    {"exp", {{"x", SameFloating}}, SameFloating},
    {"extends_type_of",
        {{"a", ExtensibleDerived, Rank::anyOrAssumedRank},
            {"mold", ExtensibleDerived, Rank::anyOrAssumedRank}},
        DefaultLogical, Rank::scalar, IntrinsicClass::inquiryFunction},
    {"failed_images", {OptionalTEAM, SizeDefaultKIND}, KINDInt, Rank::vector,
        IntrinsicClass::transformationalFunction},
    {"findloc",
        {{"array", AnyNumeric, Rank::array},
            {"value", AnyNumeric, Rank::scalar}, RequiredDIM, OptionalMASK,
            SizeDefaultKIND,
            {"back", AnyLogical, Rank::scalar, Optionality::optional}},
        KINDInt, Rank::locReduced, IntrinsicClass::transformationalFunction},
    {"findloc",
        {{"array", AnyNumeric, Rank::array},
            {"value", AnyNumeric, Rank::scalar}, MissingDIM, OptionalMASK,
            SizeDefaultKIND,
            {"back", AnyLogical, Rank::scalar, Optionality::optional}},
        KINDInt, Rank::vector, IntrinsicClass::transformationalFunction},
    {"findloc",
        {{"array", SameChar, Rank::array}, {"value", SameChar, Rank::scalar},
            RequiredDIM, OptionalMASK, SizeDefaultKIND,
            {"back", AnyLogical, Rank::scalar, Optionality::optional}},
        KINDInt, Rank::locReduced, IntrinsicClass::transformationalFunction},
    {"findloc",
        {{"array", SameChar, Rank::array}, {"value", SameChar, Rank::scalar},
            MissingDIM, OptionalMASK, SizeDefaultKIND,
            {"back", AnyLogical, Rank::scalar, Optionality::optional}},
        KINDInt, Rank::vector, IntrinsicClass::transformationalFunction},
    {"findloc",
        {{"array", AnyLogical, Rank::array},
            {"value", AnyLogical, Rank::scalar}, RequiredDIM, OptionalMASK,
            SizeDefaultKIND,
            {"back", AnyLogical, Rank::scalar, Optionality::optional}},
        KINDInt, Rank::locReduced, IntrinsicClass::transformationalFunction},
    {"findloc",
        {{"array", AnyLogical, Rank::array},
            {"value", AnyLogical, Rank::scalar}, MissingDIM, OptionalMASK,
            SizeDefaultKIND,
            {"back", AnyLogical, Rank::scalar, Optionality::optional}},
        KINDInt, Rank::vector, IntrinsicClass::transformationalFunction},
    {"floor", {{"a", AnyReal}, DefaultingKIND}, KINDInt},
    {"fraction", {{"x", SameReal}}, SameReal},
    {"gamma", {{"x", SameReal}}, SameReal},
    {"get_team", {{"level", DefaultInt, Rank::scalar, Optionality::optional}},
        TeamType, Rank::scalar, IntrinsicClass::transformationalFunction},
    {"huge", {{"x", SameIntOrReal, Rank::anyOrAssumedRank}}, SameIntOrReal,
        Rank::scalar, IntrinsicClass::inquiryFunction},
    {"hypot", {{"x", OperandReal}, {"y", OperandReal}}, OperandReal},
    {"iachar", {{"c", AnyChar}, DefaultingKIND}, KINDInt},
    {"iall", {{"array", SameInt, Rank::array}, RequiredDIM, OptionalMASK},
        SameInt, Rank::dimReduced, IntrinsicClass::transformationalFunction},
    {"iall", {{"array", SameInt, Rank::array}, MissingDIM, OptionalMASK},
        SameInt, Rank::scalar, IntrinsicClass::transformationalFunction},
    {"iany", {{"array", SameInt, Rank::array}, RequiredDIM, OptionalMASK},
        SameInt, Rank::dimReduced, IntrinsicClass::transformationalFunction},
    {"iany", {{"array", SameInt, Rank::array}, MissingDIM, OptionalMASK},
        SameInt, Rank::scalar, IntrinsicClass::transformationalFunction},
    {"iparity", {{"array", SameInt, Rank::array}, RequiredDIM, OptionalMASK},
        SameInt, Rank::dimReduced, IntrinsicClass::transformationalFunction},
    {"iparity", {{"array", SameInt, Rank::array}, MissingDIM, OptionalMASK},
        SameInt, Rank::scalar, IntrinsicClass::transformationalFunction},
    {"iand", {{"i", SameInt}, {"j", SameInt, Rank::elementalOrBOZ}}, SameInt},
    {"iand", {{"i", BOZ}, {"j", SameInt}}, SameInt},
    {"ibclr", {{"i", SameInt}, {"pos", AnyInt}}, SameInt},
    {"ibits", {{"i", SameInt}, {"pos", AnyInt}, {"len", AnyInt}}, SameInt},
    {"ibset", {{"i", SameInt}, {"pos", AnyInt}}, SameInt},
    {"ichar", {{"c", AnyChar}, DefaultingKIND}, KINDInt},
    {"ieor", {{"i", SameInt}, {"j", SameInt, Rank::elementalOrBOZ}}, SameInt},
    {"ieor", {{"i", BOZ}, {"j", SameInt}}, SameInt},
    {"image_status", {{"image", SameInt}, OptionalTEAM}, DefaultInt},
    {"index",
        {{"string", SameChar}, {"substring", SameChar},
            {"back", AnyLogical, Rank::elemental, Optionality::optional},
            DefaultingKIND},
        KINDInt},
    {"int", {{"a", AnyNumeric, Rank::elementalOrBOZ}, DefaultingKIND}, KINDInt},
    {"int_ptr_kind", {}, DefaultInt, Rank::scalar},
    {"ior", {{"i", SameInt}, {"j", SameInt, Rank::elementalOrBOZ}}, SameInt},
    {"ior", {{"i", BOZ}, {"j", SameInt}}, SameInt},
    {"ishft", {{"i", SameInt}, {"shift", AnyInt}}, SameInt},
    {"ishftc",
        {{"i", SameInt}, {"shift", AnyInt},
            {"size", AnyInt, Rank::elemental, Optionality::optional}},
        SameInt},
    {"isnan", {{"a", AnyFloating}}, DefaultLogical},
    {"is_contiguous", {{"array", Addressable, Rank::anyOrAssumedRank}},
        DefaultLogical, Rank::elemental, IntrinsicClass::inquiryFunction},
    {"is_iostat_end", {{"i", AnyInt}}, DefaultLogical},
    {"is_iostat_eor", {{"i", AnyInt}}, DefaultLogical},
    {"izext", {{"i", AnyInt}}, TypePattern{IntType, KindCode::exactKind, 2}},
    {"jzext", {{"i", AnyInt}}, DefaultInt},
    {"kind", {{"x", AnyIntrinsic}}, DefaultInt, Rank::elemental,
        IntrinsicClass::inquiryFunction},
    {"lbound",
        {{"array", AnyData, Rank::anyOrAssumedRank}, RequiredDIM,
            SizeDefaultKIND},
        KINDInt, Rank::scalar, IntrinsicClass::inquiryFunction},
    {"lbound", {{"array", AnyData, Rank::anyOrAssumedRank}, SizeDefaultKIND},
        KINDInt, Rank::vector, IntrinsicClass::inquiryFunction},
    {"lcobound",
        {{"coarray", AnyData, Rank::coarray}, OptionalDIM, SizeDefaultKIND},
        KINDInt, Rank::scalarIfDim, IntrinsicClass::inquiryFunction},
    {"leadz", {{"i", AnyInt}}, DefaultInt},
    {"len", {{"string", AnyChar, Rank::anyOrAssumedRank}, DefaultingKIND},
        KINDInt, Rank::scalar, IntrinsicClass::inquiryFunction},
    {"len_trim", {{"string", AnyChar}, DefaultingKIND}, KINDInt},
    {"lge", {{"string_a", SameChar}, {"string_b", SameChar}}, DefaultLogical},
    {"lgt", {{"string_a", SameChar}, {"string_b", SameChar}}, DefaultLogical},
    {"lle", {{"string_a", SameChar}, {"string_b", SameChar}}, DefaultLogical},
    {"llt", {{"string_a", SameChar}, {"string_b", SameChar}}, DefaultLogical},
    {"loc", {{"loc_argument", Addressable, Rank::anyOrAssumedRank}},
        SubscriptInt, Rank::scalar},
    {"log", {{"x", SameFloating}}, SameFloating},
    {"log10", {{"x", SameReal}}, SameReal},
    {"logical", {{"l", AnyLogical}, DefaultingKIND}, KINDLogical},
    {"log_gamma", {{"x", SameReal}}, SameReal},
    {"matmul",
        {{"matrix_a", AnyLogical, Rank::vector},
            {"matrix_b", AnyLogical, Rank::matrix}},
        ResultLogical, Rank::vector, IntrinsicClass::transformationalFunction},
    {"matmul",
        {{"matrix_a", AnyLogical, Rank::matrix},
            {"matrix_b", AnyLogical, Rank::vector}},
        ResultLogical, Rank::vector, IntrinsicClass::transformationalFunction},
    {"matmul",
        {{"matrix_a", AnyLogical, Rank::matrix},
            {"matrix_b", AnyLogical, Rank::matrix}},
        ResultLogical, Rank::matrix, IntrinsicClass::transformationalFunction},
    {"matmul",
        {{"matrix_a", AnyNumeric, Rank::vector},
            {"matrix_b", AnyNumeric, Rank::matrix}},
        ResultNumeric, Rank::vector, IntrinsicClass::transformationalFunction},
    {"matmul",
        {{"matrix_a", AnyNumeric, Rank::matrix},
            {"matrix_b", AnyNumeric, Rank::vector}},
        ResultNumeric, Rank::vector, IntrinsicClass::transformationalFunction},
    {"matmul",
        {{"matrix_a", AnyNumeric, Rank::matrix},
            {"matrix_b", AnyNumeric, Rank::matrix}},
        ResultNumeric, Rank::matrix, IntrinsicClass::transformationalFunction},
    {"maskl", {{"i", AnyInt}, DefaultingKIND}, KINDInt},
    {"maskr", {{"i", AnyInt}, DefaultingKIND}, KINDInt},
    {"max",
        {{"a1", OperandIntOrReal}, {"a2", OperandIntOrReal},
            {"a3", OperandIntOrReal, Rank::elemental, Optionality::repeats}},
        OperandIntOrReal},
    {"max",
        {{"a1", SameChar}, {"a2", SameChar},
            {"a3", SameChar, Rank::elemental, Optionality::repeats}},
        SameChar},
    {"maxexponent", {{"x", AnyReal, Rank::anyOrAssumedRank}}, DefaultInt,
        Rank::scalar, IntrinsicClass::inquiryFunction},
    {"maxloc",
        {{"array", AnyRelatable, Rank::array}, RequiredDIM, OptionalMASK,
            SizeDefaultKIND,
            {"back", AnyLogical, Rank::scalar, Optionality::optional}},
        KINDInt, Rank::locReduced, IntrinsicClass::transformationalFunction},
    {"maxloc",
        {{"array", AnyRelatable, Rank::array}, MissingDIM, OptionalMASK,
            SizeDefaultKIND,
            {"back", AnyLogical, Rank::scalar, Optionality::optional}},
        KINDInt, Rank::locReduced, IntrinsicClass::transformationalFunction},
    {"maxval",
        {{"array", SameRelatable, Rank::array}, RequiredDIM, OptionalMASK},
        SameRelatable, Rank::dimReduced,
        IntrinsicClass::transformationalFunction},
    {"maxval",
        {{"array", SameRelatable, Rank::array}, MissingDIM, OptionalMASK},
        SameRelatable, Rank::scalar, IntrinsicClass::transformationalFunction},
    {"merge",
        {{"tsource", SameType}, {"fsource", SameType}, {"mask", AnyLogical}},
        SameType},
    {"merge_bits",
        {{"i", SameInt}, {"j", SameInt, Rank::elementalOrBOZ},
            {"mask", SameInt, Rank::elementalOrBOZ}},
        SameInt},
    {"merge_bits",
        {{"i", BOZ}, {"j", SameInt}, {"mask", SameInt, Rank::elementalOrBOZ}},
        SameInt},
    {"min",
        {{"a1", OperandIntOrReal}, {"a2", OperandIntOrReal},
            {"a3", OperandIntOrReal, Rank::elemental, Optionality::repeats}},
        OperandIntOrReal},
    {"min",
        {{"a1", SameChar}, {"a2", SameChar},
            {"a3", SameChar, Rank::elemental, Optionality::repeats}},
        SameChar},
    {"minexponent", {{"x", AnyReal, Rank::anyOrAssumedRank}}, DefaultInt,
        Rank::scalar, IntrinsicClass::inquiryFunction},
    {"minloc",
        {{"array", AnyRelatable, Rank::array}, RequiredDIM, OptionalMASK,
            SizeDefaultKIND,
            {"back", AnyLogical, Rank::scalar, Optionality::optional}},
        KINDInt, Rank::locReduced, IntrinsicClass::transformationalFunction},
    {"minloc",
        {{"array", AnyRelatable, Rank::array}, MissingDIM, OptionalMASK,
            SizeDefaultKIND,
            {"back", AnyLogical, Rank::scalar, Optionality::optional}},
        KINDInt, Rank::locReduced, IntrinsicClass::transformationalFunction},
    {"minval",
        {{"array", SameRelatable, Rank::array}, RequiredDIM, OptionalMASK},
        SameRelatable, Rank::dimReduced,
        IntrinsicClass::transformationalFunction},
    {"minval",
        {{"array", SameRelatable, Rank::array}, MissingDIM, OptionalMASK},
        SameRelatable, Rank::scalar, IntrinsicClass::transformationalFunction},
    {"mod", {{"a", OperandIntOrReal}, {"p", OperandIntOrReal}},
        OperandIntOrReal},
    {"modulo", {{"a", OperandIntOrReal}, {"p", OperandIntOrReal}},
        OperandIntOrReal},
    {"nearest", {{"x", SameReal}, {"s", AnyReal}}, SameReal},
    {"new_line", {{"a", SameChar, Rank::anyOrAssumedRank}}, SameChar,
        Rank::scalar, IntrinsicClass::inquiryFunction},
    {"nint", {{"a", AnyReal}, DefaultingKIND}, KINDInt},
    {"norm2", {{"x", SameReal, Rank::array}, OptionalDIM}, SameReal,
        Rank::dimReduced, IntrinsicClass::transformationalFunction},
    {"not", {{"i", SameInt}}, SameInt},
    // NULL() is a special case handled in Probe() below
    {"num_images", {}, DefaultInt, Rank::scalar,
        IntrinsicClass::transformationalFunction},
    {"num_images", {{"team", TeamType, Rank::scalar}}, DefaultInt, Rank::scalar,
        IntrinsicClass::transformationalFunction},
    {"num_images", {{"team_number", AnyInt, Rank::scalar}}, DefaultInt,
        Rank::scalar, IntrinsicClass::transformationalFunction},
    {"out_of_range",
        {{"x", AnyIntOrReal}, {"mold", AnyIntOrReal, Rank::scalar}},
        DefaultLogical},
    {"out_of_range",
        {{"x", AnyReal}, {"mold", AnyInt, Rank::scalar},
            {"round", AnyLogical, Rank::scalar, Optionality::optional}},
        DefaultLogical},
    {"out_of_range", {{"x", AnyReal}, {"mold", AnyReal}}, DefaultLogical},
    {"pack",
        {{"array", SameType, Rank::array},
            {"mask", AnyLogical, Rank::conformable},
            {"vector", SameType, Rank::vector, Optionality::optional}},
        SameType, Rank::vector, IntrinsicClass::transformationalFunction},
    {"parity", {{"mask", SameLogical, Rank::array}, OptionalDIM}, SameLogical,
        Rank::dimReduced, IntrinsicClass::transformationalFunction},
    {"popcnt", {{"i", AnyInt}}, DefaultInt},
    {"poppar", {{"i", AnyInt}}, DefaultInt},
    {"product",
        {{"array", SameNumeric, Rank::array}, RequiredDIM, OptionalMASK},
        SameNumeric, Rank::dimReduced,
        IntrinsicClass::transformationalFunction},
    {"product", {{"array", SameNumeric, Rank::array}, MissingDIM, OptionalMASK},
        SameNumeric, Rank::scalar, IntrinsicClass::transformationalFunction},
    {"precision", {{"x", AnyFloating, Rank::anyOrAssumedRank}}, DefaultInt,
        Rank::scalar, IntrinsicClass::inquiryFunction},
    {"present", {{"a", Addressable, Rank::anyOrAssumedRank}}, DefaultLogical,
        Rank::scalar, IntrinsicClass::inquiryFunction},
    {"radix", {{"x", AnyIntOrReal, Rank::anyOrAssumedRank}}, DefaultInt,
        Rank::scalar, IntrinsicClass::inquiryFunction},
    {"range", {{"x", AnyNumeric, Rank::anyOrAssumedRank}}, DefaultInt,
        Rank::scalar, IntrinsicClass::inquiryFunction},
    {"rank", {{"a", AnyData, Rank::anyOrAssumedRank}}, DefaultInt, Rank::scalar,
        IntrinsicClass::inquiryFunction},
    {"real", {{"a", SameComplex, Rank::elemental}},
        SameReal}, // 16.9.160(4)(ii)
    {"real", {{"a", AnyNumeric, Rank::elementalOrBOZ}, DefaultingKIND},
        KINDReal},
    {"reduce",
        {{"array", SameType, Rank::array},
            {"operation", SameType, Rank::reduceOperation}, RequiredDIM,
            OptionalMASK,
            {"identity", SameType, Rank::scalar, Optionality::optional},
            {"ordered", AnyLogical, Rank::scalar, Optionality::optional}},
        SameType, Rank::dimReduced, IntrinsicClass::transformationalFunction},
    {"reduce",
        {{"array", SameType, Rank::array},
            {"operation", SameType, Rank::reduceOperation}, MissingDIM,
            OptionalMASK,
            {"identity", SameType, Rank::scalar, Optionality::optional},
            {"ordered", AnyLogical, Rank::scalar, Optionality::optional}},
        SameType, Rank::scalar, IntrinsicClass::transformationalFunction},
    {"repeat", {{"string", SameChar, Rank::scalar}, {"ncopies", AnyInt}},
        SameCharNewLen, Rank::scalar, IntrinsicClass::transformationalFunction},
    {"reshape",
        {{"source", SameType, Rank::array}, {"shape", AnyInt, Rank::shape},
            {"pad", SameType, Rank::array, Optionality::optional},
            {"order", AnyInt, Rank::vector, Optionality::optional}},
        SameType, Rank::shaped, IntrinsicClass::transformationalFunction},
    {"rrspacing", {{"x", SameReal}}, SameReal},
    {"same_type_as",
        {{"a", ExtensibleDerived, Rank::anyOrAssumedRank},
            {"b", ExtensibleDerived, Rank::anyOrAssumedRank}},
        DefaultLogical, Rank::scalar, IntrinsicClass::inquiryFunction},
    {"scale", {{"x", SameReal}, {"i", AnyInt}}, SameReal}, // == IEEE_SCALB()
    {"scan",
        {{"string", SameChar}, {"set", SameChar},
            {"back", AnyLogical, Rank::elemental, Optionality::optional},
            DefaultingKIND},
        KINDInt},
    {"selected_char_kind", {{"name", DefaultChar, Rank::scalar}}, DefaultInt,
        Rank::scalar, IntrinsicClass::transformationalFunction},
    {"selected_int_kind", {{"r", AnyInt, Rank::scalar}}, DefaultInt,
        Rank::scalar, IntrinsicClass::transformationalFunction},
    {"selected_real_kind",
        {{"p", AnyInt, Rank::scalar},
            {"r", AnyInt, Rank::scalar, Optionality::optional},
            {"radix", AnyInt, Rank::scalar, Optionality::optional}},
        DefaultInt, Rank::scalar, IntrinsicClass::transformationalFunction},
    {"selected_real_kind",
        {{"p", AnyInt, Rank::scalar, Optionality::optional},
            {"r", AnyInt, Rank::scalar},
            {"radix", AnyInt, Rank::scalar, Optionality::optional}},
        DefaultInt, Rank::scalar, IntrinsicClass::transformationalFunction},
    {"selected_real_kind",
        {{"p", AnyInt, Rank::scalar, Optionality::optional},
            {"r", AnyInt, Rank::scalar, Optionality::optional},
            {"radix", AnyInt, Rank::scalar}},
        DefaultInt, Rank::scalar, IntrinsicClass::transformationalFunction},
    {"set_exponent", {{"x", SameReal}, {"i", AnyInt}}, SameReal},
    {"shape", {{"source", AnyData, Rank::anyOrAssumedRank}, SizeDefaultKIND},
        KINDInt, Rank::vector, IntrinsicClass::inquiryFunction},
    {"shifta", {{"i", SameInt}, {"shift", AnyInt}}, SameInt},
    {"shiftl", {{"i", SameInt}, {"shift", AnyInt}}, SameInt},
    {"shiftr", {{"i", SameInt}, {"shift", AnyInt}}, SameInt},
    {"sign", {{"a", SameInt}, {"b", AnyInt}}, SameInt},
    {"sign", {{"a", SameReal}, {"b", AnyReal}}, SameReal},
    {"sin", {{"x", SameFloating}}, SameFloating},
    {"sind", {{"x", SameFloating}}, SameFloating},
    {"sinh", {{"x", SameFloating}}, SameFloating},
    {"size",
        {{"array", AnyData, Rank::anyOrAssumedRank},
            OptionalDIM, // unless array is assumed-size
            SizeDefaultKIND},
        KINDInt, Rank::scalar, IntrinsicClass::inquiryFunction},
    {"sizeof", {{"a", AnyData, Rank::anyOrAssumedRank}}, SubscriptInt,
        Rank::scalar, IntrinsicClass::inquiryFunction},
    {"spacing", {{"x", SameReal}}, SameReal},
    {"spread",
        {{"source", SameType, Rank::known}, RequiredDIM,
            {"ncopies", AnyInt, Rank::scalar}},
        SameType, Rank::rankPlus1, IntrinsicClass::transformationalFunction},
    {"sqrt", {{"x", SameFloating}}, SameFloating},
    {"stopped_images", {OptionalTEAM, SizeDefaultKIND}, KINDInt, Rank::vector,
        IntrinsicClass::transformationalFunction},
    {"storage_size", {{"a", AnyData, Rank::anyOrAssumedRank}, SizeDefaultKIND},
        KINDInt, Rank::scalar, IntrinsicClass::inquiryFunction},
    {"sum", {{"array", SameNumeric, Rank::array}, RequiredDIM, OptionalMASK},
        SameNumeric, Rank::dimReduced,
        IntrinsicClass::transformationalFunction},
    {"sum", {{"array", SameNumeric, Rank::array}, MissingDIM, OptionalMASK},
        SameNumeric, Rank::scalar, IntrinsicClass::transformationalFunction},
    {"tan", {{"x", SameFloating}}, SameFloating},
    {"tand", {{"x", SameFloating}}, SameFloating},
    {"tanh", {{"x", SameFloating}}, SameFloating},
    {"team_number", {OptionalTEAM}, DefaultInt, Rank::scalar,
        IntrinsicClass::transformationalFunction},
    {"this_image",
        {{"coarray", AnyData, Rank::coarray}, RequiredDIM, OptionalTEAM},
        DefaultInt, Rank::scalar, IntrinsicClass::transformationalFunction},
    {"this_image", {{"coarray", AnyData, Rank::coarray}, OptionalTEAM},
        DefaultInt, Rank::scalar, IntrinsicClass::transformationalFunction},
    {"this_image", {OptionalTEAM}, DefaultInt, Rank::scalar,
        IntrinsicClass::transformationalFunction},
    {"tiny", {{"x", SameReal, Rank::anyOrAssumedRank}}, SameReal, Rank::scalar,
        IntrinsicClass::inquiryFunction},
    {"trailz", {{"i", AnyInt}}, DefaultInt},
    {"transfer",
        {{"source", AnyData, Rank::known}, {"mold", SameType, Rank::scalar}},
        SameType, Rank::scalar, IntrinsicClass::transformationalFunction},
    {"transfer",
        {{"source", AnyData, Rank::known}, {"mold", SameType, Rank::array}},
        SameType, Rank::vector, IntrinsicClass::transformationalFunction},
    {"transfer",
        {{"source", AnyData, Rank::anyOrAssumedRank},
            {"mold", SameType, Rank::anyOrAssumedRank},
            {"size", AnyInt, Rank::scalar}},
        SameType, Rank::vector, IntrinsicClass::transformationalFunction},
    {"transpose", {{"matrix", SameType, Rank::matrix}}, SameType, Rank::matrix,
        IntrinsicClass::transformationalFunction},
    {"trim", {{"string", SameChar, Rank::scalar}}, SameCharNewLen, Rank::scalar,
        IntrinsicClass::transformationalFunction},
    {"ubound",
        {{"array", AnyData, Rank::anyOrAssumedRank}, RequiredDIM,
            SizeDefaultKIND},
        KINDInt, Rank::scalar, IntrinsicClass::inquiryFunction},
    {"ubound", {{"array", AnyData, Rank::anyOrAssumedRank}, SizeDefaultKIND},
        KINDInt, Rank::vector, IntrinsicClass::inquiryFunction},
    {"ucobound",
        {{"coarray", AnyData, Rank::coarray}, OptionalDIM, SizeDefaultKIND},
        KINDInt, Rank::scalarIfDim, IntrinsicClass::inquiryFunction},
    {"unpack",
        {{"vector", SameType, Rank::vector}, {"mask", AnyLogical, Rank::array},
            {"field", SameType, Rank::conformable}},
        SameType, Rank::conformable, IntrinsicClass::transformationalFunction},
    {"verify",
        {{"string", SameChar}, {"set", SameChar},
            {"back", AnyLogical, Rank::elemental, Optionality::optional},
            DefaultingKIND},
        KINDInt},
    {"__builtin_ieee_is_nan", {{"a", AnyFloating}}, DefaultLogical},
    {"__builtin_ieee_is_negative", {{"a", AnyFloating}}, DefaultLogical},
    {"__builtin_ieee_is_normal", {{"a", AnyFloating}}, DefaultLogical},
    {"__builtin_ieee_next_after", {{"x", SameReal}, {"y", AnyReal}}, SameReal},
    {"__builtin_ieee_next_down", {{"x", SameReal}}, SameReal},
    {"__builtin_ieee_next_up", {{"x", SameReal}}, SameReal},
    {"__builtin_ieee_support_datatype",
        {{"x", AnyReal, Rank::elemental, Optionality::optional}},
        DefaultLogical},
    {"__builtin_ieee_support_denormal",
        {{"x", AnyReal, Rank::elemental, Optionality::optional}},
        DefaultLogical},
    {"__builtin_ieee_support_divide",
        {{"x", AnyReal, Rank::elemental, Optionality::optional}},
        DefaultLogical},
    {"__builtin_ieee_support_inf",
        {{"x", AnyReal, Rank::elemental, Optionality::optional}},
        DefaultLogical},
    {"__builtin_ieee_support_io",
        {{"x", AnyReal, Rank::elemental, Optionality::optional}},
        DefaultLogical},
    {"__builtin_ieee_support_nan",
        {{"x", AnyReal, Rank::elemental, Optionality::optional}},
        DefaultLogical},
    {"__builtin_ieee_support_sqrt",
        {{"x", AnyReal, Rank::elemental, Optionality::optional}},
        DefaultLogical},
    {"__builtin_ieee_support_standard",
        {{"x", AnyReal, Rank::elemental, Optionality::optional}},
        DefaultLogical},
    {"__builtin_ieee_support_subnormal",
        {{"x", AnyReal, Rank::elemental, Optionality::optional}},
        DefaultLogical},
    {"__builtin_ieee_support_underflow_control",
        {{"x", AnyReal, Rank::elemental, Optionality::optional}},
        DefaultLogical},
};

// TODO: Coarray intrinsic functions
//  IMAGE_INDEX, COSHAPE
// TODO: Non-standard intrinsic functions
//  LSHIFT, RSHIFT, SHIFT,
//  COMPL, EQV, NEQV, INT8, JINT, JNINT, KNINT,
//  QCMPLX, QEXT, QFLOAT, QREAL, DNUM,
//  INUM, JNUM, KNUM, QNUM, RNUM, RAN, RANF, ILEN,
//  MCLOCK, SECNDS, COTAN, IBCHNG, ISHA, ISHC, ISHL, IXOR
//  IARG, IARGC, NARGS, NUMARG, BADDRESS, IADDR, CACHESIZE,
//  EOF, FP_CLASS, INT_PTR_KIND, MALLOC
//  probably more (these are PGI + Intel, possibly incomplete)
// TODO: Optionally warn on use of non-standard intrinsics:
//  LOC, probably others
// TODO: Optionally warn on operand promotion extension

// Aliases for a few generic intrinsic functions for legacy
// compatibility and builtins.
static const std::pair<const char *, const char *> genericAlias[]{
    {"and", "iand"},
    {"imag", "aimag"},
    {"or", "ior"},
    {"xor", "ieor"},
    {"__builtin_ieee_selected_real_kind", "selected_real_kind"},
};

// The following table contains the intrinsic functions listed in
// Tables 16.2 and 16.3 in Fortran 2018.  The "unrestricted" functions
// in Table 16.2 can be used as actual arguments, PROCEDURE() interfaces,
// and procedure pointer targets.
// Note that the restricted conversion functions dcmplx, dreal, float, idint,
// ifix, and sngl are extended to accept any argument kind because this is a
// common Fortran compilers behavior, and as far as we can tell, is safe and
// useful.
struct SpecificIntrinsicInterface : public IntrinsicInterface {
  const char *generic{nullptr};
  bool isRestrictedSpecific{false};
  // Exact actual/dummy type matching is required by default for specific
  // intrinsics. If useGenericAndForceResultType is set, then the probing will
  // also attempt to use the related generic intrinsic and to convert the result
  // to the specific intrinsic result type if needed. This also prevents
  // using the generic name so that folding can insert the conversion on the
  // result and not the arguments.
  //
  // This is not enabled on all specific intrinsics because an alternative
  // is to convert the actual arguments to the required dummy types and this is
  // not numerically equivalent.
  //  e.g. IABS(INT(i, 4)) not equiv to INT(ABS(i), 4).
  // This is allowed for restricted min/max specific functions because
  // the expected behavior is clear from their definitions. A warning is though
  // always emitted because other compilers' behavior is not ubiquitous here and
  // the results in case of conversion overflow might not be equivalent.
  // e.g for MIN0: INT(MIN(2147483647_8, 2*2147483647_8), 4) = 2147483647_4
  // but: MIN(INT(2147483647_8, 4), INT(2*2147483647_8, 4)) = -2_4
  // xlf and ifort return the first, and pgfortran the later. f18 will return
  // the first because this matches more closely the MIN0 definition in
  // Fortran 2018 table 16.3 (although it is still an extension to allow
  // non default integer argument in MIN0).
  bool useGenericAndForceResultType{false};
};

static const SpecificIntrinsicInterface specificIntrinsicFunction[]{
    {{"abs", {{"a", DefaultReal}}, DefaultReal}},
    {{"acos", {{"x", DefaultReal}}, DefaultReal}},
    {{"aimag", {{"z", DefaultComplex}}, DefaultReal}},
    {{"aint", {{"a", DefaultReal}}, DefaultReal}},
    {{"alog", {{"x", DefaultReal}}, DefaultReal}, "log"},
    {{"alog10", {{"x", DefaultReal}}, DefaultReal}, "log10"},
    {{"amax0",
         {{"a1", DefaultInt}, {"a2", DefaultInt},
             {"a3", DefaultInt, Rank::elemental, Optionality::repeats}},
         DefaultReal},
        "max", true, true},
    {{"amax1",
         {{"a1", DefaultReal}, {"a2", DefaultReal},
             {"a3", DefaultReal, Rank::elemental, Optionality::repeats}},
         DefaultReal},
        "max", true, true},
    {{"amin0",
         {{"a1", DefaultInt}, {"a2", DefaultInt},
             {"a3", DefaultInt, Rank::elemental, Optionality::repeats}},
         DefaultReal},
        "min", true, true},
    {{"amin1",
         {{"a1", DefaultReal}, {"a2", DefaultReal},
             {"a3", DefaultReal, Rank::elemental, Optionality::repeats}},
         DefaultReal},
        "min", true, true},
    {{"amod", {{"a", DefaultReal}, {"p", DefaultReal}}, DefaultReal}, "mod"},
    {{"anint", {{"a", DefaultReal}}, DefaultReal}},
    {{"asin", {{"x", DefaultReal}}, DefaultReal}},
    {{"atan", {{"x", DefaultReal}}, DefaultReal}},
    {{"atan2", {{"y", DefaultReal}, {"x", DefaultReal}}, DefaultReal}},
    {{"babs", {{"a", TypePattern{IntType, KindCode::exactKind, 1}}},
         TypePattern{IntType, KindCode::exactKind, 1}},
        "abs"},
    {{"cabs", {{"a", DefaultComplex}}, DefaultReal}, "abs"},
    {{"ccos", {{"x", DefaultComplex}}, DefaultComplex}, "cos"},
    {{"cdabs", {{"a", DoublePrecisionComplex}}, DoublePrecision}, "abs"},
    {{"cdcos", {{"x", DoublePrecisionComplex}}, DoublePrecisionComplex}, "cos"},
    {{"cdexp", {{"x", DoublePrecisionComplex}}, DoublePrecisionComplex}, "exp"},
    {{"cdlog", {{"x", DoublePrecisionComplex}}, DoublePrecisionComplex}, "log"},
    {{"cdsin", {{"x", DoublePrecisionComplex}}, DoublePrecisionComplex}, "sin"},
    {{"cdsqrt", {{"x", DoublePrecisionComplex}}, DoublePrecisionComplex},
        "sqrt"},
    {{"cexp", {{"x", DefaultComplex}}, DefaultComplex}, "exp"},
    {{"clog", {{"x", DefaultComplex}}, DefaultComplex}, "log"},
    {{"conjg", {{"z", DefaultComplex}}, DefaultComplex}},
    {{"cos", {{"x", DefaultReal}}, DefaultReal}},
    {{"cosh", {{"x", DefaultReal}}, DefaultReal}},
    {{"csin", {{"x", DefaultComplex}}, DefaultComplex}, "sin"},
    {{"csqrt", {{"x", DefaultComplex}}, DefaultComplex}, "sqrt"},
    {{"ctan", {{"x", DefaultComplex}}, DefaultComplex}, "tan"},
    {{"dabs", {{"a", DoublePrecision}}, DoublePrecision}, "abs"},
    {{"dacos", {{"x", DoublePrecision}}, DoublePrecision}, "acos"},
    {{"dasin", {{"x", DoublePrecision}}, DoublePrecision}, "asin"},
    {{"datan", {{"x", DoublePrecision}}, DoublePrecision}, "atan"},
    {{"datan2", {{"y", DoublePrecision}, {"x", DoublePrecision}},
         DoublePrecision},
        "atan2"},
    {{"dcmplx", {{"x", AnyComplex}}, DoublePrecisionComplex}, "cmplx", true},
    {{"dcmplx",
         {{"x", AnyIntOrReal, Rank::elementalOrBOZ},
             {"y", AnyIntOrReal, Rank::elementalOrBOZ, Optionality::optional}},
         DoublePrecisionComplex},
        "cmplx", true},
    {{"dconjg", {{"z", DoublePrecisionComplex}}, DoublePrecisionComplex},
        "conjg"},
    {{"dcos", {{"x", DoublePrecision}}, DoublePrecision}, "cos"},
    {{"dcosh", {{"x", DoublePrecision}}, DoublePrecision}, "cosh"},
    {{"ddim", {{"x", DoublePrecision}, {"y", DoublePrecision}},
         DoublePrecision},
        "dim"},
    {{"dexp", {{"x", DoublePrecision}}, DoublePrecision}, "exp"},
    {{"dfloat", {{"a", AnyInt}}, DoublePrecision}, "real", true},
    {{"dim", {{"x", DefaultReal}, {"y", DefaultReal}}, DefaultReal}},
    {{"dimag", {{"z", DoublePrecisionComplex}}, DoublePrecision}, "aimag"},
    {{"dint", {{"a", DoublePrecision}}, DoublePrecision}, "aint"},
    {{"dlog", {{"x", DoublePrecision}}, DoublePrecision}, "log"},
    {{"dlog10", {{"x", DoublePrecision}}, DoublePrecision}, "log10"},
    {{"dmax1",
         {{"a1", DoublePrecision}, {"a2", DoublePrecision},
             {"a3", DoublePrecision, Rank::elemental, Optionality::repeats}},
         DoublePrecision},
        "max", true, true},
    {{"dmin1",
         {{"a1", DoublePrecision}, {"a2", DoublePrecision},
             {"a3", DoublePrecision, Rank::elemental, Optionality::repeats}},
         DoublePrecision},
        "min", true, true},
    {{"dmod", {{"a", DoublePrecision}, {"p", DoublePrecision}},
         DoublePrecision},
        "mod"},
    {{"dnint", {{"a", DoublePrecision}}, DoublePrecision}, "anint"},
    {{"dprod", {{"x", DefaultReal}, {"y", DefaultReal}}, DoublePrecision}},
    {{"dreal", {{"a", AnyComplex}}, DoublePrecision}, "real", true},
    {{"dsign", {{"a", DoublePrecision}, {"b", DoublePrecision}},
         DoublePrecision},
        "sign"},
    {{"dsin", {{"x", DoublePrecision}}, DoublePrecision}, "sin"},
    {{"dsinh", {{"x", DoublePrecision}}, DoublePrecision}, "sinh"},
    {{"dsqrt", {{"x", DoublePrecision}}, DoublePrecision}, "sqrt"},
    {{"dtan", {{"x", DoublePrecision}}, DoublePrecision}, "tan"},
    {{"dtanh", {{"x", DoublePrecision}}, DoublePrecision}, "tanh"},
    {{"exp", {{"x", DefaultReal}}, DefaultReal}},
    {{"float", {{"a", AnyInt}}, DefaultReal}, "real", true},
    {{"iabs", {{"a", DefaultInt}}, DefaultInt}, "abs"},
    {{"idim", {{"x", DefaultInt}, {"y", DefaultInt}}, DefaultInt}, "dim"},
    {{"idint", {{"a", AnyReal}}, DefaultInt}, "int", true},
    {{"idnint", {{"a", DoublePrecision}}, DefaultInt}, "nint"},
    {{"ifix", {{"a", AnyReal}}, DefaultInt}, "int", true},
    {{"iiabs", {{"a", TypePattern{IntType, KindCode::exactKind, 2}}},
         TypePattern{IntType, KindCode::exactKind, 2}},
        "abs"},
    {{"index", {{"string", DefaultChar}, {"substring", DefaultChar}},
        DefaultInt}},
    {{"isign", {{"a", DefaultInt}, {"b", DefaultInt}}, DefaultInt}, "sign"},
    {{"jiabs", {{"a", TypePattern{IntType, KindCode::exactKind, 4}}},
         TypePattern{IntType, KindCode::exactKind, 4}},
        "abs"},
    {{"kiabs", {{"a", TypePattern{IntType, KindCode::exactKind, 8}}},
         TypePattern{IntType, KindCode::exactKind, 8}},
        "abs"},
    {{"len", {{"string", DefaultChar, Rank::anyOrAssumedRank}}, DefaultInt,
        Rank::scalar, IntrinsicClass::inquiryFunction}},
    {{"lge", {{"string_a", DefaultChar}, {"string_b", DefaultChar}},
         DefaultLogical},
        "lge", true},
    {{"lgt", {{"string_a", DefaultChar}, {"string_b", DefaultChar}},
         DefaultLogical},
        "lgt", true},
    {{"lle", {{"string_a", DefaultChar}, {"string_b", DefaultChar}},
         DefaultLogical},
        "lle", true},
    {{"llt", {{"string_a", DefaultChar}, {"string_b", DefaultChar}},
         DefaultLogical},
        "llt", true},
    {{"log", {{"x", DefaultReal}}, DefaultReal}},
    {{"log10", {{"x", DefaultReal}}, DefaultReal}},
    {{"max0",
         {{"a1", DefaultInt}, {"a2", DefaultInt},
             {"a3", DefaultInt, Rank::elemental, Optionality::repeats}},
         DefaultInt},
        "max", true, true},
    {{"max1",
         {{"a1", DefaultReal}, {"a2", DefaultReal},
             {"a3", DefaultReal, Rank::elemental, Optionality::repeats}},
         DefaultInt},
        "max", true, true},
    {{"min0",
         {{"a1", DefaultInt}, {"a2", DefaultInt},
             {"a3", DefaultInt, Rank::elemental, Optionality::repeats}},
         DefaultInt},
        "min", true, true},
    {{"min1",
         {{"a1", DefaultReal}, {"a2", DefaultReal},
             {"a3", DefaultReal, Rank::elemental, Optionality::repeats}},
         DefaultInt},
        "min", true, true},
    {{"mod", {{"a", DefaultInt}, {"p", DefaultInt}}, DefaultInt}},
    {{"nint", {{"a", DefaultReal}}, DefaultInt}},
    {{"sign", {{"a", DefaultReal}, {"b", DefaultReal}}, DefaultReal}},
    {{"sin", {{"x", DefaultReal}}, DefaultReal}},
    {{"sinh", {{"x", DefaultReal}}, DefaultReal}},
    {{"sngl", {{"a", AnyReal}}, DefaultReal}, "real", true},
    {{"sqrt", {{"x", DefaultReal}}, DefaultReal}},
    {{"tan", {{"x", DefaultReal}}, DefaultReal}},
    {{"tanh", {{"x", DefaultReal}}, DefaultReal}},
    {{"zabs", {{"a", TypePattern{ComplexType, KindCode::exactKind, 8}}},
         TypePattern{RealType, KindCode::exactKind, 8}},
        "abs"},
};

static const IntrinsicInterface intrinsicSubroutine[]{
    {"abort", {}, {}, Rank::elemental, IntrinsicClass::impureSubroutine},
<<<<<<< HEAD
=======
    {"atomic_fetch_or",
        {{"atom", AtomicInt, Rank::atom, Optionality::required,
             common::Intent::InOut},
            {"value", AnyInt, Rank::scalar, Optionality::required,
                common::Intent::In},
            {"old", AtomicInt, Rank::scalar, Optionality::required,
                common::Intent::Out},
            {"stat", AnyInt, Rank::scalar, Optionality::optional,
                common::Intent::Out}},
        {}, Rank::elemental, IntrinsicClass::atomicSubroutine},
    {"co_broadcast",
        {{"a", AnyData, Rank::anyOrAssumedRank, Optionality::required,
             common::Intent::InOut},
            {"source_image", AnyInt, Rank::scalar, Optionality::required,
                common::Intent::In},
            {"stat", AnyInt, Rank::scalar, Optionality::optional,
                common::Intent::Out},
            {"errmsg", DefaultChar, Rank::scalar, Optionality::optional,
                common::Intent::InOut}},
        {}, Rank::elemental, IntrinsicClass::collectiveSubroutine},
    {"co_max",
        {{"a", AnyIntOrRealOrChar, Rank::anyOrAssumedRank,
             Optionality::required, common::Intent::InOut},
            {"result_image", AnyInt, Rank::scalar, Optionality::optional,
                common::Intent::In},
            {"stat", AnyInt, Rank::scalar, Optionality::optional,
                common::Intent::Out},
            {"errmsg", DefaultChar, Rank::scalar, Optionality::optional,
                common::Intent::InOut}},
        {}, Rank::elemental, IntrinsicClass::collectiveSubroutine},
    {"co_min",
        {{"a", AnyIntOrRealOrChar, Rank::anyOrAssumedRank,
             Optionality::required, common::Intent::InOut},
            {"result_image", AnyInt, Rank::scalar, Optionality::optional,
                common::Intent::In},
            {"stat", AnyInt, Rank::scalar, Optionality::optional,
                common::Intent::Out},
            {"errmsg", DefaultChar, Rank::scalar, Optionality::optional,
                common::Intent::InOut}},
        {}, Rank::elemental, IntrinsicClass::collectiveSubroutine},
>>>>>>> f788a4d7
    {"co_sum",
        {{"a", AnyNumeric, Rank::anyOrAssumedRank, Optionality::required,
             common::Intent::InOut},
            {"result_image", AnyInt, Rank::scalar, Optionality::optional,
                common::Intent::In},
            {"stat", AnyInt, Rank::scalar, Optionality::optional,
                common::Intent::Out},
            {"errmsg", DefaultChar, Rank::scalar, Optionality::optional,
                common::Intent::InOut}},
        {}, Rank::elemental, IntrinsicClass::collectiveSubroutine},
    {"cpu_time",
        {{"time", AnyReal, Rank::scalar, Optionality::required,
            common::Intent::Out}},
        {}, Rank::elemental, IntrinsicClass::impureSubroutine},
    {"date_and_time",
        {{"date", DefaultChar, Rank::scalar, Optionality::optional,
             common::Intent::Out},
            {"time", DefaultChar, Rank::scalar, Optionality::optional,
                common::Intent::Out},
            {"zone", DefaultChar, Rank::scalar, Optionality::optional,
                common::Intent::Out},
            {"values", AnyInt, Rank::vector, Optionality::optional,
                common::Intent::Out}},
        {}, Rank::elemental, IntrinsicClass::impureSubroutine},
    {"execute_command_line",
        {{"command", DefaultChar, Rank::scalar},
            {"wait", AnyLogical, Rank::scalar, Optionality::optional},
            {"exitstat", AnyInt, Rank::scalar, Optionality::optional,
                common::Intent::InOut},
            {"cmdstat", AnyInt, Rank::scalar, Optionality::optional,
                common::Intent::Out},
            {"cmdmsg", DefaultChar, Rank::scalar, Optionality::optional,
                common::Intent::InOut}},
        {}, Rank::elemental, IntrinsicClass::impureSubroutine},
    {"exit", {{"status", DefaultInt, Rank::scalar, Optionality::optional}}, {},
        Rank::elemental, IntrinsicClass::impureSubroutine},
    {"get_command",
        {{"command", DefaultChar, Rank::scalar, Optionality::optional,
             common::Intent::Out},
            {"length", AnyInt, Rank::scalar, Optionality::optional,
                common::Intent::Out},
            {"status", AnyInt, Rank::scalar, Optionality::optional,
                common::Intent::Out},
            {"errmsg", DefaultChar, Rank::scalar, Optionality::optional,
                common::Intent::InOut}},
        {}, Rank::elemental, IntrinsicClass::impureSubroutine},
    {"get_command_argument",
        {{"number", AnyInt, Rank::scalar},
            {"value", DefaultChar, Rank::scalar, Optionality::optional,
                common::Intent::Out},
            {"length", AnyInt, Rank::scalar, Optionality::optional,
                common::Intent::Out},
            {"status", AnyInt, Rank::scalar, Optionality::optional,
                common::Intent::Out},
            {"errmsg", DefaultChar, Rank::scalar, Optionality::optional,
                common::Intent::InOut}},
        {}, Rank::elemental, IntrinsicClass::impureSubroutine},
    {"get_environment_variable",
        {{"name", DefaultChar, Rank::scalar},
            {"value", DefaultChar, Rank::scalar, Optionality::optional,
                common::Intent::Out},
            {"length", AnyInt, Rank::scalar, Optionality::optional,
                common::Intent::Out},
            {"status", AnyInt, Rank::scalar, Optionality::optional,
                common::Intent::Out},
            {"trim_name", AnyLogical, Rank::scalar, Optionality::optional},
            {"errmsg", DefaultChar, Rank::scalar, Optionality::optional,
                common::Intent::InOut}},
        {}, Rank::elemental, IntrinsicClass::impureSubroutine},
    {"move_alloc",
        {{"from", SameType, Rank::known, Optionality::required,
             common::Intent::InOut},
            {"to", SameType, Rank::known, Optionality::required,
                common::Intent::Out},
            {"stat", AnyInt, Rank::scalar, Optionality::optional,
                common::Intent::Out},
            {"errmsg", DefaultChar, Rank::scalar, Optionality::optional,
                common::Intent::InOut}},
        {}, Rank::elemental, IntrinsicClass::pureSubroutine},
    {"mvbits",
        {{"from", SameInt}, {"frompos", AnyInt}, {"len", AnyInt},
            {"to", SameInt, Rank::elemental, Optionality::required,
                common::Intent::Out},
            {"topos", AnyInt}},
        {}, Rank::elemental, IntrinsicClass::elementalSubroutine}, // elemental
    {"random_init",
        {{"repeatable", AnyLogical, Rank::scalar},
            {"image_distinct", AnyLogical, Rank::scalar}},
        {}, Rank::elemental, IntrinsicClass::impureSubroutine},
    {"random_number",
        {{"harvest", AnyReal, Rank::known, Optionality::required,
            common::Intent::Out}},
        {}, Rank::elemental, IntrinsicClass::impureSubroutine},
    {"random_seed",
        {{"size", DefaultInt, Rank::scalar, Optionality::optional,
             common::Intent::Out},
            {"put", DefaultInt, Rank::vector, Optionality::optional},
            {"get", DefaultInt, Rank::vector, Optionality::optional,
                common::Intent::Out}},
        {}, Rank::elemental, IntrinsicClass::impureSubroutine},
    {"system_clock",
        {{"count", AnyInt, Rank::scalar, Optionality::optional,
             common::Intent::Out},
            {"count_rate", AnyIntOrReal, Rank::scalar, Optionality::optional,
                common::Intent::Out},
            {"count_max", AnyInt, Rank::scalar, Optionality::optional,
                common::Intent::Out}},
        {}, Rank::elemental, IntrinsicClass::impureSubroutine},
};

// TODO: Intrinsic subroutine EVENT_QUERY
// TODO: Atomic intrinsic subroutines: ATOMIC_ADD &al.
// TODO: Collective intrinsic subroutines: co_reduce

// Finds a built-in derived type and returns it as a DynamicType.
static DynamicType GetBuiltinDerivedType(
    const semantics::Scope *builtinsScope, const char *which) {
  if (!builtinsScope) {
    common::die("INTERNAL: The __fortran_builtins module was not found, and "
                "the type '%s' was required",
        which);
  }
  auto iter{
      builtinsScope->find(semantics::SourceName{which, std::strlen(which)})};
  if (iter == builtinsScope->cend()) {
    common::die(
        "INTERNAL: The __fortran_builtins module does not define the type '%s'",
        which);
  }
  const semantics::Symbol &symbol{*iter->second};
  const semantics::Scope &scope{DEREF(symbol.scope())};
  const semantics::DerivedTypeSpec &derived{DEREF(scope.derivedTypeSpec())};
  return DynamicType{derived};
}

static std::int64_t GetBuiltinKind(
    const semantics::Scope *builtinsScope, const char *which) {
  if (!builtinsScope) {
    common::die("INTERNAL: The __fortran_builtins module was not found, and "
                "the kind '%s' was required",
        which);
  }
  auto iter{
      builtinsScope->find(semantics::SourceName{which, std::strlen(which)})};
  if (iter == builtinsScope->cend()) {
    common::die(
        "INTERNAL: The __fortran_builtins module does not define the kind '%s'",
        which);
  }
  const semantics::Symbol &symbol{*iter->second};
  const auto &details{
      DEREF(symbol.detailsIf<semantics::ObjectEntityDetails>())};
  if (const auto kind{ToInt64(details.init())}) {
    return *kind;
  } else {
    common::die(
        "INTERNAL: The __fortran_builtins module does not define the kind '%s'",
        which);
    return -1;
  }
}

// Ensure that the keywords of arguments to MAX/MIN and their variants
// are of the form A123 with no duplicates or leading zeroes.
static bool CheckMaxMinArgument(std::optional<parser::CharBlock> keyword,
    std::set<parser::CharBlock> &set, const char *intrinsicName,
    parser::ContextualMessages &messages) {
  if (keyword) {
    std::size_t j{1};
    for (; j < keyword->size(); ++j) {
      char ch{(*keyword)[j]};
      if (ch < (j == 1 ? '1' : '0') || ch > '9') {
        break;
      }
    }
    if (keyword->size() < 2 || (*keyword)[0] != 'a' || j < keyword->size()) {
      messages.Say(*keyword,
          "Argument keyword '%s=' is not known in call to '%s'"_err_en_US,
          *keyword, intrinsicName);
      return false;
    }
    auto [_, wasInserted]{set.insert(*keyword)};
    if (!wasInserted) {
      messages.Say(*keyword,
          "Argument keyword '%s=' was repeated in call to '%s'"_err_en_US,
          *keyword, intrinsicName);
      return false;
    }
  }
  return true;
}

// Intrinsic interface matching against the arguments of a particular
// procedure reference.
std::optional<SpecificCall> IntrinsicInterface::Match(
    const CallCharacteristics &call,
    const common::IntrinsicTypeDefaultKinds &defaults,
    ActualArguments &arguments, FoldingContext &context,
    const semantics::Scope *builtinsScope) const {
  auto &messages{context.messages()};
  // Attempt to construct a 1-1 correspondence between the dummy arguments in
  // a particular intrinsic procedure's generic interface and the actual
  // arguments in a procedure reference.
  std::size_t dummyArgPatterns{0};
  for (; dummyArgPatterns < maxArguments && dummy[dummyArgPatterns].keyword;
       ++dummyArgPatterns) {
  }
  // MAX and MIN (and others that map to them) allow their last argument to
  // be repeated indefinitely.  The actualForDummy vector is sized
  // and null-initialized to the non-repeated dummy argument count
  // for other instrinsics.
  bool isMaxMin{dummyArgPatterns > 0 &&
      dummy[dummyArgPatterns - 1].optionality == Optionality::repeats};
  std::vector<ActualArgument *> actualForDummy(
      isMaxMin ? 0 : dummyArgPatterns, nullptr);
  int missingActualArguments{0};
  std::set<parser::CharBlock> maxMinKeywords;
  for (std::optional<ActualArgument> &arg : arguments) {
    if (!arg) {
      ++missingActualArguments;
    } else if (arg->isAlternateReturn()) {
      messages.Say(arg->sourceLocation(),
          "alternate return specifier not acceptable on call to intrinsic '%s'"_err_en_US,
          name);
      return std::nullopt;
    } else if (isMaxMin) {
      if (CheckMaxMinArgument(arg->keyword(), maxMinKeywords, name, messages)) {
        actualForDummy.push_back(&*arg);
      } else {
        return std::nullopt;
      }
    } else {
      bool found{false};
      int slot{missingActualArguments};
      for (std::size_t j{0}; j < dummyArgPatterns && !found; ++j) {
        if (dummy[j].optionality == Optionality::missing) {
          continue;
        }
        if (arg->keyword()) {
          found = *arg->keyword() == dummy[j].keyword;
          if (found) {
            if (const auto *previous{actualForDummy[j]}) {
              if (previous->keyword()) {
                messages.Say(*arg->keyword(),
                    "repeated keyword argument to intrinsic '%s'"_err_en_US,
                    name);
              } else {
                messages.Say(*arg->keyword(),
                    "keyword argument to intrinsic '%s' was supplied "
                    "positionally by an earlier actual argument"_err_en_US,
                    name);
              }
              return std::nullopt;
            }
          }
        } else {
          found = !actualForDummy[j] && slot-- == 0;
        }
        if (found) {
          actualForDummy[j] = &*arg;
        }
      }
      if (!found) {
        if (arg->keyword()) {
          messages.Say(*arg->keyword(),
              "unknown keyword argument to intrinsic '%s'"_err_en_US, name);
        } else {
          messages.Say(
              "too many actual arguments for intrinsic '%s'"_err_en_US, name);
        }
        return std::nullopt;
      }
    }
  }

  std::size_t dummies{actualForDummy.size()};

  // Check types and kinds of the actual arguments against the intrinsic's
  // interface.  Ensure that two or more arguments that have to have the same
  // (or compatible) type and kind do so.  Check for missing non-optional
  // arguments now, too.
  const ActualArgument *sameArg{nullptr};
  const ActualArgument *operandArg{nullptr};
  const IntrinsicDummyArgument *kindDummyArg{nullptr};
  const ActualArgument *kindArg{nullptr};
  bool hasDimArg{false};
  for (std::size_t j{0}; j < dummies; ++j) {
    const IntrinsicDummyArgument &d{dummy[std::min(j, dummyArgPatterns - 1)]};
    if (d.typePattern.kindCode == KindCode::kindArg) {
      CHECK(!kindDummyArg);
      kindDummyArg = &d;
    }
    const ActualArgument *arg{actualForDummy[j]};
    if (!arg) {
      if (d.optionality == Optionality::required) {
        messages.Say("missing mandatory '%s=' argument"_err_en_US, d.keyword);
        return std::nullopt; // missing non-OPTIONAL argument
      } else {
        continue;
      }
    } else if (d.optionality == Optionality::missing) {
      messages.Say(arg->sourceLocation(), "unexpected '%s=' argument"_err_en_US,
          d.keyword);
      return std::nullopt;
    }
    if (arg->GetAssumedTypeDummy()) {
      // TYPE(*) assumed-type dummy argument forwarded to intrinsic
      if (d.typePattern.categorySet == AnyType &&
          d.rank == Rank::anyOrAssumedRank &&
          (d.typePattern.kindCode == KindCode::any ||
              d.typePattern.kindCode == KindCode::addressable)) {
        continue;
      } else {
        messages.Say(arg->sourceLocation(),
            "Assumed type TYPE(*) dummy argument not allowed for '%s=' intrinsic argument"_err_en_US,
            d.keyword);
        return std::nullopt;
      }
    }
    std::optional<DynamicType> type{arg->GetType()};
    if (!type) {
      CHECK(arg->Rank() == 0);
      const Expr<SomeType> &expr{DEREF(arg->UnwrapExpr())};
      if (IsBOZLiteral(expr)) {
        if (d.typePattern.kindCode == KindCode::typeless ||
            d.rank == Rank::elementalOrBOZ) {
          continue;
        } else {
          const IntrinsicDummyArgument *nextParam{
              j + 1 < dummies ? &dummy[j + 1] : nullptr};
          if (nextParam && nextParam->rank == Rank::elementalOrBOZ) {
            messages.Say(arg->sourceLocation(),
                "Typeless (BOZ) not allowed for both '%s=' & '%s=' arguments"_err_en_US, // C7109
                d.keyword, nextParam->keyword);
          } else {
            messages.Say(arg->sourceLocation(),
                "Typeless (BOZ) not allowed for '%s=' argument"_err_en_US,
                d.keyword);
          }
        }
      } else {
        // NULL(), procedure, or procedure pointer
        CHECK(IsProcedurePointerTarget(expr));
        if (d.typePattern.kindCode == KindCode::addressable ||
            d.rank == Rank::reduceOperation) {
          continue;
        } else if (d.typePattern.kindCode == KindCode::nullPointerType) {
          continue;
        } else {
          messages.Say(arg->sourceLocation(),
              "Actual argument for '%s=' may not be a procedure"_err_en_US,
              d.keyword);
        }
      }
      return std::nullopt;
    } else if (!d.typePattern.categorySet.test(type->category())) {
      messages.Say(arg->sourceLocation(),
          "Actual argument for '%s=' has bad type '%s'"_err_en_US, d.keyword,
          type->AsFortran());
      return std::nullopt; // argument has invalid type category
    }
    bool argOk{false};
    switch (d.typePattern.kindCode) {
    case KindCode::none:
    case KindCode::typeless:
      argOk = false;
      break;
    case KindCode::teamType:
      argOk = !type->IsUnlimitedPolymorphic() &&
          type->category() == TypeCategory::Derived &&
          semantics::IsTeamType(&type->GetDerivedTypeSpec());
      break;
    case KindCode::defaultIntegerKind:
      argOk = type->kind() == defaults.GetDefaultKind(TypeCategory::Integer);
      break;
    case KindCode::defaultRealKind:
      argOk = type->kind() == defaults.GetDefaultKind(TypeCategory::Real);
      break;
    case KindCode::doublePrecision:
      argOk = type->kind() == defaults.doublePrecisionKind();
      break;
    case KindCode::defaultCharKind:
      argOk = type->kind() == defaults.GetDefaultKind(TypeCategory::Character);
      break;
    case KindCode::defaultLogicalKind:
      argOk = type->kind() == defaults.GetDefaultKind(TypeCategory::Logical);
      break;
    case KindCode::any:
      argOk = true;
      break;
    case KindCode::kindArg:
      CHECK(type->category() == TypeCategory::Integer);
      CHECK(!kindArg);
      kindArg = arg;
      argOk = true;
      break;
    case KindCode::dimArg:
      CHECK(type->category() == TypeCategory::Integer);
      hasDimArg = true;
      argOk = true;
      break;
    case KindCode::same:
      if (!sameArg) {
        sameArg = arg;
      }
      argOk = type->IsTkCompatibleWith(sameArg->GetType().value());
      break;
    case KindCode::operand:
      if (!operandArg) {
        operandArg = arg;
      } else if (auto prev{operandArg->GetType()}) {
        if (type->category() == prev->category()) {
          if (type->kind() > prev->kind()) {
            operandArg = arg;
          }
        } else if (prev->category() == TypeCategory::Integer) {
          operandArg = arg;
        }
      }
      argOk = true;
      break;
    case KindCode::effectiveKind:
      common::die("INTERNAL: KindCode::effectiveKind appears on argument '%s' "
                  "for intrinsic '%s'",
          d.keyword, name);
      break;
    case KindCode::addressable:
    case KindCode::nullPointerType:
      argOk = true;
      break;
    case KindCode::exactKind:
      argOk = type->kind() == d.typePattern.exactKindValue;
      break;
    case KindCode::atomicIntKind:
      argOk = type->kind() ==
          GetBuiltinKind(builtinsScope, "__builtin_atomic_int_kind");
      if (!argOk) {
        messages.Say(arg->sourceLocation(),
            "Actual argument for '%s=' must have kind=atomic_int_kind, but is '%s'"_err_en_US,
            d.keyword, type->AsFortran());
        return std::nullopt;
      }
      break;
    default:
      CRASH_NO_CASE;
    }
    if (!argOk) {
      messages.Say(arg->sourceLocation(),
          "Actual argument for '%s=' has bad type or kind '%s'"_err_en_US,
          d.keyword, type->AsFortran());
      return std::nullopt;
    }
  }

  // Check the ranks of the arguments against the intrinsic's interface.
  const ActualArgument *arrayArg{nullptr};
  const char *arrayArgName{nullptr};
  const ActualArgument *knownArg{nullptr};
  std::optional<int> shapeArgSize;
  int elementalRank{0};
  for (std::size_t j{0}; j < dummies; ++j) {
    const IntrinsicDummyArgument &d{dummy[std::min(j, dummyArgPatterns - 1)]};
    if (const ActualArgument * arg{actualForDummy[j]}) {
      bool isAssumedRank{IsAssumedRank(*arg)};
      if (isAssumedRank && d.rank != Rank::anyOrAssumedRank) {
        messages.Say(arg->sourceLocation(),
            "Assumed-rank array cannot be forwarded to '%s=' argument"_err_en_US,
            d.keyword);
        return std::nullopt;
      }
      int rank{arg->Rank()};
      bool argOk{false};
      switch (d.rank) {
      case Rank::elemental:
      case Rank::elementalOrBOZ:
        if (elementalRank == 0) {
          elementalRank = rank;
        }
        argOk = rank == 0 || rank == elementalRank;
        break;
      case Rank::scalar:
        argOk = rank == 0;
        break;
      case Rank::vector:
        argOk = rank == 1;
        break;
      case Rank::shape:
        CHECK(!shapeArgSize);
        if (rank != 1) {
          messages.Say(arg->sourceLocation(),
              "'shape=' argument must be an array of rank 1"_err_en_US);
          return std::nullopt;
        } else {
          if (auto shape{GetShape(context, *arg)}) {
            if (auto constShape{AsConstantShape(context, *shape)}) {
              shapeArgSize = constShape->At(ConstantSubscripts{1}).ToInt64();
              CHECK(*shapeArgSize >= 0);
              argOk = true;
            }
          }
        }
        if (!argOk) {
          messages.Say(arg->sourceLocation(),
              "'shape=' argument must be a vector of known size"_err_en_US);
          return std::nullopt;
        }
        break;
      case Rank::matrix:
        argOk = rank == 2;
        break;
      case Rank::array:
        argOk = rank > 0;
        if (!arrayArg) {
          arrayArg = arg;
          arrayArgName = d.keyword;
        }
        break;
      case Rank::coarray:
        argOk = IsCoarray(*arg);
        if (!argOk) {
          messages.Say(arg->sourceLocation(),
              "'coarray=' argument must have corank > 0 for intrinsic '%s'"_err_en_US,
              name);
          return std::nullopt;
        }
        break;
      case Rank::atom:
        argOk = rank == 0 && (IsCoarray(*arg) || ExtractCoarrayRef(*arg));
        if (!argOk) {
          messages.Say(arg->sourceLocation(),
              "'%s=' argument must be a scalar coarray or coindexed object for intrinsic '%s'"_err_en_US,
              d.keyword, name);
          return std::nullopt;
        }
        break;
      case Rank::known:
        if (!knownArg) {
          knownArg = arg;
        }
        argOk = rank == knownArg->Rank();
        break;
      case Rank::anyOrAssumedRank:
        if (!hasDimArg && rank > 0 && !isAssumedRank &&
            (std::strcmp(name, "shape") == 0 ||
                std::strcmp(name, "size") == 0 ||
                std::strcmp(name, "ubound") == 0)) {
          // Check for a whole assumed-size array argument.
          // These are disallowed for SHAPE, and require DIM= for
          // SIZE and UBOUND.
          // (A previous error message for UBOUND will take precedence
          // over this one, as this error is caught by the second entry
          // for UBOUND.)
          if (auto named{ExtractNamedEntity(*arg)}) {
            if (semantics::IsAssumedSizeArray(named->GetLastSymbol())) {
              if (strcmp(name, "shape") == 0) {
                messages.Say(arg->sourceLocation(),
                    "The '%s=' argument to the intrinsic function '%s' may not be assumed-size"_err_en_US,
                    d.keyword, name);
              } else {
                messages.Say(arg->sourceLocation(),
                    "A dim= argument is required for '%s' when the array is assumed-size"_err_en_US,
                    name);
              }
              return std::nullopt;
            }
          }
        }
        argOk = true;
        break;
      case Rank::conformable: // arg must be conformable with previous arrayArg
        CHECK(arrayArg);
        CHECK(arrayArgName);
        if (const std::optional<Shape> &arrayArgShape{
                GetShape(context, *arrayArg)}) {
          if (std::optional<Shape> argShape{GetShape(context, *arg)}) {
            std::string arrayArgMsg{"'"};
            arrayArgMsg = arrayArgMsg + arrayArgName + "='" + " argument";
            std::string argMsg{"'"};
            argMsg = argMsg + d.keyword + "='" + " argument";
            CheckConformance(context.messages(), *arrayArgShape, *argShape,
                CheckConformanceFlags::RightScalarExpandable,
                arrayArgMsg.c_str(), argMsg.c_str());
          }
        }
        argOk = true; // Avoid an additional error message
        break;
      case Rank::dimReduced:
      case Rank::dimRemovedOrScalar:
        CHECK(arrayArg);
        argOk = rank == 0 || rank + 1 == arrayArg->Rank();
        break;
      case Rank::reduceOperation:
        // The reduction function is validated in ApplySpecificChecks().
        argOk = true;
        break;
      case Rank::scalarIfDim:
      case Rank::locReduced:
      case Rank::rankPlus1:
      case Rank::shaped:
        common::die("INTERNAL: result-only rank code appears on argument '%s' "
                    "for intrinsic '%s'",
            d.keyword, name);
      }
      if (!argOk) {
        messages.Say(arg->sourceLocation(),
            "'%s=' argument has unacceptable rank %d"_err_en_US, d.keyword,
            rank);
        return std::nullopt;
      }
    }
  }

  // Calculate the characteristics of the function result, if any
  std::optional<DynamicType> resultType;
  if (auto category{result.categorySet.LeastElement()}) {
    // The intrinsic is not a subroutine.
    if (call.isSubroutineCall) {
      return std::nullopt;
    }
    switch (result.kindCode) {
    case KindCode::defaultIntegerKind:
      CHECK(result.categorySet == IntType);
      CHECK(*category == TypeCategory::Integer);
      resultType = DynamicType{TypeCategory::Integer,
          defaults.GetDefaultKind(TypeCategory::Integer)};
      break;
    case KindCode::defaultRealKind:
      CHECK(result.categorySet == CategorySet{*category});
      CHECK(FloatingType.test(*category));
      resultType =
          DynamicType{*category, defaults.GetDefaultKind(TypeCategory::Real)};
      break;
    case KindCode::doublePrecision:
      CHECK(result.categorySet == CategorySet{*category});
      CHECK(FloatingType.test(*category));
      resultType = DynamicType{*category, defaults.doublePrecisionKind()};
      break;
    case KindCode::defaultLogicalKind:
      CHECK(result.categorySet == LogicalType);
      CHECK(*category == TypeCategory::Logical);
      resultType = DynamicType{TypeCategory::Logical,
          defaults.GetDefaultKind(TypeCategory::Logical)};
      break;
    case KindCode::same:
      CHECK(sameArg);
      if (std::optional<DynamicType> aType{sameArg->GetType()}) {
        if (result.categorySet.test(aType->category())) {
          resultType = *aType;
        } else {
          resultType = DynamicType{*category, aType->kind()};
        }
      }
      break;
    case KindCode::sameKindButNotLength:
      CHECK(sameArg);
      if (std::optional<DynamicType> aType{sameArg->GetType()}) {
        resultType = DynamicType{*category, aType->kind()};
      }
      break;
    case KindCode::operand:
      CHECK(operandArg);
      resultType = operandArg->GetType();
      CHECK(!resultType || result.categorySet.test(resultType->category()));
      break;
    case KindCode::effectiveKind:
      CHECK(kindDummyArg);
      CHECK(result.categorySet == CategorySet{*category});
      if (kindArg) {
        if (auto *expr{kindArg->UnwrapExpr()}) {
          CHECK(expr->Rank() == 0);
          if (auto code{ToInt64(*expr)}) {
            if (context.targetCharacteristics().IsTypeEnabled(
                    *category, *code)) {
              if (*category == TypeCategory::Character) { // ACHAR & CHAR
                resultType = DynamicType{static_cast<int>(*code), 1};
              } else {
                resultType = DynamicType{*category, static_cast<int>(*code)};
              }
              break;
            }
          }
        }
        messages.Say("'kind=' argument must be a constant scalar integer "
                     "whose value is a supported kind for the "
                     "intrinsic result type"_err_en_US);
        return std::nullopt;
      } else if (kindDummyArg->optionality == Optionality::defaultsToSameKind) {
        CHECK(sameArg);
        resultType = *sameArg->GetType();
      } else if (kindDummyArg->optionality == Optionality::defaultsToSizeKind) {
        CHECK(*category == TypeCategory::Integer);
        resultType =
            DynamicType{TypeCategory::Integer, defaults.sizeIntegerKind()};
      } else {
        CHECK(kindDummyArg->optionality ==
            Optionality::defaultsToDefaultForResult);
        int kind{defaults.GetDefaultKind(*category)};
        if (*category == TypeCategory::Character) { // ACHAR & CHAR
          resultType = DynamicType{kind, 1};
        } else {
          resultType = DynamicType{*category, kind};
        }
      }
      break;
    case KindCode::likeMultiply:
      CHECK(dummies >= 2);
      CHECK(actualForDummy[0]);
      CHECK(actualForDummy[1]);
      resultType = actualForDummy[0]->GetType()->ResultTypeForMultiply(
          *actualForDummy[1]->GetType());
      break;
    case KindCode::subscript:
      CHECK(result.categorySet == IntType);
      CHECK(*category == TypeCategory::Integer);
      resultType =
          DynamicType{TypeCategory::Integer, defaults.subscriptIntegerKind()};
      break;
    case KindCode::size:
      CHECK(result.categorySet == IntType);
      CHECK(*category == TypeCategory::Integer);
      resultType =
          DynamicType{TypeCategory::Integer, defaults.sizeIntegerKind()};
      break;
    case KindCode::teamType:
      CHECK(result.categorySet == DerivedType);
      CHECK(*category == TypeCategory::Derived);
      resultType = DynamicType{
          GetBuiltinDerivedType(builtinsScope, "__builtin_team_type")};
      break;
    case KindCode::exactKind:
      resultType = DynamicType{*category, result.exactKindValue};
      break;
    case KindCode::defaultCharKind:
    case KindCode::typeless:
    case KindCode::any:
    case KindCode::kindArg:
    case KindCode::dimArg:
      common::die(
          "INTERNAL: bad KindCode appears on intrinsic '%s' result", name);
      break;
    default:
      CRASH_NO_CASE;
    }
  } else {
    if (!call.isSubroutineCall) {
      return std::nullopt;
    }
    CHECK(result.kindCode == KindCode::none);
  }

  // At this point, the call is acceptable.
  // Determine the rank of the function result.
  int resultRank{0};
  switch (rank) {
  case Rank::elemental:
    resultRank = elementalRank;
    break;
  case Rank::scalar:
    resultRank = 0;
    break;
  case Rank::vector:
    resultRank = 1;
    break;
  case Rank::matrix:
    resultRank = 2;
    break;
  case Rank::conformable:
    CHECK(arrayArg);
    resultRank = arrayArg->Rank();
    break;
  case Rank::dimReduced:
    CHECK(arrayArg);
    resultRank = hasDimArg ? arrayArg->Rank() - 1 : 0;
    break;
  case Rank::locReduced:
    CHECK(arrayArg);
    resultRank = hasDimArg ? arrayArg->Rank() - 1 : 1;
    break;
  case Rank::rankPlus1:
    CHECK(knownArg);
    resultRank = knownArg->Rank() + 1;
    break;
  case Rank::shaped:
    CHECK(shapeArgSize);
    resultRank = *shapeArgSize;
    break;
  case Rank::scalarIfDim:
    resultRank = hasDimArg ? 0 : 1;
    break;
  case Rank::elementalOrBOZ:
  case Rank::shape:
  case Rank::array:
  case Rank::coarray:
  case Rank::atom:
  case Rank::known:
  case Rank::anyOrAssumedRank:
  case Rank::reduceOperation:
  case Rank::dimRemovedOrScalar:
    common::die("INTERNAL: bad Rank code on intrinsic '%s' result", name);
    break;
  }
  CHECK(resultRank >= 0);

  // Rearrange the actual arguments into dummy argument order.
  ActualArguments rearranged(dummies);
  for (std::size_t j{0}; j < dummies; ++j) {
    if (ActualArgument * arg{actualForDummy[j]}) {
      rearranged[j] = std::move(*arg);
    }
  }

  // Characterize the specific intrinsic procedure.
  characteristics::DummyArguments dummyArgs;
  std::optional<int> sameDummyArg;

  for (std::size_t j{0}; j < dummies; ++j) {
    const IntrinsicDummyArgument &d{dummy[std::min(j, dummyArgPatterns - 1)]};
    if (const auto &arg{rearranged[j]}) {
      if (const Expr<SomeType> *expr{arg->UnwrapExpr()}) {
        std::string kw{d.keyword};
        if (arg->keyword()) {
          kw = arg->keyword()->ToString();
        } else if (isMaxMin) {
          for (std::size_t k{j + 1};; ++k) {
            kw = "a"s + std::to_string(k);
            auto iter{std::find_if(dummyArgs.begin(), dummyArgs.end(),
                [&kw](const characteristics::DummyArgument &prev) {
                  return prev.name == kw;
                })};
            if (iter == dummyArgs.end()) {
              break;
            }
          }
        }
        auto dc{characteristics::DummyArgument::FromActual(
            std::move(kw), *expr, context)};
        if (!dc) {
          common::die("INTERNAL: could not characterize intrinsic function "
                      "actual argument '%s'",
              expr->AsFortran().c_str());
          return std::nullopt;
        }
        dummyArgs.emplace_back(std::move(*dc));
        if (d.typePattern.kindCode == KindCode::same && !sameDummyArg) {
          sameDummyArg = j;
        }
      } else {
        CHECK(arg->GetAssumedTypeDummy());
        dummyArgs.emplace_back(std::string{d.keyword},
            characteristics::DummyDataObject{DynamicType::AssumedType()});
      }
    } else {
      // optional argument is absent
      CHECK(d.optionality != Optionality::required);
      if (d.typePattern.kindCode == KindCode::same) {
        dummyArgs.emplace_back(dummyArgs[sameDummyArg.value()]);
      } else {
        auto category{d.typePattern.categorySet.LeastElement().value()};
        if (category == TypeCategory::Derived) {
          // TODO: any other built-in derived types used as optional intrinsic
          // dummies?
          CHECK(d.typePattern.kindCode == KindCode::teamType);
          characteristics::TypeAndShape typeAndShape{
              GetBuiltinDerivedType(builtinsScope, "__builtin_team_type")};
          dummyArgs.emplace_back(std::string{d.keyword},
              characteristics::DummyDataObject{std::move(typeAndShape)});
        } else {
          characteristics::TypeAndShape typeAndShape{
              DynamicType{category, defaults.GetDefaultKind(category)}};
          dummyArgs.emplace_back(std::string{d.keyword},
              characteristics::DummyDataObject{std::move(typeAndShape)});
        }
      }
      dummyArgs.back().SetOptional();
    }
    dummyArgs.back().SetIntent(d.intent);
  }
  characteristics::Procedure::Attrs attrs;
  if (elementalRank > 0) {
    attrs.set(characteristics::Procedure::Attr::Elemental);
  }
  if (call.isSubroutineCall) {
    return SpecificCall{
        SpecificIntrinsic{
            name, characteristics::Procedure{std::move(dummyArgs), attrs}},
        std::move(rearranged)};
  } else {
    attrs.set(characteristics::Procedure::Attr::Pure);
    characteristics::TypeAndShape typeAndShape{resultType.value(), resultRank};
    characteristics::FunctionResult funcResult{std::move(typeAndShape)};
    characteristics::Procedure chars{
        std::move(funcResult), std::move(dummyArgs), attrs};
    return SpecificCall{
        SpecificIntrinsic{name, std::move(chars)}, std::move(rearranged)};
  }
}

class IntrinsicProcTable::Implementation {
public:
  explicit Implementation(const common::IntrinsicTypeDefaultKinds &dfts)
      : defaults_{dfts} {
    for (const IntrinsicInterface &f : genericIntrinsicFunction) {
      genericFuncs_.insert(std::make_pair(std::string{f.name}, &f));
    }
    for (const std::pair<const char *, const char *> &a : genericAlias) {
      aliases_.insert(
          std::make_pair(std::string{a.first}, std::string{a.second}));
    }
    for (const SpecificIntrinsicInterface &f : specificIntrinsicFunction) {
      specificFuncs_.insert(std::make_pair(std::string{f.name}, &f));
    }
    for (const IntrinsicInterface &f : intrinsicSubroutine) {
      subroutines_.insert(std::make_pair(std::string{f.name}, &f));
    }
  }

  void SupplyBuiltins(const semantics::Scope &builtins) {
    builtinsScope_ = &builtins;
  }

  bool IsIntrinsic(const std::string &) const;
  bool IsIntrinsicFunction(const std::string &) const;
  bool IsIntrinsicSubroutine(const std::string &) const;

  IntrinsicClass GetIntrinsicClass(const std::string &) const;
  std::string GetGenericIntrinsicName(const std::string &) const;

  std::optional<SpecificCall> Probe(
      const CallCharacteristics &, ActualArguments &, FoldingContext &) const;

  std::optional<SpecificIntrinsicFunctionInterface> IsSpecificIntrinsicFunction(
      const std::string &) const;

  llvm::raw_ostream &Dump(llvm::raw_ostream &) const;

private:
  DynamicType GetSpecificType(const TypePattern &) const;
  SpecificCall HandleNull(ActualArguments &, FoldingContext &) const;
  std::optional<SpecificCall> HandleC_F_Pointer(
      ActualArguments &, FoldingContext &) const;
  const std::string &ResolveAlias(const std::string &name) const {
    auto iter{aliases_.find(name)};
    return iter == aliases_.end() ? name : iter->second;
  }

  common::IntrinsicTypeDefaultKinds defaults_;
  std::multimap<std::string, const IntrinsicInterface *> genericFuncs_;
  std::multimap<std::string, const SpecificIntrinsicInterface *> specificFuncs_;
  std::multimap<std::string, const IntrinsicInterface *> subroutines_;
  const semantics::Scope *builtinsScope_{nullptr};
  std::map<std::string, std::string> aliases_;
};

bool IntrinsicProcTable::Implementation::IsIntrinsicFunction(
    const std::string &name0) const {
  const std::string &name{ResolveAlias(name0)};
  auto specificRange{specificFuncs_.equal_range(name)};
  if (specificRange.first != specificRange.second) {
    return true;
  }
  auto genericRange{genericFuncs_.equal_range(name)};
  if (genericRange.first != genericRange.second) {
    return true;
  }
  // special cases
  return name == "null";
}
bool IntrinsicProcTable::Implementation::IsIntrinsicSubroutine(
    const std::string &name) const {
  auto subrRange{subroutines_.equal_range(name)};
  if (subrRange.first != subrRange.second) {
    return true;
  }
  // special cases
  return name == "__builtin_c_f_pointer";
}
bool IntrinsicProcTable::Implementation::IsIntrinsic(
    const std::string &name) const {
  return IsIntrinsicFunction(name) || IsIntrinsicSubroutine(name);
}

IntrinsicClass IntrinsicProcTable::Implementation::GetIntrinsicClass(
    const std::string &name) const {
  auto specificIntrinsic{specificFuncs_.find(name)};
  if (specificIntrinsic != specificFuncs_.end()) {
    return specificIntrinsic->second->intrinsicClass;
  }
  auto genericIntrinsic{genericFuncs_.find(name)};
  if (genericIntrinsic != genericFuncs_.end()) {
    return genericIntrinsic->second->intrinsicClass;
  }
  auto subrIntrinsic{subroutines_.find(name)};
  if (subrIntrinsic != subroutines_.end()) {
    return subrIntrinsic->second->intrinsicClass;
  }
  return IntrinsicClass::noClass;
}

std::string IntrinsicProcTable::Implementation::GetGenericIntrinsicName(
    const std::string &name) const {
  auto specificIntrinsic{specificFuncs_.find(name)};
  if (specificIntrinsic != specificFuncs_.end()) {
    if (const char *genericName{specificIntrinsic->second->generic}) {
      return {genericName};
    }
  }
  return name;
}

bool CheckAndRearrangeArguments(ActualArguments &arguments,
    parser::ContextualMessages &messages, const char *const dummyKeywords[],
    std::size_t trailingOptionals) {
  std::size_t numDummies{0};
  while (dummyKeywords[numDummies]) {
    ++numDummies;
  }
  CHECK(trailingOptionals <= numDummies);
  if (arguments.size() > numDummies) {
    messages.Say("Too many actual arguments (%zd > %zd)"_err_en_US,
        arguments.size(), numDummies);
    return false;
  }
  ActualArguments rearranged(numDummies);
  bool anyKeywords{false};
  std::size_t position{0};
  for (std::optional<ActualArgument> &arg : arguments) {
    std::size_t dummyIndex{0};
    if (arg && arg->keyword()) {
      anyKeywords = true;
      for (; dummyIndex < numDummies; ++dummyIndex) {
        if (*arg->keyword() == dummyKeywords[dummyIndex]) {
          break;
        }
      }
      if (dummyIndex >= numDummies) {
        messages.Say(*arg->keyword(),
            "Unknown argument keyword '%s='"_err_en_US, *arg->keyword());
        return false;
      }
    } else if (anyKeywords) {
      messages.Say(arg ? arg->sourceLocation() : messages.at(),
          "A positional actual argument may not appear after any keyword arguments"_err_en_US);
      return false;
    } else {
      dummyIndex = position++;
    }
    if (rearranged[dummyIndex]) {
      messages.Say(arg ? arg->sourceLocation() : messages.at(),
          "Dummy argument '%s=' appears more than once"_err_en_US,
          dummyKeywords[dummyIndex]);
      return false;
    }
    rearranged[dummyIndex] = std::move(arg);
    arg.reset();
  }
  bool anyMissing{false};
  for (std::size_t j{0}; j < numDummies - trailingOptionals; ++j) {
    if (!rearranged[j]) {
      messages.Say("Dummy argument '%s=' is absent and not OPTIONAL"_err_en_US,
          dummyKeywords[j]);
      anyMissing = true;
    }
  }
  arguments = std::move(rearranged);
  return !anyMissing;
}

// The NULL() intrinsic is a special case.
SpecificCall IntrinsicProcTable::Implementation::HandleNull(
    ActualArguments &arguments, FoldingContext &context) const {
  static const char *const keywords[]{"mold", nullptr};
  if (CheckAndRearrangeArguments(arguments, context.messages(), keywords, 1) &&
      arguments[0]) {
    if (Expr<SomeType> * mold{arguments[0]->UnwrapExpr()}) {
      bool isProcPtrTarget{IsProcedurePointerTarget(*mold)};
      if (isProcPtrTarget || IsAllocatableOrPointerObject(*mold, context)) {
        characteristics::DummyArguments args;
        std::optional<characteristics::FunctionResult> fResult;
        if (isProcPtrTarget) {
          // MOLD= procedure pointer
          const Symbol *last{GetLastSymbol(*mold)};
          CHECK(last);
          auto procPointer{IsProcedure(*last)
                  ? characteristics::Procedure::Characterize(*last, context)
                  : std::nullopt};
          // procPointer is null if there was an error with the analysis
          // associated with the procedure pointer
          if (procPointer) {
            args.emplace_back("mold"s,
                characteristics::DummyProcedure{common::Clone(*procPointer)});
            fResult.emplace(std::move(*procPointer));
          }
        } else if (auto type{mold->GetType()}) {
          // MOLD= object pointer
          characteristics::TypeAndShape typeAndShape{
              *type, GetShape(context, *mold)};
          args.emplace_back(
              "mold"s, characteristics::DummyDataObject{typeAndShape});
          fResult.emplace(std::move(typeAndShape));
        } else {
          context.messages().Say(arguments[0]->sourceLocation(),
              "MOLD= argument to NULL() lacks type"_err_en_US);
        }
        if (fResult) {
          fResult->attrs.set(characteristics::FunctionResult::Attr::Pointer);
          characteristics::Procedure::Attrs attrs;
          attrs.set(characteristics::Procedure::Attr::NullPointer);
          characteristics::Procedure chars{
              std::move(*fResult), std::move(args), attrs};
          return SpecificCall{SpecificIntrinsic{"null"s, std::move(chars)},
              std::move(arguments)};
        }
      }
    }
    context.messages().Say(arguments[0]->sourceLocation(),
        "MOLD= argument to NULL() must be a pointer or allocatable"_err_en_US);
  }
  characteristics::Procedure::Attrs attrs;
  attrs.set(characteristics::Procedure::Attr::NullPointer);
  attrs.set(characteristics::Procedure::Attr::Pure);
  arguments.clear();
  return SpecificCall{
      SpecificIntrinsic{"null"s,
          characteristics::Procedure{characteristics::DummyArguments{}, attrs}},
      std::move(arguments)};
}

// Subroutine C_F_POINTER(CPTR=,FPTR=[,SHAPE=]) from
// intrinsic module ISO_C_BINDING (18.2.3.3)
std::optional<SpecificCall>
IntrinsicProcTable::Implementation::HandleC_F_Pointer(
    ActualArguments &arguments, FoldingContext &context) const {
  characteristics::Procedure::Attrs attrs;
  attrs.set(characteristics::Procedure::Attr::Subroutine);
  static const char *const keywords[]{"cptr", "fptr", "shape", nullptr};
  characteristics::DummyArguments dummies;
  if (CheckAndRearrangeArguments(arguments, context.messages(), keywords, 1)) {
    CHECK(arguments.size() == 3);
    if (const auto *expr{arguments[0].value().UnwrapExpr()}) {
      // General semantic checks will catch an actual argument that's not
      // scalar.
      if (auto type{expr->GetType()}) {
        if (type->category() != TypeCategory::Derived ||
            type->IsPolymorphic() ||
            type->GetDerivedTypeSpec().typeSymbol().name() !=
                "__builtin_c_ptr") {
          context.messages().Say(arguments[0]->sourceLocation(),
              "CPTR= argument to C_F_POINTER() must be a C_PTR"_err_en_US);
        }
        characteristics::DummyDataObject cptr{
            characteristics::TypeAndShape{*type}};
        cptr.intent = common::Intent::In;
        dummies.emplace_back("cptr"s, std::move(cptr));
      }
    }
    if (const auto *expr{arguments[1].value().UnwrapExpr()}) {
      int fptrRank{expr->Rank()};
      if (auto type{expr->GetType()}) {
        if (type->HasDeferredTypeParameter()) {
          context.messages().Say(arguments[1]->sourceLocation(),
              "FPTR= argument to C_F_POINTER() may not have a deferred type parameter"_err_en_US);
        }
        if (ExtractCoarrayRef(*expr)) {
          context.messages().Say(arguments[1]->sourceLocation(),
              "FPTR= argument to C_F_POINTER() may not be a coindexed object"_err_en_US);
        }
        characteristics::DummyDataObject fptr{
            characteristics::TypeAndShape{*type, fptrRank}};
        fptr.intent = common::Intent::Out;
        fptr.attrs.set(characteristics::DummyDataObject::Attr::Pointer);
        dummies.emplace_back("fptr"s, std::move(fptr));
      } else {
        context.messages().Say(arguments[1]->sourceLocation(),
            "FPTR= argument to C_F_POINTER() must have a type"_err_en_US);
      }
      if (arguments[2] && fptrRank == 0) {
        context.messages().Say(arguments[2]->sourceLocation(),
            "SHAPE= argument to C_F_POINTER() may not appear when FPTR= is scalar"_err_en_US);
      } else if (!arguments[2] && fptrRank > 0) {
        context.messages().Say(
            "SHAPE= argument to C_F_POINTER() must appear when FPTR= is an array"_err_en_US);
      }
    }
  }
  if (dummies.size() == 2) {
    DynamicType shapeType{TypeCategory::Integer, defaults_.sizeIntegerKind()};
    if (arguments[2]) {
      if (auto type{arguments[2]->GetType()}) {
        if (type->category() == TypeCategory::Integer) {
          shapeType = *type;
        }
      }
    }
    characteristics::DummyDataObject shape{
        characteristics::TypeAndShape{shapeType, 1}};
    shape.intent = common::Intent::In;
    shape.attrs.set(characteristics::DummyDataObject::Attr::Optional);
    dummies.emplace_back("shape"s, std::move(shape));
    return SpecificCall{
        SpecificIntrinsic{"__builtin_c_f_pointer"s,
            characteristics::Procedure{std::move(dummies), attrs}},
        std::move(arguments)};
  } else {
    return std::nullopt;
  }
}

static bool CheckAssociated(SpecificCall &call, FoldingContext &context) {
  bool ok{true};
  if (const auto &pointerArg{call.arguments[0]}) {
    if (const auto *pointerExpr{pointerArg->UnwrapExpr()}) {
      if (const Symbol * pointerSymbol{GetLastSymbol(*pointerExpr)}) {
        if (!pointerSymbol->attrs().test(semantics::Attr::POINTER)) {
          AttachDeclaration(context.messages().Say(pointerArg->sourceLocation(),
                                "POINTER= argument of ASSOCIATED() must be a "
                                "POINTER"_err_en_US),
              *pointerSymbol);
        } else {
          if (const auto &targetArg{call.arguments[1]}) {
            if (const auto *targetExpr{targetArg->UnwrapExpr()}) {
              std::optional<characteristics::Procedure> pointerProc, targetProc;
              const auto *targetProcDesignator{
                  UnwrapExpr<ProcedureDesignator>(*targetExpr)};
              const Symbol *targetSymbol{GetLastSymbol(*targetExpr)};
              bool isCall{false};
              std::string targetName;
              if (const auto *targetProcRef{// target is a function call
                      std::get_if<ProcedureRef>(&targetExpr->u)}) {
                if (auto targetRefedChars{
                        characteristics::Procedure::Characterize(
                            *targetProcRef, context)}) {
                  targetProc = *targetRefedChars;
                  targetName = targetProcRef->proc().GetName() + "()";
                  isCall = true;
                }
              } else if (targetProcDesignator) {
                targetProc = characteristics::Procedure::Characterize(
                    *targetProcDesignator, context);
                targetName = targetProcDesignator->GetName();
              } else if (targetSymbol) {
                // proc that's not a call
                if (IsProcedure(*targetSymbol)) {
                  targetProc = characteristics::Procedure::Characterize(
                      *targetSymbol, context);
                }
                targetName = targetSymbol->name().ToString();
              }
              if (IsProcedure(*pointerSymbol)) {
                pointerProc = characteristics::Procedure::Characterize(
                    *pointerSymbol, context);
              }
              if (pointerProc) {
                if (targetProc) {
                  // procedure pointer and procedure target
                  std::string whyNot;
                  const SpecificIntrinsic *specificIntrinsic{nullptr};
                  if (targetProcDesignator) {
                    specificIntrinsic =
                        targetProcDesignator->GetSpecificIntrinsic();
                  }
                  if (std::optional<parser::MessageFixedText> msg{
                          CheckProcCompatibility(isCall, pointerProc,
                              &*targetProc, specificIntrinsic, whyNot)}) {
                    msg->set_severity(parser::Severity::Warning);
                    AttachDeclaration(
                        context.messages().Say(std::move(*msg),
                            "pointer '" + pointerSymbol->name().ToString() +
                                "'",
                            targetName, whyNot),
                        *pointerSymbol);
                  }
                } else if (!IsNullProcedurePointer(*targetExpr)) {
                  // procedure pointer and object target
                  AttachDeclaration(
                      context.messages().Say(
                          "POINTER= argument '%s' is a procedure "
                          "pointer but the TARGET= argument '%s' is not a "
                          "procedure or procedure pointer"_err_en_US,
                          pointerSymbol->name(), targetName),
                      *pointerSymbol);
                }
              } else if (targetProc) {
                // object pointer and procedure target
                AttachDeclaration(
                    context.messages().Say(
                        "POINTER= argument '%s' is an object pointer "
                        "but the TARGET= argument '%s' is a "
                        "procedure designator"_err_en_US,
                        pointerSymbol->name(), targetName),
                    *pointerSymbol);
              } else if (targetSymbol) {
                // object pointer and target
                SymbolVector symbols{GetSymbolVector(*targetExpr)};
                CHECK(!symbols.empty());
                if (!GetLastTarget(symbols)) {
                  parser::Message *msg{context.messages().Say(
                      targetArg->sourceLocation(),
                      "TARGET= argument '%s' must have either the POINTER or the TARGET attribute"_err_en_US,
                      targetExpr->AsFortran())};
                  for (SymbolRef ref : symbols) {
                    msg = AttachDeclaration(msg, *ref);
                  }
                }
                if (const auto pointerType{pointerArg->GetType()}) {
                  if (const auto targetType{targetArg->GetType()}) {
                    ok = pointerType->IsTkCompatibleWith(*targetType);
                  }
                }
              }
            }
          }
        }
      }
    }
  } else {
    // No arguments to ASSOCIATED()
    ok = false;
  }
  if (!ok) {
    context.messages().Say(
        "Arguments of ASSOCIATED() must be a POINTER and an optional valid target"_err_en_US);
  }
  return ok;
}

static bool CheckForNonPositiveValues(FoldingContext &context,
    const ActualArgument &arg, const std::string &procName,
    const std::string &argName) {
  bool ok{true};
  if (arg.Rank() > 0) {
    if (const Expr<SomeType> *expr{arg.UnwrapExpr()}) {
      if (const auto *intExpr{std::get_if<Expr<SomeInteger>>(&expr->u)}) {
        std::visit(
            [&](const auto &kindExpr) {
              using IntType = typename std::decay_t<decltype(kindExpr)>::Result;
              if (const auto *constArray{
                      UnwrapConstantValue<IntType>(kindExpr)}) {
                for (std::size_t j{0}; j < constArray->size(); ++j) {
                  auto arrayExpr{constArray->values().at(j)};
                  if (arrayExpr.IsNegative() || arrayExpr.IsZero()) {
                    ok = false;
                    context.messages().Say(arg.sourceLocation(),
                        "'%s=' argument for intrinsic '%s' must contain all positive values"_err_en_US,
                        argName, procName);
                  }
                }
              }
            },
            intExpr->u);
      }
    }
  } else {
    if (auto val{ToInt64(arg.UnwrapExpr())}) {
      if (*val <= 0) {
        ok = false;
        context.messages().Say(arg.sourceLocation(),
            "'%s=' argument for intrinsic '%s' must be a positive value, but is %jd"_err_en_US,
            argName, procName, static_cast<std::intmax_t>(*val));
      }
    }
  }
  return ok;
}

static bool CheckDimAgainstCorank(SpecificCall &call, FoldingContext &context) {
  bool ok{true};
  if (const auto &coarrayArg{call.arguments[0]}) {
    if (const auto &dimArg{call.arguments[1]}) {
      if (const auto *symbol{
              UnwrapWholeSymbolDataRef(coarrayArg->UnwrapExpr())}) {
        const auto corank = symbol->Corank();
        if (const auto dimNum{ToInt64(dimArg->UnwrapExpr())}) {
          if (dimNum < 1 || dimNum > corank) {
            ok = false;
            context.messages().Say(dimArg->sourceLocation(),
                "DIM=%jd dimension is out of range for coarray with corank %d"_err_en_US,
                static_cast<std::intmax_t>(*dimNum), corank);
          }
        }
      }
    }
  }
  return ok;
}

static bool CheckForCoindexedObject(FoldingContext &context,
    const std::optional<ActualArgument> &arg, const std::string &procName,
    const std::string &argName) {
  bool ok{true};
  if (arg) {
    if (ExtractCoarrayRef(arg->UnwrapExpr())) {
      ok = false;
      context.messages().Say(arg->sourceLocation(),
          "'%s' argument to '%s' may not be a coindexed object"_err_en_US,
          argName, procName);
    }
  }
  return ok;
}

// Applies any semantic checks peculiar to an intrinsic.
static bool ApplySpecificChecks(SpecificCall &call, FoldingContext &context) {
  bool ok{true};
  const std::string &name{call.specificIntrinsic.name};
  if (name == "allocated") {
    const auto &arg{call.arguments[0]};
    if (arg) {
      if (const auto *expr{arg->UnwrapExpr()}) {
        ok = evaluate::IsAllocatableDesignator(*expr);
      }
    }
    if (!ok) {
      context.messages().Say(
          arg ? arg->sourceLocation() : context.messages().at(),
          "Argument of ALLOCATED() must be an ALLOCATABLE object or component"_err_en_US);
    }
  } else if (name == "associated") {
    return CheckAssociated(call, context);
<<<<<<< HEAD
  } else if (name == "co_sum") {
=======
  } else if (name == "atomic_fetch_or") {
    return CheckForCoindexedObject(context, call.arguments[3], name, "stat");
  } else if (name == "co_broadcast" || name == "co_max" || name == "co_min" ||
      name == "co_sum") {
>>>>>>> f788a4d7
    bool aOk{CheckForCoindexedObject(context, call.arguments[0], name, "a")};
    bool statOk{
        CheckForCoindexedObject(context, call.arguments[2], name, "stat")};
    bool errmsgOk{
        CheckForCoindexedObject(context, call.arguments[3], name, "errmsg")};
    ok = aOk && statOk && errmsgOk;
  } else if (name == "image_status") {
    if (const auto &arg{call.arguments[0]}) {
      ok = CheckForNonPositiveValues(context, *arg, name, "image");
    }
  } else if (name == "ishftc") {
    if (const auto &sizeArg{call.arguments[2]}) {
      ok = CheckForNonPositiveValues(context, *sizeArg, name, "size");
      if (ok) {
        if (auto sizeVal{ToInt64(sizeArg->UnwrapExpr())}) {
          if (const auto &shiftArg{call.arguments[1]}) {
            if (auto shiftVal{ToInt64(shiftArg->UnwrapExpr())}) {
              if (std::abs(*shiftVal) > *sizeVal) {
                ok = false;
                context.messages().Say(shiftArg->sourceLocation(),
                    "The absolute value of the 'shift=' argument for intrinsic '%s' must be less than or equal to the 'size=' argument"_err_en_US,
                    name);
              }
            }
          }
        }
      }
    }
  } else if (name == "lcobound") {
    return CheckDimAgainstCorank(call, context);
  } else if (name == "loc") {
    const auto &arg{call.arguments[0]};
    ok =
        arg && (arg->GetAssumedTypeDummy() || GetLastSymbol(arg->UnwrapExpr()));
    if (!ok) {
      context.messages().Say(
          arg ? arg->sourceLocation() : context.messages().at(),
          "Argument of LOC() must be an object or procedure"_err_en_US);
    }
  } else if (name == "move_alloc") {
    bool fromOk{
        CheckForCoindexedObject(context, call.arguments[0], name, "from")};
    bool toOk{CheckForCoindexedObject(context, call.arguments[1], name, "to")};
    bool statOk{
        CheckForCoindexedObject(context, call.arguments[2], name, "stat")};
    bool errmsgOk{
        CheckForCoindexedObject(context, call.arguments[3], name, "errmsg")};
    ok = fromOk && toOk && statOk && errmsgOk;
  } else if (name == "present") {
    const auto &arg{call.arguments[0]};
    if (arg) {
      if (const auto *expr{arg->UnwrapExpr()}) {
        if (const Symbol * symbol{UnwrapWholeSymbolDataRef(*expr)}) {
          ok = symbol->attrs().test(semantics::Attr::OPTIONAL);
        }
      }
    }
    if (!ok) {
      context.messages().Say(
          arg ? arg->sourceLocation() : context.messages().at(),
          "Argument of PRESENT() must be the name of an OPTIONAL dummy argument"_err_en_US);
    }
  } else if (name == "reduce") { // 16.9.161
    std::optional<DynamicType> arrayType;
    if (const auto &array{call.arguments[0]}) {
      arrayType = array->GetType();
    }
    std::optional<characteristics::Procedure> procChars;
    parser::CharBlock at{context.messages().at()};
    if (const auto &operation{call.arguments[1]}) {
      if (const auto *expr{operation->UnwrapExpr()}) {
        if (const auto *designator{
                std::get_if<ProcedureDesignator>(&expr->u)}) {
          procChars =
              characteristics::Procedure::Characterize(*designator, context);
        } else if (const auto *ref{std::get_if<ProcedureRef>(&expr->u)}) {
          procChars = characteristics::Procedure::Characterize(*ref, context);
        }
      }
      if (auto operationAt{operation->sourceLocation()}) {
        at = *operationAt;
      }
    }
    if (!arrayType || !procChars) {
      ok = false; // error recovery
    } else {
      const auto *result{procChars->functionResult->GetTypeAndShape()};
      if (!procChars->IsPure() || procChars->dummyArguments.size() != 2 ||
          !procChars->functionResult) {
        ok = false;
        context.messages().Say(at,
            "OPERATION= argument of REDUCE() must be a pure function of two data arguments"_err_en_US);
      } else if (!result || result->Rank() != 0) {
        ok = false;
        context.messages().Say(at,
            "OPERATION= argument of REDUCE() must be a scalar function"_err_en_US);
      } else if (result->type().IsPolymorphic() ||
          !arrayType->IsTkCompatibleWith(result->type())) {
        ok = false;
        context.messages().Say(at,
            "OPERATION= argument of REDUCE() must have the same type as ARRAY="_err_en_US);
      } else {
        const characteristics::DummyDataObject *data[2]{};
        for (int j{0}; j < 2; ++j) {
          const auto &dummy{procChars->dummyArguments.at(j)};
          data[j] = std::get_if<characteristics::DummyDataObject>(&dummy.u);
          ok = ok && data[j];
        }
        if (!ok) {
          context.messages().Say(at,
              "OPERATION= argument of REDUCE() may not have dummy procedure arguments"_err_en_US);
        } else {
          for (int j{0}; j < 2; ++j) {
            ok = ok &&
                !data[j]->attrs.test(
                    characteristics::DummyDataObject::Attr::Optional) &&
                !data[j]->attrs.test(
                    characteristics::DummyDataObject::Attr::Allocatable) &&
                !data[j]->attrs.test(
                    characteristics::DummyDataObject::Attr::Pointer) &&
                data[j]->type.Rank() == 0 &&
                !data[j]->type.type().IsPolymorphic() &&
                data[j]->type.type().IsTkCompatibleWith(*arrayType);
          }
          if (!ok) {
            context.messages().Say(at,
                "Arguments of OPERATION= procedure of REDUCE() must be both scalar of the same type as ARRAY=, and neither allocatable, pointer, polymorphic, or optional"_err_en_US);
          } else if (data[0]->attrs.test(characteristics::DummyDataObject::
                             Attr::Asynchronous) !=
                  data[1]->attrs.test(
                      characteristics::DummyDataObject::Attr::Asynchronous) ||
              data[0]->attrs.test(
                  characteristics::DummyDataObject::Attr::Volatile) !=
                  data[1]->attrs.test(
                      characteristics::DummyDataObject::Attr::Volatile) ||
              data[0]->attrs.test(
                  characteristics::DummyDataObject::Attr::Target) !=
                  data[1]->attrs.test(
                      characteristics::DummyDataObject::Attr::Target)) {
            ok = false;
            context.messages().Say(at,
                "If either argument of the OPERATION= procedure of REDUCE() has the ASYNCHRONOUS, VOLATILE, or TARGET attribute, both must have that attribute"_err_en_US);
          }
        }
      }
    }
  } else if (name == "ucobound") {
    return CheckDimAgainstCorank(call, context);
  }
  return ok;
}

static DynamicType GetReturnType(const SpecificIntrinsicInterface &interface,
    const common::IntrinsicTypeDefaultKinds &defaults) {
  TypeCategory category{TypeCategory::Integer};
  switch (interface.result.kindCode) {
  case KindCode::defaultIntegerKind:
    break;
  case KindCode::doublePrecision:
  case KindCode::defaultRealKind:
    category = TypeCategory::Real;
    break;
  default:
    CRASH_NO_CASE;
  }
  int kind{interface.result.kindCode == KindCode::doublePrecision
          ? defaults.doublePrecisionKind()
          : defaults.GetDefaultKind(category)};
  return DynamicType{category, kind};
}

// Probe the configured intrinsic procedure pattern tables in search of a
// match for a given procedure reference.
std::optional<SpecificCall> IntrinsicProcTable::Implementation::Probe(
    const CallCharacteristics &call, ActualArguments &arguments,
    FoldingContext &context) const {

  // All special cases handled here before the table probes below must
  // also be recognized as special names in IsIntrinsicSubroutine().
  if (call.isSubroutineCall) {
    if (call.name == "__builtin_c_f_pointer") {
      return HandleC_F_Pointer(arguments, context);
    } else if (call.name == "random_seed") {
      int optionalCount{0};
      for (const auto &arg : arguments) {
        if (const auto *expr{arg->UnwrapExpr()}) {
          optionalCount +=
              Fortran::evaluate::MayBePassedAsAbsentOptional(*expr, context);
        }
      }
      if (arguments.size() - optionalCount > 1) {
        context.messages().Say(
            "RANDOM_SEED must have either 1 or no arguments"_err_en_US);
      }
    }
  } else if (call.name == "null") {
    return HandleNull(arguments, context);
  }

  if (call.isSubroutineCall) {
    auto subrRange{subroutines_.equal_range(call.name)};
    for (auto iter{subrRange.first}; iter != subrRange.second; ++iter) {
      if (auto specificCall{iter->second->Match(
              call, defaults_, arguments, context, builtinsScope_)}) {
        ApplySpecificChecks(*specificCall, context);
        return specificCall;
      }
    }
    if (IsIntrinsicFunction(call.name)) {
      context.messages().Say(
          "Cannot use intrinsic function '%s' as a subroutine"_err_en_US,
          call.name);
    }
    return std::nullopt;
  }

  // Helper to avoid emitting errors before it is sure there is no match
  parser::Messages localBuffer;
  parser::Messages *finalBuffer{context.messages().messages()};
  parser::ContextualMessages localMessages{
      context.messages().at(), finalBuffer ? &localBuffer : nullptr};
  FoldingContext localContext{context, localMessages};
  auto matchOrBufferMessages{
      [&](const IntrinsicInterface &intrinsic,
          parser::Messages &buffer) -> std::optional<SpecificCall> {
        if (auto specificCall{intrinsic.Match(
                call, defaults_, arguments, localContext, builtinsScope_)}) {
          if (finalBuffer) {
            finalBuffer->Annex(std::move(localBuffer));
          }
          return specificCall;
        } else if (buffer.empty()) {
          buffer.Annex(std::move(localBuffer));
        } else {
          localBuffer.clear();
        }
        return std::nullopt;
      }};

  // Probe the generic intrinsic function table first; allow for
  // the use of a legacy alias.
  parser::Messages genericBuffer;
  const std::string &name{ResolveAlias(call.name)};
  auto genericRange{genericFuncs_.equal_range(name)};
  for (auto iter{genericRange.first}; iter != genericRange.second; ++iter) {
    if (auto specificCall{
            matchOrBufferMessages(*iter->second, genericBuffer)}) {
      ApplySpecificChecks(*specificCall, context);
      return specificCall;
    }
  }

  // Probe the specific intrinsic function table next.
  parser::Messages specificBuffer;
  auto specificRange{specificFuncs_.equal_range(call.name)};
  for (auto specIter{specificRange.first}; specIter != specificRange.second;
       ++specIter) {
    // We only need to check the cases with distinct generic names.
    if (const char *genericName{specIter->second->generic}) {
      if (auto specificCall{
              matchOrBufferMessages(*specIter->second, specificBuffer)}) {
        if (!specIter->second->useGenericAndForceResultType) {
          specificCall->specificIntrinsic.name = genericName;
        }
        specificCall->specificIntrinsic.isRestrictedSpecific =
            specIter->second->isRestrictedSpecific;
        // TODO test feature AdditionalIntrinsics, warn on nonstandard
        // specifics with DoublePrecisionComplex arguments.
        return specificCall;
      }
    }
  }

  // If there was no exact match with a specific, try to match the related
  // generic and convert the result to the specific required type.
  for (auto specIter{specificRange.first}; specIter != specificRange.second;
       ++specIter) {
    // We only need to check the cases with distinct generic names.
    if (const char *genericName{specIter->second->generic}) {
      if (specIter->second->useGenericAndForceResultType) {
        auto genericRange{genericFuncs_.equal_range(genericName)};
        for (auto genIter{genericRange.first}; genIter != genericRange.second;
             ++genIter) {
          if (auto specificCall{
                  matchOrBufferMessages(*genIter->second, specificBuffer)}) {
            // Force the call result type to the specific intrinsic result type
            DynamicType newType{GetReturnType(*specIter->second, defaults_)};
            context.messages().Say(
                "argument types do not match specific intrinsic '%s' "
                "requirements; using '%s' generic instead and converting the "
                "result to %s if needed"_port_en_US,
                call.name, genericName, newType.AsFortran());
            specificCall->specificIntrinsic.name = call.name;
            specificCall->specificIntrinsic.characteristics.value()
                .functionResult.value()
                .SetType(newType);
            return specificCall;
          }
        }
      }
    }
  }

  if (specificBuffer.empty() && genericBuffer.empty() &&
      IsIntrinsicSubroutine(call.name)) {
    context.messages().Say(
        "Cannot use intrinsic subroutine '%s' as a function"_err_en_US,
        call.name);
  }

  // No match; report the right errors, if any
  if (finalBuffer) {
    if (specificBuffer.empty()) {
      finalBuffer->Annex(std::move(genericBuffer));
    } else {
      finalBuffer->Annex(std::move(specificBuffer));
    }
  }
  return std::nullopt;
}

std::optional<SpecificIntrinsicFunctionInterface>
IntrinsicProcTable::Implementation::IsSpecificIntrinsicFunction(
    const std::string &name) const {
  auto specificRange{specificFuncs_.equal_range(name)};
  for (auto iter{specificRange.first}; iter != specificRange.second; ++iter) {
    const SpecificIntrinsicInterface &specific{*iter->second};
    std::string genericName{name};
    if (specific.generic) {
      genericName = std::string(specific.generic);
    }
    characteristics::FunctionResult fResult{GetSpecificType(specific.result)};
    characteristics::DummyArguments args;
    int dummies{specific.CountArguments()};
    for (int j{0}; j < dummies; ++j) {
      characteristics::DummyDataObject dummy{
          GetSpecificType(specific.dummy[j].typePattern)};
      dummy.intent = specific.dummy[j].intent;
      args.emplace_back(
          std::string{specific.dummy[j].keyword}, std::move(dummy));
    }
    characteristics::Procedure::Attrs attrs;
    attrs.set(characteristics::Procedure::Attr::Pure)
        .set(characteristics::Procedure::Attr::Elemental);
    characteristics::Procedure chars{
        std::move(fResult), std::move(args), attrs};
    return SpecificIntrinsicFunctionInterface{
        std::move(chars), genericName, specific.isRestrictedSpecific};
  }
  return std::nullopt;
}

DynamicType IntrinsicProcTable::Implementation::GetSpecificType(
    const TypePattern &pattern) const {
  const CategorySet &set{pattern.categorySet};
  CHECK(set.count() == 1);
  TypeCategory category{set.LeastElement().value()};
  if (pattern.kindCode == KindCode::doublePrecision) {
    return DynamicType{category, defaults_.doublePrecisionKind()};
  } else {
    return DynamicType{category, defaults_.GetDefaultKind(category)};
  }
}

IntrinsicProcTable::~IntrinsicProcTable() = default;

IntrinsicProcTable IntrinsicProcTable::Configure(
    const common::IntrinsicTypeDefaultKinds &defaults) {
  IntrinsicProcTable result;
  result.impl_ = std::make_unique<IntrinsicProcTable::Implementation>(defaults);
  return result;
}

void IntrinsicProcTable::SupplyBuiltins(
    const semantics::Scope &builtins) const {
  DEREF(impl_.get()).SupplyBuiltins(builtins);
}

bool IntrinsicProcTable::IsIntrinsic(const std::string &name) const {
  return DEREF(impl_.get()).IsIntrinsic(name);
}
bool IntrinsicProcTable::IsIntrinsicFunction(const std::string &name) const {
  return DEREF(impl_.get()).IsIntrinsicFunction(name);
}
bool IntrinsicProcTable::IsIntrinsicSubroutine(const std::string &name) const {
  return DEREF(impl_.get()).IsIntrinsicSubroutine(name);
}

IntrinsicClass IntrinsicProcTable::GetIntrinsicClass(
    const std::string &name) const {
  return DEREF(impl_.get()).GetIntrinsicClass(name);
}

std::string IntrinsicProcTable::GetGenericIntrinsicName(
    const std::string &name) const {
  return DEREF(impl_.get()).GetGenericIntrinsicName(name);
}

std::optional<SpecificCall> IntrinsicProcTable::Probe(
    const CallCharacteristics &call, ActualArguments &arguments,
    FoldingContext &context) const {
  return DEREF(impl_.get()).Probe(call, arguments, context);
}

std::optional<SpecificIntrinsicFunctionInterface>
IntrinsicProcTable::IsSpecificIntrinsicFunction(const std::string &name) const {
  return DEREF(impl_.get()).IsSpecificIntrinsicFunction(name);
}

llvm::raw_ostream &TypePattern::Dump(llvm::raw_ostream &o) const {
  if (categorySet == AnyType) {
    o << "any type";
  } else {
    const char *sep = "";
    auto set{categorySet};
    while (auto least{set.LeastElement()}) {
      o << sep << EnumToString(*least);
      sep = " or ";
      set.reset(*least);
    }
  }
  o << '(' << EnumToString(kindCode) << ')';
  return o;
}

llvm::raw_ostream &IntrinsicDummyArgument::Dump(llvm::raw_ostream &o) const {
  if (keyword) {
    o << keyword << '=';
  }
  return typePattern.Dump(o)
      << ' ' << EnumToString(rank) << ' ' << EnumToString(optionality)
      << EnumToString(intent);
}

llvm::raw_ostream &IntrinsicInterface::Dump(llvm::raw_ostream &o) const {
  o << name;
  char sep{'('};
  for (const auto &d : dummy) {
    if (d.typePattern.kindCode == KindCode::none) {
      break;
    }
    d.Dump(o << sep);
    sep = ',';
  }
  if (sep == '(') {
    o << "()";
  }
  return result.Dump(o << " -> ") << ' ' << EnumToString(rank);
}

llvm::raw_ostream &IntrinsicProcTable::Implementation::Dump(
    llvm::raw_ostream &o) const {
  o << "generic intrinsic functions:\n";
  for (const auto &iter : genericFuncs_) {
    iter.second->Dump(o << iter.first << ": ") << '\n';
  }
  o << "specific intrinsic functions:\n";
  for (const auto &iter : specificFuncs_) {
    iter.second->Dump(o << iter.first << ": ");
    if (const char *g{iter.second->generic}) {
      o << " -> " << g;
    }
    o << '\n';
  }
  o << "subroutines:\n";
  for (const auto &iter : subroutines_) {
    iter.second->Dump(o << iter.first << ": ") << '\n';
  }
  return o;
}

llvm::raw_ostream &IntrinsicProcTable::Dump(llvm::raw_ostream &o) const {
  return DEREF(impl_.get()).Dump(o);
}

// In general C846 prohibits allocatable coarrays to be passed to INTENT(OUT)
// dummy arguments. This rule does not apply to intrinsics in general.
// Some intrinsic explicitly allow coarray allocatable in their description.
// It is assumed that unless explicitly allowed for an intrinsic,
// this is forbidden.
// Since there are very few intrinsic identified that allow this, they are
// listed here instead of adding a field in the table.
bool AcceptsIntentOutAllocatableCoarray(const std::string &intrinsic) {
  return intrinsic == "move_alloc";
}
} // namespace Fortran::evaluate<|MERGE_RESOLUTION|>--- conflicted
+++ resolved
@@ -1097,8 +1097,6 @@
 
 static const IntrinsicInterface intrinsicSubroutine[]{
     {"abort", {}, {}, Rank::elemental, IntrinsicClass::impureSubroutine},
-<<<<<<< HEAD
-=======
     {"atomic_fetch_or",
         {{"atom", AtomicInt, Rank::atom, Optionality::required,
              common::Intent::InOut},
@@ -1139,7 +1137,6 @@
             {"errmsg", DefaultChar, Rank::scalar, Optionality::optional,
                 common::Intent::InOut}},
         {}, Rank::elemental, IntrinsicClass::collectiveSubroutine},
->>>>>>> f788a4d7
     {"co_sum",
         {{"a", AnyNumeric, Rank::anyOrAssumedRank, Optionality::required,
              common::Intent::InOut},
@@ -2558,14 +2555,10 @@
     }
   } else if (name == "associated") {
     return CheckAssociated(call, context);
-<<<<<<< HEAD
-  } else if (name == "co_sum") {
-=======
   } else if (name == "atomic_fetch_or") {
     return CheckForCoindexedObject(context, call.arguments[3], name, "stat");
   } else if (name == "co_broadcast" || name == "co_max" || name == "co_min" ||
       name == "co_sum") {
->>>>>>> f788a4d7
     bool aOk{CheckForCoindexedObject(context, call.arguments[0], name, "a")};
     bool statOk{
         CheckForCoindexedObject(context, call.arguments[2], name, "stat")};

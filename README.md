--- conflicted
+++ resolved
@@ -8,20 +8,14 @@
 provide a strong modern single-source C++ solution for heterogeneous
 computing based on Clang*/LLVM*.
 
-<<<<<<< HEAD
 All this is an experimental WIP open-source research project but might
 be interesting for anyone versed into system-wide modern C++20 and
 heterogeneous computing involving FPGA, GPU, DSP, other accelerators
 or just CPU from various vendors at the same time from the same
 program.
-=======
-## License
-See [LICENSE.txt](sycl/LICENSE.TXT) for details.
->>>>>>> 9defd0a9
 
 ## What is SYCL
 
-<<<<<<< HEAD
 [SYCL](https://www.khronos.org/sycl/) is a single-source
 modern C++11/.../C++20-based DSEL (Domain Specific Embedded Language) aimed at
 facilitating the programming of heterogeneous accelerators.
@@ -71,13 +65,6 @@
 
 ## Contributing
 See [CONTRIBUTING.md](CONTRIBUTING.md) for details.
-=======
-## Contributing
-See [CONTRIBUTING.md](CONTRIBUTING.md) for details.
-
-## Sub-projects Documentation
- - SYCL Compiler and Runtimes - See [GetStartedWithSYCLCompiler.md](sycl/doc/GetStartedWithSYCLCompiler.md)
->>>>>>> 9defd0a9
 
 *Other names and brands may be claimed as the property of others.
 

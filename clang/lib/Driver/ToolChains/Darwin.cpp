//===--- Darwin.cpp - Darwin Tool and ToolChain Implementations -*- C++ -*-===//
//
// Part of the LLVM Project, under the Apache License v2.0 with LLVM Exceptions.
// See https://llvm.org/LICENSE.txt for license information.
// SPDX-License-Identifier: Apache-2.0 WITH LLVM-exception
//
//===----------------------------------------------------------------------===//

#include "Darwin.h"
#include "Arch/ARM.h"
#include "CommonArgs.h"
#include "clang/Basic/AlignedAllocation.h"
#include "clang/Basic/ObjCRuntime.h"
#include "clang/Config/config.h"
#include "clang/Driver/Compilation.h"
#include "clang/Driver/Driver.h"
#include "clang/Driver/DriverDiagnostic.h"
#include "clang/Driver/Options.h"
#include "clang/Driver/SanitizerArgs.h"
#include "llvm/ADT/StringSwitch.h"
#include "llvm/Option/ArgList.h"
#include "llvm/ProfileData/InstrProf.h"
#include "llvm/Support/Path.h"
#include "llvm/Support/ScopedPrinter.h"
#include "llvm/Support/TargetParser.h"
#include "llvm/Support/Threading.h"
#include "llvm/Support/VirtualFileSystem.h"
#include <cstdlib> // ::getenv

using namespace clang::driver;
using namespace clang::driver::tools;
using namespace clang::driver::toolchains;
using namespace clang;
using namespace llvm::opt;

llvm::Triple::ArchType darwin::getArchTypeForMachOArchName(StringRef Str) {
  // See arch(3) and llvm-gcc's driver-driver.c. We don't implement support for
  // archs which Darwin doesn't use.

  // The matching this routine does is fairly pointless, since it is neither the
  // complete architecture list, nor a reasonable subset. The problem is that
  // historically the driver driver accepts this and also ties its -march=
  // handling to the architecture name, so we need to be careful before removing
  // support for it.

  // This code must be kept in sync with Clang's Darwin specific argument
  // translation.

  return llvm::StringSwitch<llvm::Triple::ArchType>(Str)
      .Cases("ppc", "ppc601", "ppc603", "ppc604", "ppc604e", llvm::Triple::ppc)
      .Cases("ppc750", "ppc7400", "ppc7450", "ppc970", llvm::Triple::ppc)
      .Case("ppc64", llvm::Triple::ppc64)
      .Cases("i386", "i486", "i486SX", "i586", "i686", llvm::Triple::x86)
      .Cases("pentium", "pentpro", "pentIIm3", "pentIIm5", "pentium4",
             llvm::Triple::x86)
      .Cases("x86_64", "x86_64h", llvm::Triple::x86_64)
      // This is derived from the driver driver.
      .Cases("arm", "armv4t", "armv5", "armv6", "armv6m", llvm::Triple::arm)
      .Cases("armv7", "armv7em", "armv7k", "armv7m", llvm::Triple::arm)
      .Cases("armv7s", "xscale", llvm::Triple::arm)
      .Case("arm64", llvm::Triple::aarch64)
      .Case("arm64_32", llvm::Triple::aarch64_32)
      .Case("r600", llvm::Triple::r600)
      .Case("amdgcn", llvm::Triple::amdgcn)
      .Case("nvptx", llvm::Triple::nvptx)
      .Case("nvptx64", llvm::Triple::nvptx64)
      .Case("amdil", llvm::Triple::amdil)
      .Case("spir", llvm::Triple::spir)
      .Default(llvm::Triple::UnknownArch);
}

void darwin::setTripleTypeForMachOArchName(llvm::Triple &T, StringRef Str) {
  const llvm::Triple::ArchType Arch = getArchTypeForMachOArchName(Str);
  llvm::ARM::ArchKind ArchKind = llvm::ARM::parseArch(Str);
  T.setArch(Arch);

  if (Str == "x86_64h")
    T.setArchName(Str);
  else if (ArchKind == llvm::ARM::ArchKind::ARMV6M ||
           ArchKind == llvm::ARM::ArchKind::ARMV7M ||
           ArchKind == llvm::ARM::ArchKind::ARMV7EM) {
    T.setOS(llvm::Triple::UnknownOS);
    T.setObjectFormat(llvm::Triple::MachO);
  }
}

void darwin::Assembler::ConstructJob(Compilation &C, const JobAction &JA,
                                     const InputInfo &Output,
                                     const InputInfoList &Inputs,
                                     const ArgList &Args,
                                     const char *LinkingOutput) const {
  ArgStringList CmdArgs;

  assert(Inputs.size() == 1 && "Unexpected number of inputs.");
  const InputInfo &Input = Inputs[0];

  // Determine the original source input.
  const Action *SourceAction = &JA;
  while (SourceAction->getKind() != Action::InputClass) {
    assert(!SourceAction->getInputs().empty() && "unexpected root action!");
    SourceAction = SourceAction->getInputs()[0];
  }

  // If -fno-integrated-as is used add -Q to the darwin assembler driver to make
  // sure it runs its system assembler not clang's integrated assembler.
  // Applicable to darwin11+ and Xcode 4+.  darwin<10 lacked integrated-as.
  // FIXME: at run-time detect assembler capabilities or rely on version
  // information forwarded by -target-assembler-version.
  if (Args.hasArg(options::OPT_fno_integrated_as)) {
    const llvm::Triple &T(getToolChain().getTriple());
    if (!(T.isMacOSX() && T.isMacOSXVersionLT(10, 7)))
      CmdArgs.push_back("-Q");
  }

  // Forward -g, assuming we are dealing with an actual assembly file.
  if (SourceAction->getType() == types::TY_Asm ||
      SourceAction->getType() == types::TY_PP_Asm) {
    if (Args.hasArg(options::OPT_gstabs))
      CmdArgs.push_back("--gstabs");
    else if (Args.hasArg(options::OPT_g_Group))
      CmdArgs.push_back("-g");
  }

  // Derived from asm spec.
  AddMachOArch(Args, CmdArgs);

  // Use -force_cpusubtype_ALL on x86 by default.
  if (getToolChain().getTriple().isX86() ||
      Args.hasArg(options::OPT_force__cpusubtype__ALL))
    CmdArgs.push_back("-force_cpusubtype_ALL");

  if (getToolChain().getArch() != llvm::Triple::x86_64 &&
      (((Args.hasArg(options::OPT_mkernel) ||
         Args.hasArg(options::OPT_fapple_kext)) &&
        getMachOToolChain().isKernelStatic()) ||
       Args.hasArg(options::OPT_static)))
    CmdArgs.push_back("-static");

  Args.AddAllArgValues(CmdArgs, options::OPT_Wa_COMMA, options::OPT_Xassembler);

  assert(Output.isFilename() && "Unexpected lipo output.");
  CmdArgs.push_back("-o");
  CmdArgs.push_back(Output.getFilename());

  assert(Input.isFilename() && "Invalid input.");
  CmdArgs.push_back(Input.getFilename());

  // asm_final spec is empty.

  const char *Exec = Args.MakeArgString(getToolChain().GetProgramPath("as"));
  C.addCommand(std::make_unique<Command>(JA, *this, ResponseFileSupport::None(),
                                         Exec, CmdArgs, Inputs));
}

void darwin::MachOTool::anchor() {}

void darwin::MachOTool::AddMachOArch(const ArgList &Args,
                                     ArgStringList &CmdArgs) const {
  StringRef ArchName = getMachOToolChain().getMachOArchName(Args);

  // Derived from darwin_arch spec.
  CmdArgs.push_back("-arch");
  CmdArgs.push_back(Args.MakeArgString(ArchName));

  // FIXME: Is this needed anymore?
  if (ArchName == "arm")
    CmdArgs.push_back("-force_cpusubtype_ALL");
}

bool darwin::Linker::NeedsTempPath(const InputInfoList &Inputs) const {
  // We only need to generate a temp path for LTO if we aren't compiling object
  // files. When compiling source files, we run 'dsymutil' after linking. We
  // don't run 'dsymutil' when compiling object files.
  for (const auto &Input : Inputs)
    if (Input.getType() != types::TY_Object)
      return true;

  return false;
}

/// Pass -no_deduplicate to ld64 under certain conditions:
///
/// - Either -O0 or -O1 is explicitly specified
/// - No -O option is specified *and* this is a compile+link (implicit -O0)
///
/// Also do *not* add -no_deduplicate when no -O option is specified and this
/// is just a link (we can't imply -O0)
static bool shouldLinkerNotDedup(bool IsLinkerOnlyAction, const ArgList &Args) {
  if (Arg *A = Args.getLastArg(options::OPT_O_Group)) {
    if (A->getOption().matches(options::OPT_O0))
      return true;
    if (A->getOption().matches(options::OPT_O))
      return llvm::StringSwitch<bool>(A->getValue())
                    .Case("1", true)
                    .Default(false);
    return false; // OPT_Ofast & OPT_O4
  }

  if (!IsLinkerOnlyAction) // Implicit -O0 for compile+linker only.
    return true;
  return false;
}

void darwin::Linker::AddLinkArgs(Compilation &C, const ArgList &Args,
                                 ArgStringList &CmdArgs,
                                 const InputInfoList &Inputs,
                                 unsigned Version[5]) const {
  const Driver &D = getToolChain().getDriver();
  const toolchains::MachO &MachOTC = getMachOToolChain();

  // Newer linkers support -demangle. Pass it if supported and not disabled by
  // the user.
  if (Version[0] >= 100 && !Args.hasArg(options::OPT_Z_Xlinker__no_demangle))
    CmdArgs.push_back("-demangle");

  if (Args.hasArg(options::OPT_rdynamic) && Version[0] >= 137)
    CmdArgs.push_back("-export_dynamic");

  // If we are using App Extension restrictions, pass a flag to the linker
  // telling it that the compiled code has been audited.
  if (Args.hasFlag(options::OPT_fapplication_extension,
                   options::OPT_fno_application_extension, false))
    CmdArgs.push_back("-application_extension");

  if (D.isUsingLTO() && Version[0] >= 116 && NeedsTempPath(Inputs)) {
    std::string TmpPathName;
    if (D.getLTOMode() == LTOK_Full) {
      // If we are using full LTO, then automatically create a temporary file
      // path for the linker to use, so that it's lifetime will extend past a
      // possible dsymutil step.
      TmpPathName =
          D.GetTemporaryPath("cc", types::getTypeTempSuffix(types::TY_Object));
    } else if (D.getLTOMode() == LTOK_Thin)
      // If we are using thin LTO, then create a directory instead.
      TmpPathName = D.GetTemporaryDirectory("thinlto");

    if (!TmpPathName.empty()) {
      auto *TmpPath = C.getArgs().MakeArgString(TmpPathName);
      C.addTempFile(TmpPath);
      CmdArgs.push_back("-object_path_lto");
      CmdArgs.push_back(TmpPath);
    }
  }

  // Use -lto_library option to specify the libLTO.dylib path. Try to find
  // it in clang installed libraries. ld64 will only look at this argument
  // when it actually uses LTO, so libLTO.dylib only needs to exist at link
  // time if ld64 decides that it needs to use LTO.
  // Since this is passed unconditionally, ld64 will never look for libLTO.dylib
  // next to it. That's ok since ld64 using a libLTO.dylib not matching the
  // clang version won't work anyways.
  if (Version[0] >= 133) {
    // Search for libLTO in <InstalledDir>/../lib/libLTO.dylib
    StringRef P = llvm::sys::path::parent_path(D.Dir);
    SmallString<128> LibLTOPath(P);
    llvm::sys::path::append(LibLTOPath, "lib");
    llvm::sys::path::append(LibLTOPath, "libLTO.dylib");
    CmdArgs.push_back("-lto_library");
    CmdArgs.push_back(C.getArgs().MakeArgString(LibLTOPath));
  }

  // ld64 version 262 and above run the deduplicate pass by default.
  if (Version[0] >= 262 && shouldLinkerNotDedup(C.getJobs().empty(), Args))
    CmdArgs.push_back("-no_deduplicate");

  // Derived from the "link" spec.
  Args.AddAllArgs(CmdArgs, options::OPT_static);
  if (!Args.hasArg(options::OPT_static))
    CmdArgs.push_back("-dynamic");
  if (Args.hasArg(options::OPT_fgnu_runtime)) {
    // FIXME: gcc replaces -lobjc in forward args with -lobjc-gnu
    // here. How do we wish to handle such things?
  }

  if (!Args.hasArg(options::OPT_dynamiclib)) {
    AddMachOArch(Args, CmdArgs);
    // FIXME: Why do this only on this path?
    Args.AddLastArg(CmdArgs, options::OPT_force__cpusubtype__ALL);

    Args.AddLastArg(CmdArgs, options::OPT_bundle);
    Args.AddAllArgs(CmdArgs, options::OPT_bundle__loader);
    Args.AddAllArgs(CmdArgs, options::OPT_client__name);

    Arg *A;
    if ((A = Args.getLastArg(options::OPT_compatibility__version)) ||
        (A = Args.getLastArg(options::OPT_current__version)) ||
        (A = Args.getLastArg(options::OPT_install__name)))
      D.Diag(diag::err_drv_argument_only_allowed_with) << A->getAsString(Args)
                                                       << "-dynamiclib";

    Args.AddLastArg(CmdArgs, options::OPT_force__flat__namespace);
    Args.AddLastArg(CmdArgs, options::OPT_keep__private__externs);
    Args.AddLastArg(CmdArgs, options::OPT_private__bundle);
  } else {
    CmdArgs.push_back("-dylib");

    Arg *A;
    if ((A = Args.getLastArg(options::OPT_bundle)) ||
        (A = Args.getLastArg(options::OPT_bundle__loader)) ||
        (A = Args.getLastArg(options::OPT_client__name)) ||
        (A = Args.getLastArg(options::OPT_force__flat__namespace)) ||
        (A = Args.getLastArg(options::OPT_keep__private__externs)) ||
        (A = Args.getLastArg(options::OPT_private__bundle)))
      D.Diag(diag::err_drv_argument_not_allowed_with) << A->getAsString(Args)
                                                      << "-dynamiclib";

    Args.AddAllArgsTranslated(CmdArgs, options::OPT_compatibility__version,
                              "-dylib_compatibility_version");
    Args.AddAllArgsTranslated(CmdArgs, options::OPT_current__version,
                              "-dylib_current_version");

    AddMachOArch(Args, CmdArgs);

    Args.AddAllArgsTranslated(CmdArgs, options::OPT_install__name,
                              "-dylib_install_name");
  }

  Args.AddLastArg(CmdArgs, options::OPT_all__load);
  Args.AddAllArgs(CmdArgs, options::OPT_allowable__client);
  Args.AddLastArg(CmdArgs, options::OPT_bind__at__load);
  if (MachOTC.isTargetIOSBased())
    Args.AddLastArg(CmdArgs, options::OPT_arch__errors__fatal);
  Args.AddLastArg(CmdArgs, options::OPT_dead__strip);
  Args.AddLastArg(CmdArgs, options::OPT_no__dead__strip__inits__and__terms);
  Args.AddAllArgs(CmdArgs, options::OPT_dylib__file);
  Args.AddLastArg(CmdArgs, options::OPT_dynamic);
  Args.AddAllArgs(CmdArgs, options::OPT_exported__symbols__list);
  Args.AddLastArg(CmdArgs, options::OPT_flat__namespace);
  Args.AddAllArgs(CmdArgs, options::OPT_force__load);
  Args.AddAllArgs(CmdArgs, options::OPT_headerpad__max__install__names);
  Args.AddAllArgs(CmdArgs, options::OPT_image__base);
  Args.AddAllArgs(CmdArgs, options::OPT_init);

  // Add the deployment target.
  if (Version[0] >= 520)
    MachOTC.addPlatformVersionArgs(Args, CmdArgs);
  else
    MachOTC.addMinVersionArgs(Args, CmdArgs);

  Args.AddLastArg(CmdArgs, options::OPT_nomultidefs);
  Args.AddLastArg(CmdArgs, options::OPT_multi__module);
  Args.AddLastArg(CmdArgs, options::OPT_single__module);
  Args.AddAllArgs(CmdArgs, options::OPT_multiply__defined);
  Args.AddAllArgs(CmdArgs, options::OPT_multiply__defined__unused);

  if (const Arg *A =
          Args.getLastArg(options::OPT_fpie, options::OPT_fPIE,
                          options::OPT_fno_pie, options::OPT_fno_PIE)) {
    if (A->getOption().matches(options::OPT_fpie) ||
        A->getOption().matches(options::OPT_fPIE))
      CmdArgs.push_back("-pie");
    else
      CmdArgs.push_back("-no_pie");
  }

  // for embed-bitcode, use -bitcode_bundle in linker command
  if (C.getDriver().embedBitcodeEnabled()) {
    // Check if the toolchain supports bitcode build flow.
    if (MachOTC.SupportsEmbeddedBitcode()) {
      CmdArgs.push_back("-bitcode_bundle");
      if (C.getDriver().embedBitcodeMarkerOnly() && Version[0] >= 278) {
        CmdArgs.push_back("-bitcode_process_mode");
        CmdArgs.push_back("marker");
      }
    } else
      D.Diag(diag::err_drv_bitcode_unsupported_on_toolchain);
  }

  Args.AddLastArg(CmdArgs, options::OPT_prebind);
  Args.AddLastArg(CmdArgs, options::OPT_noprebind);
  Args.AddLastArg(CmdArgs, options::OPT_nofixprebinding);
  Args.AddLastArg(CmdArgs, options::OPT_prebind__all__twolevel__modules);
  Args.AddLastArg(CmdArgs, options::OPT_read__only__relocs);
  Args.AddAllArgs(CmdArgs, options::OPT_sectcreate);
  Args.AddAllArgs(CmdArgs, options::OPT_sectorder);
  Args.AddAllArgs(CmdArgs, options::OPT_seg1addr);
  Args.AddAllArgs(CmdArgs, options::OPT_segprot);
  Args.AddAllArgs(CmdArgs, options::OPT_segaddr);
  Args.AddAllArgs(CmdArgs, options::OPT_segs__read__only__addr);
  Args.AddAllArgs(CmdArgs, options::OPT_segs__read__write__addr);
  Args.AddAllArgs(CmdArgs, options::OPT_seg__addr__table);
  Args.AddAllArgs(CmdArgs, options::OPT_seg__addr__table__filename);
  Args.AddAllArgs(CmdArgs, options::OPT_sub__library);
  Args.AddAllArgs(CmdArgs, options::OPT_sub__umbrella);

  // Give --sysroot= preference, over the Apple specific behavior to also use
  // --isysroot as the syslibroot.
  StringRef sysroot = C.getSysRoot();
  if (sysroot != "") {
    CmdArgs.push_back("-syslibroot");
    CmdArgs.push_back(C.getArgs().MakeArgString(sysroot));
  } else if (const Arg *A = Args.getLastArg(options::OPT_isysroot)) {
    CmdArgs.push_back("-syslibroot");
    CmdArgs.push_back(A->getValue());
  }

  Args.AddLastArg(CmdArgs, options::OPT_twolevel__namespace);
  Args.AddLastArg(CmdArgs, options::OPT_twolevel__namespace__hints);
  Args.AddAllArgs(CmdArgs, options::OPT_umbrella);
  Args.AddAllArgs(CmdArgs, options::OPT_undefined);
  Args.AddAllArgs(CmdArgs, options::OPT_unexported__symbols__list);
  Args.AddAllArgs(CmdArgs, options::OPT_weak__reference__mismatches);
  Args.AddLastArg(CmdArgs, options::OPT_X_Flag);
  Args.AddAllArgs(CmdArgs, options::OPT_y);
  Args.AddLastArg(CmdArgs, options::OPT_w);
  Args.AddAllArgs(CmdArgs, options::OPT_pagezero__size);
  Args.AddAllArgs(CmdArgs, options::OPT_segs__read__);
  Args.AddLastArg(CmdArgs, options::OPT_seglinkedit);
  Args.AddLastArg(CmdArgs, options::OPT_noseglinkedit);
  Args.AddAllArgs(CmdArgs, options::OPT_sectalign);
  Args.AddAllArgs(CmdArgs, options::OPT_sectobjectsymbols);
  Args.AddAllArgs(CmdArgs, options::OPT_segcreate);
  Args.AddLastArg(CmdArgs, options::OPT_whyload);
  Args.AddLastArg(CmdArgs, options::OPT_whatsloaded);
  Args.AddAllArgs(CmdArgs, options::OPT_dylinker__install__name);
  Args.AddLastArg(CmdArgs, options::OPT_dylinker);
  Args.AddLastArg(CmdArgs, options::OPT_Mach);
}

/// Determine whether we are linking the ObjC runtime.
static bool isObjCRuntimeLinked(const ArgList &Args) {
  if (isObjCAutoRefCount(Args)) {
    Args.ClaimAllArgs(options::OPT_fobjc_link_runtime);
    return true;
  }
  return Args.hasArg(options::OPT_fobjc_link_runtime);
}

static bool checkRemarksOptions(const Driver &D, const ArgList &Args,
                                const llvm::Triple &Triple) {
  // When enabling remarks, we need to error if:
  // * The remark file is specified but we're targeting multiple architectures,
  // which means more than one remark file is being generated.
  bool hasMultipleInvocations =
      Args.getAllArgValues(options::OPT_arch).size() > 1;
  bool hasExplicitOutputFile =
      Args.getLastArg(options::OPT_foptimization_record_file_EQ);
  if (hasMultipleInvocations && hasExplicitOutputFile) {
    D.Diag(diag::err_drv_invalid_output_with_multiple_archs)
        << "-foptimization-record-file";
    return false;
  }
  return true;
}

static void renderRemarksOptions(const ArgList &Args, ArgStringList &CmdArgs,
                                 const llvm::Triple &Triple,
                                 const InputInfo &Output, const JobAction &JA) {
  StringRef Format = "yaml";
  if (const Arg *A = Args.getLastArg(options::OPT_fsave_optimization_record_EQ))
    Format = A->getValue();

  CmdArgs.push_back("-mllvm");
  CmdArgs.push_back("-lto-pass-remarks-output");
  CmdArgs.push_back("-mllvm");

  const Arg *A = Args.getLastArg(options::OPT_foptimization_record_file_EQ);
  if (A) {
    CmdArgs.push_back(A->getValue());
  } else {
    assert(Output.isFilename() && "Unexpected ld output.");
    SmallString<128> F;
    F = Output.getFilename();
    F += ".opt.";
    F += Format;

    CmdArgs.push_back(Args.MakeArgString(F));
  }

  if (const Arg *A =
          Args.getLastArg(options::OPT_foptimization_record_passes_EQ)) {
    CmdArgs.push_back("-mllvm");
    std::string Passes =
        std::string("-lto-pass-remarks-filter=") + A->getValue();
    CmdArgs.push_back(Args.MakeArgString(Passes));
  }

  if (!Format.empty()) {
    CmdArgs.push_back("-mllvm");
    Twine FormatArg = Twine("-lto-pass-remarks-format=") + Format;
    CmdArgs.push_back(Args.MakeArgString(FormatArg));
  }

  if (getLastProfileUseArg(Args)) {
    CmdArgs.push_back("-mllvm");
    CmdArgs.push_back("-lto-pass-remarks-with-hotness");

    if (const Arg *A =
            Args.getLastArg(options::OPT_fdiagnostics_hotness_threshold_EQ)) {
      CmdArgs.push_back("-mllvm");
      std::string Opt =
          std::string("-lto-pass-remarks-hotness-threshold=") + A->getValue();
      CmdArgs.push_back(Args.MakeArgString(Opt));
    }
  }
}

void darwin::Linker::ConstructJob(Compilation &C, const JobAction &JA,
                                  const InputInfo &Output,
                                  const InputInfoList &Inputs,
                                  const ArgList &Args,
                                  const char *LinkingOutput) const {
  assert(Output.getType() == types::TY_Image && "Invalid linker output type.");

  // If the number of arguments surpasses the system limits, we will encode the
  // input files in a separate file, shortening the command line. To this end,
  // build a list of input file names that can be passed via a file with the
  // -filelist linker option.
  llvm::opt::ArgStringList InputFileList;

  // The logic here is derived from gcc's behavior; most of which
  // comes from specs (starting with link_command). Consult gcc for
  // more information.
  ArgStringList CmdArgs;

  /// Hack(tm) to ignore linking errors when we are doing ARC migration.
  if (Args.hasArg(options::OPT_ccc_arcmt_check,
                  options::OPT_ccc_arcmt_migrate)) {
    for (const auto &Arg : Args)
      Arg->claim();
    const char *Exec =
        Args.MakeArgString(getToolChain().GetProgramPath("touch"));
    CmdArgs.push_back(Output.getFilename());
    C.addCommand(std::make_unique<Command>(
        JA, *this, ResponseFileSupport::None(), Exec, CmdArgs, None));
    return;
  }

  unsigned Version[5] = {0, 0, 0, 0, 0};
  if (Arg *A = Args.getLastArg(options::OPT_mlinker_version_EQ)) {
    if (!Driver::GetReleaseVersion(A->getValue(), Version))
      getToolChain().getDriver().Diag(diag::err_drv_invalid_version_number)
          << A->getAsString(Args);
  }

  // I'm not sure why this particular decomposition exists in gcc, but
  // we follow suite for ease of comparison.
  AddLinkArgs(C, Args, CmdArgs, Inputs, Version);

  if (willEmitRemarks(Args) &&
      checkRemarksOptions(getToolChain().getDriver(), Args,
                          getToolChain().getTriple()))
    renderRemarksOptions(Args, CmdArgs, getToolChain().getTriple(), Output, JA);

  // Propagate the -moutline flag to the linker in LTO.
  if (Arg *A =
          Args.getLastArg(options::OPT_moutline, options::OPT_mno_outline)) {
    if (A->getOption().matches(options::OPT_moutline)) {
      if (getMachOToolChain().getMachOArchName(Args) == "arm64") {
        CmdArgs.push_back("-mllvm");
        CmdArgs.push_back("-enable-machine-outliner");

        // Outline from linkonceodr functions by default in LTO.
        CmdArgs.push_back("-mllvm");
        CmdArgs.push_back("-enable-linkonceodr-outlining");
      }
    } else {
      // Disable all outlining behaviour if we have mno-outline. We need to do
      // this explicitly, because targets which support default outlining will
      // try to do work if we don't.
      CmdArgs.push_back("-mllvm");
      CmdArgs.push_back("-enable-machine-outliner=never");
    }
  }

  // Setup statistics file output.
  SmallString<128> StatsFile =
      getStatsFileName(Args, Output, Inputs[0], getToolChain().getDriver());
  if (!StatsFile.empty()) {
    CmdArgs.push_back("-mllvm");
    CmdArgs.push_back(Args.MakeArgString("-lto-stats-file=" + StatsFile.str()));
  }

  // It seems that the 'e' option is completely ignored for dynamic executables
  // (the default), and with static executables, the last one wins, as expected.
  Args.AddAllArgs(CmdArgs, {options::OPT_d_Flag, options::OPT_s, options::OPT_t,
                            options::OPT_Z_Flag, options::OPT_u_Group,
                            options::OPT_e, options::OPT_r});

  // Forward -ObjC when either -ObjC or -ObjC++ is used, to force loading
  // members of static archive libraries which implement Objective-C classes or
  // categories.
  if (Args.hasArg(options::OPT_ObjC) || Args.hasArg(options::OPT_ObjCXX))
    CmdArgs.push_back("-ObjC");

  CmdArgs.push_back("-o");
  CmdArgs.push_back(Output.getFilename());

  if (!Args.hasArg(options::OPT_nostdlib, options::OPT_nostartfiles))
    getMachOToolChain().addStartObjectFileArgs(Args, CmdArgs);

  Args.AddAllArgs(CmdArgs, options::OPT_L);

  AddLinkerInputs(getToolChain(), Inputs, Args, CmdArgs, JA);
  // Build the input file for -filelist (list of linker input files) in case we
  // need it later
  for (const auto &II : Inputs) {
    if (!II.isFilename()) {
      // This is a linker input argument.
      // We cannot mix input arguments and file names in a -filelist input, thus
      // we prematurely stop our list (remaining files shall be passed as
      // arguments).
      if (InputFileList.size() > 0)
        break;

      continue;
    }

    InputFileList.push_back(II.getFilename());
  }

  if (!Args.hasArg(options::OPT_nostdlib, options::OPT_nodefaultlibs))
    addOpenMPRuntime(CmdArgs, getToolChain(), Args);

  if (isObjCRuntimeLinked(Args) &&
      !Args.hasArg(options::OPT_nostdlib, options::OPT_nodefaultlibs)) {
    // We use arclite library for both ARC and subscripting support.
    getMachOToolChain().AddLinkARCArgs(Args, CmdArgs);

    CmdArgs.push_back("-framework");
    CmdArgs.push_back("Foundation");
    // Link libobj.
    CmdArgs.push_back("-lobjc");
  }

  if (LinkingOutput) {
    CmdArgs.push_back("-arch_multiple");
    CmdArgs.push_back("-final_output");
    CmdArgs.push_back(LinkingOutput);
  }

  if (Args.hasArg(options::OPT_fnested_functions))
    CmdArgs.push_back("-allow_stack_execute");

  getMachOToolChain().addProfileRTLibs(Args, CmdArgs);

  StringRef Parallelism = getLTOParallelism(Args, getToolChain().getDriver());
  if (!Parallelism.empty()) {
    CmdArgs.push_back("-mllvm");
    unsigned NumThreads =
        llvm::get_threadpool_strategy(Parallelism)->compute_thread_count();
    CmdArgs.push_back(Args.MakeArgString("-threads=" + Twine(NumThreads)));
  }

  if (getToolChain().ShouldLinkCXXStdlib(Args))
    getToolChain().AddCXXStdlibLibArgs(Args, CmdArgs);

  bool NoStdOrDefaultLibs =
      Args.hasArg(options::OPT_nostdlib, options::OPT_nodefaultlibs);
  bool ForceLinkBuiltins = Args.hasArg(options::OPT_fapple_link_rtlib);
  if (!NoStdOrDefaultLibs || ForceLinkBuiltins) {
    // link_ssp spec is empty.

    // If we have both -nostdlib/nodefaultlibs and -fapple-link-rtlib then
    // we just want to link the builtins, not the other libs like libSystem.
    if (NoStdOrDefaultLibs && ForceLinkBuiltins) {
      getMachOToolChain().AddLinkRuntimeLib(Args, CmdArgs, "builtins");
    } else {
      // Let the tool chain choose which runtime library to link.
      getMachOToolChain().AddLinkRuntimeLibArgs(Args, CmdArgs,
                                                ForceLinkBuiltins);

      // No need to do anything for pthreads. Claim argument to avoid warning.
      Args.ClaimAllArgs(options::OPT_pthread);
      Args.ClaimAllArgs(options::OPT_pthreads);
    }
  }

  if (!Args.hasArg(options::OPT_nostdlib, options::OPT_nostartfiles)) {
    // endfile_spec is empty.
  }

  Args.AddAllArgs(CmdArgs, options::OPT_T_Group);
  Args.AddAllArgs(CmdArgs, options::OPT_F);

  // -iframework should be forwarded as -F.
  for (const Arg *A : Args.filtered(options::OPT_iframework))
    CmdArgs.push_back(Args.MakeArgString(std::string("-F") + A->getValue()));

  if (!Args.hasArg(options::OPT_nostdlib, options::OPT_nodefaultlibs)) {
    if (Arg *A = Args.getLastArg(options::OPT_fveclib)) {
      if (A->getValue() == StringRef("Accelerate")) {
        CmdArgs.push_back("-framework");
        CmdArgs.push_back("Accelerate");
      }
    }
  }

  ResponseFileSupport ResponseSupport = ResponseFileSupport::AtFileUTF8();
  if (Version[0] < 607) {
    // For older versions of the linker, use the legacy filelist method instead.
    ResponseSupport = {ResponseFileSupport::RF_FileList, llvm::sys::WEM_UTF8,
                       "-filelist"};
  }

  const char *Exec = Args.MakeArgString(getToolChain().GetLinkerPath());
  std::unique_ptr<Command> Cmd = std::make_unique<Command>(
      JA, *this, ResponseSupport, Exec, CmdArgs, Inputs);
  Cmd->setInputFileList(std::move(InputFileList));
  C.addCommand(std::move(Cmd));
}

void darwin::Lipo::ConstructJob(Compilation &C, const JobAction &JA,
                                const InputInfo &Output,
                                const InputInfoList &Inputs,
                                const ArgList &Args,
                                const char *LinkingOutput) const {
  ArgStringList CmdArgs;

  CmdArgs.push_back("-create");
  assert(Output.isFilename() && "Unexpected lipo output.");

  CmdArgs.push_back("-output");
  CmdArgs.push_back(Output.getFilename());

  for (const auto &II : Inputs) {
    assert(II.isFilename() && "Unexpected lipo input.");
    CmdArgs.push_back(II.getFilename());
  }

  const char *Exec = Args.MakeArgString(getToolChain().GetProgramPath("lipo"));
  C.addCommand(std::make_unique<Command>(JA, *this, ResponseFileSupport::None(),
                                         Exec, CmdArgs, Inputs));
}

void darwin::Dsymutil::ConstructJob(Compilation &C, const JobAction &JA,
                                    const InputInfo &Output,
                                    const InputInfoList &Inputs,
                                    const ArgList &Args,
                                    const char *LinkingOutput) const {
  ArgStringList CmdArgs;

  CmdArgs.push_back("-o");
  CmdArgs.push_back(Output.getFilename());

  assert(Inputs.size() == 1 && "Unable to handle multiple inputs.");
  const InputInfo &Input = Inputs[0];
  assert(Input.isFilename() && "Unexpected dsymutil input.");
  CmdArgs.push_back(Input.getFilename());

  const char *Exec =
      Args.MakeArgString(getToolChain().GetProgramPath("dsymutil"));
  C.addCommand(std::make_unique<Command>(JA, *this, ResponseFileSupport::None(),
                                         Exec, CmdArgs, Inputs));
}

void darwin::VerifyDebug::ConstructJob(Compilation &C, const JobAction &JA,
                                       const InputInfo &Output,
                                       const InputInfoList &Inputs,
                                       const ArgList &Args,
                                       const char *LinkingOutput) const {
  ArgStringList CmdArgs;
  CmdArgs.push_back("--verify");
  CmdArgs.push_back("--debug-info");
  CmdArgs.push_back("--eh-frame");
  CmdArgs.push_back("--quiet");

  assert(Inputs.size() == 1 && "Unable to handle multiple inputs.");
  const InputInfo &Input = Inputs[0];
  assert(Input.isFilename() && "Unexpected verify input");

  // Grabbing the output of the earlier dsymutil run.
  CmdArgs.push_back(Input.getFilename());

  const char *Exec =
      Args.MakeArgString(getToolChain().GetProgramPath("dwarfdump"));
  C.addCommand(std::make_unique<Command>(JA, *this, ResponseFileSupport::None(),
                                         Exec, CmdArgs, Inputs));
}

MachO::MachO(const Driver &D, const llvm::Triple &Triple, const ArgList &Args)
    : ToolChain(D, Triple, Args) {
  // We expect 'as', 'ld', etc. to be adjacent to our install dir.
  getProgramPaths().push_back(getDriver().getInstalledDir());
  if (getDriver().getInstalledDir() != getDriver().Dir)
    getProgramPaths().push_back(getDriver().Dir);
}

/// Darwin - Darwin tool chain for i386 and x86_64.
Darwin::Darwin(const Driver &D, const llvm::Triple &Triple, const ArgList &Args)
    : MachO(D, Triple, Args), TargetInitialized(false),
      CudaInstallation(D, Triple, Args) {}

types::ID MachO::LookupTypeForExtension(StringRef Ext) const {
  types::ID Ty = ToolChain::LookupTypeForExtension(Ext);

  // Darwin always preprocesses assembly files (unless -x is used explicitly).
  if (Ty == types::TY_PP_Asm)
    return types::TY_Asm;

  return Ty;
}

bool MachO::HasNativeLLVMSupport() const { return true; }

ToolChain::CXXStdlibType Darwin::GetDefaultCXXStdlibType() const {
  // Default to use libc++ on OS X 10.9+ and iOS 7+.
  if ((isTargetMacOS() && !isMacosxVersionLT(10, 9)) ||
       (isTargetIOSBased() && !isIPhoneOSVersionLT(7, 0)) ||
       isTargetWatchOSBased())
    return ToolChain::CST_Libcxx;

  return ToolChain::CST_Libstdcxx;
}

/// Darwin provides an ARC runtime starting in MacOS X 10.7 and iOS 5.0.
ObjCRuntime Darwin::getDefaultObjCRuntime(bool isNonFragile) const {
  if (isTargetWatchOSBased())
    return ObjCRuntime(ObjCRuntime::WatchOS, TargetVersion);
  if (isTargetIOSBased())
    return ObjCRuntime(ObjCRuntime::iOS, TargetVersion);
  if (isNonFragile)
    return ObjCRuntime(ObjCRuntime::MacOSX, TargetVersion);
  return ObjCRuntime(ObjCRuntime::FragileMacOSX, TargetVersion);
}

/// Darwin provides a blocks runtime starting in MacOS X 10.6 and iOS 3.2.
bool Darwin::hasBlocksRuntime() const {
  if (isTargetWatchOSBased())
    return true;
  else if (isTargetIOSBased())
    return !isIPhoneOSVersionLT(3, 2);
  else {
    assert(isTargetMacOS() && "unexpected darwin target");
    return !isMacosxVersionLT(10, 6);
  }
}

void Darwin::AddCudaIncludeArgs(const ArgList &DriverArgs,
                                ArgStringList &CC1Args) const {
  CudaInstallation.AddCudaIncludeArgs(DriverArgs, CC1Args);
}

// This is just a MachO name translation routine and there's no
// way to join this into ARMTargetParser without breaking all
// other assumptions. Maybe MachO should consider standardising
// their nomenclature.
static const char *ArmMachOArchName(StringRef Arch) {
  return llvm::StringSwitch<const char *>(Arch)
      .Case("armv6k", "armv6")
      .Case("armv6m", "armv6m")
      .Case("armv5tej", "armv5")
      .Case("xscale", "xscale")
      .Case("armv4t", "armv4t")
      .Case("armv7", "armv7")
      .Cases("armv7a", "armv7-a", "armv7")
      .Cases("armv7r", "armv7-r", "armv7")
      .Cases("armv7em", "armv7e-m", "armv7em")
      .Cases("armv7k", "armv7-k", "armv7k")
      .Cases("armv7m", "armv7-m", "armv7m")
      .Cases("armv7s", "armv7-s", "armv7s")
      .Default(nullptr);
}

static const char *ArmMachOArchNameCPU(StringRef CPU) {
  llvm::ARM::ArchKind ArchKind = llvm::ARM::parseCPUArch(CPU);
  if (ArchKind == llvm::ARM::ArchKind::INVALID)
    return nullptr;
  StringRef Arch = llvm::ARM::getArchName(ArchKind);

  // FIXME: Make sure this MachO triple mangling is really necessary.
  // ARMv5* normalises to ARMv5.
  if (Arch.startswith("armv5"))
    Arch = Arch.substr(0, 5);
  // ARMv6*, except ARMv6M, normalises to ARMv6.
  else if (Arch.startswith("armv6") && !Arch.endswith("6m"))
    Arch = Arch.substr(0, 5);
  // ARMv7A normalises to ARMv7.
  else if (Arch.endswith("v7a"))
    Arch = Arch.substr(0, 5);
  return Arch.data();
}

StringRef MachO::getMachOArchName(const ArgList &Args) const {
  switch (getTriple().getArch()) {
  default:
    return getDefaultUniversalArchName();

  case llvm::Triple::aarch64_32:
    return "arm64_32";

  case llvm::Triple::aarch64:
    return "arm64";

  case llvm::Triple::thumb:
  case llvm::Triple::arm:
    if (const Arg *A = Args.getLastArg(clang::driver::options::OPT_march_EQ))
      if (const char *Arch = ArmMachOArchName(A->getValue()))
        return Arch;

    if (const Arg *A = Args.getLastArg(options::OPT_mcpu_EQ))
      if (const char *Arch = ArmMachOArchNameCPU(A->getValue()))
        return Arch;

    return "arm";
  }
}

Darwin::~Darwin() {}

MachO::~MachO() {}

std::string Darwin::ComputeEffectiveClangTriple(const ArgList &Args,
                                                types::ID InputType) const {
  llvm::Triple Triple(ComputeLLVMTriple(Args, InputType));

  // If the target isn't initialized (e.g., an unknown Darwin platform, return
  // the default triple).
  if (!isTargetInitialized())
    return Triple.getTriple();

  SmallString<16> Str;
  if (isTargetWatchOSBased())
    Str += "watchos";
  else if (isTargetTvOSBased())
    Str += "tvos";
  else if (isTargetIOSBased())
    Str += "ios";
  else
    Str += "macosx";
  Str += getTargetVersion().getAsString();
  Triple.setOSName(Str);

  return Triple.getTriple();
}

Tool *MachO::getTool(Action::ActionClass AC) const {
  switch (AC) {
  case Action::LipoJobClass:
    if (!Lipo)
      Lipo.reset(new tools::darwin::Lipo(*this));
    return Lipo.get();
  case Action::DsymutilJobClass:
    if (!Dsymutil)
      Dsymutil.reset(new tools::darwin::Dsymutil(*this));
    return Dsymutil.get();
  case Action::VerifyDebugInfoJobClass:
    if (!VerifyDebug)
      VerifyDebug.reset(new tools::darwin::VerifyDebug(*this));
    return VerifyDebug.get();
  default:
    return ToolChain::getTool(AC);
  }
}

Tool *MachO::buildLinker() const { return new tools::darwin::Linker(*this); }

Tool *MachO::buildAssembler() const {
  return new tools::darwin::Assembler(*this);
}

DarwinClang::DarwinClang(const Driver &D, const llvm::Triple &Triple,
                         const ArgList &Args)
    : Darwin(D, Triple, Args) {}

void DarwinClang::addClangWarningOptions(ArgStringList &CC1Args) const {
  // For modern targets, promote certain warnings to errors.
  if (isTargetWatchOSBased() || getTriple().isArch64Bit()) {
    // Always enable -Wdeprecated-objc-isa-usage and promote it
    // to an error.
    CC1Args.push_back("-Wdeprecated-objc-isa-usage");
    CC1Args.push_back("-Werror=deprecated-objc-isa-usage");

    // For iOS and watchOS, also error about implicit function declarations,
    // as that can impact calling conventions.
    if (!isTargetMacOS())
      CC1Args.push_back("-Werror=implicit-function-declaration");
  }
}

/// Take a path that speculatively points into Xcode and return the
/// `XCODE/Contents/Developer` path if it is an Xcode path, or an empty path
/// otherwise.
static StringRef getXcodeDeveloperPath(StringRef PathIntoXcode) {
  static constexpr llvm::StringLiteral XcodeAppSuffix(
      ".app/Contents/Developer");
  size_t Index = PathIntoXcode.find(XcodeAppSuffix);
  if (Index == StringRef::npos)
    return "";
  return PathIntoXcode.take_front(Index + XcodeAppSuffix.size());
}

void DarwinClang::AddLinkARCArgs(const ArgList &Args,
                                 ArgStringList &CmdArgs) const {
  // Avoid linking compatibility stubs on i386 mac.
  if (isTargetMacOS() && getArch() == llvm::Triple::x86)
    return;
  if (isTargetAppleSiliconMac())
    return;

  ObjCRuntime runtime = getDefaultObjCRuntime(/*nonfragile*/ true);

  if ((runtime.hasNativeARC() || !isObjCAutoRefCount(Args)) &&
      runtime.hasSubscripting())
    return;

  SmallString<128> P(getDriver().ClangExecutable);
  llvm::sys::path::remove_filename(P); // 'clang'
  llvm::sys::path::remove_filename(P); // 'bin'

  // 'libarclite' usually lives in the same toolchain as 'clang'. However, the
  // Swift open source toolchains for macOS distribute Clang without libarclite.
  // In that case, to allow the linker to find 'libarclite', we point to the
  // 'libarclite' in the XcodeDefault toolchain instead.
  if (getXcodeDeveloperPath(P).empty()) {
    if (const Arg *A = Args.getLastArg(options::OPT_isysroot)) {
      // Try to infer the path to 'libarclite' in the toolchain from the
      // specified SDK path.
      StringRef XcodePathForSDK = getXcodeDeveloperPath(A->getValue());
      if (!XcodePathForSDK.empty()) {
        P = XcodePathForSDK;
        llvm::sys::path::append(P, "Toolchains/XcodeDefault.xctoolchain/usr");
      }
    }
  }

  CmdArgs.push_back("-force_load");
  llvm::sys::path::append(P, "lib", "arc", "libarclite_");
  // Mash in the platform.
  if (isTargetWatchOSSimulator())
    P += "watchsimulator";
  else if (isTargetWatchOS())
    P += "watchos";
  else if (isTargetTvOSSimulator())
    P += "appletvsimulator";
  else if (isTargetTvOS())
    P += "appletvos";
  else if (isTargetIOSSimulator())
    P += "iphonesimulator";
  else if (isTargetIPhoneOS())
    P += "iphoneos";
  else
    P += "macosx";
  P += ".a";

  CmdArgs.push_back(Args.MakeArgString(P));
}

unsigned DarwinClang::GetDefaultDwarfVersion() const {
  // Default to use DWARF 2 on OS X 10.10 / iOS 8 and lower.
  if ((isTargetMacOS() && isMacosxVersionLT(10, 11)) ||
      (isTargetIOSBased() && isIPhoneOSVersionLT(9)))
    return 2;
  return 4;
}

void MachO::AddLinkRuntimeLib(const ArgList &Args, ArgStringList &CmdArgs,
                              StringRef Component, RuntimeLinkOptions Opts,
                              bool IsShared) const {
  SmallString<64> DarwinLibName = StringRef("libclang_rt.");
  // an Darwin the builtins compomnent is not in the library name
  if (Component != "builtins") {
    DarwinLibName += Component;
    if (!(Opts & RLO_IsEmbedded))
      DarwinLibName += "_";
    DarwinLibName += getOSLibraryNameSuffix();
  } else
    DarwinLibName += getOSLibraryNameSuffix(true);

  DarwinLibName += IsShared ? "_dynamic.dylib" : ".a";
  SmallString<128> Dir(getDriver().ResourceDir);
  llvm::sys::path::append(
      Dir, "lib", (Opts & RLO_IsEmbedded) ? "macho_embedded" : "darwin");

  SmallString<128> P(Dir);
  llvm::sys::path::append(P, DarwinLibName);

  // For now, allow missing resource libraries to support developers who may
  // not have compiler-rt checked out or integrated into their build (unless
  // we explicitly force linking with this library).
  if ((Opts & RLO_AlwaysLink) || getVFS().exists(P)) {
    const char *LibArg = Args.MakeArgString(P);
    if (Opts & RLO_FirstLink)
      CmdArgs.insert(CmdArgs.begin(), LibArg);
    else
      CmdArgs.push_back(LibArg);
  }

  // Adding the rpaths might negatively interact when other rpaths are involved,
  // so we should make sure we add the rpaths last, after all user-specified
  // rpaths. This is currently true from this place, but we need to be
  // careful if this function is ever called before user's rpaths are emitted.
  if (Opts & RLO_AddRPath) {
    assert(DarwinLibName.endswith(".dylib") && "must be a dynamic library");

    // Add @executable_path to rpath to support having the dylib copied with
    // the executable.
    CmdArgs.push_back("-rpath");
    CmdArgs.push_back("@executable_path");

    // Add the path to the resource dir to rpath to support using the dylib
    // from the default location without copying.
    CmdArgs.push_back("-rpath");
    CmdArgs.push_back(Args.MakeArgString(Dir));
  }
}

StringRef Darwin::getPlatformFamily() const {
  switch (TargetPlatform) {
    case DarwinPlatformKind::MacOS:
      return "MacOSX";
    case DarwinPlatformKind::IPhoneOS:
      return "iPhone";
    case DarwinPlatformKind::TvOS:
      return "AppleTV";
    case DarwinPlatformKind::WatchOS:
      return "Watch";
  }
  llvm_unreachable("Unsupported platform");
}

StringRef Darwin::getSDKName(StringRef isysroot) {
  // Assume SDK has path: SOME_PATH/SDKs/PlatformXX.YY.sdk
  auto BeginSDK = llvm::sys::path::rbegin(isysroot);
  auto EndSDK = llvm::sys::path::rend(isysroot);
  for (auto IT = BeginSDK; IT != EndSDK; ++IT) {
    StringRef SDK = *IT;
    if (SDK.endswith(".sdk"))
      return SDK.slice(0, SDK.size() - 4);
  }
  return "";
}

StringRef Darwin::getOSLibraryNameSuffix(bool IgnoreSim) const {
  switch (TargetPlatform) {
  case DarwinPlatformKind::MacOS:
    return "osx";
  case DarwinPlatformKind::IPhoneOS:
    return TargetEnvironment == NativeEnvironment || IgnoreSim ? "ios"
                                                               : "iossim";
  case DarwinPlatformKind::TvOS:
    return TargetEnvironment == NativeEnvironment || IgnoreSim ? "tvos"
                                                               : "tvossim";
  case DarwinPlatformKind::WatchOS:
    return TargetEnvironment == NativeEnvironment || IgnoreSim ? "watchos"
                                                               : "watchossim";
  }
  llvm_unreachable("Unsupported platform");
}

/// Check if the link command contains a symbol export directive.
static bool hasExportSymbolDirective(const ArgList &Args) {
  for (Arg *A : Args) {
    if (A->getOption().matches(options::OPT_exported__symbols__list))
      return true;
    if (!A->getOption().matches(options::OPT_Wl_COMMA) &&
        !A->getOption().matches(options::OPT_Xlinker))
      continue;
    if (A->containsValue("-exported_symbols_list") ||
        A->containsValue("-exported_symbol"))
      return true;
  }
  return false;
}

/// Add an export directive for \p Symbol to the link command.
static void addExportedSymbol(ArgStringList &CmdArgs, const char *Symbol) {
  CmdArgs.push_back("-exported_symbol");
  CmdArgs.push_back(Symbol);
}

/// Add a sectalign directive for \p Segment and \p Section to the maximum
/// expected page size for Darwin.
///
/// On iPhone 6+ the max supported page size is 16K. On macOS, the max is 4K.
/// Use a common alignment constant (16K) for now, and reduce the alignment on
/// macOS if it proves important.
static void addSectalignToPage(const ArgList &Args, ArgStringList &CmdArgs,
                               StringRef Segment, StringRef Section) {
  for (const char *A : {"-sectalign", Args.MakeArgString(Segment),
                        Args.MakeArgString(Section), "0x4000"})
    CmdArgs.push_back(A);
}

void Darwin::addProfileRTLibs(const ArgList &Args,
                              ArgStringList &CmdArgs) const {
  if (!needsProfileRT(Args) && !needsGCovInstrumentation(Args))
    return;

  AddLinkRuntimeLib(Args, CmdArgs, "profile",
                    RuntimeLinkOptions(RLO_AlwaysLink | RLO_FirstLink));

  bool ForGCOV = needsGCovInstrumentation(Args);

  // If we have a symbol export directive and we're linking in the profile
  // runtime, automatically export symbols necessary to implement some of the
  // runtime's functionality.
  if (hasExportSymbolDirective(Args)) {
    if (ForGCOV) {
      addExportedSymbol(CmdArgs, "___gcov_flush");
      addExportedSymbol(CmdArgs, "_flush_fn_list");
      addExportedSymbol(CmdArgs, "_writeout_fn_list");
      addExportedSymbol(CmdArgs, "_reset_fn_list");
    } else {
      addExportedSymbol(CmdArgs, "___llvm_profile_filename");
      addExportedSymbol(CmdArgs, "___llvm_profile_raw_version");
    }
    addExportedSymbol(CmdArgs, "_lprofDirMode");
  }

  // Align __llvm_prf_{cnts,data} sections to the maximum expected page
  // alignment. This allows profile counters to be mmap()'d to disk. Note that
  // it's not enough to just page-align __llvm_prf_cnts: the following section
  // must also be page-aligned so that its data is not clobbered by mmap().
  //
  // The section alignment is only needed when continuous profile sync is
  // enabled, but this is expected to be the default in Xcode. Specifying the
  // extra alignment also allows the same binary to be used with/without sync
  // enabled.
  if (!ForGCOV) {
    for (auto IPSK : {llvm::IPSK_cnts, llvm::IPSK_data}) {
      addSectalignToPage(
          Args, CmdArgs, "__DATA",
          llvm::getInstrProfSectionName(IPSK, llvm::Triple::MachO,
                                        /*AddSegmentInfo=*/false));
    }
  }
}

void DarwinClang::AddLinkSanitizerLibArgs(const ArgList &Args,
                                          ArgStringList &CmdArgs,
                                          StringRef Sanitizer,
                                          bool Shared) const {
  auto RLO = RuntimeLinkOptions(RLO_AlwaysLink | (Shared ? RLO_AddRPath : 0U));
  AddLinkRuntimeLib(Args, CmdArgs, Sanitizer, RLO, Shared);
}

ToolChain::RuntimeLibType DarwinClang::GetRuntimeLibType(
    const ArgList &Args) const {
  if (Arg* A = Args.getLastArg(options::OPT_rtlib_EQ)) {
    StringRef Value = A->getValue();
    if (Value != "compiler-rt")
      getDriver().Diag(clang::diag::err_drv_unsupported_rtlib_for_platform)
          << Value << "darwin";
  }

  return ToolChain::RLT_CompilerRT;
}

void DarwinClang::AddLinkRuntimeLibArgs(const ArgList &Args,
                                        ArgStringList &CmdArgs,
                                        bool ForceLinkBuiltinRT) const {
  // Call once to ensure diagnostic is printed if wrong value was specified
  GetRuntimeLibType(Args);

  // Darwin doesn't support real static executables, don't link any runtime
  // libraries with -static.
  if (Args.hasArg(options::OPT_static) ||
      Args.hasArg(options::OPT_fapple_kext) ||
      Args.hasArg(options::OPT_mkernel)) {
    if (ForceLinkBuiltinRT)
      AddLinkRuntimeLib(Args, CmdArgs, "builtins");
    return;
  }

  // Reject -static-libgcc for now, we can deal with this when and if someone
  // cares. This is useful in situations where someone wants to statically link
  // something like libstdc++, and needs its runtime support routines.
  if (const Arg *A = Args.getLastArg(options::OPT_static_libgcc)) {
    getDriver().Diag(diag::err_drv_unsupported_opt) << A->getAsString(Args);
    return;
  }

  const SanitizerArgs &Sanitize = getSanitizerArgs();
  if (Sanitize.needsAsanRt())
    AddLinkSanitizerLibArgs(Args, CmdArgs, "asan");
  if (Sanitize.needsLsanRt())
    AddLinkSanitizerLibArgs(Args, CmdArgs, "lsan");
  if (Sanitize.needsUbsanRt())
    AddLinkSanitizerLibArgs(Args, CmdArgs,
                            Sanitize.requiresMinimalRuntime() ? "ubsan_minimal"
                                                              : "ubsan",
                            Sanitize.needsSharedRt());
  if (Sanitize.needsTsanRt())
    AddLinkSanitizerLibArgs(Args, CmdArgs, "tsan");
  if (Sanitize.needsFuzzer() && !Args.hasArg(options::OPT_dynamiclib)) {
    AddLinkSanitizerLibArgs(Args, CmdArgs, "fuzzer", /*shared=*/false);

    // Libfuzzer is written in C++ and requires libcxx.
    AddCXXStdlibLibArgs(Args, CmdArgs);
  }
  if (Sanitize.needsStatsRt()) {
    AddLinkRuntimeLib(Args, CmdArgs, "stats_client", RLO_AlwaysLink);
    AddLinkSanitizerLibArgs(Args, CmdArgs, "stats");
  }

  const XRayArgs &XRay = getXRayArgs();
  if (XRay.needsXRayRt()) {
    AddLinkRuntimeLib(Args, CmdArgs, "xray");
    AddLinkRuntimeLib(Args, CmdArgs, "xray-basic");
    AddLinkRuntimeLib(Args, CmdArgs, "xray-fdr");
  }

  // Otherwise link libSystem, then the dynamic runtime library, and finally any
  // target specific static runtime library.
  CmdArgs.push_back("-lSystem");

  // Select the dynamic runtime library and the target specific static library.
  if (isTargetIOSBased()) {
    // If we are compiling as iOS / simulator, don't attempt to link libgcc_s.1,
    // it never went into the SDK.
    // Linking against libgcc_s.1 isn't needed for iOS 5.0+
    if (isIPhoneOSVersionLT(5, 0) && !isTargetIOSSimulator() &&
        getTriple().getArch() != llvm::Triple::aarch64)
      CmdArgs.push_back("-lgcc_s.1");
  }
  AddLinkRuntimeLib(Args, CmdArgs, "builtins");
}

/// Returns the most appropriate macOS target version for the current process.
///
/// If the macOS SDK version is the same or earlier than the system version,
/// then the SDK version is returned. Otherwise the system version is returned.
static std::string getSystemOrSDKMacOSVersion(StringRef MacOSSDKVersion) {
  unsigned Major, Minor, Micro;
  llvm::Triple SystemTriple(llvm::sys::getProcessTriple());
  if (!SystemTriple.isMacOSX())
    return std::string(MacOSSDKVersion);
  SystemTriple.getMacOSXVersion(Major, Minor, Micro);
  VersionTuple SystemVersion(Major, Minor, Micro);
  bool HadExtra;
  if (!Driver::GetReleaseVersion(MacOSSDKVersion, Major, Minor, Micro,
                                 HadExtra))
    return std::string(MacOSSDKVersion);
  VersionTuple SDKVersion(Major, Minor, Micro);
  if (SDKVersion > SystemVersion)
    return SystemVersion.getAsString();
  return std::string(MacOSSDKVersion);
}

namespace {

/// The Darwin OS that was selected or inferred from arguments / environment.
struct DarwinPlatform {
  enum SourceKind {
    /// The OS was specified using the -target argument.
    TargetArg,
    /// The OS was specified using the -m<os>-version-min argument.
    OSVersionArg,
    /// The OS was specified using the OS_DEPLOYMENT_TARGET environment.
    DeploymentTargetEnv,
    /// The OS was inferred from the SDK.
    InferredFromSDK,
    /// The OS was inferred from the -arch.
    InferredFromArch
  };

  using DarwinPlatformKind = Darwin::DarwinPlatformKind;
  using DarwinEnvironmentKind = Darwin::DarwinEnvironmentKind;

  DarwinPlatformKind getPlatform() const { return Platform; }

  DarwinEnvironmentKind getEnvironment() const { return Environment; }

  void setEnvironment(DarwinEnvironmentKind Kind) {
    Environment = Kind;
    InferSimulatorFromArch = false;
  }

  StringRef getOSVersion() const {
    if (Kind == OSVersionArg)
      return Argument->getValue();
    return OSVersion;
  }

  void setOSVersion(StringRef S) {
    assert(Kind == TargetArg && "Unexpected kind!");
    OSVersion = std::string(S);
  }

  bool hasOSVersion() const { return HasOSVersion; }

  /// Returns true if the target OS was explicitly specified.
  bool isExplicitlySpecified() const { return Kind <= DeploymentTargetEnv; }

  /// Returns true if the simulator environment can be inferred from the arch.
  bool canInferSimulatorFromArch() const { return InferSimulatorFromArch; }

  /// Adds the -m<os>-version-min argument to the compiler invocation.
  void addOSVersionMinArgument(DerivedArgList &Args, const OptTable &Opts) {
    if (Argument)
      return;
    assert(Kind != TargetArg && Kind != OSVersionArg && "Invalid kind");
    options::ID Opt;
    switch (Platform) {
    case DarwinPlatformKind::MacOS:
      Opt = options::OPT_mmacosx_version_min_EQ;
      break;
    case DarwinPlatformKind::IPhoneOS:
      Opt = options::OPT_miphoneos_version_min_EQ;
      break;
    case DarwinPlatformKind::TvOS:
      Opt = options::OPT_mtvos_version_min_EQ;
      break;
    case DarwinPlatformKind::WatchOS:
      Opt = options::OPT_mwatchos_version_min_EQ;
      break;
    }
    Argument = Args.MakeJoinedArg(nullptr, Opts.getOption(Opt), OSVersion);
    Args.append(Argument);
  }

  /// Returns the OS version with the argument / environment variable that
  /// specified it.
  std::string getAsString(DerivedArgList &Args, const OptTable &Opts) {
    switch (Kind) {
    case TargetArg:
    case OSVersionArg:
    case InferredFromSDK:
    case InferredFromArch:
      assert(Argument && "OS version argument not yet inferred");
      return Argument->getAsString(Args);
    case DeploymentTargetEnv:
      return (llvm::Twine(EnvVarName) + "=" + OSVersion).str();
    }
    llvm_unreachable("Unsupported Darwin Source Kind");
  }

  static DarwinPlatform createFromTarget(const llvm::Triple &TT,
                                         StringRef OSVersion, Arg *A) {
    DarwinPlatform Result(TargetArg, getPlatformFromOS(TT.getOS()), OSVersion,
                          A);
    switch (TT.getEnvironment()) {
    case llvm::Triple::Simulator:
      Result.Environment = DarwinEnvironmentKind::Simulator;
      break;
    default:
      break;
    }
    unsigned Major, Minor, Micro;
    TT.getOSVersion(Major, Minor, Micro);
    if (Major == 0)
      Result.HasOSVersion = false;
    return Result;
  }
  static DarwinPlatform createOSVersionArg(DarwinPlatformKind Platform,
                                           Arg *A) {
    return DarwinPlatform(OSVersionArg, Platform, A);
  }
  static DarwinPlatform createDeploymentTargetEnv(DarwinPlatformKind Platform,
                                                  StringRef EnvVarName,
                                                  StringRef Value) {
    DarwinPlatform Result(DeploymentTargetEnv, Platform, Value);
    Result.EnvVarName = EnvVarName;
    return Result;
  }
  static DarwinPlatform createFromSDK(DarwinPlatformKind Platform,
                                      StringRef Value,
                                      bool IsSimulator = false) {
    DarwinPlatform Result(InferredFromSDK, Platform, Value);
    if (IsSimulator)
      Result.Environment = DarwinEnvironmentKind::Simulator;
    Result.InferSimulatorFromArch = false;
    return Result;
  }
  static DarwinPlatform createFromArch(llvm::Triple::OSType OS,
                                       StringRef Value) {
    return DarwinPlatform(InferredFromArch, getPlatformFromOS(OS), Value);
  }

  /// Constructs an inferred SDKInfo value based on the version inferred from
  /// the SDK path itself. Only works for values that were created by inferring
  /// the platform from the SDKPath.
  DarwinSDKInfo inferSDKInfo() {
    assert(Kind == InferredFromSDK && "can infer SDK info only");
    llvm::VersionTuple Version;
    bool IsValid = !Version.tryParse(OSVersion);
    (void)IsValid;
    assert(IsValid && "invalid SDK version");
    return DarwinSDKInfo(Version);
  }

private:
  DarwinPlatform(SourceKind Kind, DarwinPlatformKind Platform, Arg *Argument)
      : Kind(Kind), Platform(Platform), Argument(Argument) {}
  DarwinPlatform(SourceKind Kind, DarwinPlatformKind Platform, StringRef Value,
                 Arg *Argument = nullptr)
      : Kind(Kind), Platform(Platform), OSVersion(Value), Argument(Argument) {}

  static DarwinPlatformKind getPlatformFromOS(llvm::Triple::OSType OS) {
    switch (OS) {
    case llvm::Triple::Darwin:
    case llvm::Triple::MacOSX:
      return DarwinPlatformKind::MacOS;
    case llvm::Triple::IOS:
      return DarwinPlatformKind::IPhoneOS;
    case llvm::Triple::TvOS:
      return DarwinPlatformKind::TvOS;
    case llvm::Triple::WatchOS:
      return DarwinPlatformKind::WatchOS;
    default:
      llvm_unreachable("Unable to infer Darwin variant");
    }
  }

  SourceKind Kind;
  DarwinPlatformKind Platform;
  DarwinEnvironmentKind Environment = DarwinEnvironmentKind::NativeEnvironment;
  std::string OSVersion;
  bool HasOSVersion = true, InferSimulatorFromArch = true;
  Arg *Argument;
  StringRef EnvVarName;
};

/// Returns the deployment target that's specified using the -m<os>-version-min
/// argument.
Optional<DarwinPlatform>
getDeploymentTargetFromOSVersionArg(DerivedArgList &Args,
                                    const Driver &TheDriver) {
  Arg *OSXVersion = Args.getLastArg(options::OPT_mmacosx_version_min_EQ);
  Arg *iOSVersion = Args.getLastArg(options::OPT_miphoneos_version_min_EQ,
                                    options::OPT_mios_simulator_version_min_EQ);
  Arg *TvOSVersion =
      Args.getLastArg(options::OPT_mtvos_version_min_EQ,
                      options::OPT_mtvos_simulator_version_min_EQ);
  Arg *WatchOSVersion =
      Args.getLastArg(options::OPT_mwatchos_version_min_EQ,
                      options::OPT_mwatchos_simulator_version_min_EQ);
  if (OSXVersion) {
    if (iOSVersion || TvOSVersion || WatchOSVersion) {
      TheDriver.Diag(diag::err_drv_argument_not_allowed_with)
          << OSXVersion->getAsString(Args)
          << (iOSVersion ? iOSVersion
                         : TvOSVersion ? TvOSVersion : WatchOSVersion)
                 ->getAsString(Args);
    }
    return DarwinPlatform::createOSVersionArg(Darwin::MacOS, OSXVersion);
  } else if (iOSVersion) {
    if (TvOSVersion || WatchOSVersion) {
      TheDriver.Diag(diag::err_drv_argument_not_allowed_with)
          << iOSVersion->getAsString(Args)
          << (TvOSVersion ? TvOSVersion : WatchOSVersion)->getAsString(Args);
    }
    return DarwinPlatform::createOSVersionArg(Darwin::IPhoneOS, iOSVersion);
  } else if (TvOSVersion) {
    if (WatchOSVersion) {
      TheDriver.Diag(diag::err_drv_argument_not_allowed_with)
          << TvOSVersion->getAsString(Args)
          << WatchOSVersion->getAsString(Args);
    }
    return DarwinPlatform::createOSVersionArg(Darwin::TvOS, TvOSVersion);
  } else if (WatchOSVersion)
    return DarwinPlatform::createOSVersionArg(Darwin::WatchOS, WatchOSVersion);
  return None;
}

/// Returns the deployment target that's specified using the
/// OS_DEPLOYMENT_TARGET environment variable.
Optional<DarwinPlatform>
getDeploymentTargetFromEnvironmentVariables(const Driver &TheDriver,
                                            const llvm::Triple &Triple) {
  std::string Targets[Darwin::LastDarwinPlatform + 1];
  const char *EnvVars[] = {
      "MACOSX_DEPLOYMENT_TARGET",
      "IPHONEOS_DEPLOYMENT_TARGET",
      "TVOS_DEPLOYMENT_TARGET",
      "WATCHOS_DEPLOYMENT_TARGET",
  };
  static_assert(llvm::array_lengthof(EnvVars) == Darwin::LastDarwinPlatform + 1,
                "Missing platform");
  for (const auto &I : llvm::enumerate(llvm::makeArrayRef(EnvVars))) {
    if (char *Env = ::getenv(I.value()))
      Targets[I.index()] = Env;
  }

  // Allow conflicts among OSX and iOS for historical reasons, but choose the
  // default platform.
  if (!Targets[Darwin::MacOS].empty() &&
      (!Targets[Darwin::IPhoneOS].empty() ||
       !Targets[Darwin::WatchOS].empty() || !Targets[Darwin::TvOS].empty())) {
    if (Triple.getArch() == llvm::Triple::arm ||
        Triple.getArch() == llvm::Triple::aarch64 ||
        Triple.getArch() == llvm::Triple::thumb)
      Targets[Darwin::MacOS] = "";
    else
      Targets[Darwin::IPhoneOS] = Targets[Darwin::WatchOS] =
          Targets[Darwin::TvOS] = "";
  } else {
    // Don't allow conflicts in any other platform.
    unsigned FirstTarget = llvm::array_lengthof(Targets);
    for (unsigned I = 0; I != llvm::array_lengthof(Targets); ++I) {
      if (Targets[I].empty())
        continue;
      if (FirstTarget == llvm::array_lengthof(Targets))
        FirstTarget = I;
      else
        TheDriver.Diag(diag::err_drv_conflicting_deployment_targets)
            << Targets[FirstTarget] << Targets[I];
    }
  }

  for (const auto &Target : llvm::enumerate(llvm::makeArrayRef(Targets))) {
    if (!Target.value().empty())
      return DarwinPlatform::createDeploymentTargetEnv(
          (Darwin::DarwinPlatformKind)Target.index(), EnvVars[Target.index()],
          Target.value());
  }
  return None;
}

/// Tries to infer the deployment target from the SDK specified by -isysroot
/// (or SDKROOT). Uses the version specified in the SDKSettings.json file if
/// it's available.
Optional<DarwinPlatform>
inferDeploymentTargetFromSDK(DerivedArgList &Args,
                             const Optional<DarwinSDKInfo> &SDKInfo) {
  const Arg *A = Args.getLastArg(options::OPT_isysroot);
  if (!A)
    return None;
  StringRef isysroot = A->getValue();
  StringRef SDK = Darwin::getSDKName(isysroot);
  if (!SDK.size())
    return None;

  std::string Version;
  if (SDKInfo) {
    // Get the version from the SDKSettings.json if it's available.
    Version = SDKInfo->getVersion().getAsString();
  } else {
    // Slice the version number out.
    // Version number is between the first and the last number.
    size_t StartVer = SDK.find_first_of("0123456789");
    size_t EndVer = SDK.find_last_of("0123456789");
    if (StartVer != StringRef::npos && EndVer > StartVer)
      Version = std::string(SDK.slice(StartVer, EndVer + 1));
  }
  if (Version.empty())
    return None;

  if (SDK.startswith("iPhoneOS") || SDK.startswith("iPhoneSimulator"))
    return DarwinPlatform::createFromSDK(
        Darwin::IPhoneOS, Version,
        /*IsSimulator=*/SDK.startswith("iPhoneSimulator"));
  else if (SDK.startswith("MacOSX"))
    return DarwinPlatform::createFromSDK(Darwin::MacOS,
                                         getSystemOrSDKMacOSVersion(Version));
  else if (SDK.startswith("WatchOS") || SDK.startswith("WatchSimulator"))
    return DarwinPlatform::createFromSDK(
        Darwin::WatchOS, Version,
        /*IsSimulator=*/SDK.startswith("WatchSimulator"));
  else if (SDK.startswith("AppleTVOS") || SDK.startswith("AppleTVSimulator"))
    return DarwinPlatform::createFromSDK(
        Darwin::TvOS, Version,
        /*IsSimulator=*/SDK.startswith("AppleTVSimulator"));
  return None;
}

std::string getOSVersion(llvm::Triple::OSType OS, const llvm::Triple &Triple,
                         const Driver &TheDriver) {
  unsigned Major, Minor, Micro;
  llvm::Triple SystemTriple(llvm::sys::getProcessTriple());
  switch (OS) {
  case llvm::Triple::Darwin:
  case llvm::Triple::MacOSX:
    // If there is no version specified on triple, and both host and target are
    // macos, use the host triple to infer OS version.
    if (Triple.isMacOSX() && SystemTriple.isMacOSX() &&
        !Triple.getOSMajorVersion())
      SystemTriple.getMacOSXVersion(Major, Minor, Micro);
    else if (!Triple.getMacOSXVersion(Major, Minor, Micro))
      TheDriver.Diag(diag::err_drv_invalid_darwin_version)
          << Triple.getOSName();
    break;
  case llvm::Triple::IOS:
    Triple.getiOSVersion(Major, Minor, Micro);
    break;
  case llvm::Triple::TvOS:
    Triple.getOSVersion(Major, Minor, Micro);
    break;
  case llvm::Triple::WatchOS:
    Triple.getWatchOSVersion(Major, Minor, Micro);
    break;
  default:
    llvm_unreachable("Unexpected OS type");
    break;
  }

  std::string OSVersion;
  llvm::raw_string_ostream(OSVersion) << Major << '.' << Minor << '.' << Micro;
  return OSVersion;
}

/// Tries to infer the target OS from the -arch.
Optional<DarwinPlatform>
inferDeploymentTargetFromArch(DerivedArgList &Args, const Darwin &Toolchain,
                              const llvm::Triple &Triple,
                              const Driver &TheDriver) {
  llvm::Triple::OSType OSTy = llvm::Triple::UnknownOS;

  StringRef MachOArchName = Toolchain.getMachOArchName(Args);
  if (MachOArchName == "arm64") {
#if __arm64__
    // A clang running on an Apple Silicon mac defaults
    // to building for mac when building for arm64 rather than
    // defaulting to iOS.
    OSTy = llvm::Triple::MacOSX;
#else
    OSTy = llvm::Triple::IOS;
#endif
  } else if (MachOArchName == "armv7" || MachOArchName == "armv7s")
    OSTy = llvm::Triple::IOS;
  else if (MachOArchName == "armv7k" || MachOArchName == "arm64_32")
    OSTy = llvm::Triple::WatchOS;
  else if (MachOArchName != "armv6m" && MachOArchName != "armv7m" &&
           MachOArchName != "armv7em")
    OSTy = llvm::Triple::MacOSX;

  if (OSTy == llvm::Triple::UnknownOS)
    return None;
  return DarwinPlatform::createFromArch(OSTy,
                                        getOSVersion(OSTy, Triple, TheDriver));
}

/// Returns the deployment target that's specified using the -target option.
Optional<DarwinPlatform> getDeploymentTargetFromTargetArg(
    DerivedArgList &Args, const llvm::Triple &Triple, const Driver &TheDriver) {
  if (!Args.hasArg(options::OPT_target))
    return None;
  if (Triple.getOS() == llvm::Triple::Darwin ||
      Triple.getOS() == llvm::Triple::UnknownOS)
    return None;
  std::string OSVersion = getOSVersion(Triple.getOS(), Triple, TheDriver);
  return DarwinPlatform::createFromTarget(Triple, OSVersion,
                                          Args.getLastArg(options::OPT_target));
}

Optional<DarwinSDKInfo> parseSDKSettings(llvm::vfs::FileSystem &VFS,
                                         const ArgList &Args,
                                         const Driver &TheDriver) {
  const Arg *A = Args.getLastArg(options::OPT_isysroot);
  if (!A)
    return None;
  StringRef isysroot = A->getValue();
  auto SDKInfoOrErr = driver::parseDarwinSDKInfo(VFS, isysroot);
  if (!SDKInfoOrErr) {
    llvm::consumeError(SDKInfoOrErr.takeError());
    TheDriver.Diag(diag::warn_drv_darwin_sdk_invalid_settings);
    return None;
  }
  return *SDKInfoOrErr;
}

} // namespace

void Darwin::AddDeploymentTarget(DerivedArgList &Args) const {
  const OptTable &Opts = getDriver().getOpts();

  // Support allowing the SDKROOT environment variable used by xcrun and other
  // Xcode tools to define the default sysroot, by making it the default for
  // isysroot.
  if (const Arg *A = Args.getLastArg(options::OPT_isysroot)) {
    // Warn if the path does not exist.
    if (!getVFS().exists(A->getValue()))
      getDriver().Diag(clang::diag::warn_missing_sysroot) << A->getValue();
  } else {
    if (char *env = ::getenv("SDKROOT")) {
      // We only use this value as the default if it is an absolute path,
      // exists, and it is not the root path.
      if (llvm::sys::path::is_absolute(env) && getVFS().exists(env) &&
          StringRef(env) != "/") {
        Args.append(Args.MakeSeparateArg(
            nullptr, Opts.getOption(options::OPT_isysroot), env));
      }
    }
  }

  // Read the SDKSettings.json file for more information, like the SDK version
  // that we can pass down to the compiler.
  SDKInfo = parseSDKSettings(getVFS(), Args, getDriver());

  // The OS and the version can be specified using the -target argument.
  Optional<DarwinPlatform> OSTarget =
      getDeploymentTargetFromTargetArg(Args, getTriple(), getDriver());
  if (OSTarget) {
    Optional<DarwinPlatform> OSVersionArgTarget =
        getDeploymentTargetFromOSVersionArg(Args, getDriver());
    if (OSVersionArgTarget) {
      unsigned TargetMajor, TargetMinor, TargetMicro;
      bool TargetExtra;
      unsigned ArgMajor, ArgMinor, ArgMicro;
      bool ArgExtra;
      if (OSTarget->getPlatform() != OSVersionArgTarget->getPlatform() ||
          (Driver::GetReleaseVersion(OSTarget->getOSVersion(), TargetMajor,
                                     TargetMinor, TargetMicro, TargetExtra) &&
           Driver::GetReleaseVersion(OSVersionArgTarget->getOSVersion(),
                                     ArgMajor, ArgMinor, ArgMicro, ArgExtra) &&
           (VersionTuple(TargetMajor, TargetMinor, TargetMicro) !=
                VersionTuple(ArgMajor, ArgMinor, ArgMicro) ||
            TargetExtra != ArgExtra))) {
        // Select the OS version from the -m<os>-version-min argument when
        // the -target does not include an OS version.
        if (OSTarget->getPlatform() == OSVersionArgTarget->getPlatform() &&
            !OSTarget->hasOSVersion()) {
          OSTarget->setOSVersion(OSVersionArgTarget->getOSVersion());
        } else {
          // Warn about -m<os>-version-min that doesn't match the OS version
          // that's specified in the target.
          std::string OSVersionArg =
              OSVersionArgTarget->getAsString(Args, Opts);
          std::string TargetArg = OSTarget->getAsString(Args, Opts);
          getDriver().Diag(clang::diag::warn_drv_overriding_flag_option)
              << OSVersionArg << TargetArg;
        }
      }
    }
  } else {
    // The OS target can be specified using the -m<os>version-min argument.
    OSTarget = getDeploymentTargetFromOSVersionArg(Args, getDriver());
    // If no deployment target was specified on the command line, check for
    // environment defines.
    if (!OSTarget) {
      OSTarget =
          getDeploymentTargetFromEnvironmentVariables(getDriver(), getTriple());
      if (OSTarget) {
        // Don't infer simulator from the arch when the SDK is also specified.
        Optional<DarwinPlatform> SDKTarget =
            inferDeploymentTargetFromSDK(Args, SDKInfo);
        if (SDKTarget)
          OSTarget->setEnvironment(SDKTarget->getEnvironment());
      }
    }
    // If there is no command-line argument to specify the Target version and
    // no environment variable defined, see if we can set the default based
    // on -isysroot using SDKSettings.json if it exists.
    if (!OSTarget) {
      OSTarget = inferDeploymentTargetFromSDK(Args, SDKInfo);
      /// If the target was successfully constructed from the SDK path, try to
      /// infer the SDK info if the SDK doesn't have it.
      if (OSTarget && !SDKInfo)
        SDKInfo = OSTarget->inferSDKInfo();
    }
    // If no OS targets have been specified, try to guess platform from -target
    // or arch name and compute the version from the triple.
    if (!OSTarget)
      OSTarget =
          inferDeploymentTargetFromArch(Args, *this, getTriple(), getDriver());
  }

  assert(OSTarget && "Unable to infer Darwin variant");
  OSTarget->addOSVersionMinArgument(Args, Opts);
  DarwinPlatformKind Platform = OSTarget->getPlatform();

  unsigned Major, Minor, Micro;
  bool HadExtra;
  // Set the tool chain target information.
  if (Platform == MacOS) {
    if (!Driver::GetReleaseVersion(OSTarget->getOSVersion(), Major, Minor,
                                   Micro, HadExtra) ||
        HadExtra || Major < 10 || Major >= 100 || Minor >= 100 || Micro >= 100)
      getDriver().Diag(diag::err_drv_invalid_version_number)
          << OSTarget->getAsString(Args, Opts);
  } else if (Platform == IPhoneOS) {
    if (!Driver::GetReleaseVersion(OSTarget->getOSVersion(), Major, Minor,
                                   Micro, HadExtra) ||
        HadExtra || Major >= 100 || Minor >= 100 || Micro >= 100)
      getDriver().Diag(diag::err_drv_invalid_version_number)
          << OSTarget->getAsString(Args, Opts);
    ;
    // For 32-bit targets, the deployment target for iOS has to be earlier than
    // iOS 11.
    if (getTriple().isArch32Bit() && Major >= 11) {
      // If the deployment target is explicitly specified, print a diagnostic.
      if (OSTarget->isExplicitlySpecified()) {
        getDriver().Diag(diag::warn_invalid_ios_deployment_target)
            << OSTarget->getAsString(Args, Opts);
        // Otherwise, set it to 10.99.99.
      } else {
        Major = 10;
        Minor = 99;
        Micro = 99;
      }
    }
  } else if (Platform == TvOS) {
    if (!Driver::GetReleaseVersion(OSTarget->getOSVersion(), Major, Minor,
                                   Micro, HadExtra) ||
        HadExtra || Major >= 100 || Minor >= 100 || Micro >= 100)
      getDriver().Diag(diag::err_drv_invalid_version_number)
          << OSTarget->getAsString(Args, Opts);
  } else if (Platform == WatchOS) {
    if (!Driver::GetReleaseVersion(OSTarget->getOSVersion(), Major, Minor,
                                   Micro, HadExtra) ||
        HadExtra || Major >= 10 || Minor >= 100 || Micro >= 100)
      getDriver().Diag(diag::err_drv_invalid_version_number)
          << OSTarget->getAsString(Args, Opts);
  } else
    llvm_unreachable("unknown kind of Darwin platform");

  DarwinEnvironmentKind Environment = OSTarget->getEnvironment();
  // Recognize iOS targets with an x86 architecture as the iOS simulator.
  if (Environment == NativeEnvironment && Platform != MacOS &&
      OSTarget->canInferSimulatorFromArch() && getTriple().isX86())
    Environment = Simulator;

  setTarget(Platform, Environment, Major, Minor, Micro);

  if (const Arg *A = Args.getLastArg(options::OPT_isysroot)) {
    StringRef SDK = getSDKName(A->getValue());
    if (SDK.size() > 0) {
      size_t StartVer = SDK.find_first_of("0123456789");
      StringRef SDKName = SDK.slice(0, StartVer);
      if (!SDKName.startswith(getPlatformFamily()))
        getDriver().Diag(diag::warn_incompatible_sysroot)
            << SDKName << getPlatformFamily();
    }
  }
}

// Returns the effective header sysroot path to use. This comes either from
// -isysroot or --sysroot.
llvm::StringRef DarwinClang::GetHeaderSysroot(const llvm::opt::ArgList &DriverArgs) const {
  if(DriverArgs.hasArg(options::OPT_isysroot))
    return DriverArgs.getLastArgValue(options::OPT_isysroot);
  if (!getDriver().SysRoot.empty())
    return getDriver().SysRoot;
  return "/";
}

void DarwinClang::AddClangSystemIncludeArgs(const llvm::opt::ArgList &DriverArgs,
                                            llvm::opt::ArgStringList &CC1Args) const {
  const Driver &D = getDriver();

  llvm::StringRef Sysroot = GetHeaderSysroot(DriverArgs);

  bool NoStdInc = DriverArgs.hasArg(options::OPT_nostdinc);
  bool NoStdlibInc = DriverArgs.hasArg(options::OPT_nostdlibinc);
  bool NoBuiltinInc = DriverArgs.hasFlag(
      options::OPT_nobuiltininc, options::OPT_ibuiltininc, /*Default=*/false);
  bool ForceBuiltinInc = DriverArgs.hasFlag(
      options::OPT_ibuiltininc, options::OPT_nobuiltininc, /*Default=*/false);

  // Add <sysroot>/usr/local/include
  if (!NoStdInc && !NoStdlibInc) {
      SmallString<128> P(Sysroot);
      llvm::sys::path::append(P, "usr", "local", "include");
      addSystemInclude(DriverArgs, CC1Args, P);
  }

  // Add the Clang builtin headers (<resource>/include)
  if (!(NoStdInc && !ForceBuiltinInc) && !NoBuiltinInc) {
    SmallString<128> P(D.ResourceDir);
    llvm::sys::path::append(P, "include");
    addSystemInclude(DriverArgs, CC1Args, P);
  }

  if (NoStdInc || NoStdlibInc)
    return;

  // Check for configure-time C include directories.
  llvm::StringRef CIncludeDirs(C_INCLUDE_DIRS);
  if (!CIncludeDirs.empty()) {
    llvm::SmallVector<llvm::StringRef, 5> dirs;
    CIncludeDirs.split(dirs, ":");
    for (llvm::StringRef dir : dirs) {
      llvm::StringRef Prefix =
          llvm::sys::path::is_absolute(dir) ? "" : llvm::StringRef(Sysroot);
      addExternCSystemInclude(DriverArgs, CC1Args, Prefix + dir);
    }
  } else {
    // Otherwise, add <sysroot>/usr/include.
    SmallString<128> P(Sysroot);
    llvm::sys::path::append(P, "usr", "include");
    addExternCSystemInclude(DriverArgs, CC1Args, P.str());
  }
}

bool DarwinClang::AddGnuCPlusPlusIncludePaths(const llvm::opt::ArgList &DriverArgs,
                                              llvm::opt::ArgStringList &CC1Args,
                                              llvm::SmallString<128> Base,
                                              llvm::StringRef Version,
                                              llvm::StringRef ArchDir,
                                              llvm::StringRef BitDir) const {
  llvm::sys::path::append(Base, Version);

  // Add the base dir
  addSystemInclude(DriverArgs, CC1Args, Base);

  // Add the multilib dirs
  {
    llvm::SmallString<128> P = Base;
    if (!ArchDir.empty())
      llvm::sys::path::append(P, ArchDir);
    if (!BitDir.empty())
      llvm::sys::path::append(P, BitDir);
    addSystemInclude(DriverArgs, CC1Args, P);
  }

  // Add the backward dir
  {
    llvm::SmallString<128> P = Base;
    llvm::sys::path::append(P, "backward");
    addSystemInclude(DriverArgs, CC1Args, P);
  }

  return getVFS().exists(Base);
}

void DarwinClang::AddClangCXXStdlibIncludeArgs(
    const llvm::opt::ArgList &DriverArgs,
    llvm::opt::ArgStringList &CC1Args) const {
  // The implementation from a base class will pass through the -stdlib to
  // CC1Args.
  // FIXME: this should not be necessary, remove usages in the frontend
  //        (e.g. HeaderSearchOptions::UseLibcxx) and don't pipe -stdlib.
  //        Also check whether this is used for setting library search paths.
  ToolChain::AddClangCXXStdlibIncludeArgs(DriverArgs, CC1Args);

  if (DriverArgs.hasArg(options::OPT_nostdlibinc) ||
      DriverArgs.hasArg(options::OPT_nostdincxx))
    return;

  llvm::StringRef Sysroot = GetHeaderSysroot(DriverArgs);

  switch (GetCXXStdlibType(DriverArgs)) {
  case ToolChain::CST_Libcxx: {
    // On Darwin, libc++ is installed alongside the compiler in
    // include/c++/v1, so get from '<install>/bin' to '<install>/include/c++/v1'.
    {
      llvm::SmallString<128> P = llvm::StringRef(getDriver().getInstalledDir());
      // Note that P can be relative, so we have to '..' and not parent_path.
      llvm::sys::path::append(P, "..", "include", "c++", "v1");
      addSystemInclude(DriverArgs, CC1Args, P);
    }
    // Also add <sysroot>/usr/include/c++/v1 unless -nostdinc is used,
    // to match the legacy behavior in CC1.
    if (!DriverArgs.hasArg(options::OPT_nostdinc)) {
      llvm::SmallString<128> P = Sysroot;
      llvm::sys::path::append(P, "usr", "include", "c++", "v1");
      addSystemInclude(DriverArgs, CC1Args, P);
    }
    break;
  }

  case ToolChain::CST_Libstdcxx:
    llvm::SmallString<128> UsrIncludeCxx = Sysroot;
    llvm::sys::path::append(UsrIncludeCxx, "usr", "include", "c++");

    llvm::Triple::ArchType arch = getTriple().getArch();
    bool IsBaseFound = true;
    switch (arch) {
    default: break;

    case llvm::Triple::ppc:
    case llvm::Triple::ppc64:
      IsBaseFound = AddGnuCPlusPlusIncludePaths(DriverArgs, CC1Args, UsrIncludeCxx,
                                                "4.2.1",
                                                "powerpc-apple-darwin10",
                                                arch == llvm::Triple::ppc64 ? "ppc64" : "");
      IsBaseFound |= AddGnuCPlusPlusIncludePaths(DriverArgs, CC1Args, UsrIncludeCxx,
                                                "4.0.0", "powerpc-apple-darwin10",
                                                 arch == llvm::Triple::ppc64 ? "ppc64" : "");
      break;

    case llvm::Triple::x86:
    case llvm::Triple::x86_64:
      IsBaseFound = AddGnuCPlusPlusIncludePaths(DriverArgs, CC1Args, UsrIncludeCxx,
                                                "4.2.1",
                                                "i686-apple-darwin10",
                                                arch == llvm::Triple::x86_64 ? "x86_64" : "");
      IsBaseFound |= AddGnuCPlusPlusIncludePaths(DriverArgs, CC1Args, UsrIncludeCxx,
                                                "4.0.0", "i686-apple-darwin8",
                                                 "");
      break;

    case llvm::Triple::arm:
    case llvm::Triple::thumb:
      IsBaseFound = AddGnuCPlusPlusIncludePaths(DriverArgs, CC1Args, UsrIncludeCxx,
                                                "4.2.1",
                                                "arm-apple-darwin10",
                                                "v7");
      IsBaseFound |= AddGnuCPlusPlusIncludePaths(DriverArgs, CC1Args, UsrIncludeCxx,
                                                "4.2.1",
                                                "arm-apple-darwin10",
                                                 "v6");
      break;

    case llvm::Triple::aarch64:
      IsBaseFound = AddGnuCPlusPlusIncludePaths(DriverArgs, CC1Args, UsrIncludeCxx,
                                                "4.2.1",
                                                "arm64-apple-darwin10",
                                                "");
      break;
    }

    if (!IsBaseFound) {
      getDriver().Diag(diag::warn_drv_libstdcxx_not_found);
    }

    break;
  }
}
void DarwinClang::AddCXXStdlibLibArgs(const ArgList &Args,
                                      ArgStringList &CmdArgs) const {
  CXXStdlibType Type = GetCXXStdlibType(Args);

  switch (Type) {
  case ToolChain::CST_Libcxx:
    CmdArgs.push_back("-lc++");
    break;

  case ToolChain::CST_Libstdcxx:
    // Unfortunately, -lstdc++ doesn't always exist in the standard search path;
    // it was previously found in the gcc lib dir. However, for all the Darwin
    // platforms we care about it was -lstdc++.6, so we search for that
    // explicitly if we can't see an obvious -lstdc++ candidate.

    // Check in the sysroot first.
    if (const Arg *A = Args.getLastArg(options::OPT_isysroot)) {
      SmallString<128> P(A->getValue());
      llvm::sys::path::append(P, "usr", "lib", "libstdc++.dylib");

      if (!getVFS().exists(P)) {
        llvm::sys::path::remove_filename(P);
        llvm::sys::path::append(P, "libstdc++.6.dylib");
        if (getVFS().exists(P)) {
          CmdArgs.push_back(Args.MakeArgString(P));
          return;
        }
      }
    }

    // Otherwise, look in the root.
    // FIXME: This should be removed someday when we don't have to care about
    // 10.6 and earlier, where /usr/lib/libstdc++.dylib does not exist.
    if (!getVFS().exists("/usr/lib/libstdc++.dylib") &&
        getVFS().exists("/usr/lib/libstdc++.6.dylib")) {
      CmdArgs.push_back("/usr/lib/libstdc++.6.dylib");
      return;
    }

    // Otherwise, let the linker search.
    CmdArgs.push_back("-lstdc++");
    break;
  }
}

void DarwinClang::AddCCKextLibArgs(const ArgList &Args,
                                   ArgStringList &CmdArgs) const {
  // For Darwin platforms, use the compiler-rt-based support library
  // instead of the gcc-provided one (which is also incidentally
  // only present in the gcc lib dir, which makes it hard to find).

  SmallString<128> P(getDriver().ResourceDir);
  llvm::sys::path::append(P, "lib", "darwin");

  // Use the newer cc_kext for iOS ARM after 6.0.
  if (isTargetWatchOS()) {
    llvm::sys::path::append(P, "libclang_rt.cc_kext_watchos.a");
  } else if (isTargetTvOS()) {
    llvm::sys::path::append(P, "libclang_rt.cc_kext_tvos.a");
  } else if (isTargetIPhoneOS()) {
    llvm::sys::path::append(P, "libclang_rt.cc_kext_ios.a");
  } else {
    llvm::sys::path::append(P, "libclang_rt.cc_kext.a");
  }

  // For now, allow missing resource libraries to support developers who may
  // not have compiler-rt checked out or integrated into their build.
  if (getVFS().exists(P))
    CmdArgs.push_back(Args.MakeArgString(P));
}

DerivedArgList *MachO::TranslateArgs(const DerivedArgList &Args,
                                     StringRef BoundArch,
                                     Action::OffloadKind) const {
  DerivedArgList *DAL = new DerivedArgList(Args.getBaseArgs());
  const OptTable &Opts = getDriver().getOpts();

  // FIXME: We really want to get out of the tool chain level argument
  // translation business, as it makes the driver functionality much
  // more opaque. For now, we follow gcc closely solely for the
  // purpose of easily achieving feature parity & testability. Once we
  // have something that works, we should reevaluate each translation
  // and try to push it down into tool specific logic.

  for (Arg *A : Args) {
    if (A->getOption().matches(options::OPT_Xarch__)) {
      // Skip this argument unless the architecture matches either the toolchain
      // triple arch, or the arch being bound.
      llvm::Triple::ArchType XarchArch =
          tools::darwin::getArchTypeForMachOArchName(A->getValue(0));
      if (!(XarchArch == getArch() ||
            (!BoundArch.empty() &&
             XarchArch ==
                 tools::darwin::getArchTypeForMachOArchName(BoundArch))))
        continue;

      Arg *OriginalArg = A;
      TranslateXarchArgs(Args, A, DAL);

      // Linker input arguments require custom handling. The problem is that we
      // have already constructed the phase actions, so we can not treat them as
      // "input arguments".
      if (A->getOption().hasFlag(options::LinkerInput)) {
        // Convert the argument into individual Zlinker_input_args.
        for (const char *Value : A->getValues()) {
          DAL->AddSeparateArg(
              OriginalArg, Opts.getOption(options::OPT_Zlinker_input), Value);
        }
        continue;
      }
    }

    // Sob. These is strictly gcc compatible for the time being. Apple
    // gcc translates options twice, which means that self-expanding
    // options add duplicates.
    switch ((options::ID)A->getOption().getID()) {
    default:
      DAL->append(A);
      break;

    case options::OPT_mkernel:
    case options::OPT_fapple_kext:
      DAL->append(A);
      DAL->AddFlagArg(A, Opts.getOption(options::OPT_static));
      break;

    case options::OPT_dependency_file:
      DAL->AddSeparateArg(A, Opts.getOption(options::OPT_MF), A->getValue());
      break;

    case options::OPT_gfull:
      DAL->AddFlagArg(A, Opts.getOption(options::OPT_g_Flag));
      DAL->AddFlagArg(
          A, Opts.getOption(options::OPT_fno_eliminate_unused_debug_symbols));
      break;

    case options::OPT_gused:
      DAL->AddFlagArg(A, Opts.getOption(options::OPT_g_Flag));
      DAL->AddFlagArg(
          A, Opts.getOption(options::OPT_feliminate_unused_debug_symbols));
      break;

    case options::OPT_shared:
      DAL->AddFlagArg(A, Opts.getOption(options::OPT_dynamiclib));
      break;

    case options::OPT_fconstant_cfstrings:
      DAL->AddFlagArg(A, Opts.getOption(options::OPT_mconstant_cfstrings));
      break;

    case options::OPT_fno_constant_cfstrings:
      DAL->AddFlagArg(A, Opts.getOption(options::OPT_mno_constant_cfstrings));
      break;

    case options::OPT_Wnonportable_cfstrings:
      DAL->AddFlagArg(A,
                      Opts.getOption(options::OPT_mwarn_nonportable_cfstrings));
      break;

    case options::OPT_Wno_nonportable_cfstrings:
      DAL->AddFlagArg(
          A, Opts.getOption(options::OPT_mno_warn_nonportable_cfstrings));
      break;

    case options::OPT_fpascal_strings:
      DAL->AddFlagArg(A, Opts.getOption(options::OPT_mpascal_strings));
      break;

    case options::OPT_fno_pascal_strings:
      DAL->AddFlagArg(A, Opts.getOption(options::OPT_mno_pascal_strings));
      break;
    }
  }

  if (getTriple().isX86())
    if (!Args.hasArgNoClaim(options::OPT_mtune_EQ))
      DAL->AddJoinedArg(nullptr, Opts.getOption(options::OPT_mtune_EQ),
                        "core2");

  // Add the arch options based on the particular spelling of -arch, to match
  // how the driver driver works.
  if (!BoundArch.empty()) {
    StringRef Name = BoundArch;
    const Option MCpu = Opts.getOption(options::OPT_mcpu_EQ);
    const Option MArch = Opts.getOption(clang::driver::options::OPT_march_EQ);

    // This code must be kept in sync with LLVM's getArchTypeForDarwinArch,
    // which defines the list of which architectures we accept.
    if (Name == "ppc")
      ;
    else if (Name == "ppc601")
      DAL->AddJoinedArg(nullptr, MCpu, "601");
    else if (Name == "ppc603")
      DAL->AddJoinedArg(nullptr, MCpu, "603");
    else if (Name == "ppc604")
      DAL->AddJoinedArg(nullptr, MCpu, "604");
    else if (Name == "ppc604e")
      DAL->AddJoinedArg(nullptr, MCpu, "604e");
    else if (Name == "ppc750")
      DAL->AddJoinedArg(nullptr, MCpu, "750");
    else if (Name == "ppc7400")
      DAL->AddJoinedArg(nullptr, MCpu, "7400");
    else if (Name == "ppc7450")
      DAL->AddJoinedArg(nullptr, MCpu, "7450");
    else if (Name == "ppc970")
      DAL->AddJoinedArg(nullptr, MCpu, "970");

    else if (Name == "ppc64" || Name == "ppc64le")
      DAL->AddFlagArg(nullptr, Opts.getOption(options::OPT_m64));

    else if (Name == "i386")
      ;
    else if (Name == "i486")
      DAL->AddJoinedArg(nullptr, MArch, "i486");
    else if (Name == "i586")
      DAL->AddJoinedArg(nullptr, MArch, "i586");
    else if (Name == "i686")
      DAL->AddJoinedArg(nullptr, MArch, "i686");
    else if (Name == "pentium")
      DAL->AddJoinedArg(nullptr, MArch, "pentium");
    else if (Name == "pentium2")
      DAL->AddJoinedArg(nullptr, MArch, "pentium2");
    else if (Name == "pentpro")
      DAL->AddJoinedArg(nullptr, MArch, "pentiumpro");
    else if (Name == "pentIIm3")
      DAL->AddJoinedArg(nullptr, MArch, "pentium2");

    else if (Name == "x86_64" || Name == "x86_64h")
      DAL->AddFlagArg(nullptr, Opts.getOption(options::OPT_m64));

    else if (Name == "arm")
      DAL->AddJoinedArg(nullptr, MArch, "armv4t");
    else if (Name == "armv4t")
      DAL->AddJoinedArg(nullptr, MArch, "armv4t");
    else if (Name == "armv5")
      DAL->AddJoinedArg(nullptr, MArch, "armv5tej");
    else if (Name == "xscale")
      DAL->AddJoinedArg(nullptr, MArch, "xscale");
    else if (Name == "armv6")
      DAL->AddJoinedArg(nullptr, MArch, "armv6k");
    else if (Name == "armv6m")
      DAL->AddJoinedArg(nullptr, MArch, "armv6m");
    else if (Name == "armv7")
      DAL->AddJoinedArg(nullptr, MArch, "armv7a");
    else if (Name == "armv7em")
      DAL->AddJoinedArg(nullptr, MArch, "armv7em");
    else if (Name == "armv7k")
      DAL->AddJoinedArg(nullptr, MArch, "armv7k");
    else if (Name == "armv7m")
      DAL->AddJoinedArg(nullptr, MArch, "armv7m");
    else if (Name == "armv7s")
      DAL->AddJoinedArg(nullptr, MArch, "armv7s");
  }

  return DAL;
}

void MachO::AddLinkRuntimeLibArgs(const ArgList &Args,
                                  ArgStringList &CmdArgs,
                                  bool ForceLinkBuiltinRT) const {
  // Embedded targets are simple at the moment, not supporting sanitizers and
  // with different libraries for each member of the product { static, PIC } x
  // { hard-float, soft-float }
  llvm::SmallString<32> CompilerRT = StringRef("");
  CompilerRT +=
      (tools::arm::getARMFloatABI(*this, Args) == tools::arm::FloatABI::Hard)
          ? "hard"
          : "soft";
  CompilerRT += Args.hasArg(options::OPT_fPIC) ? "_pic" : "_static";

  AddLinkRuntimeLib(Args, CmdArgs, CompilerRT, RLO_IsEmbedded);
}

bool Darwin::isAlignedAllocationUnavailable() const {
  llvm::Triple::OSType OS;

  switch (TargetPlatform) {
  case MacOS: // Earlier than 10.13.
    OS = llvm::Triple::MacOSX;
    break;
  case IPhoneOS:
    OS = llvm::Triple::IOS;
    break;
  case TvOS: // Earlier than 11.0.
    OS = llvm::Triple::TvOS;
    break;
  case WatchOS: // Earlier than 4.0.
    OS = llvm::Triple::WatchOS;
    break;
  }

  return TargetVersion < alignedAllocMinVersion(OS);
}

void Darwin::addClangTargetOptions(const llvm::opt::ArgList &DriverArgs,
                                   llvm::opt::ArgStringList &CC1Args,
                                   Action::OffloadKind DeviceOffloadKind) const {
  // Pass "-faligned-alloc-unavailable" only when the user hasn't manually
  // enabled or disabled aligned allocations.
  if (!DriverArgs.hasArgNoClaim(options::OPT_faligned_allocation,
                                options::OPT_fno_aligned_allocation) &&
      isAlignedAllocationUnavailable())
    CC1Args.push_back("-faligned-alloc-unavailable");

  if (SDKInfo) {
    /// Pass the SDK version to the compiler when the SDK information is
    /// available.
    std::string Arg;
    llvm::raw_string_ostream OS(Arg);
    OS << "-target-sdk-version=" << SDKInfo->getVersion();
    CC1Args.push_back(DriverArgs.MakeArgString(OS.str()));
  }

  // Enable compatibility mode for NSItemProviderCompletionHandler in
  // Foundation/NSItemProvider.h.
  CC1Args.push_back("-fcompatibility-qualified-id-block-type-checking");
}

DerivedArgList *
Darwin::TranslateArgs(const DerivedArgList &Args, StringRef BoundArch,
                      Action::OffloadKind DeviceOffloadKind) const {
  // First get the generic Apple args, before moving onto Darwin-specific ones.
  DerivedArgList *DAL =
      MachO::TranslateArgs(Args, BoundArch, DeviceOffloadKind);
  const OptTable &Opts = getDriver().getOpts();

  // If no architecture is bound, none of the translations here are relevant.
  if (BoundArch.empty())
    return DAL;

  // Add an explicit version min argument for the deployment target. We do this
  // after argument translation because -Xarch_ arguments may add a version min
  // argument.
  AddDeploymentTarget(*DAL);

  // For iOS 6, undo the translation to add -static for -mkernel/-fapple-kext.
  // FIXME: It would be far better to avoid inserting those -static arguments,
  // but we can't check the deployment target in the translation code until
  // it is set here.
  if (isTargetWatchOSBased() ||
      (isTargetIOSBased() && !isIPhoneOSVersionLT(6, 0))) {
    for (ArgList::iterator it = DAL->begin(), ie = DAL->end(); it != ie; ) {
      Arg *A = *it;
      ++it;
      if (A->getOption().getID() != options::OPT_mkernel &&
          A->getOption().getID() != options::OPT_fapple_kext)
        continue;
      assert(it != ie && "unexpected argument translation");
      A = *it;
      assert(A->getOption().getID() == options::OPT_static &&
             "missing expected -static argument");
      *it = nullptr;
      ++it;
    }
  }

  if (!Args.getLastArg(options::OPT_stdlib_EQ) &&
      GetCXXStdlibType(Args) == ToolChain::CST_Libcxx)
    DAL->AddJoinedArg(nullptr, Opts.getOption(options::OPT_stdlib_EQ),
                      "libc++");

  // Validate the C++ standard library choice.
  CXXStdlibType Type = GetCXXStdlibType(*DAL);
  if (Type == ToolChain::CST_Libcxx) {
    // Check whether the target provides libc++.
    StringRef where;

    // Complain about targeting iOS < 5.0 in any way.
    if (isTargetIOSBased() && isIPhoneOSVersionLT(5, 0))
      where = "iOS 5.0";

    if (where != StringRef()) {
      getDriver().Diag(clang::diag::err_drv_invalid_libcxx_deployment) << where;
    }
  }

  auto Arch = tools::darwin::getArchTypeForMachOArchName(BoundArch);
  if ((Arch == llvm::Triple::arm || Arch == llvm::Triple::thumb)) {
    if (Args.hasFlag(options::OPT_fomit_frame_pointer,
                     options::OPT_fno_omit_frame_pointer, false))
      getDriver().Diag(clang::diag::warn_drv_unsupported_opt_for_target)
          << "-fomit-frame-pointer" << BoundArch;
  }

  return DAL;
}

bool MachO::IsUnwindTablesDefault(const ArgList &Args) const {
  // Unwind tables are not emitted if -fno-exceptions is supplied (except when
  // targeting x86_64).
  return getArch() == llvm::Triple::x86_64 ||
         (GetExceptionModel(Args) != llvm::ExceptionHandling::SjLj &&
          Args.hasFlag(options::OPT_fexceptions, options::OPT_fno_exceptions,
                       true));
}

bool MachO::UseDwarfDebugFlags() const {
  if (const char *S = ::getenv("RC_DEBUG_OPTIONS"))
    return S[0] != '\0';
  return false;
}

llvm::ExceptionHandling Darwin::GetExceptionModel(const ArgList &Args) const {
  // Darwin uses SjLj exceptions on ARM.
  if (getTriple().getArch() != llvm::Triple::arm &&
      getTriple().getArch() != llvm::Triple::thumb)
    return llvm::ExceptionHandling::None;

  // Only watchOS uses the new DWARF/Compact unwinding method.
  llvm::Triple Triple(ComputeLLVMTriple(Args));
  if (Triple.isWatchABI())
    return llvm::ExceptionHandling::DwarfCFI;

  return llvm::ExceptionHandling::SjLj;
}

bool Darwin::SupportsEmbeddedBitcode() const {
  assert(TargetInitialized && "Target not initialized!");
  if (isTargetIPhoneOS() && isIPhoneOSVersionLT(6, 0))
    return false;
  return true;
}

bool MachO::isPICDefault() const { return true; }

bool MachO::isPIEDefault() const { return false; }

bool MachO::isPICDefaultForced() const {
  return (getArch() == llvm::Triple::x86_64 ||
          getArch() == llvm::Triple::aarch64);
}

bool MachO::SupportsProfiling() const {
  // Profiling instrumentation is only supported on x86.
  return getTriple().isX86();
}

void Darwin::addMinVersionArgs(const ArgList &Args,
                               ArgStringList &CmdArgs) const {
  VersionTuple TargetVersion = getTargetVersion();

  if (isTargetWatchOS())
    CmdArgs.push_back("-watchos_version_min");
  else if (isTargetWatchOSSimulator())
    CmdArgs.push_back("-watchos_simulator_version_min");
  else if (isTargetTvOS())
    CmdArgs.push_back("-tvos_version_min");
  else if (isTargetTvOSSimulator())
    CmdArgs.push_back("-tvos_simulator_version_min");
  else if (isTargetIOSSimulator())
    CmdArgs.push_back("-ios_simulator_version_min");
  else if (isTargetIOSBased())
    CmdArgs.push_back("-iphoneos_version_min");
  else {
    assert(isTargetMacOS() && "unexpected target");
    CmdArgs.push_back("-macosx_version_min");
  }

  CmdArgs.push_back(Args.MakeArgString(TargetVersion.getAsString()));
}

static const char *getPlatformName(Darwin::DarwinPlatformKind Platform,
                                   Darwin::DarwinEnvironmentKind Environment) {
  switch (Platform) {
  case Darwin::MacOS:
    return "macos";
  case Darwin::IPhoneOS:
    if (Environment == Darwin::NativeEnvironment ||
        Environment == Darwin::Simulator)
      return "ios";
    // FIXME: Add macCatalyst support here ("\"mac catalyst\"").
    llvm_unreachable("macCatalyst isn't yet supported");
  case Darwin::TvOS:
    return "tvos";
  case Darwin::WatchOS:
    return "watchos";
  }
  llvm_unreachable("invalid platform");
}

void Darwin::addPlatformVersionArgs(const llvm::opt::ArgList &Args,
                                    llvm::opt::ArgStringList &CmdArgs) const {
  // -platform_version <platform> <target_version> <sdk_version>
  // Both the target and SDK version support only up to 3 components.
  CmdArgs.push_back("-platform_version");
  std::string PlatformName = getPlatformName(TargetPlatform, TargetEnvironment);
  if (TargetEnvironment == Darwin::Simulator)
    PlatformName += "-simulator";
  CmdArgs.push_back(Args.MakeArgString(PlatformName));
  VersionTuple TargetVersion = getTargetVersion().withoutBuild();
  CmdArgs.push_back(Args.MakeArgString(TargetVersion.getAsString()));
  if (SDKInfo) {
    VersionTuple SDKVersion = SDKInfo->getVersion().withoutBuild();
    CmdArgs.push_back(Args.MakeArgString(SDKVersion.getAsString()));
  } else {
    // Use a blank SDK version if it's not present.
    CmdArgs.push_back("0.0.0");
  }
}

// Add additional link args for the -dynamiclib option.
static void addDynamicLibLinkArgs(const Darwin &D, const ArgList &Args,
                                  ArgStringList &CmdArgs) {
  // Derived from darwin_dylib1 spec.
  if (D.isTargetIPhoneOS()) {
    if (D.isIPhoneOSVersionLT(3, 1))
      CmdArgs.push_back("-ldylib1.o");
    return;
  }

  if (!D.isTargetMacOS())
    return;
  if (D.isMacosxVersionLT(10, 5))
    CmdArgs.push_back("-ldylib1.o");
  else if (D.isMacosxVersionLT(10, 6))
    CmdArgs.push_back("-ldylib1.10.5.o");
}

// Add additional link args for the -bundle option.
static void addBundleLinkArgs(const Darwin &D, const ArgList &Args,
                              ArgStringList &CmdArgs) {
  if (Args.hasArg(options::OPT_static))
    return;
  // Derived from darwin_bundle1 spec.
  if ((D.isTargetIPhoneOS() && D.isIPhoneOSVersionLT(3, 1)) ||
      (D.isTargetMacOS() && D.isMacosxVersionLT(10, 6)))
    CmdArgs.push_back("-lbundle1.o");
}

// Add additional link args for the -pg option.
static void addPgProfilingLinkArgs(const Darwin &D, const ArgList &Args,
                                   ArgStringList &CmdArgs) {
  if (D.isTargetMacOS() && D.isMacosxVersionLT(10, 9)) {
    if (Args.hasArg(options::OPT_static) || Args.hasArg(options::OPT_object) ||
        Args.hasArg(options::OPT_preload)) {
      CmdArgs.push_back("-lgcrt0.o");
    } else {
      CmdArgs.push_back("-lgcrt1.o");

      // darwin_crt2 spec is empty.
    }
    // By default on OS X 10.8 and later, we don't link with a crt1.o
    // file and the linker knows to use _main as the entry point.  But,
    // when compiling with -pg, we need to link with the gcrt1.o file,
    // so pass the -no_new_main option to tell the linker to use the
    // "start" symbol as the entry point.
    if (!D.isMacosxVersionLT(10, 8))
      CmdArgs.push_back("-no_new_main");
  } else {
    D.getDriver().Diag(diag::err_drv_clang_unsupported_opt_pg_darwin)
        << D.isTargetMacOS();
<<<<<<< HEAD
  }
}

static void addDefaultCRTLinkArgs(const Darwin &D, const ArgList &Args,
                                  ArgStringList &CmdArgs) {
  // Derived from darwin_crt1 spec.
  if (D.isTargetIPhoneOS()) {
    if (D.getArch() == llvm::Triple::aarch64)
      ; // iOS does not need any crt1 files for arm64
    else if (D.isIPhoneOSVersionLT(3, 1))
      CmdArgs.push_back("-lcrt1.o");
    else if (D.isIPhoneOSVersionLT(6, 0))
      CmdArgs.push_back("-lcrt1.3.1.o");
    return;
=======
>>>>>>> 723f4a82
  }
}

static void addDefaultCRTLinkArgs(const Darwin &D, const ArgList &Args,
                                  ArgStringList &CmdArgs) {
  // Derived from darwin_crt1 spec.
  if (D.isTargetIPhoneOS()) {
    if (D.getArch() == llvm::Triple::aarch64)
      ; // iOS does not need any crt1 files for arm64
    else if (D.isIPhoneOSVersionLT(3, 1))
      CmdArgs.push_back("-lcrt1.o");
    else if (D.isIPhoneOSVersionLT(6, 0))
      CmdArgs.push_back("-lcrt1.3.1.o");
    return;
  }

  if (!D.isTargetMacOS())
    return;
  if (D.isMacosxVersionLT(10, 5))
    CmdArgs.push_back("-lcrt1.o");
  else if (D.isMacosxVersionLT(10, 6))
    CmdArgs.push_back("-lcrt1.10.5.o");
  else if (D.isMacosxVersionLT(10, 8))
    CmdArgs.push_back("-lcrt1.10.6.o");
  // darwin_crt2 spec is empty.
}

void Darwin::addStartObjectFileArgs(const ArgList &Args,
                                    ArgStringList &CmdArgs) const {
  // Derived from startfile spec.
  if (Args.hasArg(options::OPT_dynamiclib))
    addDynamicLibLinkArgs(*this, Args, CmdArgs);
  else if (Args.hasArg(options::OPT_bundle))
    addBundleLinkArgs(*this, Args, CmdArgs);
  else if (Args.hasArg(options::OPT_pg) && SupportsProfiling())
    addPgProfilingLinkArgs(*this, Args, CmdArgs);
  else if (Args.hasArg(options::OPT_static) ||
           Args.hasArg(options::OPT_object) ||
           Args.hasArg(options::OPT_preload))
    CmdArgs.push_back("-lcrt0.o");
  else
    addDefaultCRTLinkArgs(*this, Args, CmdArgs);

<<<<<<< HEAD
  if (!D.isTargetMacOS())
    return;
  if (D.isMacosxVersionLT(10, 5))
    CmdArgs.push_back("-lcrt1.o");
  else if (D.isMacosxVersionLT(10, 6))
    CmdArgs.push_back("-lcrt1.10.5.o");
  else if (D.isMacosxVersionLT(10, 8))
    CmdArgs.push_back("-lcrt1.10.6.o");
  // darwin_crt2 spec is empty.
}

void Darwin::addStartObjectFileArgs(const ArgList &Args,
                                    ArgStringList &CmdArgs) const {
  // Derived from startfile spec.
  if (Args.hasArg(options::OPT_dynamiclib))
    addDynamicLibLinkArgs(*this, Args, CmdArgs);
  else if (Args.hasArg(options::OPT_bundle))
    addBundleLinkArgs(*this, Args, CmdArgs);
  else if (Args.hasArg(options::OPT_pg) && SupportsProfiling())
    addPgProfilingLinkArgs(*this, Args, CmdArgs);
  else if (Args.hasArg(options::OPT_static) ||
           Args.hasArg(options::OPT_object) ||
           Args.hasArg(options::OPT_preload))
    CmdArgs.push_back("-lcrt0.o");
  else
    addDefaultCRTLinkArgs(*this, Args, CmdArgs);

=======
>>>>>>> 723f4a82
  if (isTargetMacOS() && Args.hasArg(options::OPT_shared_libgcc) &&
      isMacosxVersionLT(10, 5)) {
    const char *Str = Args.MakeArgString(GetFilePath("crt3.o"));
    CmdArgs.push_back(Str);
  }
}

void Darwin::CheckObjCARC() const {
  if (isTargetIOSBased() || isTargetWatchOSBased() ||
      (isTargetMacOS() && !isMacosxVersionLT(10, 6)))
    return;
  getDriver().Diag(diag::err_arc_unsupported_on_toolchain);
}

SanitizerMask Darwin::getSupportedSanitizers() const {
  const bool IsX86_64 = getTriple().getArch() == llvm::Triple::x86_64;
  SanitizerMask Res = ToolChain::getSupportedSanitizers();
  Res |= SanitizerKind::Address;
  Res |= SanitizerKind::PointerCompare;
  Res |= SanitizerKind::PointerSubtract;
  Res |= SanitizerKind::Leak;
  Res |= SanitizerKind::Fuzzer;
  Res |= SanitizerKind::FuzzerNoLink;
  Res |= SanitizerKind::Function;

  // Prior to 10.9, macOS shipped a version of the C++ standard library without
  // C++11 support. The same is true of iOS prior to version 5. These OS'es are
  // incompatible with -fsanitize=vptr.
  if (!(isTargetMacOS() && isMacosxVersionLT(10, 9))
      && !(isTargetIPhoneOS() && isIPhoneOSVersionLT(5, 0)))
    Res |= SanitizerKind::Vptr;

  if (isTargetMacOS()) {
    if (IsX86_64)
      Res |= SanitizerKind::Thread;
  } else if (isTargetIOSSimulator() || isTargetTvOSSimulator()) {
    if (IsX86_64)
      Res |= SanitizerKind::Thread;
  }
  return Res;
}

void Darwin::printVerboseInfo(raw_ostream &OS) const {
  CudaInstallation.print(OS);
}<|MERGE_RESOLUTION|>--- conflicted
+++ resolved
@@ -2639,23 +2639,6 @@
   } else {
     D.getDriver().Diag(diag::err_drv_clang_unsupported_opt_pg_darwin)
         << D.isTargetMacOS();
-<<<<<<< HEAD
-  }
-}
-
-static void addDefaultCRTLinkArgs(const Darwin &D, const ArgList &Args,
-                                  ArgStringList &CmdArgs) {
-  // Derived from darwin_crt1 spec.
-  if (D.isTargetIPhoneOS()) {
-    if (D.getArch() == llvm::Triple::aarch64)
-      ; // iOS does not need any crt1 files for arm64
-    else if (D.isIPhoneOSVersionLT(3, 1))
-      CmdArgs.push_back("-lcrt1.o");
-    else if (D.isIPhoneOSVersionLT(6, 0))
-      CmdArgs.push_back("-lcrt1.3.1.o");
-    return;
-=======
->>>>>>> 723f4a82
   }
 }
 
@@ -2699,36 +2682,6 @@
   else
     addDefaultCRTLinkArgs(*this, Args, CmdArgs);
 
-<<<<<<< HEAD
-  if (!D.isTargetMacOS())
-    return;
-  if (D.isMacosxVersionLT(10, 5))
-    CmdArgs.push_back("-lcrt1.o");
-  else if (D.isMacosxVersionLT(10, 6))
-    CmdArgs.push_back("-lcrt1.10.5.o");
-  else if (D.isMacosxVersionLT(10, 8))
-    CmdArgs.push_back("-lcrt1.10.6.o");
-  // darwin_crt2 spec is empty.
-}
-
-void Darwin::addStartObjectFileArgs(const ArgList &Args,
-                                    ArgStringList &CmdArgs) const {
-  // Derived from startfile spec.
-  if (Args.hasArg(options::OPT_dynamiclib))
-    addDynamicLibLinkArgs(*this, Args, CmdArgs);
-  else if (Args.hasArg(options::OPT_bundle))
-    addBundleLinkArgs(*this, Args, CmdArgs);
-  else if (Args.hasArg(options::OPT_pg) && SupportsProfiling())
-    addPgProfilingLinkArgs(*this, Args, CmdArgs);
-  else if (Args.hasArg(options::OPT_static) ||
-           Args.hasArg(options::OPT_object) ||
-           Args.hasArg(options::OPT_preload))
-    CmdArgs.push_back("-lcrt0.o");
-  else
-    addDefaultCRTLinkArgs(*this, Args, CmdArgs);
-
-=======
->>>>>>> 723f4a82
   if (isTargetMacOS() && Args.hasArg(options::OPT_shared_libgcc) &&
       isMacosxVersionLT(10, 5)) {
     const char *Str = Args.MakeArgString(GetFilePath("crt3.o"));

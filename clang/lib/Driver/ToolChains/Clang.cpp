--- conflicted
+++ resolved
@@ -4980,7 +4980,6 @@
       CmdArgs.push_back("-fsycl-allow-func-ptr");
     }
 
-<<<<<<< HEAD
     if (Args.hasFlag(options::OPT_fsycl_allow_virtual,
                      options::OPT_fno_sycl_allow_virtual, false)) {
       CmdArgs.push_back("-fsycl-allow-virtual");
@@ -4990,12 +4989,11 @@
                      options::OPT_fno_sycl_allow_variadic_func, false)) {
       CmdArgs.push_back("-fsycl-allow-variadic-func");
     }
-=======
+
     if (Args.hasFlag(options::OPT_fsycl_esimd_force_stateless_mem,
                      options::OPT_fno_sycl_esimd_force_stateless_mem, false))
       CmdArgs.push_back("-fsycl-esimd-force-stateless-mem");
 
->>>>>>> a0bfab17
     // Forward -fsycl-instrument-device-code option to cc1. This option will
     // only be used for SPIR-V-based targets.
     if (Triple.isSPIR())

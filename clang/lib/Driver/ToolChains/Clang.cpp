--- conflicted
+++ resolved
@@ -4784,7 +4784,7 @@
     /// translate spirv builtins into function of the hls runtime.
     CmdArgs.push_back("-fdeclare-spirv-builtins");
 
-    if (RawTriple.isXilinxSYCLDevice()) {
+    if (RawTriple.isXilinxFPGA()) {
       /// -O3 to generate all the necessary information for proper optimization.
       CmdArgs.push_back("-O3");
       /// -disable-llvm-passes because we want sycl_vxx and v++ to have full
@@ -4834,7 +4834,6 @@
       CmdArgs.push_back("-fsycl-allow-func-ptr");
     }
 
-<<<<<<< HEAD
     if (Args.hasFlag(options::OPT_fsycl_allow_virtual,
                      options::OPT_fno_sycl_allow_virtual, false)) {
       CmdArgs.push_back("-fsycl-allow-virtual");
@@ -4844,7 +4843,6 @@
                      options::OPT_fno_sycl_allow_variadic_func, false)) {
       CmdArgs.push_back("-fsycl-allow-variadic-func");
     }
-=======
     // Forward -fsycl-instrument-device-code option to cc1. This option will
     // only be used for SPIR-V-based targets.
     if (Arg *A =
@@ -4853,7 +4851,6 @@
         A->claim();
         CmdArgs.push_back("-fsycl-instrument-device-code");
       }
->>>>>>> 8677d5d5
 
     if (!SYCLStdArg) {
       // The user had not pass SYCL version, thus we'll employ no-sycl-strict

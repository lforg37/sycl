//===-- Clang.cpp - Clang+LLVM ToolChain Implementations --------*- C++ -*-===//
//
// Part of the LLVM Project, under the Apache License v2.0 with LLVM Exceptions.
// See https://llvm.org/LICENSE.txt for license information.
// SPDX-License-Identifier: Apache-2.0 WITH LLVM-exception
//
//===----------------------------------------------------------------------===//

#include "Clang.h"
#include "AMDGPU.h"
#include "Arch/AArch64.h"
#include "Arch/ARM.h"
#include "Arch/M68k.h"
#include "Arch/Mips.h"
#include "Arch/PPC.h"
#include "Arch/RISCV.h"
#include "Arch/Sparc.h"
#include "Arch/SystemZ.h"
#include "Arch/VE.h"
#include "Arch/X86.h"
#include "CommonArgs.h"
#include "Hexagon.h"
#include "InputInfo.h"
#include "MSP430.h"
#include "PS4CPU.h"
#include "SYCL.h"
#include "clang/Basic/CharInfo.h"
#include "clang/Basic/CodeGenOptions.h"
#include "clang/Basic/LangOptions.h"
#include "clang/Basic/LangStandard.h"
#include "clang/Basic/ObjCRuntime.h"
#include "clang/Basic/Version.h"
#include "clang/Driver/Distro.h"
#include "clang/Driver/DriverDiagnostic.h"
#include "clang/Driver/Options.h"
#include "clang/Driver/SanitizerArgs.h"
#include "clang/Driver/XRayArgs.h"
#include "llvm/ADT/StringExtras.h"
#include "llvm/Config/llvm-config.h"
#include "llvm/Option/ArgList.h"
#include "llvm/Support/Casting.h"
#include "llvm/Support/CodeGen.h"
#include "llvm/Support/Compiler.h"
#include "llvm/Support/Compression.h"
#include "llvm/Support/FileSystem.h"
#include "llvm/Support/Host.h"
#include "llvm/Support/Path.h"
#include "llvm/Support/Process.h"
#include "llvm/Support/TargetParser.h"
#include "llvm/Support/YAMLParser.h"

using namespace clang::driver;
using namespace clang::driver::tools;
using namespace clang;
using namespace llvm::opt;

static void CheckPreprocessingOptions(const Driver &D, const ArgList &Args) {
  if (Arg *A =
          Args.getLastArg(clang::driver::options::OPT_C, options::OPT_CC)) {
    if (!Args.hasArg(options::OPT_E) && !Args.hasArg(options::OPT__SLASH_P) &&
        !Args.hasArg(options::OPT__SLASH_EP) && !D.CCCIsCPP()) {
      D.Diag(clang::diag::err_drv_argument_only_allowed_with)
          << A->getBaseArg().getAsString(Args)
          << (D.IsCLMode() ? "/E, /P or /EP" : "-E");
    }
  }
}

static void CheckCodeGenerationOptions(const Driver &D, const ArgList &Args) {
  // In gcc, only ARM checks this, but it seems reasonable to check universally.
  if (Args.hasArg(options::OPT_static))
    if (const Arg *A =
            Args.getLastArg(options::OPT_dynamic, options::OPT_mdynamic_no_pic))
      D.Diag(diag::err_drv_argument_not_allowed_with) << A->getAsString(Args)
                                                      << "-static";
}

// Add backslashes to escape spaces and other backslashes.
// This is used for the space-separated argument list specified with
// the -dwarf-debug-flags option.
static void EscapeSpacesAndBackslashes(const char *Arg,
                                       SmallVectorImpl<char> &Res) {
  for (; *Arg; ++Arg) {
    switch (*Arg) {
    default:
      break;
    case ' ':
    case '\\':
      Res.push_back('\\');
      break;
    }
    Res.push_back(*Arg);
  }
}

// Quote target names for inclusion in GNU Make dependency files.
// Only the characters '$', '#', ' ', '\t' are quoted.
static void QuoteTarget(StringRef Target, SmallVectorImpl<char> &Res) {
  for (unsigned i = 0, e = Target.size(); i != e; ++i) {
    switch (Target[i]) {
    case ' ':
    case '\t':
      // Escape the preceding backslashes
      for (int j = i - 1; j >= 0 && Target[j] == '\\'; --j)
        Res.push_back('\\');

      // Escape the space/tab
      Res.push_back('\\');
      break;
    case '$':
      Res.push_back('$');
      break;
    case '#':
      Res.push_back('\\');
      break;
    default:
      break;
    }

    Res.push_back(Target[i]);
  }
}

/// Apply \a Work on the current tool chain \a RegularToolChain and any other
/// offloading tool chain that is associated with the current action \a JA.
static void
forAllAssociatedToolChains(Compilation &C, const JobAction &JA,
                           const ToolChain &RegularToolChain,
                           llvm::function_ref<void(const ToolChain &)> Work) {
  // Apply Work on the current/regular tool chain.
  Work(RegularToolChain);

  // Apply Work on all the offloading tool chains associated with the current
  // action.
  if (JA.isHostOffloading(Action::OFK_Cuda))
    Work(*C.getSingleOffloadToolChain<Action::OFK_Cuda>());
  else if (JA.isDeviceOffloading(Action::OFK_Cuda))
    Work(*C.getSingleOffloadToolChain<Action::OFK_Host>());
  else if (JA.isHostOffloading(Action::OFK_HIP))
    Work(*C.getSingleOffloadToolChain<Action::OFK_HIP>());
  else if (JA.isDeviceOffloading(Action::OFK_HIP))
    Work(*C.getSingleOffloadToolChain<Action::OFK_Host>());

  if (JA.isHostOffloading(Action::OFK_OpenMP)) {
    auto TCs = C.getOffloadToolChains<Action::OFK_OpenMP>();
    for (auto II = TCs.first, IE = TCs.second; II != IE; ++II)
      Work(*II->second);
  } else if (JA.isDeviceOffloading(Action::OFK_OpenMP))
    Work(*C.getSingleOffloadToolChain<Action::OFK_Host>());

  if (JA.isHostOffloading(Action::OFK_SYCL)) {
    auto TCs = C.getOffloadToolChains<Action::OFK_SYCL>();
    for (auto II = TCs.first, IE = TCs.second; II != IE; ++II)
      Work(*II->second);
  } else if (JA.isDeviceOffloading(Action::OFK_SYCL))
    Work(*C.getSingleOffloadToolChain<Action::OFK_Host>());

  //
  // TODO: Add support for other offloading programming models here.
  //
}

/// This is a helper function for validating the optional refinement step
/// parameter in reciprocal argument strings. Return false if there is an error
/// parsing the refinement step. Otherwise, return true and set the Position
/// of the refinement step in the input string.
static bool getRefinementStep(StringRef In, const Driver &D,
                              const Arg &A, size_t &Position) {
  const char RefinementStepToken = ':';
  Position = In.find(RefinementStepToken);
  if (Position != StringRef::npos) {
    StringRef Option = A.getOption().getName();
    StringRef RefStep = In.substr(Position + 1);
    // Allow exactly one numeric character for the additional refinement
    // step parameter. This is reasonable for all currently-supported
    // operations and architectures because we would expect that a larger value
    // of refinement steps would cause the estimate "optimization" to
    // under-perform the native operation. Also, if the estimate does not
    // converge quickly, it probably will not ever converge, so further
    // refinement steps will not produce a better answer.
    if (RefStep.size() != 1) {
      D.Diag(diag::err_drv_invalid_value) << Option << RefStep;
      return false;
    }
    char RefStepChar = RefStep[0];
    if (RefStepChar < '0' || RefStepChar > '9') {
      D.Diag(diag::err_drv_invalid_value) << Option << RefStep;
      return false;
    }
  }
  return true;
}

/// The -mrecip flag requires processing of many optional parameters.
static void ParseMRecip(const Driver &D, const ArgList &Args,
                        ArgStringList &OutStrings) {
  StringRef DisabledPrefixIn = "!";
  StringRef DisabledPrefixOut = "!";
  StringRef EnabledPrefixOut = "";
  StringRef Out = "-mrecip=";

  Arg *A = Args.getLastArg(options::OPT_mrecip, options::OPT_mrecip_EQ);
  if (!A)
    return;

  unsigned NumOptions = A->getNumValues();
  if (NumOptions == 0) {
    // No option is the same as "all".
    OutStrings.push_back(Args.MakeArgString(Out + "all"));
    return;
  }

  // Pass through "all", "none", or "default" with an optional refinement step.
  if (NumOptions == 1) {
    StringRef Val = A->getValue(0);
    size_t RefStepLoc;
    if (!getRefinementStep(Val, D, *A, RefStepLoc))
      return;
    StringRef ValBase = Val.slice(0, RefStepLoc);
    if (ValBase == "all" || ValBase == "none" || ValBase == "default") {
      OutStrings.push_back(Args.MakeArgString(Out + Val));
      return;
    }
  }

  // Each reciprocal type may be enabled or disabled individually.
  // Check each input value for validity, concatenate them all back together,
  // and pass through.

  llvm::StringMap<bool> OptionStrings;
  OptionStrings.insert(std::make_pair("divd", false));
  OptionStrings.insert(std::make_pair("divf", false));
  OptionStrings.insert(std::make_pair("vec-divd", false));
  OptionStrings.insert(std::make_pair("vec-divf", false));
  OptionStrings.insert(std::make_pair("sqrtd", false));
  OptionStrings.insert(std::make_pair("sqrtf", false));
  OptionStrings.insert(std::make_pair("vec-sqrtd", false));
  OptionStrings.insert(std::make_pair("vec-sqrtf", false));

  for (unsigned i = 0; i != NumOptions; ++i) {
    StringRef Val = A->getValue(i);

    bool IsDisabled = Val.startswith(DisabledPrefixIn);
    // Ignore the disablement token for string matching.
    if (IsDisabled)
      Val = Val.substr(1);

    size_t RefStep;
    if (!getRefinementStep(Val, D, *A, RefStep))
      return;

    StringRef ValBase = Val.slice(0, RefStep);
    llvm::StringMap<bool>::iterator OptionIter = OptionStrings.find(ValBase);
    if (OptionIter == OptionStrings.end()) {
      // Try again specifying float suffix.
      OptionIter = OptionStrings.find(ValBase.str() + 'f');
      if (OptionIter == OptionStrings.end()) {
        // The input name did not match any known option string.
        D.Diag(diag::err_drv_unknown_argument) << Val;
        return;
      }
      // The option was specified without a float or double suffix.
      // Make sure that the double entry was not already specified.
      // The float entry will be checked below.
      if (OptionStrings[ValBase.str() + 'd']) {
        D.Diag(diag::err_drv_invalid_value) << A->getOption().getName() << Val;
        return;
      }
    }

    if (OptionIter->second == true) {
      // Duplicate option specified.
      D.Diag(diag::err_drv_invalid_value) << A->getOption().getName() << Val;
      return;
    }

    // Mark the matched option as found. Do not allow duplicate specifiers.
    OptionIter->second = true;

    // If the precision was not specified, also mark the double entry as found.
    if (ValBase.back() != 'f' && ValBase.back() != 'd')
      OptionStrings[ValBase.str() + 'd'] = true;

    // Build the output string.
    StringRef Prefix = IsDisabled ? DisabledPrefixOut : EnabledPrefixOut;
    Out = Args.MakeArgString(Out + Prefix + Val);
    if (i != NumOptions - 1)
      Out = Args.MakeArgString(Out + ",");
  }

  OutStrings.push_back(Args.MakeArgString(Out));
}

/// The -mprefer-vector-width option accepts either a positive integer
/// or the string "none".
static void ParseMPreferVectorWidth(const Driver &D, const ArgList &Args,
                                    ArgStringList &CmdArgs) {
  Arg *A = Args.getLastArg(options::OPT_mprefer_vector_width_EQ);
  if (!A)
    return;

  StringRef Value = A->getValue();
  if (Value == "none") {
    CmdArgs.push_back("-mprefer-vector-width=none");
  } else {
    unsigned Width;
    if (Value.getAsInteger(10, Width)) {
      D.Diag(diag::err_drv_invalid_value) << A->getOption().getName() << Value;
      return;
    }
    CmdArgs.push_back(Args.MakeArgString("-mprefer-vector-width=" + Value));
  }
}

static void getWebAssemblyTargetFeatures(const ArgList &Args,
                                         std::vector<StringRef> &Features) {
  handleTargetFeaturesGroup(Args, Features, options::OPT_m_wasm_Features_Group);
}

static void getTargetFeatures(const Driver &D, const llvm::Triple &Triple,
                              const ArgList &Args, ArgStringList &CmdArgs,
                              bool ForAS, bool IsAux = false) {
  std::vector<StringRef> Features;
  switch (Triple.getArch()) {
  default:
    break;
  case llvm::Triple::mips:
  case llvm::Triple::mipsel:
  case llvm::Triple::mips64:
  case llvm::Triple::mips64el:
    mips::getMIPSTargetFeatures(D, Triple, Args, Features);
    break;

  case llvm::Triple::arm:
  case llvm::Triple::armeb:
  case llvm::Triple::thumb:
  case llvm::Triple::thumbeb:
    arm::getARMTargetFeatures(D, Triple, Args, CmdArgs, Features, ForAS);
    break;

  case llvm::Triple::ppc:
  case llvm::Triple::ppcle:
  case llvm::Triple::ppc64:
  case llvm::Triple::ppc64le:
    ppc::getPPCTargetFeatures(D, Triple, Args, Features);
    break;
  case llvm::Triple::riscv32:
  case llvm::Triple::riscv64:
    riscv::getRISCVTargetFeatures(D, Triple, Args, Features);
    break;
  case llvm::Triple::systemz:
    systemz::getSystemZTargetFeatures(D, Args, Features);
    break;
  case llvm::Triple::aarch64:
  case llvm::Triple::aarch64_32:
  case llvm::Triple::aarch64_be:
    aarch64::getAArch64TargetFeatures(D, Triple, Args, Features);
    break;
  case llvm::Triple::x86:
  case llvm::Triple::x86_64:
    x86::getX86TargetFeatures(D, Triple, Args, Features);
    break;
  case llvm::Triple::hexagon:
    hexagon::getHexagonTargetFeatures(D, Args, Features);
    break;
  case llvm::Triple::wasm32:
  case llvm::Triple::wasm64:
    getWebAssemblyTargetFeatures(Args, Features);
    break;
  case llvm::Triple::sparc:
  case llvm::Triple::sparcel:
  case llvm::Triple::sparcv9:
    sparc::getSparcTargetFeatures(D, Args, Features);
    break;
  case llvm::Triple::r600:
  case llvm::Triple::amdgcn:
    amdgpu::getAMDGPUTargetFeatures(D, Triple, Args, Features);
    break;
  case llvm::Triple::m68k:
    m68k::getM68kTargetFeatures(D, Triple, Args, Features);
    break;
  case llvm::Triple::msp430:
    msp430::getMSP430TargetFeatures(D, Args, Features);
    break;
  case llvm::Triple::ve:
    ve::getVETargetFeatures(D, Args, Features);
    break;
  }

  for (auto Feature : unifyTargetFeatures(Features)) {
    CmdArgs.push_back(IsAux ? "-aux-target-feature" : "-target-feature");
    CmdArgs.push_back(Feature.data());
  }
}

static bool
shouldUseExceptionTablesForObjCExceptions(const ObjCRuntime &runtime,
                                          const llvm::Triple &Triple) {
  // We use the zero-cost exception tables for Objective-C if the non-fragile
  // ABI is enabled or when compiling for x86_64 and ARM on Snow Leopard and
  // later.
  if (runtime.isNonFragile())
    return true;

  if (!Triple.isMacOSX())
    return false;

  return (!Triple.isMacOSXVersionLT(10, 5) &&
          (Triple.getArch() == llvm::Triple::x86_64 ||
           Triple.getArch() == llvm::Triple::arm));
}

/// Adds exception related arguments to the driver command arguments. There's a
/// master flag, -fexceptions and also language specific flags to enable/disable
/// C++ and Objective-C exceptions. This makes it possible to for example
/// disable C++ exceptions but enable Objective-C exceptions.
static bool addExceptionArgs(const ArgList &Args, types::ID InputType,
                             const ToolChain &TC, bool KernelOrKext,
                             const ObjCRuntime &objcRuntime,
                             ArgStringList &CmdArgs) {
  const llvm::Triple &Triple = TC.getTriple();

  if (KernelOrKext) {
    // -mkernel and -fapple-kext imply no exceptions, so claim exception related
    // arguments now to avoid warnings about unused arguments.
    Args.ClaimAllArgs(options::OPT_fexceptions);
    Args.ClaimAllArgs(options::OPT_fno_exceptions);
    Args.ClaimAllArgs(options::OPT_fobjc_exceptions);
    Args.ClaimAllArgs(options::OPT_fno_objc_exceptions);
    Args.ClaimAllArgs(options::OPT_fcxx_exceptions);
    Args.ClaimAllArgs(options::OPT_fno_cxx_exceptions);
    return false;
  }

  // See if the user explicitly enabled exceptions.
  bool EH = Args.hasFlag(options::OPT_fexceptions, options::OPT_fno_exceptions,
                         false);

  // Obj-C exceptions are enabled by default, regardless of -fexceptions. This
  // is not necessarily sensible, but follows GCC.
  if (types::isObjC(InputType) &&
      Args.hasFlag(options::OPT_fobjc_exceptions,
                   options::OPT_fno_objc_exceptions, true)) {
    CmdArgs.push_back("-fobjc-exceptions");

    EH |= shouldUseExceptionTablesForObjCExceptions(objcRuntime, Triple);
  }

  if (types::isCXX(InputType)) {
    // Disable C++ EH by default on XCore and PS4.
    bool CXXExceptionsEnabled =
        Triple.getArch() != llvm::Triple::xcore && !Triple.isPS4CPU();
    Arg *ExceptionArg = Args.getLastArg(
        options::OPT_fcxx_exceptions, options::OPT_fno_cxx_exceptions,
        options::OPT_fexceptions, options::OPT_fno_exceptions);
    if (ExceptionArg)
      CXXExceptionsEnabled =
          ExceptionArg->getOption().matches(options::OPT_fcxx_exceptions) ||
          ExceptionArg->getOption().matches(options::OPT_fexceptions);

    if (CXXExceptionsEnabled) {
      CmdArgs.push_back("-fcxx-exceptions");

      EH = true;
    }
  }

  // OPT_fignore_exceptions means exception could still be thrown,
  // but no clean up or catch would happen in current module.
  // So we do not set EH to false.
  Args.AddLastArg(CmdArgs, options::OPT_fignore_exceptions);

  if (EH)
    CmdArgs.push_back("-fexceptions");
  return EH;
}

static bool ShouldEnableAutolink(const ArgList &Args, const ToolChain &TC,
                                 const JobAction &JA) {
  bool Default = true;
  if (TC.getTriple().isOSDarwin()) {
    // The native darwin assembler doesn't support the linker_option directives,
    // so we disable them if we think the .s file will be passed to it.
    Default = TC.useIntegratedAs();
  }
  // The linker_option directives are intended for host compilation.
  if (JA.isDeviceOffloading(Action::OFK_Cuda) ||
      JA.isDeviceOffloading(Action::OFK_HIP))
    Default = false;
  return Args.hasFlag(options::OPT_fautolink, options::OPT_fno_autolink,
                      Default);
}

static bool ShouldDisableDwarfDirectory(const ArgList &Args,
                                        const ToolChain &TC) {
  bool UseDwarfDirectory =
      Args.hasFlag(options::OPT_fdwarf_directory_asm,
                   options::OPT_fno_dwarf_directory_asm, TC.useIntegratedAs());
  return !UseDwarfDirectory;
}

// Convert an arg of the form "-gN" or "-ggdbN" or one of their aliases
// to the corresponding DebugInfoKind.
static codegenoptions::DebugInfoKind DebugLevelToInfoKind(const Arg &A) {
  assert(A.getOption().matches(options::OPT_gN_Group) &&
         "Not a -g option that specifies a debug-info level");
  if (A.getOption().matches(options::OPT_g0) ||
      A.getOption().matches(options::OPT_ggdb0))
    return codegenoptions::NoDebugInfo;
  if (A.getOption().matches(options::OPT_gline_tables_only) ||
      A.getOption().matches(options::OPT_ggdb1))
    return codegenoptions::DebugLineTablesOnly;
  if (A.getOption().matches(options::OPT_gline_directives_only))
    return codegenoptions::DebugDirectivesOnly;
  return codegenoptions::LimitedDebugInfo;
}

static bool mustUseNonLeafFramePointerForTarget(const llvm::Triple &Triple) {
  switch (Triple.getArch()){
  default:
    return false;
  case llvm::Triple::arm:
  case llvm::Triple::thumb:
    // ARM Darwin targets require a frame pointer to be always present to aid
    // offline debugging via backtraces.
    return Triple.isOSDarwin();
  }
}

static bool useFramePointerForTargetByDefault(const ArgList &Args,
                                              const llvm::Triple &Triple) {
  if (Args.hasArg(options::OPT_pg) && !Args.hasArg(options::OPT_mfentry))
    return true;

  switch (Triple.getArch()) {
  case llvm::Triple::xcore:
  case llvm::Triple::wasm32:
  case llvm::Triple::wasm64:
  case llvm::Triple::msp430:
    // XCore never wants frame pointers, regardless of OS.
    // WebAssembly never wants frame pointers.
    return false;
  case llvm::Triple::ppc:
  case llvm::Triple::ppcle:
  case llvm::Triple::ppc64:
  case llvm::Triple::ppc64le:
  case llvm::Triple::riscv32:
  case llvm::Triple::riscv64:
  case llvm::Triple::amdgcn:
  case llvm::Triple::r600:
    return !areOptimizationsEnabled(Args);
  default:
    break;
  }

  if (Triple.isOSNetBSD()) {
    return !areOptimizationsEnabled(Args);
  }

  if (Triple.isOSLinux() || Triple.getOS() == llvm::Triple::CloudABI ||
      Triple.isOSHurd()) {
    switch (Triple.getArch()) {
    // Don't use a frame pointer on linux if optimizing for certain targets.
    case llvm::Triple::arm:
    case llvm::Triple::armeb:
    case llvm::Triple::thumb:
    case llvm::Triple::thumbeb:
      if (Triple.isAndroid())
        return true;
      LLVM_FALLTHROUGH;
    case llvm::Triple::mips64:
    case llvm::Triple::mips64el:
    case llvm::Triple::mips:
    case llvm::Triple::mipsel:
    case llvm::Triple::systemz:
    case llvm::Triple::x86:
    case llvm::Triple::x86_64:
      return !areOptimizationsEnabled(Args);
    default:
      return true;
    }
  }

  if (Triple.isOSWindows()) {
    switch (Triple.getArch()) {
    case llvm::Triple::x86:
      return !areOptimizationsEnabled(Args);
    case llvm::Triple::x86_64:
      return Triple.isOSBinFormatMachO();
    case llvm::Triple::arm:
    case llvm::Triple::thumb:
      // Windows on ARM builds with FPO disabled to aid fast stack walking
      return true;
    default:
      // All other supported Windows ISAs use xdata unwind information, so frame
      // pointers are not generally useful.
      return false;
    }
  }

  return true;
}

static CodeGenOptions::FramePointerKind
getFramePointerKind(const ArgList &Args, const llvm::Triple &Triple) {
  // We have 4 states:
  //
  //  00) leaf retained, non-leaf retained
  //  01) leaf retained, non-leaf omitted (this is invalid)
  //  10) leaf omitted, non-leaf retained
  //      (what -momit-leaf-frame-pointer was designed for)
  //  11) leaf omitted, non-leaf omitted
  //
  //  "omit" options taking precedence over "no-omit" options is the only way
  //  to make 3 valid states representable
  Arg *A = Args.getLastArg(options::OPT_fomit_frame_pointer,
                           options::OPT_fno_omit_frame_pointer);
  bool OmitFP = A && A->getOption().matches(options::OPT_fomit_frame_pointer);
  bool NoOmitFP =
      A && A->getOption().matches(options::OPT_fno_omit_frame_pointer);
  bool OmitLeafFP = Args.hasFlag(options::OPT_momit_leaf_frame_pointer,
                                 options::OPT_mno_omit_leaf_frame_pointer,
                                 Triple.isAArch64() || Triple.isPS4CPU());
  if (NoOmitFP || mustUseNonLeafFramePointerForTarget(Triple) ||
      (!OmitFP && useFramePointerForTargetByDefault(Args, Triple))) {
    if (OmitLeafFP)
      return CodeGenOptions::FramePointerKind::NonLeaf;
    return CodeGenOptions::FramePointerKind::All;
  }
  return CodeGenOptions::FramePointerKind::None;
}

/// Add a CC1 option to specify the debug compilation directory.
static void addDebugCompDirArg(const ArgList &Args, ArgStringList &CmdArgs,
                               const llvm::vfs::FileSystem &VFS) {
  if (Arg *A = Args.getLastArg(options::OPT_ffile_compilation_dir_EQ,
                               options::OPT_fdebug_compilation_dir_EQ)) {
    if (A->getOption().matches(options::OPT_ffile_compilation_dir_EQ))
      CmdArgs.push_back(Args.MakeArgString(Twine("-fdebug-compilation-dir=") +
                                           A->getValue()));
    else
      A->render(Args, CmdArgs);
  } else if (llvm::ErrorOr<std::string> CWD =
                 VFS.getCurrentWorkingDirectory()) {
    CmdArgs.push_back(Args.MakeArgString("-fdebug-compilation-dir=" + *CWD));
  }
}

/// Add a CC1 and CC1AS option to specify the debug file path prefix map.
static void addDebugPrefixMapArg(const Driver &D, const ArgList &Args, ArgStringList &CmdArgs) {
  for (const Arg *A : Args.filtered(options::OPT_ffile_prefix_map_EQ,
                                    options::OPT_fdebug_prefix_map_EQ)) {
    StringRef Map = A->getValue();
    if (Map.find('=') == StringRef::npos)
      D.Diag(diag::err_drv_invalid_argument_to_option)
          << Map << A->getOption().getName();
    else
      CmdArgs.push_back(Args.MakeArgString("-fdebug-prefix-map=" + Map));
    A->claim();
  }
}

/// Add a CC1 and CC1AS option to specify the macro file path prefix map.
static void addMacroPrefixMapArg(const Driver &D, const ArgList &Args,
                                 ArgStringList &CmdArgs) {
  for (const Arg *A : Args.filtered(options::OPT_ffile_prefix_map_EQ,
                                    options::OPT_fmacro_prefix_map_EQ)) {
    StringRef Map = A->getValue();
    if (Map.find('=') == StringRef::npos)
      D.Diag(diag::err_drv_invalid_argument_to_option)
          << Map << A->getOption().getName();
    else
      CmdArgs.push_back(Args.MakeArgString("-fmacro-prefix-map=" + Map));
    A->claim();
  }
}

/// Add a CC1 and CC1AS option to specify the coverage file path prefix map.
static void addCoveragePrefixMapArg(const Driver &D, const ArgList &Args,
                                   ArgStringList &CmdArgs) {
  for (const Arg *A : Args.filtered(options::OPT_ffile_prefix_map_EQ,
                                    options::OPT_fcoverage_prefix_map_EQ)) {
    StringRef Map = A->getValue();
    if (Map.find('=') == StringRef::npos)
      D.Diag(diag::err_drv_invalid_argument_to_option)
          << Map << A->getOption().getName();
    else
      CmdArgs.push_back(Args.MakeArgString("-fcoverage-prefix-map=" + Map));
    A->claim();
  }
}

/// Vectorize at all optimization levels greater than 1 except for -Oz.
/// For -Oz the loop vectorizer is disabled, while the slp vectorizer is
/// enabled.
static bool shouldEnableVectorizerAtOLevel(const ArgList &Args, bool isSlpVec) {
  if (Arg *A = Args.getLastArg(options::OPT_O_Group)) {
    if (A->getOption().matches(options::OPT_O4) ||
        A->getOption().matches(options::OPT_Ofast))
      return true;

    if (A->getOption().matches(options::OPT_O0))
      return false;

    assert(A->getOption().matches(options::OPT_O) && "Must have a -O flag");

    // Vectorize -Os.
    StringRef S(A->getValue());
    if (S == "s")
      return true;

    // Don't vectorize -Oz, unless it's the slp vectorizer.
    if (S == "z")
      return isSlpVec;

    unsigned OptLevel = 0;
    if (S.getAsInteger(10, OptLevel))
      return false;

    return OptLevel > 1;
  }

  return false;
}

/// Add -x lang to \p CmdArgs for \p Input.
static void addDashXForInput(const ArgList &Args, const InputInfo &Input,
                             ArgStringList &CmdArgs) {
  // When using -verify-pch, we don't want to provide the type
  // 'precompiled-header' if it was inferred from the file extension
  if (Args.hasArg(options::OPT_verify_pch) && Input.getType() == types::TY_PCH)
    return;

  CmdArgs.push_back("-x");
  if (Args.hasArg(options::OPT_rewrite_objc))
    CmdArgs.push_back(types::getTypeName(types::TY_PP_ObjCXX));
  else {
    // Map the driver type to the frontend type. This is mostly an identity
    // mapping, except that the distinction between module interface units
    // and other source files does not exist at the frontend layer.
    const char *ClangType;
    switch (Input.getType()) {
    case types::TY_CXXModule:
      ClangType = "c++";
      break;
    case types::TY_PP_CXXModule:
      ClangType = "c++-cpp-output";
      break;
    default:
      ClangType = types::getTypeName(Input.getType());
      break;
    }
    CmdArgs.push_back(ClangType);
  }
}

static void addPGOAndCoverageFlags(const ToolChain &TC, Compilation &C,
                                   const Driver &D, const InputInfo &Output,
                                   const ArgList &Args,
                                   ArgStringList &CmdArgs) {

  auto *PGOGenerateArg = Args.getLastArg(options::OPT_fprofile_generate,
                                         options::OPT_fprofile_generate_EQ,
                                         options::OPT_fno_profile_generate);
  if (PGOGenerateArg &&
      PGOGenerateArg->getOption().matches(options::OPT_fno_profile_generate))
    PGOGenerateArg = nullptr;

  auto *CSPGOGenerateArg = Args.getLastArg(options::OPT_fcs_profile_generate,
                                           options::OPT_fcs_profile_generate_EQ,
                                           options::OPT_fno_profile_generate);
  if (CSPGOGenerateArg &&
      CSPGOGenerateArg->getOption().matches(options::OPT_fno_profile_generate))
    CSPGOGenerateArg = nullptr;

  auto *ProfileGenerateArg = Args.getLastArg(
      options::OPT_fprofile_instr_generate,
      options::OPT_fprofile_instr_generate_EQ,
      options::OPT_fno_profile_instr_generate);
  if (ProfileGenerateArg &&
      ProfileGenerateArg->getOption().matches(
          options::OPT_fno_profile_instr_generate))
    ProfileGenerateArg = nullptr;

  if (PGOGenerateArg && ProfileGenerateArg)
    D.Diag(diag::err_drv_argument_not_allowed_with)
        << PGOGenerateArg->getSpelling() << ProfileGenerateArg->getSpelling();

  auto *ProfileUseArg = getLastProfileUseArg(Args);

  if (PGOGenerateArg && ProfileUseArg)
    D.Diag(diag::err_drv_argument_not_allowed_with)
        << ProfileUseArg->getSpelling() << PGOGenerateArg->getSpelling();

  if (ProfileGenerateArg && ProfileUseArg)
    D.Diag(diag::err_drv_argument_not_allowed_with)
        << ProfileGenerateArg->getSpelling() << ProfileUseArg->getSpelling();

  if (CSPGOGenerateArg && PGOGenerateArg) {
    D.Diag(diag::err_drv_argument_not_allowed_with)
        << CSPGOGenerateArg->getSpelling() << PGOGenerateArg->getSpelling();
    PGOGenerateArg = nullptr;
  }

  if (ProfileGenerateArg) {
    if (ProfileGenerateArg->getOption().matches(
            options::OPT_fprofile_instr_generate_EQ))
      CmdArgs.push_back(Args.MakeArgString(Twine("-fprofile-instrument-path=") +
                                           ProfileGenerateArg->getValue()));
    // The default is to use Clang Instrumentation.
    CmdArgs.push_back("-fprofile-instrument=clang");
    if (TC.getTriple().isWindowsMSVCEnvironment()) {
      // Add dependent lib for clang_rt.profile
      CmdArgs.push_back(Args.MakeArgString(
          "--dependent-lib=" + TC.getCompilerRTBasename(Args, "profile")));
    }
  }

  Arg *PGOGenArg = nullptr;
  if (PGOGenerateArg) {
    assert(!CSPGOGenerateArg);
    PGOGenArg = PGOGenerateArg;
    CmdArgs.push_back("-fprofile-instrument=llvm");
  }
  if (CSPGOGenerateArg) {
    assert(!PGOGenerateArg);
    PGOGenArg = CSPGOGenerateArg;
    CmdArgs.push_back("-fprofile-instrument=csllvm");
  }
  if (PGOGenArg) {
    if (TC.getTriple().isWindowsMSVCEnvironment()) {
      // Add dependent lib for clang_rt.profile
      CmdArgs.push_back(Args.MakeArgString(
          "--dependent-lib=" + TC.getCompilerRTBasename(Args, "profile")));
    }
    if (PGOGenArg->getOption().matches(
            PGOGenerateArg ? options::OPT_fprofile_generate_EQ
                           : options::OPT_fcs_profile_generate_EQ)) {
      SmallString<128> Path(PGOGenArg->getValue());
      llvm::sys::path::append(Path, "default_%m.profraw");
      CmdArgs.push_back(
          Args.MakeArgString(Twine("-fprofile-instrument-path=") + Path));
    }
  }

  if (ProfileUseArg) {
    if (ProfileUseArg->getOption().matches(options::OPT_fprofile_instr_use_EQ))
      CmdArgs.push_back(Args.MakeArgString(
          Twine("-fprofile-instrument-use-path=") + ProfileUseArg->getValue()));
    else if ((ProfileUseArg->getOption().matches(
                  options::OPT_fprofile_use_EQ) ||
              ProfileUseArg->getOption().matches(
                  options::OPT_fprofile_instr_use))) {
      SmallString<128> Path(
          ProfileUseArg->getNumValues() == 0 ? "" : ProfileUseArg->getValue());
      if (Path.empty() || llvm::sys::fs::is_directory(Path))
        llvm::sys::path::append(Path, "default.profdata");
      CmdArgs.push_back(
          Args.MakeArgString(Twine("-fprofile-instrument-use-path=") + Path));
    }
  }

  bool EmitCovNotes = Args.hasFlag(options::OPT_ftest_coverage,
                                   options::OPT_fno_test_coverage, false) ||
                      Args.hasArg(options::OPT_coverage);
  bool EmitCovData = TC.needsGCovInstrumentation(Args);
  if (EmitCovNotes)
    CmdArgs.push_back("-ftest-coverage");
  if (EmitCovData)
    CmdArgs.push_back("-fprofile-arcs");

  if (Args.hasFlag(options::OPT_fcoverage_mapping,
                   options::OPT_fno_coverage_mapping, false)) {
    if (!ProfileGenerateArg)
      D.Diag(clang::diag::err_drv_argument_only_allowed_with)
          << "-fcoverage-mapping"
          << "-fprofile-instr-generate";

    CmdArgs.push_back("-fcoverage-mapping");
  }

  if (Arg *A = Args.getLastArg(options::OPT_ffile_compilation_dir_EQ,
                               options::OPT_fcoverage_compilation_dir_EQ)) {
    if (A->getOption().matches(options::OPT_ffile_compilation_dir_EQ))
      CmdArgs.push_back(Args.MakeArgString(
          Twine("-fcoverage-compilation-dir=") + A->getValue()));
    else
      A->render(Args, CmdArgs);
  } else if (llvm::ErrorOr<std::string> CWD =
                 D.getVFS().getCurrentWorkingDirectory()) {
    CmdArgs.push_back(Args.MakeArgString("-fcoverage-compilation-dir=" + *CWD));
  }

  if (Args.hasArg(options::OPT_fprofile_exclude_files_EQ)) {
    auto *Arg = Args.getLastArg(options::OPT_fprofile_exclude_files_EQ);
    if (!Args.hasArg(options::OPT_coverage))
      D.Diag(clang::diag::err_drv_argument_only_allowed_with)
          << "-fprofile-exclude-files="
          << "--coverage";

    StringRef v = Arg->getValue();
    CmdArgs.push_back(
        Args.MakeArgString(Twine("-fprofile-exclude-files=" + v)));
  }

  if (Args.hasArg(options::OPT_fprofile_filter_files_EQ)) {
    auto *Arg = Args.getLastArg(options::OPT_fprofile_filter_files_EQ);
    if (!Args.hasArg(options::OPT_coverage))
      D.Diag(clang::diag::err_drv_argument_only_allowed_with)
          << "-fprofile-filter-files="
          << "--coverage";

    StringRef v = Arg->getValue();
    CmdArgs.push_back(Args.MakeArgString(Twine("-fprofile-filter-files=" + v)));
  }

  if (const auto *A = Args.getLastArg(options::OPT_fprofile_update_EQ)) {
    StringRef Val = A->getValue();
    if (Val == "atomic" || Val == "prefer-atomic")
      CmdArgs.push_back("-fprofile-update=atomic");
    else if (Val != "single")
      D.Diag(diag::err_drv_unsupported_option_argument)
          << A->getOption().getName() << Val;
  } else if (TC.getSanitizerArgs().needsTsanRt()) {
    CmdArgs.push_back("-fprofile-update=atomic");
  }

  // Leave -fprofile-dir= an unused argument unless .gcda emission is
  // enabled. To be polite, with '-fprofile-arcs -fno-profile-arcs' consider
  // the flag used. There is no -fno-profile-dir, so the user has no
  // targeted way to suppress the warning.
  Arg *FProfileDir = nullptr;
  if (Args.hasArg(options::OPT_fprofile_arcs) ||
      Args.hasArg(options::OPT_coverage))
    FProfileDir = Args.getLastArg(options::OPT_fprofile_dir);

  // Put the .gcno and .gcda files (if needed) next to the object file or
  // bitcode file in the case of LTO.
  // FIXME: There should be a simpler way to find the object file for this
  // input, and this code probably does the wrong thing for commands that
  // compile and link all at once.
  if ((Args.hasArg(options::OPT_c) || Args.hasArg(options::OPT_S)) &&
      (EmitCovNotes || EmitCovData) && Output.isFilename()) {
    SmallString<128> OutputFilename;
    if (Arg *FinalOutput = C.getArgs().getLastArg(options::OPT__SLASH_Fo))
      OutputFilename = FinalOutput->getValue();
    else if (Arg *FinalOutput = C.getArgs().getLastArg(options::OPT_o))
      OutputFilename = FinalOutput->getValue();
    else
      OutputFilename = llvm::sys::path::filename(Output.getBaseInput());
    SmallString<128> CoverageFilename = OutputFilename;
    if (llvm::sys::path::is_relative(CoverageFilename))
      (void)D.getVFS().makeAbsolute(CoverageFilename);
    llvm::sys::path::replace_extension(CoverageFilename, "gcno");

    CmdArgs.push_back("-coverage-notes-file");
    CmdArgs.push_back(Args.MakeArgString(CoverageFilename));

    if (EmitCovData) {
      if (FProfileDir) {
        CoverageFilename = FProfileDir->getValue();
        llvm::sys::path::append(CoverageFilename, OutputFilename);
      }
      llvm::sys::path::replace_extension(CoverageFilename, "gcda");
      CmdArgs.push_back("-coverage-data-file");
      CmdArgs.push_back(Args.MakeArgString(CoverageFilename));
    }
  }
}

/// Check whether the given input tree contains any compilation actions.
static bool ContainsCompileAction(const Action *A) {
  if (isa<CompileJobAction>(A) || isa<BackendJobAction>(A))
    return true;

  for (const auto &AI : A->inputs())
    if (ContainsCompileAction(AI))
      return true;

  return false;
}

/// Check if -relax-all should be passed to the internal assembler.
/// This is done by default when compiling non-assembler source with -O0.
static bool UseRelaxAll(Compilation &C, const ArgList &Args) {
  bool RelaxDefault = true;

  if (Arg *A = Args.getLastArg(options::OPT_O_Group))
    RelaxDefault = A->getOption().matches(options::OPT_O0);

  if (RelaxDefault) {
    RelaxDefault = false;
    for (const auto &Act : C.getActions()) {
      if (ContainsCompileAction(Act)) {
        RelaxDefault = true;
        break;
      }
    }
  }

  return Args.hasFlag(options::OPT_mrelax_all, options::OPT_mno_relax_all,
                      RelaxDefault);
}

// Extract the integer N from a string spelled "-dwarf-N", returning 0
// on mismatch. The StringRef input (rather than an Arg) allows
// for use by the "-Xassembler" option parser.
static unsigned DwarfVersionNum(StringRef ArgValue) {
  return llvm::StringSwitch<unsigned>(ArgValue)
      .Case("-gdwarf-2", 2)
      .Case("-gdwarf-3", 3)
      .Case("-gdwarf-4", 4)
      .Case("-gdwarf-5", 5)
      .Default(0);
}

// Find a DWARF format version option.
// This function is a complementary for DwarfVersionNum().
static const Arg *getDwarfNArg(const ArgList &Args) {
  return Args.getLastArg(options::OPT_gdwarf_2, options::OPT_gdwarf_3,
                         options::OPT_gdwarf_4, options::OPT_gdwarf_5,
                         options::OPT_gdwarf);
}

static void RenderDebugEnablingArgs(const ArgList &Args, ArgStringList &CmdArgs,
                                    codegenoptions::DebugInfoKind DebugInfoKind,
                                    unsigned DwarfVersion,
                                    llvm::DebuggerKind DebuggerTuning) {
  switch (DebugInfoKind) {
  case codegenoptions::DebugDirectivesOnly:
    CmdArgs.push_back("-debug-info-kind=line-directives-only");
    break;
  case codegenoptions::DebugLineTablesOnly:
    CmdArgs.push_back("-debug-info-kind=line-tables-only");
    break;
  case codegenoptions::DebugInfoConstructor:
    CmdArgs.push_back("-debug-info-kind=constructor");
    break;
  case codegenoptions::LimitedDebugInfo:
    CmdArgs.push_back("-debug-info-kind=limited");
    break;
  case codegenoptions::FullDebugInfo:
    CmdArgs.push_back("-debug-info-kind=standalone");
    break;
  case codegenoptions::UnusedTypeInfo:
    CmdArgs.push_back("-debug-info-kind=unused-types");
    break;
  default:
    break;
  }
  if (DwarfVersion > 0)
    CmdArgs.push_back(
        Args.MakeArgString("-dwarf-version=" + Twine(DwarfVersion)));
  switch (DebuggerTuning) {
  case llvm::DebuggerKind::GDB:
    CmdArgs.push_back("-debugger-tuning=gdb");
    break;
  case llvm::DebuggerKind::LLDB:
    CmdArgs.push_back("-debugger-tuning=lldb");
    break;
  case llvm::DebuggerKind::SCE:
    CmdArgs.push_back("-debugger-tuning=sce");
    break;
  case llvm::DebuggerKind::DBX:
    CmdArgs.push_back("-debugger-tuning=dbx");
    break;
  default:
    break;
  }
}

static bool checkDebugInfoOption(const Arg *A, const ArgList &Args,
                                 const Driver &D, const ToolChain &TC) {
  assert(A && "Expected non-nullptr argument.");
  if (TC.supportsDebugInfoOption(A))
    return true;
  D.Diag(diag::warn_drv_unsupported_debug_info_opt_for_target)
      << A->getAsString(Args) << TC.getTripleString();
  return false;
}

static void RenderDebugInfoCompressionArgs(const ArgList &Args,
                                           ArgStringList &CmdArgs,
                                           const Driver &D,
                                           const ToolChain &TC) {
  const Arg *A = Args.getLastArg(options::OPT_gz_EQ);
  if (!A)
    return;
  if (checkDebugInfoOption(A, Args, D, TC)) {
    StringRef Value = A->getValue();
    if (Value == "none") {
      CmdArgs.push_back("--compress-debug-sections=none");
    } else if (Value == "zlib" || Value == "zlib-gnu") {
      if (llvm::zlib::isAvailable()) {
        CmdArgs.push_back(
            Args.MakeArgString("--compress-debug-sections=" + Twine(Value)));
      } else {
        D.Diag(diag::warn_debug_compression_unavailable);
      }
    } else {
      D.Diag(diag::err_drv_unsupported_option_argument)
          << A->getOption().getName() << Value;
    }
  }
}

static const char *RelocationModelName(llvm::Reloc::Model Model) {
  switch (Model) {
  case llvm::Reloc::Static:
    return "static";
  case llvm::Reloc::PIC_:
    return "pic";
  case llvm::Reloc::DynamicNoPIC:
    return "dynamic-no-pic";
  case llvm::Reloc::ROPI:
    return "ropi";
  case llvm::Reloc::RWPI:
    return "rwpi";
  case llvm::Reloc::ROPI_RWPI:
    return "ropi-rwpi";
  }
  llvm_unreachable("Unknown Reloc::Model kind");
}
static void handleAMDGPUCodeObjectVersionOptions(const Driver &D,
                                                 const ArgList &Args,
                                                 ArgStringList &CmdArgs) {
  unsigned CodeObjVer = getOrCheckAMDGPUCodeObjectVersion(D, Args);
  CmdArgs.insert(CmdArgs.begin() + 1,
                 Args.MakeArgString(Twine("--amdhsa-code-object-version=") +
                                    Twine(CodeObjVer)));
  CmdArgs.insert(CmdArgs.begin() + 1, "-mllvm");
}

void Clang::AddPreprocessingOptions(Compilation &C, const JobAction &JA,
                                    const Driver &D, const ArgList &Args,
                                    ArgStringList &CmdArgs,
                                    const InputInfo &Output,
                                    const InputInfoList &Inputs) const {
  const bool IsIAMCU = getToolChain().getTriple().isOSIAMCU();
  const bool IsIntelFPGA = Args.hasArg(options::OPT_fintelfpga);

  CheckPreprocessingOptions(D, Args);

  Args.AddLastArg(CmdArgs, options::OPT_C);
  Args.AddLastArg(CmdArgs, options::OPT_CC);

  // Handle dependency file generation.
  Arg *ArgM = Args.getLastArg(options::OPT_MM);
  if (!ArgM)
    ArgM = Args.getLastArg(options::OPT_M);
  Arg *ArgMD = Args.getLastArg(options::OPT_MMD);
  if (!ArgMD)
    ArgMD = Args.getLastArg(options::OPT_MD);

  // -M and -MM imply -w.
  if (ArgM)
    CmdArgs.push_back("-w");
  else
    ArgM = ArgMD;

  auto createFPGATempDepFile = [&](const char *&DepFile) {
    // Generate dependency files as temporary. These will be used for the
    // aoc call/bundled during fat object creation
    std::string BaseName(Clang::getBaseInputName(Args, Inputs[0]));
    std::string DepTmpName =
        C.getDriver().GetTemporaryPath(llvm::sys::path::stem(BaseName), "d");
    DepFile = C.addTempFile(C.getArgs().MakeArgString(DepTmpName));
    C.getDriver().addFPGATempDepFile(DepFile, BaseName);
  };

  if (ArgM) {
    // Determine the output location.
    const char *DepFile;
    if (Arg *MF = Args.getLastArg(options::OPT_MF)) {
      DepFile = MF->getValue();
      C.addFailureResultFile(DepFile, &JA);
      // Populate the named dependency file to be used in the bundle
      // or passed to the offline compilation.
      if (IsIntelFPGA && JA.isDeviceOffloading(Action::OFK_SYCL))
        C.getDriver().addFPGATempDepFile(
            DepFile, Clang::getBaseInputName(Args, Inputs[0]));
    } else if (Output.getType() == types::TY_Dependencies) {
      DepFile = Output.getFilename();
    } else if (!ArgMD) {
      DepFile = "-";
    } else if (IsIntelFPGA && JA.isDeviceOffloading(Action::OFK_SYCL)) {
      createFPGATempDepFile(DepFile);
    } else {
      DepFile = getDependencyFileName(Args, Inputs);
      C.addFailureResultFile(DepFile, &JA);
    }
    CmdArgs.push_back("-dependency-file");
    CmdArgs.push_back(DepFile);

    bool HasTarget = false;
    for (const Arg *A : Args.filtered(options::OPT_MT, options::OPT_MQ)) {
      HasTarget = true;
      A->claim();
      if (A->getOption().matches(options::OPT_MT)) {
        A->render(Args, CmdArgs);
      } else {
        CmdArgs.push_back("-MT");
        SmallString<128> Quoted;
        QuoteTarget(A->getValue(), Quoted);
        CmdArgs.push_back(Args.MakeArgString(Quoted));
      }
    }

    // Add a default target if one wasn't specified.
    if (!HasTarget) {
      const char *DepTarget;

      // If user provided -o, that is the dependency target, except
      // when we are only generating a dependency file.
      Arg *OutputOpt = Args.getLastArg(options::OPT_o);
      if (OutputOpt && Output.getType() != types::TY_Dependencies) {
        DepTarget = OutputOpt->getValue();
      } else {
        // Otherwise derive from the base input.
        //
        // FIXME: This should use the computed output file location.
        SmallString<128> P(Inputs[0].getBaseInput());
        llvm::sys::path::replace_extension(P, "o");
        DepTarget = Args.MakeArgString(llvm::sys::path::filename(P));
      }

      CmdArgs.push_back("-MT");
      SmallString<128> Quoted;
      QuoteTarget(DepTarget, Quoted);
      CmdArgs.push_back(Args.MakeArgString(Quoted));
    }

    if (ArgM->getOption().matches(options::OPT_M) ||
        ArgM->getOption().matches(options::OPT_MD))
      CmdArgs.push_back("-sys-header-deps");
    if ((isa<PrecompileJobAction>(JA) &&
         !Args.hasArg(options::OPT_fno_module_file_deps)) ||
        Args.hasArg(options::OPT_fmodule_file_deps))
      CmdArgs.push_back("-module-file-deps");
  }

  if (!ArgM && IsIntelFPGA && JA.isDeviceOffloading(Action::OFK_SYCL)) {
    // No dep generation option was provided, add all of the needed options
    // to ensure a successful dep generation.
    const char *DepFile;
    createFPGATempDepFile(DepFile);
    CmdArgs.push_back("-dependency-file");
    CmdArgs.push_back(DepFile);
    CmdArgs.push_back("-MT");
    SmallString<128> P(Inputs[0].getBaseInput());
    llvm::sys::path::replace_extension(P, "o");
    SmallString<128> Quoted;
    QuoteTarget(llvm::sys::path::filename(P), Quoted);
    CmdArgs.push_back(Args.MakeArgString(Quoted));
  }

  if (Args.hasArg(options::OPT_MG)) {
    if (!ArgM || ArgM->getOption().matches(options::OPT_MD) ||
        ArgM->getOption().matches(options::OPT_MMD))
      D.Diag(diag::err_drv_mg_requires_m_or_mm);
    CmdArgs.push_back("-MG");
  }

  Args.AddLastArg(CmdArgs, options::OPT_MP);
  Args.AddLastArg(CmdArgs, options::OPT_MV);

  // Add offload include arguments specific for CUDA/HIP.  This must happen
  // before we -I or -include anything else, because we must pick up the
  // CUDA/HIP headers from the particular CUDA/ROCm installation, rather than
  // from e.g. /usr/local/include.
  if (JA.isOffloading(Action::OFK_Cuda))
    getToolChain().AddCudaIncludeArgs(Args, CmdArgs);
  if (JA.isOffloading(Action::OFK_HIP))
    getToolChain().AddHIPIncludeArgs(Args, CmdArgs);

  if (JA.isOffloading(Action::OFK_SYCL))
    toolchains::SYCLToolChain::AddSYCLIncludeArgs(D, Args, CmdArgs);

  // If we are offloading to a target via OpenMP we need to include the
  // openmp_wrappers folder which contains alternative system headers.
  if (JA.isDeviceOffloading(Action::OFK_OpenMP) &&
      getToolChain().getTriple().isNVPTX()){
    if (!Args.hasArg(options::OPT_nobuiltininc)) {
      // Add openmp_wrappers/* to our system include path.  This lets us wrap
      // standard library headers.
      SmallString<128> P(D.ResourceDir);
      llvm::sys::path::append(P, "include");
      llvm::sys::path::append(P, "openmp_wrappers");
      CmdArgs.push_back("-internal-isystem");
      CmdArgs.push_back(Args.MakeArgString(P));
    }

    CmdArgs.push_back("-include");
    CmdArgs.push_back("__clang_openmp_device_functions.h");
  }

  // Add -i* options, and automatically translate to
  // -include-pch/-include-pth for transparent PCH support. It's
  // wonky, but we include looking for .gch so we can support seamless
  // replacement into a build system already set up to be generating
  // .gch files.

  if (getToolChain().getDriver().IsCLMode()) {
    const Arg *YcArg = Args.getLastArg(options::OPT__SLASH_Yc);
    const Arg *YuArg = Args.getLastArg(options::OPT__SLASH_Yu);
    if (YcArg && JA.getKind() >= Action::PrecompileJobClass &&
        JA.getKind() <= Action::AssembleJobClass) {
      CmdArgs.push_back(Args.MakeArgString("-building-pch-with-obj"));
      // -fpch-instantiate-templates is the default when creating
      // precomp using /Yc
      if (Args.hasFlag(options::OPT_fpch_instantiate_templates,
                       options::OPT_fno_pch_instantiate_templates, true))
        CmdArgs.push_back(Args.MakeArgString("-fpch-instantiate-templates"));
    }
    if (YcArg || YuArg) {
      StringRef ThroughHeader = YcArg ? YcArg->getValue() : YuArg->getValue();
      if (!isa<PrecompileJobAction>(JA)) {
        CmdArgs.push_back("-include-pch");
        CmdArgs.push_back(Args.MakeArgString(D.GetClPchPath(
            C, !ThroughHeader.empty()
                   ? ThroughHeader
                   : llvm::sys::path::filename(Inputs[0].getBaseInput()))));
      }

      if (ThroughHeader.empty()) {
        CmdArgs.push_back(Args.MakeArgString(
            Twine("-pch-through-hdrstop-") + (YcArg ? "create" : "use")));
      } else {
        CmdArgs.push_back(
            Args.MakeArgString(Twine("-pch-through-header=") + ThroughHeader));
      }
    }
  }

  bool RenderedImplicitInclude = false;
  for (const Arg *A : Args.filtered(options::OPT_clang_i_Group)) {
    if (A->getOption().matches(options::OPT_include)) {
      // Handling of gcc-style gch precompiled headers.
      bool IsFirstImplicitInclude = !RenderedImplicitInclude;
      RenderedImplicitInclude = true;

      bool FoundPCH = false;
      SmallString<128> P(A->getValue());
      // We want the files to have a name like foo.h.pch. Add a dummy extension
      // so that replace_extension does the right thing.
      P += ".dummy";
      llvm::sys::path::replace_extension(P, "pch");
      if (llvm::sys::fs::exists(P))
        FoundPCH = true;

      if (!FoundPCH) {
        llvm::sys::path::replace_extension(P, "gch");
        if (llvm::sys::fs::exists(P)) {
          FoundPCH = true;
        }
      }

      if (FoundPCH) {
        if (IsFirstImplicitInclude) {
          A->claim();
          CmdArgs.push_back("-include-pch");
          CmdArgs.push_back(Args.MakeArgString(P));
          continue;
        } else {
          // Ignore the PCH if not first on command line and emit warning.
          D.Diag(diag::warn_drv_pch_not_first_include) << P
                                                       << A->getAsString(Args);
        }
      }
    } else if (A->getOption().matches(options::OPT_isystem_after)) {
      // Handling of paths which must come late.  These entries are handled by
      // the toolchain itself after the resource dir is inserted in the right
      // search order.
      // Do not claim the argument so that the use of the argument does not
      // silently go unnoticed on toolchains which do not honour the option.
      continue;
    } else if (A->getOption().matches(options::OPT_stdlibxx_isystem)) {
      // Translated to -internal-isystem by the driver, no need to pass to cc1.
      continue;
    }

    // Not translated, render as usual.
    A->claim();
    A->render(Args, CmdArgs);
  }

  Args.AddAllArgs(CmdArgs,
                  {options::OPT_D, options::OPT_U, options::OPT_I_Group,
                   options::OPT_F, options::OPT_index_header_map});

  // Add -Wp, and -Xpreprocessor if using the preprocessor.

  // FIXME: There is a very unfortunate problem here, some troubled
  // souls abuse -Wp, to pass preprocessor options in gcc syntax. To
  // really support that we would have to parse and then translate
  // those options. :(
  Args.AddAllArgValues(CmdArgs, options::OPT_Wp_COMMA,
                       options::OPT_Xpreprocessor);

  // -I- is a deprecated GCC feature, reject it.
  if (Arg *A = Args.getLastArg(options::OPT_I_))
    D.Diag(diag::err_drv_I_dash_not_supported) << A->getAsString(Args);

  // If we have a --sysroot, and don't have an explicit -isysroot flag, add an
  // -isysroot to the CC1 invocation.
  StringRef sysroot = C.getSysRoot();
  if (sysroot != "") {
    if (!Args.hasArg(options::OPT_isysroot)) {
      CmdArgs.push_back("-isysroot");
      CmdArgs.push_back(C.getArgs().MakeArgString(sysroot));
    }
  }

  // Parse additional include paths from environment variables.
  // FIXME: We should probably sink the logic for handling these from the
  // frontend into the driver. It will allow deleting 4 otherwise unused flags.
  // CPATH - included following the user specified includes (but prior to
  // builtin and standard includes).
  addDirectoryList(Args, CmdArgs, "-I", "CPATH");
  // C_INCLUDE_PATH - system includes enabled when compiling C.
  addDirectoryList(Args, CmdArgs, "-c-isystem", "C_INCLUDE_PATH");
  // CPLUS_INCLUDE_PATH - system includes enabled when compiling C++.
  addDirectoryList(Args, CmdArgs, "-cxx-isystem", "CPLUS_INCLUDE_PATH");
  // OBJC_INCLUDE_PATH - system includes enabled when compiling ObjC.
  addDirectoryList(Args, CmdArgs, "-objc-isystem", "OBJC_INCLUDE_PATH");
  // OBJCPLUS_INCLUDE_PATH - system includes enabled when compiling ObjC++.
  addDirectoryList(Args, CmdArgs, "-objcxx-isystem", "OBJCPLUS_INCLUDE_PATH");

  // While adding the include arguments, we also attempt to retrieve the
  // arguments of related offloading toolchains or arguments that are specific
  // of an offloading programming model.

  // Add C++ include arguments, if needed.
  if (types::isCXX(Inputs[0].getType())) {
    bool HasStdlibxxIsystem = Args.hasArg(options::OPT_stdlibxx_isystem);
    forAllAssociatedToolChains(
        C, JA, getToolChain(),
        [&Args, &CmdArgs, HasStdlibxxIsystem](const ToolChain &TC) {
          HasStdlibxxIsystem ? TC.AddClangCXXStdlibIsystemArgs(Args, CmdArgs)
                             : TC.AddClangCXXStdlibIncludeArgs(Args, CmdArgs);
        });
  }

  // Add system include arguments for all targets but IAMCU.
  if (!IsIAMCU)
    forAllAssociatedToolChains(C, JA, getToolChain(),
                               [&Args, &CmdArgs](const ToolChain &TC) {
                                 TC.AddClangSystemIncludeArgs(Args, CmdArgs);
                               });
  else {
    // For IAMCU add special include arguments.
    getToolChain().AddIAMCUIncludeArgs(Args, CmdArgs);
  }

  addMacroPrefixMapArg(D, Args, CmdArgs);
  addCoveragePrefixMapArg(D, Args, CmdArgs);
}

// FIXME: Move to target hook.
static bool isSignedCharDefault(const llvm::Triple &Triple) {
  switch (Triple.getArch()) {
  default:
    return true;

  case llvm::Triple::aarch64:
  case llvm::Triple::aarch64_32:
  case llvm::Triple::aarch64_be:
  case llvm::Triple::arm:
  case llvm::Triple::armeb:
  case llvm::Triple::thumb:
  case llvm::Triple::thumbeb:
    if (Triple.isOSDarwin() || Triple.isOSWindows())
      return true;
    return false;

  case llvm::Triple::ppc:
  case llvm::Triple::ppc64:
    if (Triple.isOSDarwin())
      return true;
    return false;

  case llvm::Triple::hexagon:
  case llvm::Triple::ppcle:
  case llvm::Triple::ppc64le:
  case llvm::Triple::riscv32:
  case llvm::Triple::riscv64:
  case llvm::Triple::systemz:
  case llvm::Triple::xcore:
    return false;
  }
}

static bool hasMultipleInvocations(const llvm::Triple &Triple,
                                   const ArgList &Args) {
  // Supported only on Darwin where we invoke the compiler multiple times
  // followed by an invocation to lipo.
  if (!Triple.isOSDarwin())
    return false;
  // If more than one "-arch <arch>" is specified, we're targeting multiple
  // architectures resulting in a fat binary.
  return Args.getAllArgValues(options::OPT_arch).size() > 1;
}

static bool checkRemarksOptions(const Driver &D, const ArgList &Args,
                                const llvm::Triple &Triple) {
  // When enabling remarks, we need to error if:
  // * The remark file is specified but we're targeting multiple architectures,
  // which means more than one remark file is being generated.
  bool hasMultipleInvocations = ::hasMultipleInvocations(Triple, Args);
  bool hasExplicitOutputFile =
      Args.getLastArg(options::OPT_foptimization_record_file_EQ);
  if (hasMultipleInvocations && hasExplicitOutputFile) {
    D.Diag(diag::err_drv_invalid_output_with_multiple_archs)
        << "-foptimization-record-file";
    return false;
  }
  return true;
}

static void renderRemarksOptions(const ArgList &Args, ArgStringList &CmdArgs,
                                 const llvm::Triple &Triple,
                                 const InputInfo &Input,
                                 const InputInfo &Output, const JobAction &JA) {
  StringRef Format = "yaml";
  if (const Arg *A = Args.getLastArg(options::OPT_fsave_optimization_record_EQ))
    Format = A->getValue();

  CmdArgs.push_back("-opt-record-file");

  const Arg *A = Args.getLastArg(options::OPT_foptimization_record_file_EQ);
  if (A) {
    CmdArgs.push_back(A->getValue());
  } else {
    bool hasMultipleArchs =
        Triple.isOSDarwin() && // Only supported on Darwin platforms.
        Args.getAllArgValues(options::OPT_arch).size() > 1;

    SmallString<128> F;

    if (Args.hasArg(options::OPT_c) || Args.hasArg(options::OPT_S)) {
      if (Arg *FinalOutput = Args.getLastArg(options::OPT_o))
        F = FinalOutput->getValue();
    } else {
      if (Format != "yaml" && // For YAML, keep the original behavior.
          Triple.isOSDarwin() && // Enable this only on darwin, since it's the only platform supporting .dSYM bundles.
          Output.isFilename())
        F = Output.getFilename();
    }

    if (F.empty()) {
      // Use the input filename.
      F = llvm::sys::path::stem(Input.getBaseInput());

      // If we're compiling for an offload architecture (i.e. a CUDA device),
      // we need to make the file name for the device compilation different
      // from the host compilation.
      if (!JA.isDeviceOffloading(Action::OFK_None) &&
          !JA.isDeviceOffloading(Action::OFK_Host)) {
        llvm::sys::path::replace_extension(F, "");
        F += Action::GetOffloadingFileNamePrefix(JA.getOffloadingDeviceKind(),
                                                 Triple.normalize());
        F += "-";
        F += JA.getOffloadingArch();
      }
    }

    // If we're having more than one "-arch", we should name the files
    // differently so that every cc1 invocation writes to a different file.
    // We're doing that by appending "-<arch>" with "<arch>" being the arch
    // name from the triple.
    if (hasMultipleArchs) {
      // First, remember the extension.
      SmallString<64> OldExtension = llvm::sys::path::extension(F);
      // then, remove it.
      llvm::sys::path::replace_extension(F, "");
      // attach -<arch> to it.
      F += "-";
      F += Triple.getArchName();
      // put back the extension.
      llvm::sys::path::replace_extension(F, OldExtension);
    }

    SmallString<32> Extension;
    Extension += "opt.";
    Extension += Format;

    llvm::sys::path::replace_extension(F, Extension);
    CmdArgs.push_back(Args.MakeArgString(F));
  }

  if (const Arg *A =
          Args.getLastArg(options::OPT_foptimization_record_passes_EQ)) {
    CmdArgs.push_back("-opt-record-passes");
    CmdArgs.push_back(A->getValue());
  }

  if (!Format.empty()) {
    CmdArgs.push_back("-opt-record-format");
    CmdArgs.push_back(Format.data());
  }
}

void AddAAPCSVolatileBitfieldArgs(const ArgList &Args, ArgStringList &CmdArgs) {
  if (!Args.hasFlag(options::OPT_faapcs_bitfield_width,
                    options::OPT_fno_aapcs_bitfield_width, true))
    CmdArgs.push_back("-fno-aapcs-bitfield-width");

  if (Args.getLastArg(options::OPT_ForceAAPCSBitfieldLoad))
    CmdArgs.push_back("-faapcs-bitfield-load");
}

namespace {
void RenderARMABI(const llvm::Triple &Triple, const ArgList &Args,
                  ArgStringList &CmdArgs) {
  // Select the ABI to use.
  // FIXME: Support -meabi.
  // FIXME: Parts of this are duplicated in the backend, unify this somehow.
  const char *ABIName = nullptr;
  if (Arg *A = Args.getLastArg(options::OPT_mabi_EQ)) {
    ABIName = A->getValue();
  } else {
    std::string CPU = getCPUName(Args, Triple, /*FromAs*/ false);
    ABIName = llvm::ARM::computeDefaultTargetABI(Triple, CPU).data();
  }

  CmdArgs.push_back("-target-abi");
  CmdArgs.push_back(ABIName);
}
}

void Clang::AddARMTargetArgs(const llvm::Triple &Triple, const ArgList &Args,
                             ArgStringList &CmdArgs, bool KernelOrKext) const {
  RenderARMABI(Triple, Args, CmdArgs);

  // Determine floating point ABI from the options & target defaults.
  arm::FloatABI ABI = arm::getARMFloatABI(getToolChain(), Args);
  if (ABI == arm::FloatABI::Soft) {
    // Floating point operations and argument passing are soft.
    // FIXME: This changes CPP defines, we need -target-soft-float.
    CmdArgs.push_back("-msoft-float");
    CmdArgs.push_back("-mfloat-abi");
    CmdArgs.push_back("soft");
  } else if (ABI == arm::FloatABI::SoftFP) {
    // Floating point operations are hard, but argument passing is soft.
    CmdArgs.push_back("-mfloat-abi");
    CmdArgs.push_back("soft");
  } else {
    // Floating point operations and argument passing are hard.
    assert(ABI == arm::FloatABI::Hard && "Invalid float abi!");
    CmdArgs.push_back("-mfloat-abi");
    CmdArgs.push_back("hard");
  }

  // Forward the -mglobal-merge option for explicit control over the pass.
  if (Arg *A = Args.getLastArg(options::OPT_mglobal_merge,
                               options::OPT_mno_global_merge)) {
    CmdArgs.push_back("-mllvm");
    if (A->getOption().matches(options::OPT_mno_global_merge))
      CmdArgs.push_back("-arm-global-merge=false");
    else
      CmdArgs.push_back("-arm-global-merge=true");
  }

  if (!Args.hasFlag(options::OPT_mimplicit_float,
                    options::OPT_mno_implicit_float, true))
    CmdArgs.push_back("-no-implicit-float");

  if (Args.getLastArg(options::OPT_mcmse))
    CmdArgs.push_back("-mcmse");

  AddAAPCSVolatileBitfieldArgs(Args, CmdArgs);
}

void Clang::RenderTargetOptions(const llvm::Triple &EffectiveTriple,
                                const ArgList &Args, bool KernelOrKext,
                                ArgStringList &CmdArgs) const {
  const ToolChain &TC = getToolChain();

  // Add the target features
  getTargetFeatures(TC.getDriver(), EffectiveTriple, Args, CmdArgs, false);

  // Add target specific flags.
  switch (TC.getArch()) {
  default:
    break;

  case llvm::Triple::arm:
  case llvm::Triple::armeb:
  case llvm::Triple::thumb:
  case llvm::Triple::thumbeb:
    // Use the effective triple, which takes into account the deployment target.
    AddARMTargetArgs(EffectiveTriple, Args, CmdArgs, KernelOrKext);
    CmdArgs.push_back("-fallow-half-arguments-and-returns");
    break;

  case llvm::Triple::aarch64:
  case llvm::Triple::aarch64_32:
  case llvm::Triple::aarch64_be:
    AddAArch64TargetArgs(Args, CmdArgs);
    CmdArgs.push_back("-fallow-half-arguments-and-returns");
    break;

  case llvm::Triple::mips:
  case llvm::Triple::mipsel:
  case llvm::Triple::mips64:
  case llvm::Triple::mips64el:
    AddMIPSTargetArgs(Args, CmdArgs);
    break;

  case llvm::Triple::ppc:
  case llvm::Triple::ppcle:
  case llvm::Triple::ppc64:
  case llvm::Triple::ppc64le:
    AddPPCTargetArgs(Args, CmdArgs);
    break;

  case llvm::Triple::riscv32:
  case llvm::Triple::riscv64:
    AddRISCVTargetArgs(Args, CmdArgs);
    break;

  case llvm::Triple::sparc:
  case llvm::Triple::sparcel:
  case llvm::Triple::sparcv9:
    AddSparcTargetArgs(Args, CmdArgs);
    break;

  case llvm::Triple::systemz:
    AddSystemZTargetArgs(Args, CmdArgs);
    break;

  case llvm::Triple::x86:
  case llvm::Triple::x86_64:
    AddX86TargetArgs(Args, CmdArgs);
    break;

  case llvm::Triple::lanai:
    AddLanaiTargetArgs(Args, CmdArgs);
    break;

  case llvm::Triple::hexagon:
    AddHexagonTargetArgs(Args, CmdArgs);
    break;

  case llvm::Triple::wasm32:
  case llvm::Triple::wasm64:
    AddWebAssemblyTargetArgs(Args, CmdArgs);
    break;

  case llvm::Triple::ve:
    AddVETargetArgs(Args, CmdArgs);
    break;
  }
}

namespace {
void RenderAArch64ABI(const llvm::Triple &Triple, const ArgList &Args,
                      ArgStringList &CmdArgs) {
  const char *ABIName = nullptr;
  if (Arg *A = Args.getLastArg(options::OPT_mabi_EQ))
    ABIName = A->getValue();
  else if (Triple.isOSDarwin())
    ABIName = "darwinpcs";
  else
    ABIName = "aapcs";

  CmdArgs.push_back("-target-abi");
  CmdArgs.push_back(ABIName);
}
}

void Clang::AddAArch64TargetArgs(const ArgList &Args,
                                 ArgStringList &CmdArgs) const {
  const llvm::Triple &Triple = getToolChain().getEffectiveTriple();

  if (!Args.hasFlag(options::OPT_mred_zone, options::OPT_mno_red_zone, true) ||
      Args.hasArg(options::OPT_mkernel) ||
      Args.hasArg(options::OPT_fapple_kext))
    CmdArgs.push_back("-disable-red-zone");

  if (!Args.hasFlag(options::OPT_mimplicit_float,
                    options::OPT_mno_implicit_float, true))
    CmdArgs.push_back("-no-implicit-float");

  RenderAArch64ABI(Triple, Args, CmdArgs);

  if (Arg *A = Args.getLastArg(options::OPT_mfix_cortex_a53_835769,
                               options::OPT_mno_fix_cortex_a53_835769)) {
    CmdArgs.push_back("-mllvm");
    if (A->getOption().matches(options::OPT_mfix_cortex_a53_835769))
      CmdArgs.push_back("-aarch64-fix-cortex-a53-835769=1");
    else
      CmdArgs.push_back("-aarch64-fix-cortex-a53-835769=0");
  } else if (Triple.isAndroid()) {
    // Enabled A53 errata (835769) workaround by default on android
    CmdArgs.push_back("-mllvm");
    CmdArgs.push_back("-aarch64-fix-cortex-a53-835769=1");
  }

  // Forward the -mglobal-merge option for explicit control over the pass.
  if (Arg *A = Args.getLastArg(options::OPT_mglobal_merge,
                               options::OPT_mno_global_merge)) {
    CmdArgs.push_back("-mllvm");
    if (A->getOption().matches(options::OPT_mno_global_merge))
      CmdArgs.push_back("-aarch64-enable-global-merge=false");
    else
      CmdArgs.push_back("-aarch64-enable-global-merge=true");
  }

  // Enable/disable return address signing and indirect branch targets.
  if (Arg *A = Args.getLastArg(options::OPT_msign_return_address_EQ,
                               options::OPT_mbranch_protection_EQ)) {

    const Driver &D = getToolChain().getDriver();

    StringRef Scope, Key;
    bool IndirectBranches;

    if (A->getOption().matches(options::OPT_msign_return_address_EQ)) {
      Scope = A->getValue();
      if (!Scope.equals("none") && !Scope.equals("non-leaf") &&
          !Scope.equals("all"))
        D.Diag(diag::err_invalid_branch_protection)
            << Scope << A->getAsString(Args);
      Key = "a_key";
      IndirectBranches = false;
    } else {
      StringRef Err;
      llvm::AArch64::ParsedBranchProtection PBP;
      if (!llvm::AArch64::parseBranchProtection(A->getValue(), PBP, Err))
        D.Diag(diag::err_invalid_branch_protection)
            << Err << A->getAsString(Args);
      Scope = PBP.Scope;
      Key = PBP.Key;
      IndirectBranches = PBP.BranchTargetEnforcement;
    }

    CmdArgs.push_back(
        Args.MakeArgString(Twine("-msign-return-address=") + Scope));
    CmdArgs.push_back(
        Args.MakeArgString(Twine("-msign-return-address-key=") + Key));
    if (IndirectBranches)
      CmdArgs.push_back("-mbranch-target-enforce");
  }

  // Handle -msve_vector_bits=<bits>
  if (Arg *A = Args.getLastArg(options::OPT_msve_vector_bits_EQ)) {
    StringRef Val = A->getValue();
    const Driver &D = getToolChain().getDriver();
    if (Val.equals("128") || Val.equals("256") || Val.equals("512") ||
        Val.equals("1024") || Val.equals("2048"))
      CmdArgs.push_back(
          Args.MakeArgString(llvm::Twine("-msve-vector-bits=") + Val));
    // Silently drop requests for vector-length agnostic code as it's implied.
    else if (!Val.equals("scalable"))
      // Handle the unsupported values passed to msve-vector-bits.
      D.Diag(diag::err_drv_unsupported_option_argument)
          << A->getOption().getName() << Val;
  }

  AddAAPCSVolatileBitfieldArgs(Args, CmdArgs);
}

void Clang::AddMIPSTargetArgs(const ArgList &Args,
                              ArgStringList &CmdArgs) const {
  const Driver &D = getToolChain().getDriver();
  StringRef CPUName;
  StringRef ABIName;
  const llvm::Triple &Triple = getToolChain().getTriple();
  mips::getMipsCPUAndABI(Args, Triple, CPUName, ABIName);

  CmdArgs.push_back("-target-abi");
  CmdArgs.push_back(ABIName.data());

  mips::FloatABI ABI = mips::getMipsFloatABI(D, Args, Triple);
  if (ABI == mips::FloatABI::Soft) {
    // Floating point operations and argument passing are soft.
    CmdArgs.push_back("-msoft-float");
    CmdArgs.push_back("-mfloat-abi");
    CmdArgs.push_back("soft");
  } else {
    // Floating point operations and argument passing are hard.
    assert(ABI == mips::FloatABI::Hard && "Invalid float abi!");
    CmdArgs.push_back("-mfloat-abi");
    CmdArgs.push_back("hard");
  }

  if (Arg *A = Args.getLastArg(options::OPT_mldc1_sdc1,
                               options::OPT_mno_ldc1_sdc1)) {
    if (A->getOption().matches(options::OPT_mno_ldc1_sdc1)) {
      CmdArgs.push_back("-mllvm");
      CmdArgs.push_back("-mno-ldc1-sdc1");
    }
  }

  if (Arg *A = Args.getLastArg(options::OPT_mcheck_zero_division,
                               options::OPT_mno_check_zero_division)) {
    if (A->getOption().matches(options::OPT_mno_check_zero_division)) {
      CmdArgs.push_back("-mllvm");
      CmdArgs.push_back("-mno-check-zero-division");
    }
  }

  if (Arg *A = Args.getLastArg(options::OPT_G)) {
    StringRef v = A->getValue();
    CmdArgs.push_back("-mllvm");
    CmdArgs.push_back(Args.MakeArgString("-mips-ssection-threshold=" + v));
    A->claim();
  }

  Arg *GPOpt = Args.getLastArg(options::OPT_mgpopt, options::OPT_mno_gpopt);
  Arg *ABICalls =
      Args.getLastArg(options::OPT_mabicalls, options::OPT_mno_abicalls);

  // -mabicalls is the default for many MIPS environments, even with -fno-pic.
  // -mgpopt is the default for static, -fno-pic environments but these two
  // options conflict. We want to be certain that -mno-abicalls -mgpopt is
  // the only case where -mllvm -mgpopt is passed.
  // NOTE: We need a warning here or in the backend to warn when -mgpopt is
  //       passed explicitly when compiling something with -mabicalls
  //       (implictly) in affect. Currently the warning is in the backend.
  //
  // When the ABI in use is  N64, we also need to determine the PIC mode that
  // is in use, as -fno-pic for N64 implies -mno-abicalls.
  bool NoABICalls =
      ABICalls && ABICalls->getOption().matches(options::OPT_mno_abicalls);

  llvm::Reloc::Model RelocationModel;
  unsigned PICLevel;
  bool IsPIE;
  std::tie(RelocationModel, PICLevel, IsPIE) =
      ParsePICArgs(getToolChain(), Args);

  NoABICalls = NoABICalls ||
               (RelocationModel == llvm::Reloc::Static && ABIName == "n64");

  bool WantGPOpt = GPOpt && GPOpt->getOption().matches(options::OPT_mgpopt);
  // We quietly ignore -mno-gpopt as the backend defaults to -mno-gpopt.
  if (NoABICalls && (!GPOpt || WantGPOpt)) {
    CmdArgs.push_back("-mllvm");
    CmdArgs.push_back("-mgpopt");

    Arg *LocalSData = Args.getLastArg(options::OPT_mlocal_sdata,
                                      options::OPT_mno_local_sdata);
    Arg *ExternSData = Args.getLastArg(options::OPT_mextern_sdata,
                                       options::OPT_mno_extern_sdata);
    Arg *EmbeddedData = Args.getLastArg(options::OPT_membedded_data,
                                        options::OPT_mno_embedded_data);
    if (LocalSData) {
      CmdArgs.push_back("-mllvm");
      if (LocalSData->getOption().matches(options::OPT_mlocal_sdata)) {
        CmdArgs.push_back("-mlocal-sdata=1");
      } else {
        CmdArgs.push_back("-mlocal-sdata=0");
      }
      LocalSData->claim();
    }

    if (ExternSData) {
      CmdArgs.push_back("-mllvm");
      if (ExternSData->getOption().matches(options::OPT_mextern_sdata)) {
        CmdArgs.push_back("-mextern-sdata=1");
      } else {
        CmdArgs.push_back("-mextern-sdata=0");
      }
      ExternSData->claim();
    }

    if (EmbeddedData) {
      CmdArgs.push_back("-mllvm");
      if (EmbeddedData->getOption().matches(options::OPT_membedded_data)) {
        CmdArgs.push_back("-membedded-data=1");
      } else {
        CmdArgs.push_back("-membedded-data=0");
      }
      EmbeddedData->claim();
    }

  } else if ((!ABICalls || (!NoABICalls && ABICalls)) && WantGPOpt)
    D.Diag(diag::warn_drv_unsupported_gpopt) << (ABICalls ? 0 : 1);

  if (GPOpt)
    GPOpt->claim();

  if (Arg *A = Args.getLastArg(options::OPT_mcompact_branches_EQ)) {
    StringRef Val = StringRef(A->getValue());
    if (mips::hasCompactBranches(CPUName)) {
      if (Val == "never" || Val == "always" || Val == "optimal") {
        CmdArgs.push_back("-mllvm");
        CmdArgs.push_back(Args.MakeArgString("-mips-compact-branches=" + Val));
      } else
        D.Diag(diag::err_drv_unsupported_option_argument)
            << A->getOption().getName() << Val;
    } else
      D.Diag(diag::warn_target_unsupported_compact_branches) << CPUName;
  }

  if (Arg *A = Args.getLastArg(options::OPT_mrelax_pic_calls,
                               options::OPT_mno_relax_pic_calls)) {
    if (A->getOption().matches(options::OPT_mno_relax_pic_calls)) {
      CmdArgs.push_back("-mllvm");
      CmdArgs.push_back("-mips-jalr-reloc=0");
    }
  }
}

void Clang::AddPPCTargetArgs(const ArgList &Args,
                             ArgStringList &CmdArgs) const {
  // Select the ABI to use.
  const char *ABIName = nullptr;
  const llvm::Triple &T = getToolChain().getTriple();
  if (T.isOSBinFormatELF()) {
    switch (getToolChain().getArch()) {
    case llvm::Triple::ppc64: {
      if ((T.isOSFreeBSD() && T.getOSMajorVersion() >= 13) ||
          T.isOSOpenBSD() || T.isMusl())
        ABIName = "elfv2";
      else
        ABIName = "elfv1";
      break;
    }
    case llvm::Triple::ppc64le:
      ABIName = "elfv2";
      break;
    default:
      break;
    }
  }

  bool IEEELongDouble = false;
  for (const Arg *A : Args.filtered(options::OPT_mabi_EQ)) {
    StringRef V = A->getValue();
    if (V == "ieeelongdouble")
      IEEELongDouble = true;
    else if (V == "ibmlongdouble")
      IEEELongDouble = false;
    else if (V != "altivec")
      // The ppc64 linux abis are all "altivec" abis by default. Accept and ignore
      // the option if given as we don't have backend support for any targets
      // that don't use the altivec abi.
      ABIName = A->getValue();
  }
  if (IEEELongDouble)
    CmdArgs.push_back("-mabi=ieeelongdouble");

  ppc::FloatABI FloatABI =
      ppc::getPPCFloatABI(getToolChain().getDriver(), Args);

  if (FloatABI == ppc::FloatABI::Soft) {
    // Floating point operations and argument passing are soft.
    CmdArgs.push_back("-msoft-float");
    CmdArgs.push_back("-mfloat-abi");
    CmdArgs.push_back("soft");
  } else {
    // Floating point operations and argument passing are hard.
    assert(FloatABI == ppc::FloatABI::Hard && "Invalid float abi!");
    CmdArgs.push_back("-mfloat-abi");
    CmdArgs.push_back("hard");
  }

  if (ABIName) {
    CmdArgs.push_back("-target-abi");
    CmdArgs.push_back(ABIName);
  }
}

static void SetRISCVSmallDataLimit(const ToolChain &TC, const ArgList &Args,
                                   ArgStringList &CmdArgs) {
  const Driver &D = TC.getDriver();
  const llvm::Triple &Triple = TC.getTriple();
  // Default small data limitation is eight.
  const char *SmallDataLimit = "8";
  // Get small data limitation.
  if (Args.getLastArg(options::OPT_shared, options::OPT_fpic,
                      options::OPT_fPIC)) {
    // Not support linker relaxation for PIC.
    SmallDataLimit = "0";
    if (Args.hasArg(options::OPT_G)) {
      D.Diag(diag::warn_drv_unsupported_sdata);
    }
  } else if (Args.getLastArgValue(options::OPT_mcmodel_EQ)
                 .equals_lower("large") &&
             (Triple.getArch() == llvm::Triple::riscv64)) {
    // Not support linker relaxation for RV64 with large code model.
    SmallDataLimit = "0";
    if (Args.hasArg(options::OPT_G)) {
      D.Diag(diag::warn_drv_unsupported_sdata);
    }
  } else if (Arg *A = Args.getLastArg(options::OPT_G)) {
    SmallDataLimit = A->getValue();
  }
  // Forward the -msmall-data-limit= option.
  CmdArgs.push_back("-msmall-data-limit");
  CmdArgs.push_back(SmallDataLimit);
}

void Clang::AddRISCVTargetArgs(const ArgList &Args,
                               ArgStringList &CmdArgs) const {
  const llvm::Triple &Triple = getToolChain().getTriple();
  StringRef ABIName = riscv::getRISCVABI(Args, Triple);

  CmdArgs.push_back("-target-abi");
  CmdArgs.push_back(ABIName.data());

  SetRISCVSmallDataLimit(getToolChain(), Args, CmdArgs);

  std::string TuneCPU;

  if (const Arg *A = Args.getLastArg(clang::driver::options::OPT_mtune_EQ)) {
    StringRef Name = A->getValue();

    Name = llvm::RISCV::resolveTuneCPUAlias(Name, Triple.isArch64Bit());
    TuneCPU = std::string(Name);
  }

  if (!TuneCPU.empty()) {
    CmdArgs.push_back("-tune-cpu");
    CmdArgs.push_back(Args.MakeArgString(TuneCPU));
  }
}

void Clang::AddSparcTargetArgs(const ArgList &Args,
                               ArgStringList &CmdArgs) const {
  sparc::FloatABI FloatABI =
      sparc::getSparcFloatABI(getToolChain().getDriver(), Args);

  if (FloatABI == sparc::FloatABI::Soft) {
    // Floating point operations and argument passing are soft.
    CmdArgs.push_back("-msoft-float");
    CmdArgs.push_back("-mfloat-abi");
    CmdArgs.push_back("soft");
  } else {
    // Floating point operations and argument passing are hard.
    assert(FloatABI == sparc::FloatABI::Hard && "Invalid float abi!");
    CmdArgs.push_back("-mfloat-abi");
    CmdArgs.push_back("hard");
  }
}

void Clang::AddSystemZTargetArgs(const ArgList &Args,
                                 ArgStringList &CmdArgs) const {
  bool HasBackchain = Args.hasFlag(options::OPT_mbackchain,
                                   options::OPT_mno_backchain, false);
  bool HasPackedStack = Args.hasFlag(options::OPT_mpacked_stack,
                                     options::OPT_mno_packed_stack, false);
  systemz::FloatABI FloatABI =
      systemz::getSystemZFloatABI(getToolChain().getDriver(), Args);
  bool HasSoftFloat = (FloatABI == systemz::FloatABI::Soft);
  if (HasBackchain && HasPackedStack && !HasSoftFloat) {
    const Driver &D = getToolChain().getDriver();
    D.Diag(diag::err_drv_unsupported_opt)
      << "-mpacked-stack -mbackchain -mhard-float";
  }
  if (HasBackchain)
    CmdArgs.push_back("-mbackchain");
  if (HasPackedStack)
    CmdArgs.push_back("-mpacked-stack");
  if (HasSoftFloat) {
    // Floating point operations and argument passing are soft.
    CmdArgs.push_back("-msoft-float");
    CmdArgs.push_back("-mfloat-abi");
    CmdArgs.push_back("soft");
  }
}

void Clang::AddX86TargetArgs(const ArgList &Args,
                             ArgStringList &CmdArgs) const {
  const Driver &D = getToolChain().getDriver();
  addX86AlignBranchArgs(D, Args, CmdArgs, /*IsLTO=*/false);

  if (!Args.hasFlag(options::OPT_mred_zone, options::OPT_mno_red_zone, true) ||
      Args.hasArg(options::OPT_mkernel) ||
      Args.hasArg(options::OPT_fapple_kext))
    CmdArgs.push_back("-disable-red-zone");

  if (!Args.hasFlag(options::OPT_mtls_direct_seg_refs,
                    options::OPT_mno_tls_direct_seg_refs, true))
    CmdArgs.push_back("-mno-tls-direct-seg-refs");

  // Default to avoid implicit floating-point for kernel/kext code, but allow
  // that to be overridden with -mno-soft-float.
  bool NoImplicitFloat = (Args.hasArg(options::OPT_mkernel) ||
                          Args.hasArg(options::OPT_fapple_kext));
  if (Arg *A = Args.getLastArg(
          options::OPT_msoft_float, options::OPT_mno_soft_float,
          options::OPT_mimplicit_float, options::OPT_mno_implicit_float)) {
    const Option &O = A->getOption();
    NoImplicitFloat = (O.matches(options::OPT_mno_implicit_float) ||
                       O.matches(options::OPT_msoft_float));
  }
  if (NoImplicitFloat)
    CmdArgs.push_back("-no-implicit-float");

  if (Arg *A = Args.getLastArg(options::OPT_masm_EQ)) {
    StringRef Value = A->getValue();
    if (Value == "intel" || Value == "att") {
      CmdArgs.push_back("-mllvm");
      CmdArgs.push_back(Args.MakeArgString("-x86-asm-syntax=" + Value));
    } else {
      D.Diag(diag::err_drv_unsupported_option_argument)
          << A->getOption().getName() << Value;
    }
  } else if (D.IsCLMode()) {
    CmdArgs.push_back("-mllvm");
    CmdArgs.push_back("-x86-asm-syntax=intel");
  }

  // Set flags to support MCU ABI.
  if (Args.hasFlag(options::OPT_miamcu, options::OPT_mno_iamcu, false)) {
    CmdArgs.push_back("-mfloat-abi");
    CmdArgs.push_back("soft");
    CmdArgs.push_back("-mstack-alignment=4");
  }

  // Handle -mtune.

  // Default to "generic" unless -march is present or targetting the PS4.
  std::string TuneCPU;
  if (!Args.hasArg(clang::driver::options::OPT_march_EQ) &&
      !getToolChain().getTriple().isPS4CPU())
    TuneCPU = "generic";

  // Override based on -mtune.
  if (const Arg *A = Args.getLastArg(clang::driver::options::OPT_mtune_EQ)) {
    StringRef Name = A->getValue();

    if (Name == "native") {
      Name = llvm::sys::getHostCPUName();
      if (!Name.empty())
        TuneCPU = std::string(Name);
    } else
      TuneCPU = std::string(Name);
  }

  if (!TuneCPU.empty()) {
    CmdArgs.push_back("-tune-cpu");
    CmdArgs.push_back(Args.MakeArgString(TuneCPU));
  }
}

void Clang::AddHexagonTargetArgs(const ArgList &Args,
                                 ArgStringList &CmdArgs) const {
  CmdArgs.push_back("-mqdsp6-compat");
  CmdArgs.push_back("-Wreturn-type");

  if (auto G = toolchains::HexagonToolChain::getSmallDataThreshold(Args)) {
    CmdArgs.push_back("-mllvm");
    CmdArgs.push_back(Args.MakeArgString("-hexagon-small-data-threshold=" +
                                         Twine(G.getValue())));
  }

  if (!Args.hasArg(options::OPT_fno_short_enums))
    CmdArgs.push_back("-fshort-enums");
  if (Args.getLastArg(options::OPT_mieee_rnd_near)) {
    CmdArgs.push_back("-mllvm");
    CmdArgs.push_back("-enable-hexagon-ieee-rnd-near");
  }
  CmdArgs.push_back("-mllvm");
  CmdArgs.push_back("-machine-sink-split=0");
}

void Clang::AddLanaiTargetArgs(const ArgList &Args,
                               ArgStringList &CmdArgs) const {
  if (Arg *A = Args.getLastArg(options::OPT_mcpu_EQ)) {
    StringRef CPUName = A->getValue();

    CmdArgs.push_back("-target-cpu");
    CmdArgs.push_back(Args.MakeArgString(CPUName));
  }
  if (Arg *A = Args.getLastArg(options::OPT_mregparm_EQ)) {
    StringRef Value = A->getValue();
    // Only support mregparm=4 to support old usage. Report error for all other
    // cases.
    int Mregparm;
    if (Value.getAsInteger(10, Mregparm)) {
      if (Mregparm != 4) {
        getToolChain().getDriver().Diag(
            diag::err_drv_unsupported_option_argument)
            << A->getOption().getName() << Value;
      }
    }
  }
}

void Clang::AddWebAssemblyTargetArgs(const ArgList &Args,
                                     ArgStringList &CmdArgs) const {
  // Default to "hidden" visibility.
  if (!Args.hasArg(options::OPT_fvisibility_EQ,
                   options::OPT_fvisibility_ms_compat)) {
    CmdArgs.push_back("-fvisibility");
    CmdArgs.push_back("hidden");
  }
}

void Clang::AddVETargetArgs(const ArgList &Args, ArgStringList &CmdArgs) const {
  // Floating point operations and argument passing are hard.
  CmdArgs.push_back("-mfloat-abi");
  CmdArgs.push_back("hard");
}

void Clang::DumpCompilationDatabase(Compilation &C, StringRef Filename,
                                    StringRef Target, const InputInfo &Output,
                                    const InputInfo &Input, const ArgList &Args) const {
  // If this is a dry run, do not create the compilation database file.
  if (C.getArgs().hasArg(options::OPT__HASH_HASH_HASH))
    return;

  using llvm::yaml::escape;
  const Driver &D = getToolChain().getDriver();

  if (!CompilationDatabase) {
    std::error_code EC;
    auto File = std::make_unique<llvm::raw_fd_ostream>(
        Filename, EC, llvm::sys::fs::OF_TextWithCRLF);
    if (EC) {
      D.Diag(clang::diag::err_drv_compilationdatabase) << Filename
                                                       << EC.message();
      return;
    }
    CompilationDatabase = std::move(File);
  }
  auto &CDB = *CompilationDatabase;
  auto CWD = D.getVFS().getCurrentWorkingDirectory();
  if (!CWD)
    CWD = ".";
  CDB << "{ \"directory\": \"" << escape(*CWD) << "\"";
  CDB << ", \"file\": \"" << escape(Input.getFilename()) << "\"";
  CDB << ", \"output\": \"" << escape(Output.getFilename()) << "\"";
  CDB << ", \"arguments\": [\"" << escape(D.ClangExecutable) << "\"";
  SmallString<128> Buf;
  Buf = "-x";
  Buf += types::getTypeName(Input.getType());
  CDB << ", \"" << escape(Buf) << "\"";
  if (!D.SysRoot.empty() && !Args.hasArg(options::OPT__sysroot_EQ)) {
    Buf = "--sysroot=";
    Buf += D.SysRoot;
    CDB << ", \"" << escape(Buf) << "\"";
  }
  CDB << ", \"" << escape(Input.getFilename()) << "\"";
  for (auto &A: Args) {
    auto &O = A->getOption();
    // Skip language selection, which is positional.
    if (O.getID() == options::OPT_x)
      continue;
    // Skip writing dependency output and the compilation database itself.
    if (O.getGroup().isValid() && O.getGroup().getID() == options::OPT_M_Group)
      continue;
    if (O.getID() == options::OPT_gen_cdb_fragment_path)
      continue;
    // Skip inputs.
    if (O.getKind() == Option::InputClass)
      continue;
    // All other arguments are quoted and appended.
    ArgStringList ASL;
    A->render(Args, ASL);
    for (auto &it: ASL)
      CDB << ", \"" << escape(it) << "\"";
  }
  Buf = "--target=";
  Buf += Target;
  CDB << ", \"" << escape(Buf) << "\"]},\n";
}

void Clang::DumpCompilationDatabaseFragmentToDir(
    StringRef Dir, Compilation &C, StringRef Target, const InputInfo &Output,
    const InputInfo &Input, const llvm::opt::ArgList &Args) const {
  // If this is a dry run, do not create the compilation database file.
  if (C.getArgs().hasArg(options::OPT__HASH_HASH_HASH))
    return;

  if (CompilationDatabase)
    DumpCompilationDatabase(C, "", Target, Output, Input, Args);

  SmallString<256> Path = Dir;
  const auto &Driver = C.getDriver();
  Driver.getVFS().makeAbsolute(Path);
  auto Err = llvm::sys::fs::create_directory(Path, /*IgnoreExisting=*/true);
  if (Err) {
    Driver.Diag(diag::err_drv_compilationdatabase) << Dir << Err.message();
    return;
  }

  llvm::sys::path::append(
      Path,
      Twine(llvm::sys::path::filename(Input.getFilename())) + ".%%%%.json");
  int FD;
  SmallString<256> TempPath;
  Err = llvm::sys::fs::createUniqueFile(Path, FD, TempPath,
                                        llvm::sys::fs::OF_Text);
  if (Err) {
    Driver.Diag(diag::err_drv_compilationdatabase) << Path << Err.message();
    return;
  }
  CompilationDatabase =
      std::make_unique<llvm::raw_fd_ostream>(FD, /*shouldClose=*/true);
  DumpCompilationDatabase(C, "", Target, Output, Input, Args);
}

static bool AddARMImplicitITArgs(const ArgList &Args, ArgStringList &CmdArgs,
                                 StringRef Value) {
  if (Value == "always" || Value == "never" || Value == "arm" ||
      Value == "thumb") {
    CmdArgs.push_back("-mllvm");
    CmdArgs.push_back(Args.MakeArgString("-arm-implicit-it=" + Value));
    return true;
  }
  return false;
}

static void CollectArgsForIntegratedAssembler(Compilation &C,
                                              const ArgList &Args,
                                              ArgStringList &CmdArgs,
                                              const Driver &D) {
  if (UseRelaxAll(C, Args))
    CmdArgs.push_back("-mrelax-all");

  // Only default to -mincremental-linker-compatible if we think we are
  // targeting the MSVC linker.
  bool DefaultIncrementalLinkerCompatible =
      C.getDefaultToolChain().getTriple().isWindowsMSVCEnvironment();
  if (Args.hasFlag(options::OPT_mincremental_linker_compatible,
                   options::OPT_mno_incremental_linker_compatible,
                   DefaultIncrementalLinkerCompatible))
    CmdArgs.push_back("-mincremental-linker-compatible");

  switch (C.getDefaultToolChain().getArch()) {
  case llvm::Triple::arm:
  case llvm::Triple::armeb:
  case llvm::Triple::thumb:
  case llvm::Triple::thumbeb:
    if (Arg *A = Args.getLastArg(options::OPT_mimplicit_it_EQ)) {
      StringRef Value = A->getValue();
      if (!AddARMImplicitITArgs(Args, CmdArgs, Value))
        D.Diag(diag::err_drv_unsupported_option_argument)
            << A->getOption().getName() << Value;
    }
    break;
  default:
    break;
  }

  // If you add more args here, also add them to the block below that
  // starts with "// If CollectArgsForIntegratedAssembler() isn't called below".

  // When passing -I arguments to the assembler we sometimes need to
  // unconditionally take the next argument.  For example, when parsing
  // '-Wa,-I -Wa,foo' we need to accept the -Wa,foo arg after seeing the
  // -Wa,-I arg and when parsing '-Wa,-I,foo' we need to accept the 'foo'
  // arg after parsing the '-I' arg.
  bool TakeNextArg = false;

  bool UseRelaxRelocations = C.getDefaultToolChain().useRelaxRelocations();
  bool UseNoExecStack = C.getDefaultToolChain().isNoExecStackDefault();
  const char *MipsTargetFeature = nullptr;
  for (const Arg *A :
       Args.filtered(options::OPT_Wa_COMMA, options::OPT_Xassembler)) {
    A->claim();

    for (StringRef Value : A->getValues()) {
      if (TakeNextArg) {
        CmdArgs.push_back(Value.data());
        TakeNextArg = false;
        continue;
      }

      if (C.getDefaultToolChain().getTriple().isOSBinFormatCOFF() &&
          Value == "-mbig-obj")
        continue; // LLVM handles bigobj automatically

      switch (C.getDefaultToolChain().getArch()) {
      default:
        break;
      case llvm::Triple::thumb:
      case llvm::Triple::thumbeb:
      case llvm::Triple::arm:
      case llvm::Triple::armeb:
        if (Value.startswith("-mimplicit-it=") &&
            AddARMImplicitITArgs(Args, CmdArgs, Value.split("=").second))
          continue;
        if (Value == "-mthumb")
          // -mthumb has already been processed in ComputeLLVMTriple()
          // recognize but skip over here.
          continue;
        break;
      case llvm::Triple::mips:
      case llvm::Triple::mipsel:
      case llvm::Triple::mips64:
      case llvm::Triple::mips64el:
        if (Value == "--trap") {
          CmdArgs.push_back("-target-feature");
          CmdArgs.push_back("+use-tcc-in-div");
          continue;
        }
        if (Value == "--break") {
          CmdArgs.push_back("-target-feature");
          CmdArgs.push_back("-use-tcc-in-div");
          continue;
        }
        if (Value.startswith("-msoft-float")) {
          CmdArgs.push_back("-target-feature");
          CmdArgs.push_back("+soft-float");
          continue;
        }
        if (Value.startswith("-mhard-float")) {
          CmdArgs.push_back("-target-feature");
          CmdArgs.push_back("-soft-float");
          continue;
        }

        MipsTargetFeature = llvm::StringSwitch<const char *>(Value)
                                .Case("-mips1", "+mips1")
                                .Case("-mips2", "+mips2")
                                .Case("-mips3", "+mips3")
                                .Case("-mips4", "+mips4")
                                .Case("-mips5", "+mips5")
                                .Case("-mips32", "+mips32")
                                .Case("-mips32r2", "+mips32r2")
                                .Case("-mips32r3", "+mips32r3")
                                .Case("-mips32r5", "+mips32r5")
                                .Case("-mips32r6", "+mips32r6")
                                .Case("-mips64", "+mips64")
                                .Case("-mips64r2", "+mips64r2")
                                .Case("-mips64r3", "+mips64r3")
                                .Case("-mips64r5", "+mips64r5")
                                .Case("-mips64r6", "+mips64r6")
                                .Default(nullptr);
        if (MipsTargetFeature)
          continue;
      }

      if (Value == "-force_cpusubtype_ALL") {
        // Do nothing, this is the default and we don't support anything else.
      } else if (Value == "-L") {
        CmdArgs.push_back("-msave-temp-labels");
      } else if (Value == "--fatal-warnings") {
        CmdArgs.push_back("-massembler-fatal-warnings");
      } else if (Value == "--no-warn" || Value == "-W") {
        CmdArgs.push_back("-massembler-no-warn");
      } else if (Value == "--noexecstack") {
        UseNoExecStack = true;
      } else if (Value.startswith("-compress-debug-sections") ||
                 Value.startswith("--compress-debug-sections") ||
                 Value == "-nocompress-debug-sections" ||
                 Value == "--nocompress-debug-sections") {
        CmdArgs.push_back(Value.data());
      } else if (Value == "-mrelax-relocations=yes" ||
                 Value == "--mrelax-relocations=yes") {
        UseRelaxRelocations = true;
      } else if (Value == "-mrelax-relocations=no" ||
                 Value == "--mrelax-relocations=no") {
        UseRelaxRelocations = false;
      } else if (Value.startswith("-I")) {
        CmdArgs.push_back(Value.data());
        // We need to consume the next argument if the current arg is a plain
        // -I. The next arg will be the include directory.
        if (Value == "-I")
          TakeNextArg = true;
      } else if (Value.startswith("-gdwarf-")) {
        // "-gdwarf-N" options are not cc1as options.
        unsigned DwarfVersion = DwarfVersionNum(Value);
        if (DwarfVersion == 0) { // Send it onward, and let cc1as complain.
          CmdArgs.push_back(Value.data());
        } else {
          RenderDebugEnablingArgs(Args, CmdArgs,
                                  codegenoptions::LimitedDebugInfo,
                                  DwarfVersion, llvm::DebuggerKind::Default);
        }
      } else if (Value.startswith("-mcpu") || Value.startswith("-mfpu") ||
                 Value.startswith("-mhwdiv") || Value.startswith("-march")) {
        // Do nothing, we'll validate it later.
      } else if (Value == "-defsym") {
          if (A->getNumValues() != 2) {
            D.Diag(diag::err_drv_defsym_invalid_format) << Value;
            break;
          }
          const char *S = A->getValue(1);
          auto Pair = StringRef(S).split('=');
          auto Sym = Pair.first;
          auto SVal = Pair.second;

          if (Sym.empty() || SVal.empty()) {
            D.Diag(diag::err_drv_defsym_invalid_format) << S;
            break;
          }
          int64_t IVal;
          if (SVal.getAsInteger(0, IVal)) {
            D.Diag(diag::err_drv_defsym_invalid_symval) << SVal;
            break;
          }
          CmdArgs.push_back(Value.data());
          TakeNextArg = true;
      } else if (Value == "-fdebug-compilation-dir") {
        CmdArgs.push_back("-fdebug-compilation-dir");
        TakeNextArg = true;
      } else if (Value.consume_front("-fdebug-compilation-dir=")) {
        // The flag is a -Wa / -Xassembler argument and Options doesn't
        // parse the argument, so this isn't automatically aliased to
        // -fdebug-compilation-dir (without '=') here.
        CmdArgs.push_back("-fdebug-compilation-dir");
        CmdArgs.push_back(Value.data());
      } else if (Value == "--version") {
        D.PrintVersion(C, llvm::outs());
      } else {
        D.Diag(diag::err_drv_unsupported_option_argument)
            << A->getOption().getName() << Value;
      }
    }
  }
  if (UseRelaxRelocations)
    CmdArgs.push_back("--mrelax-relocations");
  if (UseNoExecStack)
    CmdArgs.push_back("-mnoexecstack");
  if (MipsTargetFeature != nullptr) {
    CmdArgs.push_back("-target-feature");
    CmdArgs.push_back(MipsTargetFeature);
  }

  // forward -fembed-bitcode to assmebler
  if (C.getDriver().embedBitcodeEnabled() ||
      C.getDriver().embedBitcodeMarkerOnly())
    Args.AddLastArg(CmdArgs, options::OPT_fembed_bitcode_EQ);
}

static void RenderFloatingPointOptions(const ToolChain &TC, const Driver &D,
                                       bool OFastEnabled, const ArgList &Args,
                                       ArgStringList &CmdArgs,
                                       const JobAction &JA) {
  // Handle various floating point optimization flags, mapping them to the
  // appropriate LLVM code generation flags. This is complicated by several
  // "umbrella" flags, so we do this by stepping through the flags incrementally
  // adjusting what we think is enabled/disabled, then at the end setting the
  // LLVM flags based on the final state.
  bool HonorINFs = true;
  bool HonorNaNs = true;
  // -fmath-errno is the default on some platforms, e.g. BSD-derived OSes.
  bool MathErrno = TC.IsMathErrnoDefault();
  bool AssociativeMath = false;
  bool ReciprocalMath = false;
  bool SignedZeros = true;
  bool TrappingMath = false; // Implemented via -ffp-exception-behavior
  bool TrappingMathPresent = false; // Is trapping-math in args, and not
                                    // overriden by ffp-exception-behavior?
  bool RoundingFPMath = false;
  bool RoundingMathPresent = false; // Is rounding-math in args?
  // -ffp-model values: strict, fast, precise
  StringRef FPModel = "";
  // -ffp-exception-behavior options: strict, maytrap, ignore
  StringRef FPExceptionBehavior = "";
  const llvm::DenormalMode DefaultDenormalFPMath =
      TC.getDefaultDenormalModeForType(Args, JA);
  const llvm::DenormalMode DefaultDenormalFP32Math =
      TC.getDefaultDenormalModeForType(Args, JA, &llvm::APFloat::IEEEsingle());

  llvm::DenormalMode DenormalFPMath = DefaultDenormalFPMath;
  llvm::DenormalMode DenormalFP32Math = DefaultDenormalFP32Math;
  StringRef FPContract = "";
  bool StrictFPModel = false;


  if (const Arg *A = Args.getLastArg(options::OPT_flimited_precision_EQ)) {
    CmdArgs.push_back("-mlimit-float-precision");
    CmdArgs.push_back(A->getValue());
  }

  for (const Arg *A : Args) {
    auto optID = A->getOption().getID();
    bool PreciseFPModel = false;
    switch (optID) {
    default:
      break;
    case options::OPT_ffp_model_EQ: {
      // If -ffp-model= is seen, reset to fno-fast-math
      HonorINFs = true;
      HonorNaNs = true;
      // Turning *off* -ffast-math restores the toolchain default.
      MathErrno = TC.IsMathErrnoDefault();
      AssociativeMath = false;
      ReciprocalMath = false;
      SignedZeros = true;
      // -fno_fast_math restores default denormal and fpcontract handling
      FPContract = "";
      DenormalFPMath = llvm::DenormalMode::getIEEE();

      // FIXME: The target may have picked a non-IEEE default mode here based on
      // -cl-denorms-are-zero. Should the target consider -fp-model interaction?
      DenormalFP32Math = llvm::DenormalMode::getIEEE();

      StringRef Val = A->getValue();
      if (OFastEnabled && !Val.equals("fast")) {
          // Only -ffp-model=fast is compatible with OFast, ignore.
        D.Diag(clang::diag::warn_drv_overriding_flag_option)
          << Args.MakeArgString("-ffp-model=" + Val)
          << "-Ofast";
        break;
      }
      StrictFPModel = false;
      PreciseFPModel = true;
      // ffp-model= is a Driver option, it is entirely rewritten into more
      // granular options before being passed into cc1.
      // Use the gcc option in the switch below.
      if (!FPModel.empty() && !FPModel.equals(Val)) {
        D.Diag(clang::diag::warn_drv_overriding_flag_option)
          << Args.MakeArgString("-ffp-model=" + FPModel)
          << Args.MakeArgString("-ffp-model=" + Val);
        FPContract = "";
      }
      if (Val.equals("fast")) {
        optID = options::OPT_ffast_math;
        FPModel = Val;
        FPContract = "fast";
      } else if (Val.equals("precise")) {
        optID = options::OPT_ffp_contract;
        FPModel = Val;
        FPContract = "fast";
        PreciseFPModel = true;
      } else if (Val.equals("strict")) {
        StrictFPModel = true;
        optID = options::OPT_frounding_math;
        FPExceptionBehavior = "strict";
        FPModel = Val;
        FPContract = "off";
        TrappingMath = true;
      } else
        D.Diag(diag::err_drv_unsupported_option_argument)
            << A->getOption().getName() << Val;
      break;
      }
    }

    switch (optID) {
    // If this isn't an FP option skip the claim below
    default: continue;

    // Options controlling individual features
    case options::OPT_fhonor_infinities:    HonorINFs = true;         break;
    case options::OPT_fno_honor_infinities: HonorINFs = false;        break;
    case options::OPT_fhonor_nans:          HonorNaNs = true;         break;
    case options::OPT_fno_honor_nans:       HonorNaNs = false;        break;
    case options::OPT_fmath_errno:          MathErrno = true;         break;
    case options::OPT_fno_math_errno:       MathErrno = false;        break;
    case options::OPT_fassociative_math:    AssociativeMath = true;   break;
    case options::OPT_fno_associative_math: AssociativeMath = false;  break;
    case options::OPT_freciprocal_math:     ReciprocalMath = true;    break;
    case options::OPT_fno_reciprocal_math:  ReciprocalMath = false;   break;
    case options::OPT_fsigned_zeros:        SignedZeros = true;       break;
    case options::OPT_fno_signed_zeros:     SignedZeros = false;      break;
    case options::OPT_ftrapping_math:
      if (!TrappingMathPresent && !FPExceptionBehavior.empty() &&
          !FPExceptionBehavior.equals("strict"))
        // Warn that previous value of option is overridden.
        D.Diag(clang::diag::warn_drv_overriding_flag_option)
          << Args.MakeArgString("-ffp-exception-behavior=" + FPExceptionBehavior)
          << "-ftrapping-math";
      TrappingMath = true;
      TrappingMathPresent = true;
      FPExceptionBehavior = "strict";
      break;
    case options::OPT_fno_trapping_math:
      if (!TrappingMathPresent && !FPExceptionBehavior.empty() &&
          !FPExceptionBehavior.equals("ignore"))
        // Warn that previous value of option is overridden.
        D.Diag(clang::diag::warn_drv_overriding_flag_option)
          << Args.MakeArgString("-ffp-exception-behavior=" + FPExceptionBehavior)
          << "-fno-trapping-math";
      TrappingMath = false;
      TrappingMathPresent = true;
      FPExceptionBehavior = "ignore";
      break;

    case options::OPT_frounding_math:
      RoundingFPMath = true;
      RoundingMathPresent = true;
      break;

    case options::OPT_fno_rounding_math:
      RoundingFPMath = false;
      RoundingMathPresent = false;
      break;

    case options::OPT_fdenormal_fp_math_EQ:
      DenormalFPMath = llvm::parseDenormalFPAttribute(A->getValue());
      if (!DenormalFPMath.isValid()) {
        D.Diag(diag::err_drv_invalid_value)
            << A->getAsString(Args) << A->getValue();
      }
      break;

    case options::OPT_fdenormal_fp_math_f32_EQ:
      DenormalFP32Math = llvm::parseDenormalFPAttribute(A->getValue());
      if (!DenormalFP32Math.isValid()) {
        D.Diag(diag::err_drv_invalid_value)
            << A->getAsString(Args) << A->getValue();
      }
      break;

    // Validate and pass through -ffp-contract option.
    case options::OPT_ffp_contract: {
      StringRef Val = A->getValue();
      if (PreciseFPModel) {
        // -ffp-model=precise enables ffp-contract=fast as a side effect
        // the FPContract value has already been set to a string literal
        // and the Val string isn't a pertinent value.
        ;
      } else if (Val.equals("fast") || Val.equals("on") || Val.equals("off"))
        FPContract = Val;
      else
        D.Diag(diag::err_drv_unsupported_option_argument)
           << A->getOption().getName() << Val;
      break;
    }

    // Validate and pass through -ffp-model option.
    case options::OPT_ffp_model_EQ:
      // This should only occur in the error case
      // since the optID has been replaced by a more granular
      // floating point option.
      break;

    // Validate and pass through -ffp-exception-behavior option.
    case options::OPT_ffp_exception_behavior_EQ: {
      StringRef Val = A->getValue();
      if (!TrappingMathPresent && !FPExceptionBehavior.empty() &&
          !FPExceptionBehavior.equals(Val))
        // Warn that previous value of option is overridden.
        D.Diag(clang::diag::warn_drv_overriding_flag_option)
          << Args.MakeArgString("-ffp-exception-behavior=" + FPExceptionBehavior)
          << Args.MakeArgString("-ffp-exception-behavior=" + Val);
      TrappingMath = TrappingMathPresent = false;
      if (Val.equals("ignore") || Val.equals("maytrap"))
        FPExceptionBehavior = Val;
      else if (Val.equals("strict")) {
        FPExceptionBehavior = Val;
        TrappingMath = TrappingMathPresent = true;
      } else
        D.Diag(diag::err_drv_unsupported_option_argument)
            << A->getOption().getName() << Val;
      break;
    }

    case options::OPT_ffinite_math_only:
      HonorINFs = false;
      HonorNaNs = false;
      break;
    case options::OPT_fno_finite_math_only:
      HonorINFs = true;
      HonorNaNs = true;
      break;

    case options::OPT_funsafe_math_optimizations:
      AssociativeMath = true;
      ReciprocalMath = true;
      SignedZeros = false;
      TrappingMath = false;
      FPExceptionBehavior = "";
      break;
    case options::OPT_fno_unsafe_math_optimizations:
      AssociativeMath = false;
      ReciprocalMath = false;
      SignedZeros = true;
      TrappingMath = true;
      FPExceptionBehavior = "strict";

      // The target may have opted to flush by default, so force IEEE.
      DenormalFPMath = llvm::DenormalMode::getIEEE();
      DenormalFP32Math = llvm::DenormalMode::getIEEE();
      break;

    case options::OPT_Ofast:
      // If -Ofast is the optimization level, then -ffast-math should be enabled
      if (!OFastEnabled)
        continue;
      LLVM_FALLTHROUGH;
    case options::OPT_ffast_math:
      HonorINFs = false;
      HonorNaNs = false;
      MathErrno = false;
      AssociativeMath = true;
      ReciprocalMath = true;
      SignedZeros = false;
      TrappingMath = false;
      RoundingFPMath = false;
      // If fast-math is set then set the fp-contract mode to fast.
      FPContract = "fast";
      break;
    case options::OPT_fno_fast_math:
      HonorINFs = true;
      HonorNaNs = true;
      // Turning on -ffast-math (with either flag) removes the need for
      // MathErrno. However, turning *off* -ffast-math merely restores the
      // toolchain default (which may be false).
      MathErrno = TC.IsMathErrnoDefault();
      AssociativeMath = false;
      ReciprocalMath = false;
      SignedZeros = true;
      TrappingMath = false;
      RoundingFPMath = false;
      // -fno_fast_math restores default denormal and fpcontract handling
      DenormalFPMath = DefaultDenormalFPMath;
      DenormalFP32Math = llvm::DenormalMode::getIEEE();
      FPContract = "";
      break;
    }
    if (StrictFPModel) {
      // If -ffp-model=strict has been specified on command line but
      // subsequent options conflict then emit warning diagnostic.
      if (HonorINFs && HonorNaNs &&
        !AssociativeMath && !ReciprocalMath &&
        SignedZeros && TrappingMath && RoundingFPMath &&
        (FPContract.equals("off") || FPContract.empty()) &&
        DenormalFPMath == llvm::DenormalMode::getIEEE() &&
        DenormalFP32Math == llvm::DenormalMode::getIEEE())
        // OK: Current Arg doesn't conflict with -ffp-model=strict
        ;
      else {
        StrictFPModel = false;
        FPModel = "";
        D.Diag(clang::diag::warn_drv_overriding_flag_option)
            << "-ffp-model=strict" <<
            ((A->getNumValues() == 0) ?  A->getSpelling()
            : Args.MakeArgString(A->getSpelling() + A->getValue()));
      }
    }

    // If we handled this option claim it
    A->claim();
  }

  if (!HonorINFs)
    CmdArgs.push_back("-menable-no-infs");

  if (!HonorNaNs)
    CmdArgs.push_back("-menable-no-nans");

  if (MathErrno)
    CmdArgs.push_back("-fmath-errno");

  if (!MathErrno && AssociativeMath && ReciprocalMath && !SignedZeros &&
      !TrappingMath)
    CmdArgs.push_back("-menable-unsafe-fp-math");

  if (!SignedZeros)
    CmdArgs.push_back("-fno-signed-zeros");

  if (AssociativeMath && !SignedZeros && !TrappingMath)
    CmdArgs.push_back("-mreassociate");

  if (ReciprocalMath)
    CmdArgs.push_back("-freciprocal-math");

  if (TrappingMath) {
    // FP Exception Behavior is also set to strict
    assert(FPExceptionBehavior.equals("strict"));
  }

  // The default is IEEE.
  if (DenormalFPMath != llvm::DenormalMode::getIEEE()) {
    llvm::SmallString<64> DenormFlag;
    llvm::raw_svector_ostream ArgStr(DenormFlag);
    ArgStr << "-fdenormal-fp-math=" << DenormalFPMath;
    CmdArgs.push_back(Args.MakeArgString(ArgStr.str()));
  }

  // Add f32 specific denormal mode flag if it's different.
  if (DenormalFP32Math != DenormalFPMath) {
    llvm::SmallString<64> DenormFlag;
    llvm::raw_svector_ostream ArgStr(DenormFlag);
    ArgStr << "-fdenormal-fp-math-f32=" << DenormalFP32Math;
    CmdArgs.push_back(Args.MakeArgString(ArgStr.str()));
  }

  if (!FPContract.empty())
    CmdArgs.push_back(Args.MakeArgString("-ffp-contract=" + FPContract));

  if (!RoundingFPMath)
    CmdArgs.push_back(Args.MakeArgString("-fno-rounding-math"));

  if (RoundingFPMath && RoundingMathPresent)
    CmdArgs.push_back(Args.MakeArgString("-frounding-math"));

  if (!FPExceptionBehavior.empty())
    CmdArgs.push_back(Args.MakeArgString("-ffp-exception-behavior=" +
                      FPExceptionBehavior));

  ParseMRecip(D, Args, CmdArgs);

  // -ffast-math enables the __FAST_MATH__ preprocessor macro, but check for the
  // individual features enabled by -ffast-math instead of the option itself as
  // that's consistent with gcc's behaviour.
  if (!HonorINFs && !HonorNaNs && !MathErrno && AssociativeMath &&
      ReciprocalMath && !SignedZeros && !TrappingMath && !RoundingFPMath) {
    CmdArgs.push_back("-ffast-math");
    if (FPModel.equals("fast")) {
      if (FPContract.equals("fast"))
        // All set, do nothing.
        ;
      else if (FPContract.empty())
        // Enable -ffp-contract=fast
        CmdArgs.push_back(Args.MakeArgString("-ffp-contract=fast"));
      else
        D.Diag(clang::diag::warn_drv_overriding_flag_option)
          << "-ffp-model=fast"
          << Args.MakeArgString("-ffp-contract=" + FPContract);
    }
  }

  // Handle __FINITE_MATH_ONLY__ similarly.
  if (!HonorINFs && !HonorNaNs)
    CmdArgs.push_back("-ffinite-math-only");

  if (const Arg *A = Args.getLastArg(options::OPT_mfpmath_EQ)) {
    CmdArgs.push_back("-mfpmath");
    CmdArgs.push_back(A->getValue());
  }

  // Disable a codegen optimization for floating-point casts.
  if (Args.hasFlag(options::OPT_fno_strict_float_cast_overflow,
                   options::OPT_fstrict_float_cast_overflow, false))
    CmdArgs.push_back("-fno-strict-float-cast-overflow");
}

static void RenderAnalyzerOptions(const ArgList &Args, ArgStringList &CmdArgs,
                                  const llvm::Triple &Triple,
                                  const InputInfo &Input) {
  // Enable region store model by default.
  CmdArgs.push_back("-analyzer-store=region");

  // Treat blocks as analysis entry points.
  CmdArgs.push_back("-analyzer-opt-analyze-nested-blocks");

  // Add default argument set.
  if (!Args.hasArg(options::OPT__analyzer_no_default_checks)) {
    CmdArgs.push_back("-analyzer-checker=core");
    CmdArgs.push_back("-analyzer-checker=apiModeling");

    if (!Triple.isWindowsMSVCEnvironment()) {
      CmdArgs.push_back("-analyzer-checker=unix");
    } else {
      // Enable "unix" checkers that also work on Windows.
      CmdArgs.push_back("-analyzer-checker=unix.API");
      CmdArgs.push_back("-analyzer-checker=unix.Malloc");
      CmdArgs.push_back("-analyzer-checker=unix.MallocSizeof");
      CmdArgs.push_back("-analyzer-checker=unix.MismatchedDeallocator");
      CmdArgs.push_back("-analyzer-checker=unix.cstring.BadSizeArg");
      CmdArgs.push_back("-analyzer-checker=unix.cstring.NullArg");
    }

    // Disable some unix checkers for PS4.
    if (Triple.isPS4CPU()) {
      CmdArgs.push_back("-analyzer-disable-checker=unix.API");
      CmdArgs.push_back("-analyzer-disable-checker=unix.Vfork");
    }

    if (Triple.isOSDarwin()) {
      CmdArgs.push_back("-analyzer-checker=osx");
      CmdArgs.push_back(
          "-analyzer-checker=security.insecureAPI.decodeValueOfObjCType");
    }
    else if (Triple.isOSFuchsia())
      CmdArgs.push_back("-analyzer-checker=fuchsia");

    CmdArgs.push_back("-analyzer-checker=deadcode");

    if (types::isCXX(Input.getType()))
      CmdArgs.push_back("-analyzer-checker=cplusplus");

    if (!Triple.isPS4CPU()) {
      CmdArgs.push_back("-analyzer-checker=security.insecureAPI.UncheckedReturn");
      CmdArgs.push_back("-analyzer-checker=security.insecureAPI.getpw");
      CmdArgs.push_back("-analyzer-checker=security.insecureAPI.gets");
      CmdArgs.push_back("-analyzer-checker=security.insecureAPI.mktemp");
      CmdArgs.push_back("-analyzer-checker=security.insecureAPI.mkstemp");
      CmdArgs.push_back("-analyzer-checker=security.insecureAPI.vfork");
    }

    // Default nullability checks.
    CmdArgs.push_back("-analyzer-checker=nullability.NullPassedToNonnull");
    CmdArgs.push_back("-analyzer-checker=nullability.NullReturnedFromNonnull");
  }

  // Set the output format. The default is plist, for (lame) historical reasons.
  CmdArgs.push_back("-analyzer-output");
  if (Arg *A = Args.getLastArg(options::OPT__analyzer_output))
    CmdArgs.push_back(A->getValue());
  else
    CmdArgs.push_back("plist");

  // Disable the presentation of standard compiler warnings when using
  // --analyze.  We only want to show static analyzer diagnostics or frontend
  // errors.
  CmdArgs.push_back("-w");

  // Add -Xanalyzer arguments when running as analyzer.
  Args.AddAllArgValues(CmdArgs, options::OPT_Xanalyzer);
}

static void RenderSSPOptions(const Driver &D, const ToolChain &TC,
                             const ArgList &Args, ArgStringList &CmdArgs,
                             bool KernelOrKext) {
  const llvm::Triple &EffectiveTriple = TC.getEffectiveTriple();

  // NVPTX doesn't support stack protectors; from the compiler's perspective, it
  // doesn't even have a stack!
  if (EffectiveTriple.isNVPTX())
    return;

  // -stack-protector=0 is default.
  LangOptions::StackProtectorMode StackProtectorLevel = LangOptions::SSPOff;
  LangOptions::StackProtectorMode DefaultStackProtectorLevel =
      TC.GetDefaultStackProtectorLevel(KernelOrKext);

  if (Arg *A = Args.getLastArg(options::OPT_fno_stack_protector,
                               options::OPT_fstack_protector_all,
                               options::OPT_fstack_protector_strong,
                               options::OPT_fstack_protector)) {
    if (A->getOption().matches(options::OPT_fstack_protector))
      StackProtectorLevel =
          std::max<>(LangOptions::SSPOn, DefaultStackProtectorLevel);
    else if (A->getOption().matches(options::OPT_fstack_protector_strong))
      StackProtectorLevel = LangOptions::SSPStrong;
    else if (A->getOption().matches(options::OPT_fstack_protector_all))
      StackProtectorLevel = LangOptions::SSPReq;
  } else {
    StackProtectorLevel = DefaultStackProtectorLevel;
  }

  if (StackProtectorLevel) {
    CmdArgs.push_back("-stack-protector");
    CmdArgs.push_back(Args.MakeArgString(Twine(StackProtectorLevel)));
  }

  // --param ssp-buffer-size=
  for (const Arg *A : Args.filtered(options::OPT__param)) {
    StringRef Str(A->getValue());
    if (Str.startswith("ssp-buffer-size=")) {
      if (StackProtectorLevel) {
        CmdArgs.push_back("-stack-protector-buffer-size");
        // FIXME: Verify the argument is a valid integer.
        CmdArgs.push_back(Args.MakeArgString(Str.drop_front(16)));
      }
      A->claim();
    }
  }

  // First support "tls" and "global" for X86 target.
  // TODO: Support "sysreg" for AArch64.
  const std::string &TripleStr = EffectiveTriple.getTriple();
  if (Arg *A = Args.getLastArg(options::OPT_mstack_protector_guard_EQ)) {
    StringRef Value = A->getValue();
    if (!EffectiveTriple.isX86() && !EffectiveTriple.isAArch64())
      D.Diag(diag::err_drv_unsupported_opt_for_target)
          << A->getAsString(Args) << TripleStr;
    if (Value != "tls" && Value != "global") {
      D.Diag(diag::err_drv_invalid_value_with_suggestion)
      << A->getOption().getName() << Value
      << "valid arguments to '-mstack-protector-guard=' are:tls global";
      return;
    }
    A->render(Args, CmdArgs);
  }

  if (Arg *A = Args.getLastArg(options::OPT_mstack_protector_guard_offset_EQ)) {
    StringRef Value = A->getValue();
    if (!EffectiveTriple.isX86())
      D.Diag(diag::err_drv_unsupported_opt_for_target)
          << A->getAsString(Args) << TripleStr;
    unsigned Offset;
    if (Value.getAsInteger(10, Offset)) {
      D.Diag(diag::err_drv_invalid_value) << A->getOption().getName() << Value;
      return;
    }
    A->render(Args, CmdArgs);
  }

  if (Arg *A = Args.getLastArg(options::OPT_mstack_protector_guard_reg_EQ)) {
    StringRef Value = A->getValue();
    if (!EffectiveTriple.isX86())
      D.Diag(diag::err_drv_unsupported_opt_for_target)
          << A->getAsString(Args) << TripleStr;
    if (EffectiveTriple.isX86() && (Value != "fs" && Value != "gs")) {
      D.Diag(diag::err_drv_invalid_value_with_suggestion)
      << A->getOption().getName() << Value
      << "for X86, valid arguments to '-mstack-protector-guard-reg=' are:fs gs";
      return;
    }
    A->render(Args, CmdArgs);
  }
}

static void RenderSCPOptions(const ToolChain &TC, const ArgList &Args,
                             ArgStringList &CmdArgs) {
  const llvm::Triple &EffectiveTriple = TC.getEffectiveTriple();

  if (!EffectiveTriple.isOSLinux())
    return;

  if (!EffectiveTriple.isX86() && !EffectiveTriple.isSystemZ() &&
      !EffectiveTriple.isPPC64())
    return;

  if (Args.hasFlag(options::OPT_fstack_clash_protection,
                   options::OPT_fno_stack_clash_protection, false))
    CmdArgs.push_back("-fstack-clash-protection");
}

static void RenderTrivialAutoVarInitOptions(const Driver &D,
                                            const ToolChain &TC,
                                            const ArgList &Args,
                                            ArgStringList &CmdArgs) {
  auto DefaultTrivialAutoVarInit = TC.GetDefaultTrivialAutoVarInit();
  StringRef TrivialAutoVarInit = "";

  for (const Arg *A : Args) {
    switch (A->getOption().getID()) {
    default:
      continue;
    case options::OPT_ftrivial_auto_var_init: {
      A->claim();
      StringRef Val = A->getValue();
      if (Val == "uninitialized" || Val == "zero" || Val == "pattern")
        TrivialAutoVarInit = Val;
      else
        D.Diag(diag::err_drv_unsupported_option_argument)
            << A->getOption().getName() << Val;
      break;
    }
    }
  }

  if (TrivialAutoVarInit.empty())
    switch (DefaultTrivialAutoVarInit) {
    case LangOptions::TrivialAutoVarInitKind::Uninitialized:
      break;
    case LangOptions::TrivialAutoVarInitKind::Pattern:
      TrivialAutoVarInit = "pattern";
      break;
    case LangOptions::TrivialAutoVarInitKind::Zero:
      TrivialAutoVarInit = "zero";
      break;
    }

  if (!TrivialAutoVarInit.empty()) {
    if (TrivialAutoVarInit == "zero" && !Args.hasArg(options::OPT_enable_trivial_var_init_zero))
      D.Diag(diag::err_drv_trivial_auto_var_init_zero_disabled);
    CmdArgs.push_back(
        Args.MakeArgString("-ftrivial-auto-var-init=" + TrivialAutoVarInit));
  }

  if (Arg *A =
          Args.getLastArg(options::OPT_ftrivial_auto_var_init_stop_after)) {
    if (!Args.hasArg(options::OPT_ftrivial_auto_var_init) ||
        StringRef(
            Args.getLastArg(options::OPT_ftrivial_auto_var_init)->getValue()) ==
            "uninitialized")
      D.Diag(diag::err_drv_trivial_auto_var_init_stop_after_missing_dependency);
    A->claim();
    StringRef Val = A->getValue();
    if (std::stoi(Val.str()) <= 0)
      D.Diag(diag::err_drv_trivial_auto_var_init_stop_after_invalid_value);
    CmdArgs.push_back(
        Args.MakeArgString("-ftrivial-auto-var-init-stop-after=" + Val));
  }
}

static void RenderOpenCLOptions(const ArgList &Args, ArgStringList &CmdArgs,
                                types::ID InputType) {
  // cl-denorms-are-zero is not forwarded. It is translated into a generic flag
  // for denormal flushing handling based on the target.
  const unsigned ForwardedArguments[] = {
      options::OPT_cl_opt_disable,
      options::OPT_cl_strict_aliasing,
      options::OPT_cl_single_precision_constant,
      options::OPT_cl_finite_math_only,
      options::OPT_cl_kernel_arg_info,
      options::OPT_cl_unsafe_math_optimizations,
      options::OPT_cl_fast_relaxed_math,
      options::OPT_cl_mad_enable,
      options::OPT_cl_no_signed_zeros,
      options::OPT_cl_fp32_correctly_rounded_divide_sqrt,
      options::OPT_cl_uniform_work_group_size
  };

  if (Arg *A = Args.getLastArg(options::OPT_cl_std_EQ)) {
    std::string CLStdStr = std::string("-cl-std=") + A->getValue();
    CmdArgs.push_back(Args.MakeArgString(CLStdStr));
  }

  for (const auto &Arg : ForwardedArguments)
    if (const auto *A = Args.getLastArg(Arg))
      CmdArgs.push_back(Args.MakeArgString(A->getOption().getPrefixedName()));

  // Only add the default headers if we are compiling OpenCL sources.
  if ((types::isOpenCL(InputType) || Args.hasArg(options::OPT_cl_std_EQ)) &&
      !Args.hasArg(options::OPT_cl_no_stdinc)) {
    CmdArgs.push_back("-finclude-default-header");
    CmdArgs.push_back("-fdeclare-opencl-builtins");
  }
}

static void RenderARCMigrateToolOptions(const Driver &D, const ArgList &Args,
                                        ArgStringList &CmdArgs) {
  bool ARCMTEnabled = false;
  if (!Args.hasArg(options::OPT_fno_objc_arc, options::OPT_fobjc_arc)) {
    if (const Arg *A = Args.getLastArg(options::OPT_ccc_arcmt_check,
                                       options::OPT_ccc_arcmt_modify,
                                       options::OPT_ccc_arcmt_migrate)) {
      ARCMTEnabled = true;
      switch (A->getOption().getID()) {
      default: llvm_unreachable("missed a case");
      case options::OPT_ccc_arcmt_check:
        CmdArgs.push_back("-arcmt-action=check");
        break;
      case options::OPT_ccc_arcmt_modify:
        CmdArgs.push_back("-arcmt-action=modify");
        break;
      case options::OPT_ccc_arcmt_migrate:
        CmdArgs.push_back("-arcmt-action=migrate");
        CmdArgs.push_back("-mt-migrate-directory");
        CmdArgs.push_back(A->getValue());

        Args.AddLastArg(CmdArgs, options::OPT_arcmt_migrate_report_output);
        Args.AddLastArg(CmdArgs, options::OPT_arcmt_migrate_emit_arc_errors);
        break;
      }
    }
  } else {
    Args.ClaimAllArgs(options::OPT_ccc_arcmt_check);
    Args.ClaimAllArgs(options::OPT_ccc_arcmt_modify);
    Args.ClaimAllArgs(options::OPT_ccc_arcmt_migrate);
  }

  if (const Arg *A = Args.getLastArg(options::OPT_ccc_objcmt_migrate)) {
    if (ARCMTEnabled)
      D.Diag(diag::err_drv_argument_not_allowed_with)
          << A->getAsString(Args) << "-ccc-arcmt-migrate";

    CmdArgs.push_back("-mt-migrate-directory");
    CmdArgs.push_back(A->getValue());

    if (!Args.hasArg(options::OPT_objcmt_migrate_literals,
                     options::OPT_objcmt_migrate_subscripting,
                     options::OPT_objcmt_migrate_property)) {
      // None specified, means enable them all.
      CmdArgs.push_back("-objcmt-migrate-literals");
      CmdArgs.push_back("-objcmt-migrate-subscripting");
      CmdArgs.push_back("-objcmt-migrate-property");
    } else {
      Args.AddLastArg(CmdArgs, options::OPT_objcmt_migrate_literals);
      Args.AddLastArg(CmdArgs, options::OPT_objcmt_migrate_subscripting);
      Args.AddLastArg(CmdArgs, options::OPT_objcmt_migrate_property);
    }
  } else {
    Args.AddLastArg(CmdArgs, options::OPT_objcmt_migrate_literals);
    Args.AddLastArg(CmdArgs, options::OPT_objcmt_migrate_subscripting);
    Args.AddLastArg(CmdArgs, options::OPT_objcmt_migrate_property);
    Args.AddLastArg(CmdArgs, options::OPT_objcmt_migrate_all);
    Args.AddLastArg(CmdArgs, options::OPT_objcmt_migrate_readonly_property);
    Args.AddLastArg(CmdArgs, options::OPT_objcmt_migrate_readwrite_property);
    Args.AddLastArg(CmdArgs, options::OPT_objcmt_migrate_property_dot_syntax);
    Args.AddLastArg(CmdArgs, options::OPT_objcmt_migrate_annotation);
    Args.AddLastArg(CmdArgs, options::OPT_objcmt_migrate_instancetype);
    Args.AddLastArg(CmdArgs, options::OPT_objcmt_migrate_nsmacros);
    Args.AddLastArg(CmdArgs, options::OPT_objcmt_migrate_protocol_conformance);
    Args.AddLastArg(CmdArgs, options::OPT_objcmt_atomic_property);
    Args.AddLastArg(CmdArgs, options::OPT_objcmt_returns_innerpointer_property);
    Args.AddLastArg(CmdArgs, options::OPT_objcmt_ns_nonatomic_iosonly);
    Args.AddLastArg(CmdArgs, options::OPT_objcmt_migrate_designated_init);
    Args.AddLastArg(CmdArgs, options::OPT_objcmt_whitelist_dir_path);
  }
}

static void RenderBuiltinOptions(const ToolChain &TC, const llvm::Triple &T,
                                 const ArgList &Args, ArgStringList &CmdArgs) {
  // -fbuiltin is default unless -mkernel is used.
  bool UseBuiltins =
      Args.hasFlag(options::OPT_fbuiltin, options::OPT_fno_builtin,
                   !Args.hasArg(options::OPT_mkernel));
  if (!UseBuiltins)
    CmdArgs.push_back("-fno-builtin");

  // -ffreestanding implies -fno-builtin.
  if (Args.hasArg(options::OPT_ffreestanding))
    UseBuiltins = false;

  // Process the -fno-builtin-* options.
  for (const auto &Arg : Args) {
    const Option &O = Arg->getOption();
    if (!O.matches(options::OPT_fno_builtin_))
      continue;

    Arg->claim();

    // If -fno-builtin is specified, then there's no need to pass the option to
    // the frontend.
    if (!UseBuiltins)
      continue;

    StringRef FuncName = Arg->getValue();
    CmdArgs.push_back(Args.MakeArgString("-fno-builtin-" + FuncName));
  }

  // le32-specific flags:
  //  -fno-math-builtin: clang should not convert math builtins to intrinsics
  //                     by default.
  if (TC.getArch() == llvm::Triple::le32)
    CmdArgs.push_back("-fno-math-builtin");
}

bool Driver::getDefaultModuleCachePath(SmallVectorImpl<char> &Result) {
  if (llvm::sys::path::cache_directory(Result)) {
    llvm::sys::path::append(Result, "clang");
    llvm::sys::path::append(Result, "ModuleCache");
    return true;
  }
  return false;
}

static void RenderModulesOptions(Compilation &C, const Driver &D,
                                 const ArgList &Args, const InputInfo &Input,
                                 const InputInfo &Output,
                                 ArgStringList &CmdArgs, bool &HaveModules) {
  // -fmodules enables the use of precompiled modules (off by default).
  // Users can pass -fno-cxx-modules to turn off modules support for
  // C++/Objective-C++ programs.
  bool HaveClangModules = false;
  if (Args.hasFlag(options::OPT_fmodules, options::OPT_fno_modules, false)) {
    bool AllowedInCXX = Args.hasFlag(options::OPT_fcxx_modules,
                                     options::OPT_fno_cxx_modules, true);
    if (AllowedInCXX || !types::isCXX(Input.getType())) {
      CmdArgs.push_back("-fmodules");
      HaveClangModules = true;
    }
  }

  HaveModules |= HaveClangModules;
  if (Args.hasArg(options::OPT_fmodules_ts)) {
    CmdArgs.push_back("-fmodules-ts");
    HaveModules = true;
  }

  // -fmodule-maps enables implicit reading of module map files. By default,
  // this is enabled if we are using Clang's flavor of precompiled modules.
  if (Args.hasFlag(options::OPT_fimplicit_module_maps,
                   options::OPT_fno_implicit_module_maps, HaveClangModules))
    CmdArgs.push_back("-fimplicit-module-maps");

  // -fmodules-decluse checks that modules used are declared so (off by default)
  if (Args.hasFlag(options::OPT_fmodules_decluse,
                   options::OPT_fno_modules_decluse, false))
    CmdArgs.push_back("-fmodules-decluse");

  // -fmodules-strict-decluse is like -fmodule-decluse, but also checks that
  // all #included headers are part of modules.
  if (Args.hasFlag(options::OPT_fmodules_strict_decluse,
                   options::OPT_fno_modules_strict_decluse, false))
    CmdArgs.push_back("-fmodules-strict-decluse");

  // -fno-implicit-modules turns off implicitly compiling modules on demand.
  bool ImplicitModules = false;
  if (!Args.hasFlag(options::OPT_fimplicit_modules,
                    options::OPT_fno_implicit_modules, HaveClangModules)) {
    if (HaveModules)
      CmdArgs.push_back("-fno-implicit-modules");
  } else if (HaveModules) {
    ImplicitModules = true;
    // -fmodule-cache-path specifies where our implicitly-built module files
    // should be written.
    SmallString<128> Path;
    if (Arg *A = Args.getLastArg(options::OPT_fmodules_cache_path))
      Path = A->getValue();

    bool HasPath = true;
    if (C.isForDiagnostics()) {
      // When generating crash reports, we want to emit the modules along with
      // the reproduction sources, so we ignore any provided module path.
      Path = Output.getFilename();
      llvm::sys::path::replace_extension(Path, ".cache");
      llvm::sys::path::append(Path, "modules");
    } else if (Path.empty()) {
      // No module path was provided: use the default.
      HasPath = Driver::getDefaultModuleCachePath(Path);
    }

    // `HasPath` will only be false if getDefaultModuleCachePath() fails.
    // That being said, that failure is unlikely and not caching is harmless.
    if (HasPath) {
      const char Arg[] = "-fmodules-cache-path=";
      Path.insert(Path.begin(), Arg, Arg + strlen(Arg));
      CmdArgs.push_back(Args.MakeArgString(Path));
    }
  }

  if (HaveModules) {
    // -fprebuilt-module-path specifies where to load the prebuilt module files.
    for (const Arg *A : Args.filtered(options::OPT_fprebuilt_module_path)) {
      CmdArgs.push_back(Args.MakeArgString(
          std::string("-fprebuilt-module-path=") + A->getValue()));
      A->claim();
    }
    if (Args.hasFlag(options::OPT_fprebuilt_implicit_modules,
                     options::OPT_fno_prebuilt_implicit_modules, false))
      CmdArgs.push_back("-fprebuilt-implicit-modules");
    if (Args.hasFlag(options::OPT_fmodules_validate_input_files_content,
                     options::OPT_fno_modules_validate_input_files_content,
                     false))
      CmdArgs.push_back("-fvalidate-ast-input-files-content");
  }

  // -fmodule-name specifies the module that is currently being built (or
  // used for header checking by -fmodule-maps).
  Args.AddLastArg(CmdArgs, options::OPT_fmodule_name_EQ);

  // -fmodule-map-file can be used to specify files containing module
  // definitions.
  Args.AddAllArgs(CmdArgs, options::OPT_fmodule_map_file);

  // -fbuiltin-module-map can be used to load the clang
  // builtin headers modulemap file.
  if (Args.hasArg(options::OPT_fbuiltin_module_map)) {
    SmallString<128> BuiltinModuleMap(D.ResourceDir);
    llvm::sys::path::append(BuiltinModuleMap, "include");
    llvm::sys::path::append(BuiltinModuleMap, "module.modulemap");
    if (llvm::sys::fs::exists(BuiltinModuleMap))
      CmdArgs.push_back(
          Args.MakeArgString("-fmodule-map-file=" + BuiltinModuleMap));
  }

  // The -fmodule-file=<name>=<file> form specifies the mapping of module
  // names to precompiled module files (the module is loaded only if used).
  // The -fmodule-file=<file> form can be used to unconditionally load
  // precompiled module files (whether used or not).
  if (HaveModules)
    Args.AddAllArgs(CmdArgs, options::OPT_fmodule_file);
  else
    Args.ClaimAllArgs(options::OPT_fmodule_file);

  // When building modules and generating crashdumps, we need to dump a module
  // dependency VFS alongside the output.
  if (HaveClangModules && C.isForDiagnostics()) {
    SmallString<128> VFSDir(Output.getFilename());
    llvm::sys::path::replace_extension(VFSDir, ".cache");
    // Add the cache directory as a temp so the crash diagnostics pick it up.
    C.addTempFile(Args.MakeArgString(VFSDir));

    llvm::sys::path::append(VFSDir, "vfs");
    CmdArgs.push_back("-module-dependency-dir");
    CmdArgs.push_back(Args.MakeArgString(VFSDir));
  }

  if (HaveClangModules)
    Args.AddLastArg(CmdArgs, options::OPT_fmodules_user_build_path);

  // Pass through all -fmodules-ignore-macro arguments.
  Args.AddAllArgs(CmdArgs, options::OPT_fmodules_ignore_macro);
  Args.AddLastArg(CmdArgs, options::OPT_fmodules_prune_interval);
  Args.AddLastArg(CmdArgs, options::OPT_fmodules_prune_after);

  Args.AddLastArg(CmdArgs, options::OPT_fbuild_session_timestamp);

  if (Arg *A = Args.getLastArg(options::OPT_fbuild_session_file)) {
    if (Args.hasArg(options::OPT_fbuild_session_timestamp))
      D.Diag(diag::err_drv_argument_not_allowed_with)
          << A->getAsString(Args) << "-fbuild-session-timestamp";

    llvm::sys::fs::file_status Status;
    if (llvm::sys::fs::status(A->getValue(), Status))
      D.Diag(diag::err_drv_no_such_file) << A->getValue();
    CmdArgs.push_back(
        Args.MakeArgString("-fbuild-session-timestamp=" +
                           Twine((uint64_t)Status.getLastModificationTime()
                                     .time_since_epoch()
                                     .count())));
  }

  if (Args.getLastArg(options::OPT_fmodules_validate_once_per_build_session)) {
    if (!Args.getLastArg(options::OPT_fbuild_session_timestamp,
                         options::OPT_fbuild_session_file))
      D.Diag(diag::err_drv_modules_validate_once_requires_timestamp);

    Args.AddLastArg(CmdArgs,
                    options::OPT_fmodules_validate_once_per_build_session);
  }

  if (Args.hasFlag(options::OPT_fmodules_validate_system_headers,
                   options::OPT_fno_modules_validate_system_headers,
                   ImplicitModules))
    CmdArgs.push_back("-fmodules-validate-system-headers");

  Args.AddLastArg(CmdArgs, options::OPT_fmodules_disable_diagnostic_validation);
}

static void RenderCharacterOptions(const ArgList &Args, const llvm::Triple &T,
                                   ArgStringList &CmdArgs) {
  // -fsigned-char is default.
  if (const Arg *A = Args.getLastArg(options::OPT_fsigned_char,
                                     options::OPT_fno_signed_char,
                                     options::OPT_funsigned_char,
                                     options::OPT_fno_unsigned_char)) {
    if (A->getOption().matches(options::OPT_funsigned_char) ||
        A->getOption().matches(options::OPT_fno_signed_char)) {
      CmdArgs.push_back("-fno-signed-char");
    }
  } else if (!isSignedCharDefault(T)) {
    CmdArgs.push_back("-fno-signed-char");
  }

  // The default depends on the language standard.
  Args.AddLastArg(CmdArgs, options::OPT_fchar8__t, options::OPT_fno_char8__t);

  if (const Arg *A = Args.getLastArg(options::OPT_fshort_wchar,
                                     options::OPT_fno_short_wchar)) {
    if (A->getOption().matches(options::OPT_fshort_wchar)) {
      CmdArgs.push_back("-fwchar-type=short");
      CmdArgs.push_back("-fno-signed-wchar");
    } else {
      bool IsARM = T.isARM() || T.isThumb() || T.isAArch64();
      CmdArgs.push_back("-fwchar-type=int");
      if (T.isOSzOS() ||
          (IsARM && !(T.isOSWindows() || T.isOSNetBSD() || T.isOSOpenBSD())))
        CmdArgs.push_back("-fno-signed-wchar");
      else
        CmdArgs.push_back("-fsigned-wchar");
    }
  }
}

static void RenderObjCOptions(const ToolChain &TC, const Driver &D,
                              const llvm::Triple &T, const ArgList &Args,
                              ObjCRuntime &Runtime, bool InferCovariantReturns,
                              const InputInfo &Input, ArgStringList &CmdArgs) {
  const llvm::Triple::ArchType Arch = TC.getArch();

  // -fobjc-dispatch-method is only relevant with the nonfragile-abi, and legacy
  // is the default. Except for deployment target of 10.5, next runtime is
  // always legacy dispatch and -fno-objc-legacy-dispatch gets ignored silently.
  if (Runtime.isNonFragile()) {
    if (!Args.hasFlag(options::OPT_fobjc_legacy_dispatch,
                      options::OPT_fno_objc_legacy_dispatch,
                      Runtime.isLegacyDispatchDefaultForArch(Arch))) {
      if (TC.UseObjCMixedDispatch())
        CmdArgs.push_back("-fobjc-dispatch-method=mixed");
      else
        CmdArgs.push_back("-fobjc-dispatch-method=non-legacy");
    }
  }

  // When ObjectiveC legacy runtime is in effect on MacOSX, turn on the option
  // to do Array/Dictionary subscripting by default.
  if (Arch == llvm::Triple::x86 && T.isMacOSX() &&
      Runtime.getKind() == ObjCRuntime::FragileMacOSX && Runtime.isNeXTFamily())
    CmdArgs.push_back("-fobjc-subscripting-legacy-runtime");

  // Allow -fno-objc-arr to trump -fobjc-arr/-fobjc-arc.
  // NOTE: This logic is duplicated in ToolChains.cpp.
  if (isObjCAutoRefCount(Args)) {
    TC.CheckObjCARC();

    CmdArgs.push_back("-fobjc-arc");

    // FIXME: It seems like this entire block, and several around it should be
    // wrapped in isObjC, but for now we just use it here as this is where it
    // was being used previously.
    if (types::isCXX(Input.getType()) && types::isObjC(Input.getType())) {
      if (TC.GetCXXStdlibType(Args) == ToolChain::CST_Libcxx)
        CmdArgs.push_back("-fobjc-arc-cxxlib=libc++");
      else
        CmdArgs.push_back("-fobjc-arc-cxxlib=libstdc++");
    }

    // Allow the user to enable full exceptions code emission.
    // We default off for Objective-C, on for Objective-C++.
    if (Args.hasFlag(options::OPT_fobjc_arc_exceptions,
                     options::OPT_fno_objc_arc_exceptions,
                     /*Default=*/types::isCXX(Input.getType())))
      CmdArgs.push_back("-fobjc-arc-exceptions");
  }

  // Silence warning for full exception code emission options when explicitly
  // set to use no ARC.
  if (Args.hasArg(options::OPT_fno_objc_arc)) {
    Args.ClaimAllArgs(options::OPT_fobjc_arc_exceptions);
    Args.ClaimAllArgs(options::OPT_fno_objc_arc_exceptions);
  }

  // Allow the user to control whether messages can be converted to runtime
  // functions.
  if (types::isObjC(Input.getType())) {
    auto *Arg = Args.getLastArg(
        options::OPT_fobjc_convert_messages_to_runtime_calls,
        options::OPT_fno_objc_convert_messages_to_runtime_calls);
    if (Arg &&
        Arg->getOption().matches(
            options::OPT_fno_objc_convert_messages_to_runtime_calls))
      CmdArgs.push_back("-fno-objc-convert-messages-to-runtime-calls");
  }

  // -fobjc-infer-related-result-type is the default, except in the Objective-C
  // rewriter.
  if (InferCovariantReturns)
    CmdArgs.push_back("-fno-objc-infer-related-result-type");

  // Pass down -fobjc-weak or -fno-objc-weak if present.
  if (types::isObjC(Input.getType())) {
    auto WeakArg =
        Args.getLastArg(options::OPT_fobjc_weak, options::OPT_fno_objc_weak);
    if (!WeakArg) {
      // nothing to do
    } else if (!Runtime.allowsWeak()) {
      if (WeakArg->getOption().matches(options::OPT_fobjc_weak))
        D.Diag(diag::err_objc_weak_unsupported);
    } else {
      WeakArg->render(Args, CmdArgs);
    }
  }

  if (Args.hasArg(options::OPT_fobjc_disable_direct_methods_for_testing))
    CmdArgs.push_back("-fobjc-disable-direct-methods-for-testing");
}

static void RenderDiagnosticsOptions(const Driver &D, const ArgList &Args,
                                     ArgStringList &CmdArgs) {
  bool CaretDefault = true;
  bool ColumnDefault = true;

  if (const Arg *A = Args.getLastArg(options::OPT__SLASH_diagnostics_classic,
                                     options::OPT__SLASH_diagnostics_column,
                                     options::OPT__SLASH_diagnostics_caret)) {
    switch (A->getOption().getID()) {
    case options::OPT__SLASH_diagnostics_caret:
      CaretDefault = true;
      ColumnDefault = true;
      break;
    case options::OPT__SLASH_diagnostics_column:
      CaretDefault = false;
      ColumnDefault = true;
      break;
    case options::OPT__SLASH_diagnostics_classic:
      CaretDefault = false;
      ColumnDefault = false;
      break;
    }
  }

  // -fcaret-diagnostics is default.
  if (!Args.hasFlag(options::OPT_fcaret_diagnostics,
                    options::OPT_fno_caret_diagnostics, CaretDefault))
    CmdArgs.push_back("-fno-caret-diagnostics");

  // -fdiagnostics-fixit-info is default, only pass non-default.
  if (!Args.hasFlag(options::OPT_fdiagnostics_fixit_info,
                    options::OPT_fno_diagnostics_fixit_info))
    CmdArgs.push_back("-fno-diagnostics-fixit-info");

  // Enable -fdiagnostics-show-option by default.
  if (!Args.hasFlag(options::OPT_fdiagnostics_show_option,
                    options::OPT_fno_diagnostics_show_option, true))
    CmdArgs.push_back("-fno-diagnostics-show-option");

  if (const Arg *A =
          Args.getLastArg(options::OPT_fdiagnostics_show_category_EQ)) {
    CmdArgs.push_back("-fdiagnostics-show-category");
    CmdArgs.push_back(A->getValue());
  }

  if (Args.hasFlag(options::OPT_fdiagnostics_show_hotness,
                   options::OPT_fno_diagnostics_show_hotness, false))
    CmdArgs.push_back("-fdiagnostics-show-hotness");

  if (const Arg *A =
          Args.getLastArg(options::OPT_fdiagnostics_hotness_threshold_EQ)) {
    std::string Opt =
        std::string("-fdiagnostics-hotness-threshold=") + A->getValue();
    CmdArgs.push_back(Args.MakeArgString(Opt));
  }

  if (const Arg *A = Args.getLastArg(options::OPT_fdiagnostics_format_EQ)) {
    CmdArgs.push_back("-fdiagnostics-format");
    CmdArgs.push_back(A->getValue());
  }

  if (const Arg *A = Args.getLastArg(
          options::OPT_fdiagnostics_show_note_include_stack,
          options::OPT_fno_diagnostics_show_note_include_stack)) {
    const Option &O = A->getOption();
    if (O.matches(options::OPT_fdiagnostics_show_note_include_stack))
      CmdArgs.push_back("-fdiagnostics-show-note-include-stack");
    else
      CmdArgs.push_back("-fno-diagnostics-show-note-include-stack");
  }

  // Color diagnostics are parsed by the driver directly from argv and later
  // re-parsed to construct this job; claim any possible color diagnostic here
  // to avoid warn_drv_unused_argument and diagnose bad
  // OPT_fdiagnostics_color_EQ values.
  for (const Arg *A : Args) {
    const Option &O = A->getOption();
    if (!O.matches(options::OPT_fcolor_diagnostics) &&
        !O.matches(options::OPT_fdiagnostics_color) &&
        !O.matches(options::OPT_fno_color_diagnostics) &&
        !O.matches(options::OPT_fno_diagnostics_color) &&
        !O.matches(options::OPT_fdiagnostics_color_EQ))
      continue;

    if (O.matches(options::OPT_fdiagnostics_color_EQ)) {
      StringRef Value(A->getValue());
      if (Value != "always" && Value != "never" && Value != "auto")
        D.Diag(diag::err_drv_clang_unsupported)
            << ("-fdiagnostics-color=" + Value).str();
    }
    A->claim();
  }

  if (D.getDiags().getDiagnosticOptions().ShowColors)
    CmdArgs.push_back("-fcolor-diagnostics");

  if (Args.hasArg(options::OPT_fansi_escape_codes))
    CmdArgs.push_back("-fansi-escape-codes");

  if (!Args.hasFlag(options::OPT_fshow_source_location,
                    options::OPT_fno_show_source_location))
    CmdArgs.push_back("-fno-show-source-location");

  if (Args.hasArg(options::OPT_fdiagnostics_absolute_paths))
    CmdArgs.push_back("-fdiagnostics-absolute-paths");

  if (!Args.hasFlag(options::OPT_fshow_column, options::OPT_fno_show_column,
                    ColumnDefault))
    CmdArgs.push_back("-fno-show-column");

  if (!Args.hasFlag(options::OPT_fspell_checking,
                    options::OPT_fno_spell_checking))
    CmdArgs.push_back("-fno-spell-checking");
}

enum class DwarfFissionKind { None, Split, Single };

static DwarfFissionKind getDebugFissionKind(const Driver &D,
                                            const ArgList &Args, Arg *&Arg) {
  Arg = Args.getLastArg(options::OPT_gsplit_dwarf, options::OPT_gsplit_dwarf_EQ,
                        options::OPT_gno_split_dwarf);
  if (!Arg || Arg->getOption().matches(options::OPT_gno_split_dwarf))
    return DwarfFissionKind::None;

  if (Arg->getOption().matches(options::OPT_gsplit_dwarf))
    return DwarfFissionKind::Split;

  StringRef Value = Arg->getValue();
  if (Value == "split")
    return DwarfFissionKind::Split;
  if (Value == "single")
    return DwarfFissionKind::Single;

  D.Diag(diag::err_drv_unsupported_option_argument)
      << Arg->getOption().getName() << Arg->getValue();
  return DwarfFissionKind::None;
}

static void renderDwarfFormat(const Driver &D, const llvm::Triple &T,
                              const ArgList &Args, ArgStringList &CmdArgs,
                              unsigned DwarfVersion) {
  auto *DwarfFormatArg =
      Args.getLastArg(options::OPT_gdwarf64, options::OPT_gdwarf32);
  if (!DwarfFormatArg)
    return;

  if (DwarfFormatArg->getOption().matches(options::OPT_gdwarf64)) {
    if (DwarfVersion < 3)
      D.Diag(diag::err_drv_argument_only_allowed_with)
          << DwarfFormatArg->getAsString(Args) << "DWARFv3 or greater";
    else if (!T.isArch64Bit())
      D.Diag(diag::err_drv_argument_only_allowed_with)
          << DwarfFormatArg->getAsString(Args) << "64 bit architecture";
    else if (!T.isOSBinFormatELF())
      D.Diag(diag::err_drv_argument_only_allowed_with)
          << DwarfFormatArg->getAsString(Args) << "ELF platforms";
  }

  DwarfFormatArg->render(Args, CmdArgs);
}

static void renderDebugOptions(const ToolChain &TC, const Driver &D,
                               const llvm::Triple &T, const ArgList &Args,
                               bool EmitCodeView, bool IRInput,
                               ArgStringList &CmdArgs,
                               codegenoptions::DebugInfoKind &DebugInfoKind,
                               DwarfFissionKind &DwarfFission) {
  // These two forms of profiling info can't be used together.
  if (const Arg *A1 = Args.getLastArg(options::OPT_fpseudo_probe_for_profiling))
    if (const Arg *A2 = Args.getLastArg(options::OPT_fdebug_info_for_profiling))
      D.Diag(diag::err_drv_argument_not_allowed_with)
          << A1->getAsString(Args) << A2->getAsString(Args);

  if (Args.hasFlag(options::OPT_fdebug_info_for_profiling,
                   options::OPT_fno_debug_info_for_profiling, false) &&
      checkDebugInfoOption(
          Args.getLastArg(options::OPT_fdebug_info_for_profiling), Args, D, TC))
    CmdArgs.push_back("-fdebug-info-for-profiling");

  // The 'g' groups options involve a somewhat intricate sequence of decisions
  // about what to pass from the driver to the frontend, but by the time they
  // reach cc1 they've been factored into three well-defined orthogonal choices:
  //  * what level of debug info to generate
  //  * what dwarf version to write
  //  * what debugger tuning to use
  // This avoids having to monkey around further in cc1 other than to disable
  // codeview if not running in a Windows environment. Perhaps even that
  // decision should be made in the driver as well though.
  llvm::DebuggerKind DebuggerTuning = TC.getDefaultDebuggerTuning();

  bool SplitDWARFInlining =
      Args.hasFlag(options::OPT_fsplit_dwarf_inlining,
                   options::OPT_fno_split_dwarf_inlining, false);

  // Normally -gsplit-dwarf is only useful with -gN. For IR input, Clang does
  // object file generation and no IR generation, -gN should not be needed. So
  // allow -gsplit-dwarf with either -gN or IR input.
  if (IRInput || Args.hasArg(options::OPT_g_Group)) {
    Arg *SplitDWARFArg;
    DwarfFission = getDebugFissionKind(D, Args, SplitDWARFArg);
    if (DwarfFission != DwarfFissionKind::None &&
        !checkDebugInfoOption(SplitDWARFArg, Args, D, TC)) {
      DwarfFission = DwarfFissionKind::None;
      SplitDWARFInlining = false;
    }
  }
  if (const Arg *A = Args.getLastArg(options::OPT_g_Group)) {
    DebugInfoKind = codegenoptions::LimitedDebugInfo;

    // If the last option explicitly specified a debug-info level, use it.
    if (checkDebugInfoOption(A, Args, D, TC) &&
        A->getOption().matches(options::OPT_gN_Group)) {
      DebugInfoKind = DebugLevelToInfoKind(*A);
      // For -g0 or -gline-tables-only, drop -gsplit-dwarf. This gets a bit more
      // complicated if you've disabled inline info in the skeleton CUs
      // (SplitDWARFInlining) - then there's value in composing split-dwarf and
      // line-tables-only, so let those compose naturally in that case.
      if (DebugInfoKind == codegenoptions::NoDebugInfo ||
          DebugInfoKind == codegenoptions::DebugDirectivesOnly ||
          (DebugInfoKind == codegenoptions::DebugLineTablesOnly &&
           SplitDWARFInlining))
        DwarfFission = DwarfFissionKind::None;
    }
  }

  // If a debugger tuning argument appeared, remember it.
  if (const Arg *A =
          Args.getLastArg(options::OPT_gTune_Group, options::OPT_ggdbN_Group)) {
    if (checkDebugInfoOption(A, Args, D, TC)) {
      if (A->getOption().matches(options::OPT_glldb))
        DebuggerTuning = llvm::DebuggerKind::LLDB;
      else if (A->getOption().matches(options::OPT_gsce))
        DebuggerTuning = llvm::DebuggerKind::SCE;
      else if (A->getOption().matches(options::OPT_gdbx))
        DebuggerTuning = llvm::DebuggerKind::DBX;
      else
        DebuggerTuning = llvm::DebuggerKind::GDB;
    }
  }

  // If a -gdwarf argument appeared, remember it.
  const Arg *GDwarfN = getDwarfNArg(Args);
  bool EmitDwarf = false;
  if (GDwarfN) {
    if (checkDebugInfoOption(GDwarfN, Args, D, TC))
      EmitDwarf = true;
    else
      GDwarfN = nullptr;
  }

  if (const Arg *A = Args.getLastArg(options::OPT_gcodeview)) {
    if (checkDebugInfoOption(A, Args, D, TC))
      EmitCodeView = true;
  }

  // If the user asked for debug info but did not explicitly specify -gcodeview
  // or -gdwarf, ask the toolchain for the default format.
  if (!EmitCodeView && !EmitDwarf &&
      DebugInfoKind != codegenoptions::NoDebugInfo) {
    switch (TC.getDefaultDebugFormat()) {
    case codegenoptions::DIF_CodeView:
      EmitCodeView = true;
      break;
    case codegenoptions::DIF_DWARF:
      EmitDwarf = true;
      break;
    }
  }

  unsigned RequestedDWARFVersion = 0; // DWARF version requested by the user
  unsigned EffectiveDWARFVersion = 0; // DWARF version TC can generate. It may
                                      // be lower than what the user wanted.
  unsigned DefaultDWARFVersion = ParseDebugDefaultVersion(TC, Args);
  if (EmitDwarf) {
    // Start with the platform default DWARF version
    RequestedDWARFVersion = TC.GetDefaultDwarfVersion();
    assert(RequestedDWARFVersion &&
           "toolchain default DWARF version must be nonzero");

    // If the user specified a default DWARF version, that takes precedence
    // over the platform default.
    if (DefaultDWARFVersion)
      RequestedDWARFVersion = DefaultDWARFVersion;

    // Override with a user-specified DWARF version
    if (GDwarfN)
      if (auto ExplicitVersion = DwarfVersionNum(GDwarfN->getSpelling()))
        RequestedDWARFVersion = ExplicitVersion;
    // Clamp effective DWARF version to the max supported by the toolchain.
    EffectiveDWARFVersion =
        std::min(RequestedDWARFVersion, TC.getMaxDwarfVersion());
  }

  // -gline-directives-only supported only for the DWARF debug info.
  if (RequestedDWARFVersion == 0 &&
      DebugInfoKind == codegenoptions::DebugDirectivesOnly)
    DebugInfoKind = codegenoptions::NoDebugInfo;

  // We ignore flag -gstrict-dwarf for now.
  // And we handle flag -grecord-gcc-switches later with DWARFDebugFlags.
  Args.ClaimAllArgs(options::OPT_g_flags_Group);

  // Column info is included by default for everything except SCE and
  // CodeView. Clang doesn't track end columns, just starting columns, which,
  // in theory, is fine for CodeView (and PDB).  In practice, however, the
  // Microsoft debuggers don't handle missing end columns well, and the AIX
  // debugger DBX also doesn't handle the columns well, so it's better not to
  // include any column info.
  if (const Arg *A = Args.getLastArg(options::OPT_gcolumn_info))
    (void)checkDebugInfoOption(A, Args, D, TC);
  if (!Args.hasFlag(options::OPT_gcolumn_info, options::OPT_gno_column_info,
                    !EmitCodeView &&
                        (DebuggerTuning != llvm::DebuggerKind::SCE &&
                         DebuggerTuning != llvm::DebuggerKind::DBX)))
    CmdArgs.push_back("-gno-column-info");

  // FIXME: Move backend command line options to the module.
  // If -gline-tables-only or -gline-directives-only is the last option it wins.
  if (const Arg *A = Args.getLastArg(options::OPT_gmodules))
    if (checkDebugInfoOption(A, Args, D, TC)) {
      if (DebugInfoKind != codegenoptions::DebugLineTablesOnly &&
          DebugInfoKind != codegenoptions::DebugDirectivesOnly) {
        DebugInfoKind = codegenoptions::LimitedDebugInfo;
        CmdArgs.push_back("-dwarf-ext-refs");
        CmdArgs.push_back("-fmodule-format=obj");
      }
    }

  if (T.isOSBinFormatELF() && SplitDWARFInlining)
    CmdArgs.push_back("-fsplit-dwarf-inlining");

  // After we've dealt with all combinations of things that could
  // make DebugInfoKind be other than None or DebugLineTablesOnly,
  // figure out if we need to "upgrade" it to standalone debug info.
  // We parse these two '-f' options whether or not they will be used,
  // to claim them even if you wrote "-fstandalone-debug -gline-tables-only"
  bool NeedFullDebug = Args.hasFlag(
      options::OPT_fstandalone_debug, options::OPT_fno_standalone_debug,
      DebuggerTuning == llvm::DebuggerKind::LLDB ||
          TC.GetDefaultStandaloneDebug());
  if (const Arg *A = Args.getLastArg(options::OPT_fstandalone_debug))
    (void)checkDebugInfoOption(A, Args, D, TC);

  if (DebugInfoKind == codegenoptions::LimitedDebugInfo) {
    if (Args.hasFlag(options::OPT_fno_eliminate_unused_debug_types,
                     options::OPT_feliminate_unused_debug_types, false))
      DebugInfoKind = codegenoptions::UnusedTypeInfo;
    else if (NeedFullDebug)
      DebugInfoKind = codegenoptions::FullDebugInfo;
  }

  if (Args.hasFlag(options::OPT_gembed_source, options::OPT_gno_embed_source,
                   false)) {
    // Source embedding is a vendor extension to DWARF v5. By now we have
    // checked if a DWARF version was stated explicitly, and have otherwise
    // fallen back to the target default, so if this is still not at least 5
    // we emit an error.
    const Arg *A = Args.getLastArg(options::OPT_gembed_source);
    if (RequestedDWARFVersion < 5)
      D.Diag(diag::err_drv_argument_only_allowed_with)
          << A->getAsString(Args) << "-gdwarf-5";
    else if (EffectiveDWARFVersion < 5)
      // The toolchain has reduced allowed dwarf version, so we can't enable
      // -gembed-source.
      D.Diag(diag::warn_drv_dwarf_version_limited_by_target)
          << A->getAsString(Args) << TC.getTripleString() << 5
          << EffectiveDWARFVersion;
    else if (checkDebugInfoOption(A, Args, D, TC))
      CmdArgs.push_back("-gembed-source");
  }

  if (EmitCodeView) {
    CmdArgs.push_back("-gcodeview");

    // Emit codeview type hashes if requested.
    if (Args.hasFlag(options::OPT_gcodeview_ghash,
                     options::OPT_gno_codeview_ghash, false)) {
      CmdArgs.push_back("-gcodeview-ghash");
    }
  }

  // Omit inline line tables if requested.
  if (Args.hasFlag(options::OPT_gno_inline_line_tables,
                   options::OPT_ginline_line_tables, false)) {
    CmdArgs.push_back("-gno-inline-line-tables");
  }

  // When emitting remarks, we need at least debug lines in the output.
  if (willEmitRemarks(Args) &&
      DebugInfoKind <= codegenoptions::DebugDirectivesOnly)
    DebugInfoKind = codegenoptions::DebugLineTablesOnly;

  // Adjust the debug info kind for the given toolchain.
  TC.adjustDebugInfoKind(DebugInfoKind, Args);

  RenderDebugEnablingArgs(Args, CmdArgs, DebugInfoKind, EffectiveDWARFVersion,
                          DebuggerTuning);

  // -fdebug-macro turns on macro debug info generation.
  if (Args.hasFlag(options::OPT_fdebug_macro, options::OPT_fno_debug_macro,
                   false))
    if (checkDebugInfoOption(Args.getLastArg(options::OPT_fdebug_macro), Args,
                             D, TC))
      CmdArgs.push_back("-debug-info-macro");

  // -ggnu-pubnames turns on gnu style pubnames in the backend.
  const auto *PubnamesArg =
      Args.getLastArg(options::OPT_ggnu_pubnames, options::OPT_gno_gnu_pubnames,
                      options::OPT_gpubnames, options::OPT_gno_pubnames);
  if (DwarfFission != DwarfFissionKind::None ||
      (PubnamesArg && checkDebugInfoOption(PubnamesArg, Args, D, TC)))
    if (!PubnamesArg ||
        (!PubnamesArg->getOption().matches(options::OPT_gno_gnu_pubnames) &&
         !PubnamesArg->getOption().matches(options::OPT_gno_pubnames)))
      CmdArgs.push_back(PubnamesArg && PubnamesArg->getOption().matches(
                                           options::OPT_gpubnames)
                            ? "-gpubnames"
                            : "-ggnu-pubnames");

  if (Args.hasFlag(options::OPT_fdebug_ranges_base_address,
                   options::OPT_fno_debug_ranges_base_address, false)) {
    CmdArgs.push_back("-fdebug-ranges-base-address");
  }

  // -gdwarf-aranges turns on the emission of the aranges section in the
  // backend.
  // Always enabled for SCE tuning.
  bool NeedAranges = DebuggerTuning == llvm::DebuggerKind::SCE;
  if (const Arg *A = Args.getLastArg(options::OPT_gdwarf_aranges))
    NeedAranges = checkDebugInfoOption(A, Args, D, TC) || NeedAranges;
  if (NeedAranges) {
    CmdArgs.push_back("-mllvm");
    CmdArgs.push_back("-generate-arange-section");
  }

  if (Args.hasFlag(options::OPT_fforce_dwarf_frame,
                   options::OPT_fno_force_dwarf_frame, false))
    CmdArgs.push_back("-fforce-dwarf-frame");

  if (Args.hasFlag(options::OPT_fdebug_types_section,
                   options::OPT_fno_debug_types_section, false)) {
    if (!(T.isOSBinFormatELF() || T.isOSBinFormatWasm())) {
      D.Diag(diag::err_drv_unsupported_opt_for_target)
          << Args.getLastArg(options::OPT_fdebug_types_section)
                 ->getAsString(Args)
          << T.getTriple();
    } else if (checkDebugInfoOption(
                   Args.getLastArg(options::OPT_fdebug_types_section), Args, D,
                   TC)) {
      CmdArgs.push_back("-mllvm");
      CmdArgs.push_back("-generate-type-units");
    }
  }

  // Decide how to render forward declarations of template instantiations.
  // SCE wants full descriptions, others just get them in the name.
  if (DebuggerTuning == llvm::DebuggerKind::SCE)
    CmdArgs.push_back("-debug-forward-template-params");

  // Do we need to explicitly import anonymous namespaces into the parent
  // scope?
  if (DebuggerTuning == llvm::DebuggerKind::SCE)
    CmdArgs.push_back("-dwarf-explicit-import");

  renderDwarfFormat(D, T, Args, CmdArgs, EffectiveDWARFVersion);
  RenderDebugInfoCompressionArgs(Args, CmdArgs, D, TC);
}

/// Check whether the given input tree contains any wrapper actions
static bool ContainsWrapperAction(const Action *A) {
  if (isa<OffloadWrapperJobAction>(A))
    return true;
  for (const auto &AI : A->inputs())
    if (ContainsWrapperAction(AI))
      return true;

  return false;
}

void Clang::ConstructJob(Compilation &C, const JobAction &JA,
                         const InputInfo &Output, const InputInfoList &Inputs,
                         const ArgList &Args, const char *LinkingOutput) const {
  const auto &TC = getToolChain();
  const llvm::Triple &RawTriple = TC.getTriple();
  const llvm::Triple &Triple = TC.getEffectiveTriple();
  const std::string &TripleStr = Triple.getTriple();

  bool KernelOrKext =
      Args.hasArg(options::OPT_mkernel, options::OPT_fapple_kext);
  const Driver &D = TC.getDriver();
  ArgStringList CmdArgs;

  // Check number of inputs for sanity. We need at least one input.
  assert(Inputs.size() >= 1 && "Must have at least one input.");
  // CUDA/HIP compilation may have multiple inputs (source file + results of
  // device-side compilations).
  // OpenMP device jobs take the host IR as a second input.
  // SYCL host jobs accept the integration header from the device-side
  // compilation as a second input.
  // Module precompilation accepts a list of header files to include as part
  // of the module.
  // All other jobs are expected to have exactly one input.
  bool IsCuda = JA.isOffloading(Action::OFK_Cuda);
  bool IsCudaDevice = JA.isDeviceOffloading(Action::OFK_Cuda);
  bool IsHIP = JA.isOffloading(Action::OFK_HIP);
  bool IsHIPDevice = JA.isDeviceOffloading(Action::OFK_HIP);
  bool IsOpenMPDevice = JA.isDeviceOffloading(Action::OFK_OpenMP);
  bool IsSYCLOffloadDevice = JA.isDeviceOffloading(Action::OFK_SYCL);
  bool IsSYCL = JA.isOffloading(Action::OFK_SYCL);
  bool IsHeaderModulePrecompile = isa<HeaderModulePrecompileJobAction>(JA);
  assert((IsCuda || IsHIP || (IsOpenMPDevice && Inputs.size() == 2) || IsSYCL ||
          IsHeaderModulePrecompile || Inputs.size() == 1) &&
         "Unable to handle multiple inputs.");

  // A header module compilation doesn't have a main input file, so invent a
  // fake one as a placeholder.
  const char *ModuleName = [&]{
    auto *ModuleNameArg = Args.getLastArg(options::OPT_fmodule_name_EQ);
    return ModuleNameArg ? ModuleNameArg->getValue() : "";
  }();
  InputInfo HeaderModuleInput(Inputs[0].getType(), ModuleName, ModuleName);

  const InputInfo &Input =
      IsHeaderModulePrecompile ? HeaderModuleInput : Inputs[0];

  InputInfoList ModuleHeaderInputs;
  const InputInfo *CudaDeviceInput = nullptr;
  const InputInfo *OpenMPDeviceInput = nullptr;
  const InputInfo *SYCLDeviceInput = nullptr;
  for (const InputInfo &I : Inputs) {
    if (&I == &Input) {
      // This is the primary input.
    } else if (IsHeaderModulePrecompile &&
               types::getPrecompiledType(I.getType()) == types::TY_PCH) {
      types::ID Expected = HeaderModuleInput.getType();
      if (I.getType() != Expected) {
        D.Diag(diag::err_drv_module_header_wrong_kind)
            << I.getFilename() << types::getTypeName(I.getType())
            << types::getTypeName(Expected);
      }
      ModuleHeaderInputs.push_back(I);
    } else if ((IsCuda || IsHIP) && !CudaDeviceInput) {
      CudaDeviceInput = &I;
    } else if (IsOpenMPDevice && !OpenMPDeviceInput) {
      OpenMPDeviceInput = &I;
    } else if (IsSYCL && !SYCLDeviceInput) {
      SYCLDeviceInput = &I;
    } else {
      llvm_unreachable("unexpectedly given multiple inputs");
    }
  }

  const llvm::Triple *AuxTriple =
      (IsSYCL || IsCuda || IsHIP) ? TC.getAuxTriple() : nullptr;
  bool IsWindowsMSVC = RawTriple.isWindowsMSVCEnvironment();
  bool IsIAMCU = RawTriple.isOSIAMCU();

  // Adjust IsWindowsXYZ for CUDA/HIP/SYCL compilations.  Even when compiling in
  // device mode (i.e., getToolchain().getTriple() is NVPTX/AMDGCN, not
  // Windows), we need to pass Windows-specific flags to cc1.
  if (IsCuda || IsHIP || IsSYCL)
    IsWindowsMSVC |= AuxTriple && AuxTriple->isWindowsMSVCEnvironment();

  // C++ is not supported for IAMCU.
  if (IsIAMCU && types::isCXX(Input.getType()))
    D.Diag(diag::err_drv_clang_unsupported) << "C++ for IAMCU";

  // Invoke ourselves in -cc1 mode.
  //
  // FIXME: Implement custom jobs for internal actions.
  CmdArgs.push_back("-cc1");

  // Add the "effective" target triple.
  CmdArgs.push_back("-triple");
  CmdArgs.push_back(Args.MakeArgString(TripleStr));

  if (const Arg *MJ = Args.getLastArg(options::OPT_MJ)) {
    DumpCompilationDatabase(C, MJ->getValue(), TripleStr, Output, Input, Args);
    Args.ClaimAllArgs(options::OPT_MJ);
  } else if (const Arg *GenCDBFragment =
                 Args.getLastArg(options::OPT_gen_cdb_fragment_path)) {
    DumpCompilationDatabaseFragmentToDir(GenCDBFragment->getValue(), C,
                                         TripleStr, Output, Input, Args);
    Args.ClaimAllArgs(options::OPT_gen_cdb_fragment_path);
  }

  if (IsCuda || IsHIP) {
    // We have to pass the triple of the host if compiling for a CUDA/HIP device
    // and vice-versa.
    std::string NormalizedTriple;
    if (JA.isDeviceOffloading(Action::OFK_Cuda) ||
        JA.isDeviceOffloading(Action::OFK_HIP))
      NormalizedTriple = C.getSingleOffloadToolChain<Action::OFK_Host>()
                             ->getTriple()
                             .normalize();
    else {
      // Host-side compilation.
      NormalizedTriple =
          (IsCuda ? C.getSingleOffloadToolChain<Action::OFK_Cuda>()
                  : C.getSingleOffloadToolChain<Action::OFK_HIP>())
              ->getTriple()
              .normalize();
      if (IsCuda) {
        // We need to figure out which CUDA version we're compiling for, as that
        // determines how we load and launch GPU kernels.
        auto *CTC = static_cast<const toolchains::CudaToolChain *>(
            C.getSingleOffloadToolChain<Action::OFK_Cuda>());
        assert(CTC && "Expected valid CUDA Toolchain.");
        if (CTC && CTC->CudaInstallation.version() != CudaVersion::UNKNOWN)
          CmdArgs.push_back(Args.MakeArgString(
              Twine("-target-sdk-version=") +
              CudaVersionToString(CTC->CudaInstallation.version())));
      }
    }
    CmdArgs.push_back("-aux-triple");
    CmdArgs.push_back(Args.MakeArgString(NormalizedTriple));
  }

  Arg *SYCLStdArg = Args.getLastArg(options::OPT_sycl_std_EQ);

  if (IsSYCLOffloadDevice) {
    // Pass the triple of host when doing SYCL
    llvm::Triple AuxT = C.getDefaultToolChain().getTriple();
    std::string NormalizedTriple = AuxT.normalize();
    CmdArgs.push_back("-aux-triple");
    CmdArgs.push_back(Args.MakeArgString(NormalizedTriple));

    // We want to compile sycl kernels.
    CmdArgs.push_back("-fsycl-is-device");
    CmdArgs.push_back("-fdeclare-spirv-builtins");

    // Default value for FPGA is false, for all other targets is true.
    if (!Args.hasFlag(options::OPT_fsycl_early_optimizations,
                      options::OPT_fno_sycl_early_optimizations,
                      Triple.getSubArch() != llvm::Triple::SPIRSubArch_fpga))
      CmdArgs.push_back("-fno-sycl-early-optimizations");
    else if (RawTriple.isSPIR()) {
      // Set `sycl-opt` option to configure LLVM passes for SPIR target
      CmdArgs.push_back("-mllvm");
      CmdArgs.push_back("-sycl-opt");
    }

    // Turn on Dead Parameter Elimination Optimization with early optimizations
    if (!RawTriple.isNVPTX() &&
        Args.hasFlag(options::OPT_fsycl_dead_args_optimization,
                     options::OPT_fno_sycl_dead_args_optimization, false))
      CmdArgs.push_back("-fenable-sycl-dae");
    bool IsMSVC = AuxT.isWindowsMSVCEnvironment();
    if (IsMSVC) {
      CmdArgs.push_back("-fms-extensions");
      CmdArgs.push_back("-fms-compatibility");
      CmdArgs.push_back("-fdelayed-template-parsing");
      VersionTuple MSVT = TC.computeMSVCVersion(&D, Args);
      if (!MSVT.empty())
        CmdArgs.push_back(Args.MakeArgString("-fms-compatibility-version=" +
                                             MSVT.getAsString()));
      else {
        const char *LowestMSVCSupported =
            "191025017"; // VS2017 v15.0 (initial release)
        CmdArgs.push_back(Args.MakeArgString(
            Twine("-fms-compatibility-version=") + LowestMSVCSupported));
      }
    }

    if (Args.hasFlag(options::OPT_fsycl_allow_func_ptr,
                     options::OPT_fno_sycl_allow_func_ptr, false)) {
      CmdArgs.push_back("-fsycl-allow-func-ptr");
    }

    if (!SYCLStdArg) {
      // The user had not pass SYCL version, thus we'll employ no-sycl-strict
      // to allow address-space unqualified pointers in function params/return
      // along with marking the same function with explicit SYCL_EXTERNAL
      CmdArgs.push_back("-Wno-sycl-strict");
    }

    // Add the integration header option to generate the header.
    StringRef Header(D.getIntegrationHeader(Input.getBaseInput()));
    if (!Header.empty()) {
      SmallString<128> HeaderOpt("-fsycl-int-header=");
      HeaderOpt.append(Header);
      CmdArgs.push_back(Args.MakeArgString(HeaderOpt));
    }

    // Forward -fsycl-default-sub-group-size if in SYCL mode.
    Args.AddLastArg(CmdArgs, options::OPT_fsycl_default_sub_group_size);
  }

  if (IsSYCL) {
    // Set options for both host and device
    if (Arg *A = Args.getLastArg(options::OPT_fsycl_id_queries_fit_in_int,
                                 options::OPT_fno_sycl_id_queries_fit_in_int))
      A->render(Args, CmdArgs);

    if (SYCLStdArg) {
      SYCLStdArg->render(Args, CmdArgs);
      CmdArgs.push_back("-fsycl-std-layout-kernel-params");
    } else {
      // Ensure the default version in SYCL mode is 2020
      CmdArgs.push_back("-sycl-std=2020");
    }
    if (Args.hasArg(options::OPT_fsycl_unnamed_lambda))
      CmdArgs.push_back("-fsycl-unnamed-lambda");

    // Enable generation of USM address spaces for FPGA.
    // __ENABLE_USM_ADDR_SPACE__ will be used during compilation of SYCL headers
    if (getToolChain().getTriple().getSubArch() ==
        llvm::Triple::SPIRSubArch_fpga)
      CmdArgs.push_back("-D__ENABLE_USM_ADDR_SPACE__");

    // Add any options that are needed specific to SYCL offload while
    // performing the host side compilation.
    if (!IsSYCLOffloadDevice) {
      // Add the -include option to add the integration header
      StringRef Header = D.getIntegrationHeader(Input.getBaseInput());
      if (types::getPreprocessedType(Input.getType()) != types::TY_INVALID &&
          !Header.empty()) {
        CmdArgs.push_back("-include");
        CmdArgs.push_back(Args.MakeArgString(Header));
        // When creating dependency information, filter out the generated
        // header file.
        CmdArgs.push_back("-dependency-filter");
        CmdArgs.push_back(Args.MakeArgString(Header));
      }
      // Let the FE know we are doing a SYCL offload compilation, but we are
      // doing the host pass.
      CmdArgs.push_back("-fsycl-is-host");

      if (!D.IsCLMode()) {
        // SYCL library is guaranteed to work correctly only with dynamic
        // MSVC runtime.
        llvm::Triple AuxT = C.getDefaultToolChain().getTriple();
        if (AuxT.isWindowsMSVCEnvironment()) {
          CmdArgs.push_back("-D_MT");
          CmdArgs.push_back("-D_DLL");
          CmdArgs.push_back("--dependent-lib=msvcrt");
        }
      }
    }
  }

  if (IsOpenMPDevice) {
    // We have to pass the triple of the host if compiling for an OpenMP device.
    std::string NormalizedTriple =
        C.getSingleOffloadToolChain<Action::OFK_Host>()
            ->getTriple()
            .normalize();
    CmdArgs.push_back("-aux-triple");
    CmdArgs.push_back(Args.MakeArgString(NormalizedTriple));
  }

  if (Triple.isOSWindows() && (Triple.getArch() == llvm::Triple::arm ||
                               Triple.getArch() == llvm::Triple::thumb)) {
    unsigned Offset = Triple.getArch() == llvm::Triple::arm ? 4 : 6;
    unsigned Version = 0;
    bool Failure =
        Triple.getArchName().substr(Offset).consumeInteger(10, Version);
    if (Failure || Version < 7)
      D.Diag(diag::err_target_unsupported_arch) << Triple.getArchName()
                                                << TripleStr;
  }

  // Push all default warning arguments that are specific to
  // the given target.  These come before user provided warning options
  // are provided.
  TC.addClangWarningOptions(CmdArgs);

  // FIXME: Subclass ToolChain for SPIR and move this to addClangWarningOptions.
  if (Triple.isSPIR())
    CmdArgs.push_back("-Wspir-compat");

  // Select the appropriate action.
  RewriteKind rewriteKind = RK_None;

  // If CollectArgsForIntegratedAssembler() isn't called below, claim the args
  // it claims when not running an assembler. Otherwise, clang would emit
  // "argument unused" warnings for assembler flags when e.g. adding "-E" to
  // flags while debugging something. That'd be somewhat inconvenient, and it's
  // also inconsistent with most other flags -- we don't warn on
  // -ffunction-sections not being used in -E mode either for example, even
  // though it's not really used either.
  if (!isa<AssembleJobAction>(JA)) {
    // The args claimed here should match the args used in
    // CollectArgsForIntegratedAssembler().
    if (TC.useIntegratedAs()) {
      Args.ClaimAllArgs(options::OPT_mrelax_all);
      Args.ClaimAllArgs(options::OPT_mno_relax_all);
      Args.ClaimAllArgs(options::OPT_mincremental_linker_compatible);
      Args.ClaimAllArgs(options::OPT_mno_incremental_linker_compatible);
      switch (C.getDefaultToolChain().getArch()) {
      case llvm::Triple::arm:
      case llvm::Triple::armeb:
      case llvm::Triple::thumb:
      case llvm::Triple::thumbeb:
        Args.ClaimAllArgs(options::OPT_mimplicit_it_EQ);
        break;
      default:
        break;
      }
    }
    Args.ClaimAllArgs(options::OPT_Wa_COMMA);
    Args.ClaimAllArgs(options::OPT_Xassembler);
  }

  if (isa<AnalyzeJobAction>(JA)) {
    assert(JA.getType() == types::TY_Plist && "Invalid output type.");
    CmdArgs.push_back("-analyze");
  } else if (isa<MigrateJobAction>(JA)) {
    CmdArgs.push_back("-migrate");
  } else if (isa<PreprocessJobAction>(JA)) {
    if (Output.getType() == types::TY_Dependencies)
      CmdArgs.push_back("-Eonly");
    else {
      CmdArgs.push_back("-E");
      if (Args.hasArg(options::OPT_rewrite_objc) &&
          !Args.hasArg(options::OPT_g_Group))
        CmdArgs.push_back("-P");
    }
  } else if (isa<AssembleJobAction>(JA)) {
    if (IsSYCLOffloadDevice) {
      CmdArgs.push_back("-emit-llvm-bc");
    } else {
      CmdArgs.push_back("-emit-obj");
      CollectArgsForIntegratedAssembler(C, Args, CmdArgs, D);
    }

    // Also ignore explicit -force_cpusubtype_ALL option.
    (void)Args.hasArg(options::OPT_force__cpusubtype__ALL);
  } else if (isa<PrecompileJobAction>(JA)) {
    if (JA.getType() == types::TY_Nothing)
      CmdArgs.push_back("-fsyntax-only");
    else if (JA.getType() == types::TY_ModuleFile)
      CmdArgs.push_back(IsHeaderModulePrecompile
                            ? "-emit-header-module"
                            : "-emit-module-interface");
    else
      CmdArgs.push_back("-emit-pch");
  } else if (isa<VerifyPCHJobAction>(JA)) {
    CmdArgs.push_back("-verify-pch");
  } else {
    assert((isa<CompileJobAction>(JA) || isa<BackendJobAction>(JA)) &&
           "Invalid action for clang tool.");
    if (JA.getType() == types::TY_Nothing) {
      CmdArgs.push_back("-fsyntax-only");
    } else if (JA.getType() == types::TY_LLVM_IR ||
               JA.getType() == types::TY_LTO_IR) {
      CmdArgs.push_back("-emit-llvm");
    } else if (JA.getType() == types::TY_LLVM_BC ||
               JA.getType() == types::TY_LTO_BC) {
      CmdArgs.push_back("-emit-llvm-bc");
    } else if (JA.getType() == types::TY_IFS ||
               JA.getType() == types::TY_IFS_CPP) {
      StringRef ArgStr =
          Args.hasArg(options::OPT_interface_stub_version_EQ)
              ? Args.getLastArgValue(options::OPT_interface_stub_version_EQ)
              : "experimental-ifs-v2";
      CmdArgs.push_back("-emit-interface-stubs");
      CmdArgs.push_back(
          Args.MakeArgString(Twine("-interface-stub-version=") + ArgStr.str()));
    } else if (JA.getType() == types::TY_PP_Asm) {
      CmdArgs.push_back("-S");
    } else if (JA.getType() == types::TY_AST) {
      CmdArgs.push_back("-emit-pch");
    } else if (JA.getType() == types::TY_ModuleFile) {
      CmdArgs.push_back("-module-file-info");
    } else if (JA.getType() == types::TY_RewrittenObjC) {
      CmdArgs.push_back("-rewrite-objc");
      rewriteKind = RK_NonFragile;
    } else if (JA.getType() == types::TY_RewrittenLegacyObjC) {
      CmdArgs.push_back("-rewrite-objc");
      rewriteKind = RK_Fragile;
    } else {
      assert(JA.getType() == types::TY_PP_Asm && "Unexpected output type!");
    }

    // Preserve use-list order by default when emitting bitcode, so that
    // loading the bitcode up in 'opt' or 'llc' and running passes gives the
    // same result as running passes here.  For LTO, we don't need to preserve
    // the use-list order, since serialization to bitcode is part of the flow.
    if (JA.getType() == types::TY_LLVM_BC)
      CmdArgs.push_back("-emit-llvm-uselists");

    // Device-side jobs do not support LTO.
    bool isDeviceOffloadAction = !(JA.isDeviceOffloading(Action::OFK_None) ||
                                   JA.isDeviceOffloading(Action::OFK_Host));

    if (D.isUsingLTO() && !isDeviceOffloadAction) {
      Args.AddLastArg(CmdArgs, options::OPT_flto, options::OPT_flto_EQ);
      CmdArgs.push_back("-flto-unit");
    }
  }

  if (const Arg *A = Args.getLastArg(options::OPT_fthinlto_index_EQ)) {
    if (!types::isLLVMIR(Input.getType()))
      D.Diag(diag::err_drv_arg_requires_bitcode_input) << A->getAsString(Args);
    Args.AddLastArg(CmdArgs, options::OPT_fthinlto_index_EQ);
  }

  if (Args.getLastArg(options::OPT_fthin_link_bitcode_EQ))
    Args.AddLastArg(CmdArgs, options::OPT_fthin_link_bitcode_EQ);

  if (Args.getLastArg(options::OPT_save_temps_EQ))
    Args.AddLastArg(CmdArgs, options::OPT_save_temps_EQ);

  auto *MemProfArg = Args.getLastArg(options::OPT_fmemory_profile,
                                     options::OPT_fmemory_profile_EQ,
                                     options::OPT_fno_memory_profile);
  if (MemProfArg &&
      !MemProfArg->getOption().matches(options::OPT_fno_memory_profile))
    MemProfArg->render(Args, CmdArgs);

  // Embed-bitcode option.
  // Only white-listed flags below are allowed to be embedded.
  if (C.getDriver().embedBitcodeInObject() && !C.getDriver().isUsingLTO() &&
      (isa<BackendJobAction>(JA) || isa<AssembleJobAction>(JA))) {
    // Add flags implied by -fembed-bitcode.
    Args.AddLastArg(CmdArgs, options::OPT_fembed_bitcode_EQ);
    // Disable all llvm IR level optimizations.
    CmdArgs.push_back("-disable-llvm-passes");

    // Render target options.
    TC.addClangTargetOptions(Args, CmdArgs, JA.getOffloadingDeviceKind());

    // reject options that shouldn't be supported in bitcode
    // also reject kernel/kext
    static const constexpr unsigned kBitcodeOptionBlacklist[] = {
        options::OPT_mkernel,
        options::OPT_fapple_kext,
        options::OPT_ffunction_sections,
        options::OPT_fno_function_sections,
        options::OPT_fdata_sections,
        options::OPT_fno_data_sections,
        options::OPT_fbasic_block_sections_EQ,
        options::OPT_funique_internal_linkage_names,
        options::OPT_fno_unique_internal_linkage_names,
        options::OPT_funique_section_names,
        options::OPT_fno_unique_section_names,
        options::OPT_funique_basic_block_section_names,
        options::OPT_fno_unique_basic_block_section_names,
        options::OPT_mrestrict_it,
        options::OPT_mno_restrict_it,
        options::OPT_mstackrealign,
        options::OPT_mno_stackrealign,
        options::OPT_mstack_alignment,
        options::OPT_mcmodel_EQ,
        options::OPT_mlong_calls,
        options::OPT_mno_long_calls,
        options::OPT_ggnu_pubnames,
        options::OPT_gdwarf_aranges,
        options::OPT_fdebug_types_section,
        options::OPT_fno_debug_types_section,
        options::OPT_fdwarf_directory_asm,
        options::OPT_fno_dwarf_directory_asm,
        options::OPT_mrelax_all,
        options::OPT_mno_relax_all,
        options::OPT_ftrap_function_EQ,
        options::OPT_ffixed_r9,
        options::OPT_mfix_cortex_a53_835769,
        options::OPT_mno_fix_cortex_a53_835769,
        options::OPT_ffixed_x18,
        options::OPT_mglobal_merge,
        options::OPT_mno_global_merge,
        options::OPT_mred_zone,
        options::OPT_mno_red_zone,
        options::OPT_Wa_COMMA,
        options::OPT_Xassembler,
        options::OPT_mllvm,
    };
    for (const auto &A : Args)
      if (llvm::find(kBitcodeOptionBlacklist, A->getOption().getID()) !=
          std::end(kBitcodeOptionBlacklist))
        D.Diag(diag::err_drv_unsupported_embed_bitcode) << A->getSpelling();

    // Render the CodeGen options that need to be passed.
    if (!Args.hasFlag(options::OPT_foptimize_sibling_calls,
                      options::OPT_fno_optimize_sibling_calls))
      CmdArgs.push_back("-mdisable-tail-calls");

    RenderFloatingPointOptions(TC, D, isOptimizationLevelFast(Args), Args,
                               CmdArgs, JA);

    // Render ABI arguments
    switch (TC.getArch()) {
    default: break;
    case llvm::Triple::arm:
    case llvm::Triple::armeb:
    case llvm::Triple::thumbeb:
      RenderARMABI(Triple, Args, CmdArgs);
      break;
    case llvm::Triple::aarch64:
    case llvm::Triple::aarch64_32:
    case llvm::Triple::aarch64_be:
      RenderAArch64ABI(Triple, Args, CmdArgs);
      break;
    }

    // Optimization level for CodeGen.
    if (const Arg *A = Args.getLastArg(options::OPT_O_Group)) {
      if (A->getOption().matches(options::OPT_O4)) {
        CmdArgs.push_back("-O3");
        D.Diag(diag::warn_O4_is_O3);
      } else {
        A->render(Args, CmdArgs);
      }
    }

    // Input/Output file.
    if (Output.getType() == types::TY_Dependencies) {
      // Handled with other dependency code.
    } else if (Output.isFilename()) {
      CmdArgs.push_back("-o");
      CmdArgs.push_back(Output.getFilename());
    } else {
      assert(Output.isNothing() && "Input output.");
    }

    for (const auto &II : Inputs) {
      addDashXForInput(Args, II, CmdArgs);
      if (II.isFilename())
        CmdArgs.push_back(II.getFilename());
      else
        II.getInputArg().renderAsInput(Args, CmdArgs);
    }

    C.addCommand(std::make_unique<Command>(
        JA, *this, ResponseFileSupport::AtFileUTF8(), D.getClangProgramPath(),
        CmdArgs, Inputs, Output));
    return;
  }

  if (C.getDriver().embedBitcodeMarkerOnly() && !C.getDriver().isUsingLTO())
    CmdArgs.push_back("-fembed-bitcode=marker");

  // We normally speed up the clang process a bit by skipping destructors at
  // exit, but when we're generating diagnostics we can rely on some of the
  // cleanup.
  if (!C.isForDiagnostics())
    CmdArgs.push_back("-disable-free");

#ifdef NDEBUG
  const bool IsAssertBuild = false;
#else
  const bool IsAssertBuild = true;
#endif

  // Disable the verification pass in -asserts builds.
  if (!IsAssertBuild)
    CmdArgs.push_back("-disable-llvm-verifier");

  // Discard value names in assert builds unless otherwise specified.
  if (Args.hasFlag(options::OPT_fdiscard_value_names,
                   options::OPT_fno_discard_value_names, !IsAssertBuild)) {
    if (Args.hasArg(options::OPT_fdiscard_value_names) &&
        (std::any_of(Inputs.begin(), Inputs.end(),
                     [](const clang::driver::InputInfo &II) {
                       return types::isLLVMIR(II.getType());
                     }))) {
      D.Diag(diag::warn_ignoring_fdiscard_for_bitcode);
    }
    CmdArgs.push_back("-discard-value-names");
  }

  // Set the main file name, so that debug info works even with
  // -save-temps.
  CmdArgs.push_back("-main-file-name");
  CmdArgs.push_back(getBaseInputName(Args, Input));

  // Some flags which affect the language (via preprocessor
  // defines).
  if (Args.hasArg(options::OPT_static))
    CmdArgs.push_back("-static-define");

  if (Args.hasArg(options::OPT_municode))
    CmdArgs.push_back("-DUNICODE");

  if (isa<AnalyzeJobAction>(JA))
    RenderAnalyzerOptions(Args, CmdArgs, Triple, Input);

  if (isa<AnalyzeJobAction>(JA) ||
      (isa<PreprocessJobAction>(JA) && Args.hasArg(options::OPT__analyze)))
    CmdArgs.push_back("-setup-static-analyzer");

  // Enable compatilibily mode to avoid analyzer-config related errors.
  // Since we can't access frontend flags through hasArg, let's manually iterate
  // through them.
  bool FoundAnalyzerConfig = false;
  for (auto Arg : Args.filtered(options::OPT_Xclang))
    if (StringRef(Arg->getValue()) == "-analyzer-config") {
      FoundAnalyzerConfig = true;
      break;
    }
  if (!FoundAnalyzerConfig)
    for (auto Arg : Args.filtered(options::OPT_Xanalyzer))
      if (StringRef(Arg->getValue()) == "-analyzer-config") {
        FoundAnalyzerConfig = true;
        break;
      }
  if (FoundAnalyzerConfig)
    CmdArgs.push_back("-analyzer-config-compatibility-mode=true");

  CheckCodeGenerationOptions(D, Args);

  unsigned FunctionAlignment = ParseFunctionAlignment(TC, Args);
  assert(FunctionAlignment <= 31 && "function alignment will be truncated!");
  if (FunctionAlignment) {
    CmdArgs.push_back("-function-alignment");
    CmdArgs.push_back(Args.MakeArgString(std::to_string(FunctionAlignment)));
  }

  llvm::Reloc::Model RelocationModel;
  unsigned PICLevel;
  bool IsPIE;
  std::tie(RelocationModel, PICLevel, IsPIE) = ParsePICArgs(TC, Args);

  bool IsROPI = RelocationModel == llvm::Reloc::ROPI ||
                RelocationModel == llvm::Reloc::ROPI_RWPI;
  bool IsRWPI = RelocationModel == llvm::Reloc::RWPI ||
                RelocationModel == llvm::Reloc::ROPI_RWPI;

  if (Args.hasArg(options::OPT_mcmse) &&
      !Args.hasArg(options::OPT_fallow_unsupported)) {
    if (IsROPI)
      D.Diag(diag::err_cmse_pi_are_incompatible) << IsROPI;
    if (IsRWPI)
      D.Diag(diag::err_cmse_pi_are_incompatible) << !IsRWPI;
  }

  if (IsROPI && types::isCXX(Input.getType()) &&
      !Args.hasArg(options::OPT_fallow_unsupported))
    D.Diag(diag::err_drv_ropi_incompatible_with_cxx);

  const char *RMName = RelocationModelName(RelocationModel);
  if (RMName) {
    CmdArgs.push_back("-mrelocation-model");
    CmdArgs.push_back(RMName);
  }
  if (PICLevel > 0) {
    CmdArgs.push_back("-pic-level");
    CmdArgs.push_back(PICLevel == 1 ? "1" : "2");
    if (IsPIE)
      CmdArgs.push_back("-pic-is-pie");
  }

  if (RelocationModel == llvm::Reloc::ROPI ||
      RelocationModel == llvm::Reloc::ROPI_RWPI)
    CmdArgs.push_back("-fropi");
  if (RelocationModel == llvm::Reloc::RWPI ||
      RelocationModel == llvm::Reloc::ROPI_RWPI)
    CmdArgs.push_back("-frwpi");

  if (Arg *A = Args.getLastArg(options::OPT_meabi)) {
    CmdArgs.push_back("-meabi");
    CmdArgs.push_back(A->getValue());
  }

  // -fsemantic-interposition is forwarded to CC1: set the
  // "SemanticInterposition" metadata to 1 (make some linkages interposable) and
  // make default visibility external linkage definitions dso_preemptable.
  //
  // -fno-semantic-interposition: if the target supports .Lfoo$local local
  // aliases (make default visibility external linkage definitions dso_local).
  // This is the CC1 default for ELF to match COFF/Mach-O.
  //
  // Otherwise use Clang's traditional behavior: like
  // -fno-semantic-interposition but local aliases are not used. So references
  // can be interposed if not optimized out.
  if (Triple.isOSBinFormatELF()) {
    Arg *A = Args.getLastArg(options::OPT_fsemantic_interposition,
                             options::OPT_fno_semantic_interposition);
    if (RelocationModel != llvm::Reloc::Static && !IsPIE) {
      // The supported targets need to call AsmPrinter::getSymbolPreferLocal.
      bool SupportsLocalAlias = Triple.isX86();
      if (!A)
        CmdArgs.push_back("-fhalf-no-semantic-interposition");
      else if (A->getOption().matches(options::OPT_fsemantic_interposition))
        A->render(Args, CmdArgs);
      else if (!SupportsLocalAlias)
        CmdArgs.push_back("-fhalf-no-semantic-interposition");
    }
  }

  {
    std::string Model;
    if (Arg *A = Args.getLastArg(options::OPT_mthread_model)) {
      if (!TC.isThreadModelSupported(A->getValue()))
        D.Diag(diag::err_drv_invalid_thread_model_for_target)
            << A->getValue() << A->getAsString(Args);
      Model = A->getValue();
    } else
      Model = TC.getThreadModel();
    if (Model != "posix") {
      CmdArgs.push_back("-mthread-model");
      CmdArgs.push_back(Args.MakeArgString(Model));
    }
  }

  Args.AddLastArg(CmdArgs, options::OPT_fveclib);

  if (Args.hasFlag(options::OPT_fmerge_all_constants,
                   options::OPT_fno_merge_all_constants, false))
    CmdArgs.push_back("-fmerge-all-constants");

  if (Args.hasFlag(options::OPT_fno_delete_null_pointer_checks,
                   options::OPT_fdelete_null_pointer_checks, false))
    CmdArgs.push_back("-fno-delete-null-pointer-checks");

  // LLVM Code Generator Options.

  for (const Arg *A : Args.filtered(options::OPT_frewrite_map_file_EQ)) {
    StringRef Map = A->getValue();
    if (!llvm::sys::fs::exists(Map)) {
      D.Diag(diag::err_drv_no_such_file) << Map;
    } else {
      A->render(Args, CmdArgs);
      A->claim();
    }
  }

  if (Arg *A = Args.getLastArg(options::OPT_mabi_EQ_vec_extabi,
                               options::OPT_mabi_EQ_vec_default)) {
    if (!Triple.isOSAIX())
      D.Diag(diag::err_drv_unsupported_opt_for_target)
          << A->getSpelling() << RawTriple.str();
    if (A->getOption().getID() == options::OPT_mabi_EQ_vec_extabi)
      CmdArgs.push_back("-mabi=vec-extabi");
    else
      D.Diag(diag::err_aix_default_altivec_abi);
  }

  if (Arg *A = Args.getLastArg(options::OPT_Wframe_larger_than_EQ)) {
    StringRef v = A->getValue();
    CmdArgs.push_back("-mllvm");
    CmdArgs.push_back(Args.MakeArgString("-warn-stack-size=" + v));
    A->claim();
  }

  if (!Args.hasFlag(options::OPT_fjump_tables, options::OPT_fno_jump_tables,
                    true))
    CmdArgs.push_back("-fno-jump-tables");

  if (Args.hasFlag(options::OPT_fprofile_sample_accurate,
                   options::OPT_fno_profile_sample_accurate, false))
    CmdArgs.push_back("-fprofile-sample-accurate");

  if (!Args.hasFlag(options::OPT_fpreserve_as_comments,
                    options::OPT_fno_preserve_as_comments, true))
    CmdArgs.push_back("-fno-preserve-as-comments");

  if (Arg *A = Args.getLastArg(options::OPT_mregparm_EQ)) {
    CmdArgs.push_back("-mregparm");
    CmdArgs.push_back(A->getValue());
  }

  if (Arg *A = Args.getLastArg(options::OPT_maix_struct_return,
                               options::OPT_msvr4_struct_return)) {
    if (!TC.getTriple().isPPC32()) {
      D.Diag(diag::err_drv_unsupported_opt_for_target)
          << A->getSpelling() << RawTriple.str();
    } else if (A->getOption().matches(options::OPT_maix_struct_return)) {
      CmdArgs.push_back("-maix-struct-return");
    } else {
      assert(A->getOption().matches(options::OPT_msvr4_struct_return));
      CmdArgs.push_back("-msvr4-struct-return");
    }
  }

  if (Arg *A = Args.getLastArg(options::OPT_fpcc_struct_return,
                               options::OPT_freg_struct_return)) {
    if (TC.getArch() != llvm::Triple::x86) {
      D.Diag(diag::err_drv_unsupported_opt_for_target)
          << A->getSpelling() << RawTriple.str();
    } else if (A->getOption().matches(options::OPT_fpcc_struct_return)) {
      CmdArgs.push_back("-fpcc-struct-return");
    } else {
      assert(A->getOption().matches(options::OPT_freg_struct_return));
      CmdArgs.push_back("-freg-struct-return");
    }
  }

  if (Args.hasFlag(options::OPT_mrtd, options::OPT_mno_rtd, false))
    CmdArgs.push_back("-fdefault-calling-conv=stdcall");

  if (Args.hasArg(options::OPT_fenable_matrix)) {
    // enable-matrix is needed by both the LangOpts and by LLVM.
    CmdArgs.push_back("-fenable-matrix");
    CmdArgs.push_back("-mllvm");
    CmdArgs.push_back("-enable-matrix");
  }

  CodeGenOptions::FramePointerKind FPKeepKind =
                  getFramePointerKind(Args, RawTriple);
  const char *FPKeepKindStr = nullptr;
  switch (FPKeepKind) {
  case CodeGenOptions::FramePointerKind::None:
    FPKeepKindStr = "-mframe-pointer=none";
    break;
  case CodeGenOptions::FramePointerKind::NonLeaf:
    FPKeepKindStr = "-mframe-pointer=non-leaf";
    break;
  case CodeGenOptions::FramePointerKind::All:
    FPKeepKindStr = "-mframe-pointer=all";
    break;
  }
  assert(FPKeepKindStr && "unknown FramePointerKind");
  CmdArgs.push_back(FPKeepKindStr);

  if (!Args.hasFlag(options::OPT_fzero_initialized_in_bss,
                    options::OPT_fno_zero_initialized_in_bss, true))
    CmdArgs.push_back("-fno-zero-initialized-in-bss");

  bool OFastEnabled = isOptimizationLevelFast(Args);
  // If -Ofast is the optimization level, then -fstrict-aliasing should be
  // enabled.  This alias option is being used to simplify the hasFlag logic.
  OptSpecifier StrictAliasingAliasOption =
      OFastEnabled ? options::OPT_Ofast : options::OPT_fstrict_aliasing;
  // We turn strict aliasing off by default if we're in CL mode, since MSVC
  // doesn't do any TBAA.
  bool TBAAOnByDefault = !D.IsCLMode();
  if (!Args.hasFlag(options::OPT_fstrict_aliasing, StrictAliasingAliasOption,
                    options::OPT_fno_strict_aliasing, TBAAOnByDefault))
    CmdArgs.push_back("-relaxed-aliasing");
  if (!Args.hasFlag(options::OPT_fstruct_path_tbaa,
                    options::OPT_fno_struct_path_tbaa))
    CmdArgs.push_back("-no-struct-path-tbaa");
  if (Args.hasFlag(options::OPT_fstrict_enums, options::OPT_fno_strict_enums,
                   false))
    CmdArgs.push_back("-fstrict-enums");
  if (!Args.hasFlag(options::OPT_fstrict_return, options::OPT_fno_strict_return,
                    true))
    CmdArgs.push_back("-fno-strict-return");
  if (Args.hasFlag(options::OPT_fallow_editor_placeholders,
                   options::OPT_fno_allow_editor_placeholders, false))
    CmdArgs.push_back("-fallow-editor-placeholders");
  if (Args.hasFlag(options::OPT_fstrict_vtable_pointers,
                   options::OPT_fno_strict_vtable_pointers,
                   false))
    CmdArgs.push_back("-fstrict-vtable-pointers");
  if (Args.hasFlag(options::OPT_fforce_emit_vtables,
                   options::OPT_fno_force_emit_vtables,
                   false))
    CmdArgs.push_back("-fforce-emit-vtables");
  if (!Args.hasFlag(options::OPT_foptimize_sibling_calls,
                    options::OPT_fno_optimize_sibling_calls))
    CmdArgs.push_back("-mdisable-tail-calls");
  if (Args.hasFlag(options::OPT_fno_escaping_block_tail_calls,
                   options::OPT_fescaping_block_tail_calls, false))
    CmdArgs.push_back("-fno-escaping-block-tail-calls");

  Args.AddLastArg(CmdArgs, options::OPT_ffine_grained_bitfield_accesses,
                  options::OPT_fno_fine_grained_bitfield_accesses);

  Args.AddLastArg(CmdArgs, options::OPT_fexperimental_relative_cxx_abi_vtables,
                  options::OPT_fno_experimental_relative_cxx_abi_vtables);

  // Handle segmented stacks.
  if (Args.hasFlag(options::OPT_fsplit_stack, options::OPT_fno_split_stack,
                   false))
    CmdArgs.push_back("-fsplit-stack");

  RenderFloatingPointOptions(TC, D, OFastEnabled, Args, CmdArgs, JA);

  if (Arg *A = Args.getLastArg(options::OPT_mdouble_EQ)) {
    if (TC.getArch() == llvm::Triple::avr)
      A->render(Args, CmdArgs);
    else
      D.Diag(diag::err_drv_unsupported_opt_for_target)
          << A->getAsString(Args) << TripleStr;
  }

  if (Arg *A = Args.getLastArg(options::OPT_LongDouble_Group)) {
    if (TC.getTriple().isX86() || TC.getTriple().isSPIR())
      A->render(Args, CmdArgs);
    else if (TC.getTriple().isPPC() &&
             (A->getOption().getID() != options::OPT_mlong_double_80))
      A->render(Args, CmdArgs);
    else
      D.Diag(diag::err_drv_unsupported_opt_for_target)
          << A->getAsString(Args) << TripleStr;
  }

  // Decide whether to use verbose asm. Verbose assembly is the default on
  // toolchains which have the integrated assembler on by default.
  bool IsIntegratedAssemblerDefault = TC.IsIntegratedAssemblerDefault();
  if (!Args.hasFlag(options::OPT_fverbose_asm, options::OPT_fno_verbose_asm,
                    IsIntegratedAssemblerDefault))
    CmdArgs.push_back("-fno-verbose-asm");

  // Parse 'none' or '$major.$minor'. Disallow -fbinutils-version=0 because we
  // use that to indicate the MC default in the backend.
  if (Arg *A = Args.getLastArg(options::OPT_fbinutils_version_EQ)) {
    StringRef V = A->getValue();
    unsigned Num;
    if (V == "none")
      A->render(Args, CmdArgs);
    else if (!V.consumeInteger(10, Num) && Num > 0 &&
             (V.empty() || (V.consume_front(".") &&
                            !V.consumeInteger(10, Num) && V.empty())))
      A->render(Args, CmdArgs);
    else
      D.Diag(diag::err_drv_invalid_argument_to_option)
          << A->getValue() << A->getOption().getName();
  }

  if (!TC.useIntegratedAs())
    CmdArgs.push_back("-no-integrated-as");

  if (Args.hasArg(options::OPT_fdebug_pass_structure)) {
    CmdArgs.push_back("-mdebug-pass");
    CmdArgs.push_back("Structure");
  }
  if (Args.hasArg(options::OPT_fdebug_pass_arguments)) {
    CmdArgs.push_back("-mdebug-pass");
    CmdArgs.push_back("Arguments");
  }

  // Enable -mconstructor-aliases except on darwin, where we have to work around
  // a linker bug (see <rdar://problem/7651567>), and CUDA/AMDGPU device code,
  // where aliases aren't supported. Similarly, aliases aren't yet supported
  // for AIX.
  if (!RawTriple.isOSDarwin() && !RawTriple.isNVPTX() &&
      !RawTriple.isAMDGPU() && !RawTriple.isOSAIX())
    CmdArgs.push_back("-mconstructor-aliases");

  // Darwin's kernel doesn't support guard variables; just die if we
  // try to use them.
  if (KernelOrKext && RawTriple.isOSDarwin())
    CmdArgs.push_back("-fforbid-guard-variables");

  if (Args.hasFlag(options::OPT_mms_bitfields, options::OPT_mno_ms_bitfields,
                   Triple.isWindowsGNUEnvironment())) {
    CmdArgs.push_back("-mms-bitfields");
  }

  // Non-PIC code defaults to -fdirect-access-external-data while PIC code
  // defaults to -fno-direct-access-external-data. Pass the option if different
  // from the default.
  if (Arg *A = Args.getLastArg(options::OPT_fdirect_access_external_data,
                               options::OPT_fno_direct_access_external_data))
    if (A->getOption().matches(options::OPT_fdirect_access_external_data) !=
        (PICLevel == 0))
      A->render(Args, CmdArgs);

  if (Args.hasFlag(options::OPT_fno_plt, options::OPT_fplt, false)) {
    CmdArgs.push_back("-fno-plt");
  }

  // -fhosted is default.
  // TODO: Audit uses of KernelOrKext and see where it'd be more appropriate to
  // use Freestanding.
  bool Freestanding =
      Args.hasFlag(options::OPT_ffreestanding, options::OPT_fhosted, false) ||
      KernelOrKext;
  if (Freestanding)
    CmdArgs.push_back("-ffreestanding");

  // This is a coarse approximation of what llvm-gcc actually does, both
  // -fasynchronous-unwind-tables and -fnon-call-exceptions interact in more
  // complicated ways.
  bool UnwindTables =
      Args.hasFlag(options::OPT_fasynchronous_unwind_tables,
                   options::OPT_fno_asynchronous_unwind_tables,
                   (TC.IsUnwindTablesDefault(Args) ||
                    TC.getSanitizerArgs().needsUnwindTables()) &&
                       !Freestanding);
  UnwindTables = Args.hasFlag(options::OPT_funwind_tables,
                              options::OPT_fno_unwind_tables, UnwindTables);
  if (UnwindTables)
    CmdArgs.push_back("-munwind-tables");

  // Prepare `-aux-target-cpu` and `-aux-target-feature` unless
  // `--gpu-use-aux-triple-only` is specified.
  if (!Args.getLastArg(options::OPT_gpu_use_aux_triple_only) &&
<<<<<<< HEAD
      ((IsCuda && JA.isDeviceOffloading(Action::OFK_Cuda)) ||
       (IsSYCL && IsSYCLOffloadDevice) ||
       (IsHIP && JA.isDeviceOffloading(Action::OFK_HIP)))) {
=======
      (IsCudaDevice || IsHIPDevice)) {
>>>>>>> eaa9ef07
    const ArgList &HostArgs =
        C.getArgsForToolChain(nullptr, StringRef(), Action::OFK_None);
    std::string HostCPU =
        getCPUName(HostArgs, *TC.getAuxTriple(), /*FromAs*/ false);
    if (!HostCPU.empty()) {
      CmdArgs.push_back("-aux-target-cpu");
      CmdArgs.push_back(Args.MakeArgString(HostCPU));
    }
    getTargetFeatures(D, *TC.getAuxTriple(), HostArgs, CmdArgs,
                      /*ForAS*/ false, /*IsAux*/ true);
  }

  TC.addClangTargetOptions(Args, CmdArgs, JA.getOffloadingDeviceKind());

  // FIXME: Handle -mtune=.
  (void)Args.hasArg(options::OPT_mtune_EQ);

  if (Arg *A = Args.getLastArg(options::OPT_mcmodel_EQ)) {
    StringRef CM = A->getValue();
    if (CM == "small" || CM == "kernel" || CM == "medium" || CM == "large" ||
        CM == "tiny")
      A->render(Args, CmdArgs);
    else
      D.Diag(diag::err_drv_invalid_argument_to_option)
          << CM << A->getOption().getName();
  }

  if (Arg *A = Args.getLastArg(options::OPT_mtls_size_EQ)) {
    StringRef Value = A->getValue();
    unsigned TLSSize = 0;
    Value.getAsInteger(10, TLSSize);
    if (!Triple.isAArch64() || !Triple.isOSBinFormatELF())
      D.Diag(diag::err_drv_unsupported_opt_for_target)
          << A->getOption().getName() << TripleStr;
    if (TLSSize != 12 && TLSSize != 24 && TLSSize != 32 && TLSSize != 48)
      D.Diag(diag::err_drv_invalid_int_value)
          << A->getOption().getName() << Value;
    Args.AddLastArg(CmdArgs, options::OPT_mtls_size_EQ);
  }

  // Add the target cpu
  std::string CPU = getCPUName(Args, Triple, /*FromAs*/ false);
  if (!CPU.empty()) {
    CmdArgs.push_back("-target-cpu");
    CmdArgs.push_back(Args.MakeArgString(CPU));
  }

  RenderTargetOptions(Triple, Args, KernelOrKext, CmdArgs);

  // FIXME: For now we want to demote any errors to warnings, when they have
  // been raised for asking the wrong question of scalable vectors, such as
  // asking for the fixed number of elements. This may happen because code that
  // is not yet ported to work for scalable vectors uses the wrong interfaces,
  // whereas the behaviour is actually correct. Emitting a warning helps bring
  // up scalable vector support in an incremental way. When scalable vector
  // support is stable enough, all uses of wrong interfaces should be considered
  // as errors, but until then, we can live with a warning being emitted by the
  // compiler. This way, Clang can be used to compile code with scalable vectors
  // and identify possible issues.
  if (isa<BackendJobAction>(JA)) {
    CmdArgs.push_back("-mllvm");
    CmdArgs.push_back("-treat-scalable-fixed-error-as-warning");
  }

  // These two are potentially updated by AddClangCLArgs.
  codegenoptions::DebugInfoKind DebugInfoKind = codegenoptions::NoDebugInfo;
  bool EmitCodeView = false;

  // Add clang-cl arguments.
  types::ID InputType = Input.getType();
  if (D.IsCLMode())
    AddClangCLArgs(Args, InputType, CmdArgs, &DebugInfoKind, &EmitCodeView);

  DwarfFissionKind DwarfFission = DwarfFissionKind::None;
  renderDebugOptions(TC, D, RawTriple, Args, EmitCodeView,
                     types::isLLVMIR(InputType), CmdArgs, DebugInfoKind,
                     DwarfFission);

  // Add the split debug info name to the command lines here so we
  // can propagate it to the backend.
  bool SplitDWARF = (DwarfFission != DwarfFissionKind::None) &&
                    (TC.getTriple().isOSBinFormatELF() ||
                     TC.getTriple().isOSBinFormatWasm()) &&
                    (isa<AssembleJobAction>(JA) || isa<CompileJobAction>(JA) ||
                     isa<BackendJobAction>(JA));
  if (SplitDWARF) {
    const char *SplitDWARFOut = SplitDebugName(JA, Args, Input, Output);
    CmdArgs.push_back("-split-dwarf-file");
    CmdArgs.push_back(SplitDWARFOut);
    if (DwarfFission == DwarfFissionKind::Split) {
      CmdArgs.push_back("-split-dwarf-output");
      CmdArgs.push_back(SplitDWARFOut);
    }
  }

  // Pass the linker version in use.
  if (Arg *A = Args.getLastArg(options::OPT_mlinker_version_EQ)) {
    CmdArgs.push_back("-target-linker-version");
    CmdArgs.push_back(A->getValue());
  }

  // Explicitly error on some things we know we don't support and can't just
  // ignore.
  if (!Args.hasArg(options::OPT_fallow_unsupported)) {
    Arg *Unsupported;
    if (types::isCXX(InputType) && RawTriple.isOSDarwin() &&
        TC.getArch() == llvm::Triple::x86) {
      if ((Unsupported = Args.getLastArg(options::OPT_fapple_kext)) ||
          (Unsupported = Args.getLastArg(options::OPT_mkernel)))
        D.Diag(diag::err_drv_clang_unsupported_opt_cxx_darwin_i386)
            << Unsupported->getOption().getName();
    }
    // The faltivec option has been superseded by the maltivec option.
    if ((Unsupported = Args.getLastArg(options::OPT_faltivec)))
      D.Diag(diag::err_drv_clang_unsupported_opt_faltivec)
          << Unsupported->getOption().getName()
          << "please use -maltivec and include altivec.h explicitly";
    if ((Unsupported = Args.getLastArg(options::OPT_fno_altivec)))
      D.Diag(diag::err_drv_clang_unsupported_opt_faltivec)
          << Unsupported->getOption().getName() << "please use -mno-altivec";
  }

  Args.AddAllArgs(CmdArgs, options::OPT_v);

  if (Args.getLastArg(options::OPT_H)) {
    CmdArgs.push_back("-H");
    CmdArgs.push_back("-sys-header-deps");
  }

  if (D.CCPrintHeaders && !D.CCGenDiagnostics) {
    CmdArgs.push_back("-header-include-file");
    CmdArgs.push_back(!D.CCPrintHeadersFilename.empty()
                          ? D.CCPrintHeadersFilename.c_str()
                          : "-");
    CmdArgs.push_back("-sys-header-deps");
  }
  Args.AddLastArg(CmdArgs, options::OPT_P);
  Args.AddLastArg(CmdArgs, options::OPT_print_ivar_layout);

  if (D.CCLogDiagnostics && !D.CCGenDiagnostics) {
    CmdArgs.push_back("-diagnostic-log-file");
    CmdArgs.push_back(!D.CCLogDiagnosticsFilename.empty()
                          ? D.CCLogDiagnosticsFilename.c_str()
                          : "-");
  }

  // Give the gen diagnostics more chances to succeed, by avoiding intentional
  // crashes.
  if (D.CCGenDiagnostics)
    CmdArgs.push_back("-disable-pragma-debug-crash");

  // Allow backend to put its diagnostic files in the same place as frontend
  // crash diagnostics files.
  if (Args.hasArg(options::OPT_fcrash_diagnostics_dir)) {
    StringRef Dir = Args.getLastArgValue(options::OPT_fcrash_diagnostics_dir);
    CmdArgs.push_back("-mllvm");
    CmdArgs.push_back(Args.MakeArgString("-crash-diagnostics-dir=" + Dir));
  }

  bool UseSeparateSections = isUseSeparateSections(Triple);

  if (Args.hasFlag(options::OPT_ffunction_sections,
                   options::OPT_fno_function_sections, UseSeparateSections)) {
    CmdArgs.push_back("-ffunction-sections");
  }

  if (Arg *A = Args.getLastArg(options::OPT_fbasic_block_sections_EQ)) {
    if (Triple.isX86() && Triple.isOSBinFormatELF()) {
      StringRef Val = A->getValue();
      if (Val != "all" && Val != "labels" && Val != "none" &&
          !Val.startswith("list="))
        D.Diag(diag::err_drv_invalid_value)
            << A->getAsString(Args) << A->getValue();
      else
        A->render(Args, CmdArgs);
    } else {
      D.Diag(diag::err_drv_unsupported_opt_for_target)
          << A->getAsString(Args) << TripleStr;
    }
  }

  bool HasDefaultDataSections = Triple.isOSBinFormatXCOFF();
  if (Args.hasFlag(options::OPT_fdata_sections, options::OPT_fno_data_sections,
                   UseSeparateSections || HasDefaultDataSections)) {
    CmdArgs.push_back("-fdata-sections");
  }

  if (!Args.hasFlag(options::OPT_funique_section_names,
                    options::OPT_fno_unique_section_names, true))
    CmdArgs.push_back("-fno-unique-section-names");

  if (Args.hasFlag(options::OPT_funique_internal_linkage_names,
                   options::OPT_fno_unique_internal_linkage_names, false))
    CmdArgs.push_back("-funique-internal-linkage-names");

  if (Args.hasFlag(options::OPT_funique_basic_block_section_names,
                   options::OPT_fno_unique_basic_block_section_names, false))
    CmdArgs.push_back("-funique-basic-block-section-names");

  if (Arg *A = Args.getLastArg(options::OPT_fsplit_machine_functions,
                               options::OPT_fno_split_machine_functions)) {
    // This codegen pass is only available on x86-elf targets.
    if (Triple.isX86() && Triple.isOSBinFormatELF()) {
      if (A->getOption().matches(options::OPT_fsplit_machine_functions))
        A->render(Args, CmdArgs);
    } else {
      D.Diag(diag::err_drv_unsupported_opt_for_target)
          << A->getAsString(Args) << TripleStr;
    }
  }

  Args.AddLastArg(CmdArgs, options::OPT_finstrument_functions,
                  options::OPT_finstrument_functions_after_inlining,
                  options::OPT_finstrument_function_entry_bare);

  // NVPTX/AMDGCN doesn't support PGO or coverage. There's no runtime support
  // for sampling, overhead of call arc collection is way too high and there's
  // no way to collect the output.
  if (!Triple.isNVPTX() && !Triple.isAMDGCN())
    addPGOAndCoverageFlags(TC, C, D, Output, Args, CmdArgs);

  Args.AddLastArg(CmdArgs, options::OPT_fclang_abi_compat_EQ);

  // Add runtime flag for PS4 when PGO, coverage, or sanitizers are enabled.
  if (RawTriple.isPS4CPU() &&
      !Args.hasArg(options::OPT_nostdlib, options::OPT_nodefaultlibs)) {
    PS4cpu::addProfileRTArgs(TC, Args, CmdArgs);
    PS4cpu::addSanitizerArgs(TC, CmdArgs);
  }

  // Pass options for controlling the default header search paths.
  if (Args.hasArg(options::OPT_nostdinc)) {
    CmdArgs.push_back("-nostdsysteminc");
    CmdArgs.push_back("-nobuiltininc");
  } else {
    if (Args.hasArg(options::OPT_nostdlibinc))
      CmdArgs.push_back("-nostdsysteminc");
    Args.AddLastArg(CmdArgs, options::OPT_nostdincxx);
    Args.AddLastArg(CmdArgs, options::OPT_nobuiltininc);
  }

  // Pass the path to compiler resource files.
  CmdArgs.push_back("-resource-dir");
  CmdArgs.push_back(D.ResourceDir.c_str());

  Args.AddLastArg(CmdArgs, options::OPT_working_directory);

  RenderARCMigrateToolOptions(D, Args, CmdArgs);

  // Add preprocessing options like -I, -D, etc. if we are using the
  // preprocessor.
  //
  // FIXME: Support -fpreprocessed
  if (types::getPreprocessedType(InputType) != types::TY_INVALID)
    AddPreprocessingOptions(C, JA, D, Args, CmdArgs, Output, Inputs);

  // Don't warn about "clang -c -DPIC -fPIC test.i" because libtool.m4 assumes
  // that "The compiler can only warn and ignore the option if not recognized".
  // When building with ccache, it will pass -D options to clang even on
  // preprocessed inputs and configure concludes that -fPIC is not supported.
  Args.ClaimAllArgs(options::OPT_D);

  bool SkipO =
      Args.hasArg(options::OPT_fsycl_link_EQ) && ContainsWrapperAction(&JA);
  const Arg *OArg = Args.getLastArg(options::OPT_O_Group);
  // Manually translate -O4 to -O3; let clang reject others.
  // When compiling a wrapped binary, do not optimize.
  if (!SkipO && OArg) {
    if (OArg->getOption().matches(options::OPT_O4)) {
      CmdArgs.push_back("-O3");
      D.Diag(diag::warn_O4_is_O3);
    } else {
      OArg->render(Args, CmdArgs);
    }
  }

  // Warn about ignored options to clang.
  for (const Arg *A :
       Args.filtered(options::OPT_clang_ignored_gcc_optimization_f_Group)) {
    D.Diag(diag::warn_ignored_gcc_optimization) << A->getAsString(Args);
    A->claim();
  }

  for (const Arg *A :
       Args.filtered(options::OPT_clang_ignored_legacy_options_Group)) {
    D.Diag(diag::warn_ignored_clang_option) << A->getAsString(Args);
    A->claim();
  }

  claimNoWarnArgs(Args);

  Args.AddAllArgs(CmdArgs, options::OPT_R_Group);

  Args.AddAllArgs(CmdArgs, options::OPT_W_Group);
  if (Args.hasFlag(options::OPT_pedantic, options::OPT_no_pedantic, false))
    CmdArgs.push_back("-pedantic");
  Args.AddLastArg(CmdArgs, options::OPT_pedantic_errors);
  Args.AddLastArg(CmdArgs, options::OPT_w);

  // Fixed point flags
  if (Args.hasFlag(options::OPT_ffixed_point, options::OPT_fno_fixed_point,
                   /*Default=*/false))
    Args.AddLastArg(CmdArgs, options::OPT_ffixed_point);

  // Handle -{std, ansi, trigraphs} -- take the last of -{std, ansi}
  // (-ansi is equivalent to -std=c89 or -std=c++98).
  //
  // If a std is supplied, only add -trigraphs if it follows the
  // option.
  bool ImplyVCPPCVer = false;
  bool ImplyVCPPCXXVer = false;
  const Arg *Std = Args.getLastArg(options::OPT_std_EQ, options::OPT_ansi);
  if (Std) {
    if (Std->getOption().matches(options::OPT_ansi))
      if (types::isCXX(InputType))
        CmdArgs.push_back("-std=c++98");
      else
        CmdArgs.push_back("-std=c89");
    else {
      if (Args.hasArg(options::OPT_fsycl)) {
        // Use of -std= with 'C' is not supported for SYCL.
        const LangStandard *LangStd =
            LangStandard::getLangStandardForName(Std->getValue());
        if (LangStd && LangStd->getLanguage() == Language::C)
          D.Diag(diag::err_drv_argument_not_allowed_with)
              << Std->getAsString(Args) << "-fsycl";
      }
      Std->render(Args, CmdArgs);
    }

    // If -f(no-)trigraphs appears after the language standard flag, honor it.
    if (Arg *A = Args.getLastArg(options::OPT_std_EQ, options::OPT_ansi,
                                 options::OPT_ftrigraphs,
                                 options::OPT_fno_trigraphs))
      if (A != Std)
        A->render(Args, CmdArgs);
  } else {
    // Honor -std-default.
    //
    // FIXME: Clang doesn't correctly handle -std= when the input language
    // doesn't match. For the time being just ignore this for C++ inputs;
    // eventually we want to do all the standard defaulting here instead of
    // splitting it between the driver and clang -cc1.
    if (!types::isCXX(InputType)) {
      if (!Args.hasArg(options::OPT__SLASH_std)) {
        Args.AddAllArgsTranslated(CmdArgs, options::OPT_std_default_EQ, "-std=",
                                  /*Joined=*/true);
      } else
        ImplyVCPPCVer = true;
    }
    else if (IsWindowsMSVC)
      ImplyVCPPCXXVer = true;

    if (IsSYCL && types::isCXX(InputType) &&
        !Args.hasArg(options::OPT__SLASH_std))
      // For DPC++, we default to -std=c++17 for all compilations.  Use of -std
      // on the command line will override.
      CmdArgs.push_back("-std=c++17");

    Args.AddLastArg(CmdArgs, options::OPT_ftrigraphs,
                    options::OPT_fno_trigraphs);

    // HIP headers has minimum C++ standard requirements. Therefore set the
    // default language standard.
    if (IsHIP)
      CmdArgs.push_back(IsWindowsMSVC ? "-std=c++14" : "-std=c++11");
  }

  // GCC's behavior for -Wwrite-strings is a bit strange:
  //  * In C, this "warning flag" changes the types of string literals from
  //    'char[N]' to 'const char[N]', and thus triggers an unrelated warning
  //    for the discarded qualifier.
  //  * In C++, this is just a normal warning flag.
  //
  // Implementing this warning correctly in C is hard, so we follow GCC's
  // behavior for now. FIXME: Directly diagnose uses of a string literal as
  // a non-const char* in C, rather than using this crude hack.
  if (!types::isCXX(InputType)) {
    // FIXME: This should behave just like a warning flag, and thus should also
    // respect -Weverything, -Wno-everything, -Werror=write-strings, and so on.
    Arg *WriteStrings =
        Args.getLastArg(options::OPT_Wwrite_strings,
                        options::OPT_Wno_write_strings, options::OPT_w);
    if (WriteStrings &&
        WriteStrings->getOption().matches(options::OPT_Wwrite_strings))
      CmdArgs.push_back("-fconst-strings");
  }

  // GCC provides a macro definition '__DEPRECATED' when -Wdeprecated is active
  // during C++ compilation, which it is by default. GCC keeps this define even
  // in the presence of '-w', match this behavior bug-for-bug.
  if (types::isCXX(InputType) &&
      Args.hasFlag(options::OPT_Wdeprecated, options::OPT_Wno_deprecated,
                   true)) {
    CmdArgs.push_back("-fdeprecated-macro");
  }

  // Translate GCC's misnamer '-fasm' arguments to '-fgnu-keywords'.
  if (Arg *Asm = Args.getLastArg(options::OPT_fasm, options::OPT_fno_asm)) {
    if (Asm->getOption().matches(options::OPT_fasm))
      CmdArgs.push_back("-fgnu-keywords");
    else
      CmdArgs.push_back("-fno-gnu-keywords");
  }

  if (ShouldDisableDwarfDirectory(Args, TC))
    CmdArgs.push_back("-fno-dwarf-directory-asm");

  if (!ShouldEnableAutolink(Args, TC, JA))
    CmdArgs.push_back("-fno-autolink");

  // Add in -fdebug-compilation-dir if necessary.
  addDebugCompDirArg(Args, CmdArgs, D.getVFS());

  addDebugPrefixMapArg(D, Args, CmdArgs);

  if (Arg *A = Args.getLastArg(options::OPT_ftemplate_depth_,
                               options::OPT_ftemplate_depth_EQ)) {
    CmdArgs.push_back("-ftemplate-depth");
    CmdArgs.push_back(A->getValue());
  }

  if (Arg *A = Args.getLastArg(options::OPT_foperator_arrow_depth_EQ)) {
    CmdArgs.push_back("-foperator-arrow-depth");
    CmdArgs.push_back(A->getValue());
  }

  if (Arg *A = Args.getLastArg(options::OPT_fconstexpr_depth_EQ)) {
    CmdArgs.push_back("-fconstexpr-depth");
    CmdArgs.push_back(A->getValue());
  }

  if (Arg *A = Args.getLastArg(options::OPT_fconstexpr_steps_EQ)) {
    CmdArgs.push_back("-fconstexpr-steps");
    CmdArgs.push_back(A->getValue());
  }

  if (Args.hasArg(options::OPT_fexperimental_new_constant_interpreter))
    CmdArgs.push_back("-fexperimental-new-constant-interpreter");

  if (Arg *A = Args.getLastArg(options::OPT_fbracket_depth_EQ)) {
    CmdArgs.push_back("-fbracket-depth");
    CmdArgs.push_back(A->getValue());
  }

  if (Arg *A = Args.getLastArg(options::OPT_Wlarge_by_value_copy_EQ,
                               options::OPT_Wlarge_by_value_copy_def)) {
    if (A->getNumValues()) {
      StringRef bytes = A->getValue();
      CmdArgs.push_back(Args.MakeArgString("-Wlarge-by-value-copy=" + bytes));
    } else
      CmdArgs.push_back("-Wlarge-by-value-copy=64"); // default value
  }

  if (Args.hasArg(options::OPT_relocatable_pch))
    CmdArgs.push_back("-relocatable-pch");

  if (const Arg *A = Args.getLastArg(options::OPT_fcf_runtime_abi_EQ)) {
    static const char *kCFABIs[] = {
      "standalone", "objc", "swift", "swift-5.0", "swift-4.2", "swift-4.1",
    };

    if (find(kCFABIs, StringRef(A->getValue())) == std::end(kCFABIs))
      D.Diag(diag::err_drv_invalid_cf_runtime_abi) << A->getValue();
    else
      A->render(Args, CmdArgs);
  }

  if (Arg *A = Args.getLastArg(options::OPT_fconstant_string_class_EQ)) {
    CmdArgs.push_back("-fconstant-string-class");
    CmdArgs.push_back(A->getValue());
  }

  if (Arg *A = Args.getLastArg(options::OPT_ftabstop_EQ)) {
    CmdArgs.push_back("-ftabstop");
    CmdArgs.push_back(A->getValue());
  }

  if (Args.hasFlag(options::OPT_fstack_size_section,
                   options::OPT_fno_stack_size_section, RawTriple.isPS4()))
    CmdArgs.push_back("-fstack-size-section");

  CmdArgs.push_back("-ferror-limit");
  if (Arg *A = Args.getLastArg(options::OPT_ferror_limit_EQ))
    CmdArgs.push_back(A->getValue());
  else
    CmdArgs.push_back("19");

  if (Arg *A = Args.getLastArg(options::OPT_fmacro_backtrace_limit_EQ)) {
    CmdArgs.push_back("-fmacro-backtrace-limit");
    CmdArgs.push_back(A->getValue());
  }

  if (Arg *A = Args.getLastArg(options::OPT_ftemplate_backtrace_limit_EQ)) {
    CmdArgs.push_back("-ftemplate-backtrace-limit");
    CmdArgs.push_back(A->getValue());
  }

  if (Arg *A = Args.getLastArg(options::OPT_fconstexpr_backtrace_limit_EQ)) {
    CmdArgs.push_back("-fconstexpr-backtrace-limit");
    CmdArgs.push_back(A->getValue());
  }

  if (Arg *A = Args.getLastArg(options::OPT_fspell_checking_limit_EQ)) {
    CmdArgs.push_back("-fspell-checking-limit");
    CmdArgs.push_back(A->getValue());
  }

  // Pass -fmessage-length=.
  unsigned MessageLength = 0;
  if (Arg *A = Args.getLastArg(options::OPT_fmessage_length_EQ)) {
    StringRef V(A->getValue());
    if (V.getAsInteger(0, MessageLength))
      D.Diag(diag::err_drv_invalid_argument_to_option)
          << V << A->getOption().getName();
  } else {
    // If -fmessage-length=N was not specified, determine whether this is a
    // terminal and, if so, implicitly define -fmessage-length appropriately.
    MessageLength = llvm::sys::Process::StandardErrColumns();
  }
  if (MessageLength != 0)
    CmdArgs.push_back(
        Args.MakeArgString("-fmessage-length=" + Twine(MessageLength)));

  // -fvisibility= and -fvisibility-ms-compat are of a piece.
  if (const Arg *A = Args.getLastArg(options::OPT_fvisibility_EQ,
                                     options::OPT_fvisibility_ms_compat)) {
    if (A->getOption().matches(options::OPT_fvisibility_EQ)) {
      CmdArgs.push_back("-fvisibility");
      CmdArgs.push_back(A->getValue());
    } else {
      assert(A->getOption().matches(options::OPT_fvisibility_ms_compat));
      CmdArgs.push_back("-fvisibility");
      CmdArgs.push_back("hidden");
      CmdArgs.push_back("-ftype-visibility");
      CmdArgs.push_back("default");
    }
  }

  if (!RawTriple.isPS4())
    if (const Arg *A =
            Args.getLastArg(options::OPT_fvisibility_from_dllstorageclass,
                            options::OPT_fno_visibility_from_dllstorageclass)) {
      if (A->getOption().matches(
              options::OPT_fvisibility_from_dllstorageclass)) {
        CmdArgs.push_back("-fvisibility-from-dllstorageclass");
        Args.AddLastArg(CmdArgs, options::OPT_fvisibility_dllexport_EQ);
        Args.AddLastArg(CmdArgs, options::OPT_fvisibility_nodllstorageclass_EQ);
        Args.AddLastArg(CmdArgs, options::OPT_fvisibility_externs_dllimport_EQ);
        Args.AddLastArg(CmdArgs,
                        options::OPT_fvisibility_externs_nodllstorageclass_EQ);
      }
    }

  if (const Arg *A = Args.getLastArg(options::OPT_mignore_xcoff_visibility)) {
    if (Triple.isOSAIX())
      CmdArgs.push_back("-mignore-xcoff-visibility");
    else
      D.Diag(diag::err_drv_unsupported_opt_for_target)
          << A->getAsString(Args) << TripleStr;
  }

  Args.AddLastArg(CmdArgs, options::OPT_fvisibility_inlines_hidden);
  Args.AddLastArg(CmdArgs, options::OPT_fvisibility_inlines_hidden_static_local_var,
                           options::OPT_fno_visibility_inlines_hidden_static_local_var);
  Args.AddLastArg(CmdArgs, options::OPT_fvisibility_global_new_delete_hidden);

  Args.AddLastArg(CmdArgs, options::OPT_ftlsmodel_EQ);

  // Forward -f (flag) options which we can pass directly.
  Args.AddLastArg(CmdArgs, options::OPT_femit_all_decls);
  Args.AddLastArg(CmdArgs, options::OPT_fheinous_gnu_extensions);
  Args.AddLastArg(CmdArgs, options::OPT_fdigraphs, options::OPT_fno_digraphs);
  Args.AddLastArg(CmdArgs, options::OPT_fno_operator_names);
  Args.AddLastArg(CmdArgs, options::OPT_femulated_tls,
                  options::OPT_fno_emulated_tls);

  // AltiVec-like language extensions aren't relevant for assembling.
  if (!isa<PreprocessJobAction>(JA) || Output.getType() != types::TY_PP_Asm)
    Args.AddLastArg(CmdArgs, options::OPT_fzvector);

  Args.AddLastArg(CmdArgs, options::OPT_fdiagnostics_show_template_tree);
  Args.AddLastArg(CmdArgs, options::OPT_fno_elide_type);

  // Forward flags for OpenMP. We don't do this if the current action is an
  // device offloading action other than OpenMP.
  if (Args.hasFlag(options::OPT_fopenmp, options::OPT_fopenmp_EQ,
                   options::OPT_fno_openmp, false) &&
      (JA.isDeviceOffloading(Action::OFK_None) ||
       JA.isDeviceOffloading(Action::OFK_OpenMP))) {
    switch (D.getOpenMPRuntime(Args)) {
    case Driver::OMPRT_OMP:
    case Driver::OMPRT_IOMP5:
      // Clang can generate useful OpenMP code for these two runtime libraries.
      CmdArgs.push_back("-fopenmp");

      // If no option regarding the use of TLS in OpenMP codegeneration is
      // given, decide a default based on the target. Otherwise rely on the
      // options and pass the right information to the frontend.
      if (!Args.hasFlag(options::OPT_fopenmp_use_tls,
                        options::OPT_fnoopenmp_use_tls, /*Default=*/true))
        CmdArgs.push_back("-fnoopenmp-use-tls");
      Args.AddLastArg(CmdArgs, options::OPT_fopenmp_simd,
                      options::OPT_fno_openmp_simd);
      Args.AddAllArgs(CmdArgs, options::OPT_fopenmp_enable_irbuilder);
      Args.AddAllArgs(CmdArgs, options::OPT_fopenmp_version_EQ);
      Args.AddAllArgs(CmdArgs, options::OPT_fopenmp_cuda_number_of_sm_EQ);
      Args.AddAllArgs(CmdArgs, options::OPT_fopenmp_cuda_blocks_per_sm_EQ);
      Args.AddAllArgs(CmdArgs,
                      options::OPT_fopenmp_cuda_teams_reduction_recs_num_EQ);
      if (Args.hasFlag(options::OPT_fopenmp_optimistic_collapse,
                       options::OPT_fno_openmp_optimistic_collapse,
                       /*Default=*/false))
        CmdArgs.push_back("-fopenmp-optimistic-collapse");

      // When in OpenMP offloading mode with NVPTX target, forward
      // cuda-mode flag
      if (Args.hasFlag(options::OPT_fopenmp_cuda_mode,
                       options::OPT_fno_openmp_cuda_mode, /*Default=*/false))
        CmdArgs.push_back("-fopenmp-cuda-mode");

      // When in OpenMP offloading mode with NVPTX target, forward
      // cuda-parallel-target-regions flag
      if (Args.hasFlag(options::OPT_fopenmp_cuda_parallel_target_regions,
                       options::OPT_fno_openmp_cuda_parallel_target_regions,
                       /*Default=*/true))
        CmdArgs.push_back("-fopenmp-cuda-parallel-target-regions");

      // When in OpenMP offloading mode with NVPTX target, check if full runtime
      // is required.
      if (Args.hasFlag(options::OPT_fopenmp_cuda_force_full_runtime,
                       options::OPT_fno_openmp_cuda_force_full_runtime,
                       /*Default=*/false))
        CmdArgs.push_back("-fopenmp-cuda-force-full-runtime");
      break;
    default:
      // By default, if Clang doesn't know how to generate useful OpenMP code
      // for a specific runtime library, we just don't pass the '-fopenmp' flag
      // down to the actual compilation.
      // FIXME: It would be better to have a mode which *only* omits IR
      // generation based on the OpenMP support so that we get consistent
      // semantic analysis, etc.
      break;
    }
  } else {
    Args.AddLastArg(CmdArgs, options::OPT_fopenmp_simd,
                    options::OPT_fno_openmp_simd);
    Args.AddAllArgs(CmdArgs, options::OPT_fopenmp_version_EQ);
  }

  const SanitizerArgs &Sanitize = TC.getSanitizerArgs();
  Sanitize.addArgs(TC, Args, CmdArgs, InputType);

  const XRayArgs &XRay = TC.getXRayArgs();
  XRay.addArgs(TC, Args, CmdArgs, InputType);

  for (const auto &Filename :
       Args.getAllArgValues(options::OPT_fprofile_list_EQ)) {
    if (D.getVFS().exists(Filename))
      CmdArgs.push_back(Args.MakeArgString("-fprofile-list=" + Filename));
    else
      D.Diag(clang::diag::err_drv_no_such_file) << Filename;
  }

  if (Arg *A = Args.getLastArg(options::OPT_fpatchable_function_entry_EQ)) {
    StringRef S0 = A->getValue(), S = S0;
    unsigned Size, Offset = 0;
    if (!Triple.isAArch64() && !Triple.isRISCV() && !Triple.isX86())
      D.Diag(diag::err_drv_unsupported_opt_for_target)
          << A->getAsString(Args) << TripleStr;
    else if (S.consumeInteger(10, Size) ||
             (!S.empty() && (!S.consume_front(",") ||
                             S.consumeInteger(10, Offset) || !S.empty())))
      D.Diag(diag::err_drv_invalid_argument_to_option)
          << S0 << A->getOption().getName();
    else if (Size < Offset)
      D.Diag(diag::err_drv_unsupported_fpatchable_function_entry_argument);
    else {
      CmdArgs.push_back(Args.MakeArgString(A->getSpelling() + Twine(Size)));
      CmdArgs.push_back(Args.MakeArgString(
          "-fpatchable-function-entry-offset=" + Twine(Offset)));
    }
  }

  if (TC.SupportsProfiling()) {
    Args.AddLastArg(CmdArgs, options::OPT_pg);

    llvm::Triple::ArchType Arch = TC.getArch();
    if (Arg *A = Args.getLastArg(options::OPT_mfentry)) {
      if (Arch == llvm::Triple::systemz || TC.getTriple().isX86())
        A->render(Args, CmdArgs);
      else
        D.Diag(diag::err_drv_unsupported_opt_for_target)
            << A->getAsString(Args) << TripleStr;
    }
    if (Arg *A = Args.getLastArg(options::OPT_mnop_mcount)) {
      if (Arch == llvm::Triple::systemz)
        A->render(Args, CmdArgs);
      else
        D.Diag(diag::err_drv_unsupported_opt_for_target)
            << A->getAsString(Args) << TripleStr;
    }
    if (Arg *A = Args.getLastArg(options::OPT_mrecord_mcount)) {
      if (Arch == llvm::Triple::systemz)
        A->render(Args, CmdArgs);
      else
        D.Diag(diag::err_drv_unsupported_opt_for_target)
            << A->getAsString(Args) << TripleStr;
    }
  }

  if (Args.getLastArg(options::OPT_fapple_kext) ||
      (Args.hasArg(options::OPT_mkernel) && types::isCXX(InputType)))
    CmdArgs.push_back("-fapple-kext");

  Args.AddLastArg(CmdArgs, options::OPT_flax_vector_conversions_EQ);
  Args.AddLastArg(CmdArgs, options::OPT_fobjc_sender_dependent_dispatch);
  Args.AddLastArg(CmdArgs, options::OPT_fdiagnostics_print_source_range_info);
  Args.AddLastArg(CmdArgs, options::OPT_fdiagnostics_parseable_fixits);
  Args.AddLastArg(CmdArgs, options::OPT_ftime_report);
  Args.AddLastArg(CmdArgs, options::OPT_ftime_report_EQ);
  Args.AddLastArg(CmdArgs, options::OPT_ftime_trace);
  Args.AddLastArg(CmdArgs, options::OPT_ftime_trace_granularity_EQ);
  Args.AddLastArg(CmdArgs, options::OPT_ftrapv);
  Args.AddLastArg(CmdArgs, options::OPT_malign_double);
  Args.AddLastArg(CmdArgs, options::OPT_fno_temp_file);

  if (Arg *A = Args.getLastArg(options::OPT_ftrapv_handler_EQ)) {
    CmdArgs.push_back("-ftrapv-handler");
    CmdArgs.push_back(A->getValue());
  }

  Args.AddLastArg(CmdArgs, options::OPT_ftrap_function_EQ);

  // -fno-strict-overflow implies -fwrapv if it isn't disabled, but
  // -fstrict-overflow won't turn off an explicitly enabled -fwrapv.
  if (Arg *A = Args.getLastArg(options::OPT_fwrapv, options::OPT_fno_wrapv)) {
    if (A->getOption().matches(options::OPT_fwrapv))
      CmdArgs.push_back("-fwrapv");
  } else if (Arg *A = Args.getLastArg(options::OPT_fstrict_overflow,
                                      options::OPT_fno_strict_overflow)) {
    if (A->getOption().matches(options::OPT_fno_strict_overflow))
      CmdArgs.push_back("-fwrapv");
  }

  if (Arg *A = Args.getLastArg(options::OPT_freroll_loops,
                               options::OPT_fno_reroll_loops))
    if (A->getOption().matches(options::OPT_freroll_loops))
      CmdArgs.push_back("-freroll-loops");

  Args.AddLastArg(CmdArgs, options::OPT_ffinite_loops,
                  options::OPT_fno_finite_loops);

  Args.AddLastArg(CmdArgs, options::OPT_fwritable_strings);
  Args.AddLastArg(CmdArgs, options::OPT_funroll_loops,
                  options::OPT_fno_unroll_loops);

  Args.AddLastArg(CmdArgs, options::OPT_pthread);

  if (Args.hasFlag(options::OPT_mspeculative_load_hardening,
                   options::OPT_mno_speculative_load_hardening, false))
    CmdArgs.push_back(Args.MakeArgString("-mspeculative-load-hardening"));

  RenderSSPOptions(D, TC, Args, CmdArgs, KernelOrKext);
  RenderSCPOptions(TC, Args, CmdArgs);
  RenderTrivialAutoVarInitOptions(D, TC, Args, CmdArgs);

  // Translate -mstackrealign
  if (Args.hasFlag(options::OPT_mstackrealign, options::OPT_mno_stackrealign,
                   false))
    CmdArgs.push_back(Args.MakeArgString("-mstackrealign"));

  if (Args.hasArg(options::OPT_mstack_alignment)) {
    StringRef alignment = Args.getLastArgValue(options::OPT_mstack_alignment);
    CmdArgs.push_back(Args.MakeArgString("-mstack-alignment=" + alignment));
  }

  if (Args.hasArg(options::OPT_mstack_probe_size)) {
    StringRef Size = Args.getLastArgValue(options::OPT_mstack_probe_size);

    if (!Size.empty())
      CmdArgs.push_back(Args.MakeArgString("-mstack-probe-size=" + Size));
    else
      CmdArgs.push_back("-mstack-probe-size=0");
  }

  if (!Args.hasFlag(options::OPT_mstack_arg_probe,
                    options::OPT_mno_stack_arg_probe, true))
    CmdArgs.push_back(Args.MakeArgString("-mno-stack-arg-probe"));

  if (Arg *A = Args.getLastArg(options::OPT_mrestrict_it,
                               options::OPT_mno_restrict_it)) {
    if (A->getOption().matches(options::OPT_mrestrict_it)) {
      CmdArgs.push_back("-mllvm");
      CmdArgs.push_back("-arm-restrict-it");
    } else {
      CmdArgs.push_back("-mllvm");
      CmdArgs.push_back("-arm-no-restrict-it");
    }
  } else if (Triple.isOSWindows() &&
             (Triple.getArch() == llvm::Triple::arm ||
              Triple.getArch() == llvm::Triple::thumb)) {
    // Windows on ARM expects restricted IT blocks
    CmdArgs.push_back("-mllvm");
    CmdArgs.push_back("-arm-restrict-it");
  }

  // Forward -cl options to -cc1
  RenderOpenCLOptions(Args, CmdArgs, InputType);

  // Forward -fsycl-instrument-device-code option to cc1. This option can only
  // be used with spir triple.
  if (Arg *A = Args.getLastArg(options::OPT_fsycl_instrument_device_code)) {
    if (!Triple.isSPIR())
      D.Diag(diag::err_drv_unsupported_opt_for_target)
          << A->getAsString(Args) << TripleStr;
    CmdArgs.push_back("-fsycl-instrument-device-code");
  }

  if (IsHIP) {
    if (Args.hasFlag(options::OPT_fhip_new_launch_api,
                     options::OPT_fno_hip_new_launch_api, true))
      CmdArgs.push_back("-fhip-new-launch-api");
    if (Args.hasFlag(options::OPT_fgpu_allow_device_init,
                     options::OPT_fno_gpu_allow_device_init, false))
      CmdArgs.push_back("-fgpu-allow-device-init");
  }

  if (IsCuda || IsHIP) {
    if (Args.hasFlag(options::OPT_fgpu_rdc, options::OPT_fno_gpu_rdc, false))
      CmdArgs.push_back("-fgpu-rdc");
    if (Args.hasFlag(options::OPT_fgpu_defer_diag,
                     options::OPT_fno_gpu_defer_diag, false))
      CmdArgs.push_back("-fgpu-defer-diag");
    if (Args.hasFlag(options::OPT_fgpu_exclude_wrong_side_overloads,
                     options::OPT_fno_gpu_exclude_wrong_side_overloads,
                     false)) {
      CmdArgs.push_back("-fgpu-exclude-wrong-side-overloads");
      CmdArgs.push_back("-fgpu-defer-diag");
    }
  }

  if (Arg *A = Args.getLastArg(options::OPT_fcf_protection_EQ)) {
    CmdArgs.push_back(
        Args.MakeArgString(Twine("-fcf-protection=") + A->getValue()));
  }

  // Forward -f options with positive and negative forms; we translate these by
  // hand.  Do not propagate PGO options to the GPU-side compilations as the
  // profile info is for the host-side compilation only.
  if (!(IsCudaDevice || IsHIPDevice)) {
    if (Arg *A = getLastProfileSampleUseArg(Args)) {
      auto *PGOArg = Args.getLastArg(
          options::OPT_fprofile_generate, options::OPT_fprofile_generate_EQ,
          options::OPT_fcs_profile_generate,
          options::OPT_fcs_profile_generate_EQ, options::OPT_fprofile_use,
          options::OPT_fprofile_use_EQ);
      if (PGOArg)
        D.Diag(diag::err_drv_argument_not_allowed_with)
            << "SampleUse with PGO options";

      StringRef fname = A->getValue();
      if (!llvm::sys::fs::exists(fname))
        D.Diag(diag::err_drv_no_such_file) << fname;
      else
        A->render(Args, CmdArgs);
    }
    Args.AddLastArg(CmdArgs, options::OPT_fprofile_remapping_file_EQ);

    if (Args.hasFlag(options::OPT_fpseudo_probe_for_profiling,
                     options::OPT_fno_pseudo_probe_for_profiling, false))
      CmdArgs.push_back("-fpseudo-probe-for-profiling");
  }
  RenderBuiltinOptions(TC, RawTriple, Args, CmdArgs);

  if (!Args.hasFlag(options::OPT_fassume_sane_operator_new,
                    options::OPT_fno_assume_sane_operator_new))
    CmdArgs.push_back("-fno-assume-sane-operator-new");

  // -fblocks=0 is default.
  if (Args.hasFlag(options::OPT_fblocks, options::OPT_fno_blocks,
                   TC.IsBlocksDefault()) ||
      (Args.hasArg(options::OPT_fgnu_runtime) &&
       Args.hasArg(options::OPT_fobjc_nonfragile_abi) &&
       !Args.hasArg(options::OPT_fno_blocks))) {
    CmdArgs.push_back("-fblocks");

    if (!Args.hasArg(options::OPT_fgnu_runtime) && !TC.hasBlocksRuntime())
      CmdArgs.push_back("-fblocks-runtime-optional");
  }

  // -fencode-extended-block-signature=1 is default.
  if (TC.IsEncodeExtendedBlockSignatureDefault())
    CmdArgs.push_back("-fencode-extended-block-signature");

  if (Args.hasFlag(options::OPT_fcoroutines_ts, options::OPT_fno_coroutines_ts,
                   false) &&
      types::isCXX(InputType)) {
    CmdArgs.push_back("-fcoroutines-ts");
  }

  Args.AddLastArg(CmdArgs, options::OPT_fdouble_square_bracket_attributes,
                  options::OPT_fno_double_square_bracket_attributes);

  // -faccess-control is default.
  if (Args.hasFlag(options::OPT_fno_access_control,
                   options::OPT_faccess_control, false))
    CmdArgs.push_back("-fno-access-control");

  // -felide-constructors is the default.
  if (Args.hasFlag(options::OPT_fno_elide_constructors,
                   options::OPT_felide_constructors, false))
    CmdArgs.push_back("-fno-elide-constructors");

  ToolChain::RTTIMode RTTIMode = TC.getRTTIMode();

  if (KernelOrKext || (types::isCXX(InputType) &&
                       (RTTIMode == ToolChain::RM_Disabled)))
    CmdArgs.push_back("-fno-rtti");

  // -fshort-enums=0 is default for all architectures except Hexagon and z/OS.
  if (Args.hasFlag(options::OPT_fshort_enums, options::OPT_fno_short_enums,
                   TC.getArch() == llvm::Triple::hexagon || Triple.isOSzOS()))
    CmdArgs.push_back("-fshort-enums");

  RenderCharacterOptions(Args, AuxTriple ? *AuxTriple : RawTriple, CmdArgs);

  // -fuse-cxa-atexit is default.
  if (!Args.hasFlag(
          options::OPT_fuse_cxa_atexit, options::OPT_fno_use_cxa_atexit,
          !RawTriple.isOSAIX() && !RawTriple.isOSWindows() &&
              TC.getArch() != llvm::Triple::xcore &&
              ((RawTriple.getVendor() != llvm::Triple::MipsTechnologies) ||
               RawTriple.hasEnvironment())) ||
      KernelOrKext)
    CmdArgs.push_back("-fno-use-cxa-atexit");

  if (Args.hasFlag(options::OPT_fregister_global_dtors_with_atexit,
                   options::OPT_fno_register_global_dtors_with_atexit,
                   RawTriple.isOSDarwin() && !KernelOrKext))
    CmdArgs.push_back("-fregister-global-dtors-with-atexit");

  // -fno-use-line-directives is default.
  if (Args.hasFlag(options::OPT_fuse_line_directives,
                   options::OPT_fno_use_line_directives, false))
    CmdArgs.push_back("-fuse-line-directives");

  // -fms-extensions=0 is default.
  if (Args.hasFlag(options::OPT_fms_extensions, options::OPT_fno_ms_extensions,
                   IsWindowsMSVC))
    CmdArgs.push_back("-fms-extensions");

  // -fms-compatibility=0 is default.
  bool IsMSVCCompat = Args.hasFlag(
      options::OPT_fms_compatibility, options::OPT_fno_ms_compatibility,
      (IsWindowsMSVC && Args.hasFlag(options::OPT_fms_extensions,
                                     options::OPT_fno_ms_extensions, true)));
  if (IsMSVCCompat)
    CmdArgs.push_back("-fms-compatibility");

  // Handle -fgcc-version, if present.
  VersionTuple GNUCVer;
  if (Arg *A = Args.getLastArg(options::OPT_fgnuc_version_EQ)) {
    // Check that the version has 1 to 3 components and the minor and patch
    // versions fit in two decimal digits.
    StringRef Val = A->getValue();
    Val = Val.empty() ? "0" : Val; // Treat "" as 0 or disable.
    bool Invalid = GNUCVer.tryParse(Val);
    unsigned Minor = GNUCVer.getMinor().getValueOr(0);
    unsigned Patch = GNUCVer.getSubminor().getValueOr(0);
    if (Invalid || GNUCVer.getBuild() || Minor >= 100 || Patch >= 100) {
      D.Diag(diag::err_drv_invalid_value)
          << A->getAsString(Args) << A->getValue();
    }
  } else if (!IsMSVCCompat) {
    // Imitate GCC 4.2.1 by default if -fms-compatibility is not in effect.
    GNUCVer = VersionTuple(4, 2, 1);
  }
  if (!GNUCVer.empty()) {
    CmdArgs.push_back(
        Args.MakeArgString("-fgnuc-version=" + GNUCVer.getAsString()));
  }

  VersionTuple MSVT = TC.computeMSVCVersion(&D, Args);
  if (!MSVT.empty())
    CmdArgs.push_back(
        Args.MakeArgString("-fms-compatibility-version=" + MSVT.getAsString()));

  bool IsMSVC2015Compatible = MSVT.getMajor() >= 19;
  if (ImplyVCPPCVer) {
    StringRef LanguageStandard;
    if (const Arg *StdArg = Args.getLastArg(options::OPT__SLASH_std)) {
      Std = StdArg;
      LanguageStandard = llvm::StringSwitch<StringRef>(StdArg->getValue())
                             .Case("c11", "-std=c11")
                             .Case("c17", "-std=c17")
                             .Default("");
      if (LanguageStandard.empty())
        D.Diag(clang::diag::warn_drv_unused_argument)
            << StdArg->getAsString(Args);
    }
    CmdArgs.push_back(LanguageStandard.data());
  }
  if (ImplyVCPPCXXVer) {
    StringRef LanguageStandard;
    if (const Arg *StdArg = Args.getLastArg(options::OPT__SLASH_std)) {
      Std = StdArg;
      LanguageStandard = llvm::StringSwitch<StringRef>(StdArg->getValue())
                             .Case("c++14", "-std=c++14")
                             .Case("c++17", "-std=c++17")
                             .Case("c++latest", "-std=c++20")
                             .Default("");
      if (LanguageStandard.empty())
        D.Diag(clang::diag::warn_drv_unused_argument)
            << StdArg->getAsString(Args);
    }

    if (LanguageStandard.empty()) {
      if (IsSYCL)
        // For DPC++, C++17 is the default.
        LanguageStandard = "-std=c++17";
      else if (IsMSVC2015Compatible)
        LanguageStandard = "-std=c++14";
      else
        LanguageStandard = "-std=c++11";
    }

    CmdArgs.push_back(LanguageStandard.data());
  }

  // -fno-borland-extensions is default.
  if (Args.hasFlag(options::OPT_fborland_extensions,
                   options::OPT_fno_borland_extensions, false))
    CmdArgs.push_back("-fborland-extensions");

  // -fno-declspec is default, except for PS4.
  if (Args.hasFlag(options::OPT_fdeclspec, options::OPT_fno_declspec,
                   RawTriple.isPS4()))
    CmdArgs.push_back("-fdeclspec");
  else if (Args.hasArg(options::OPT_fno_declspec))
    CmdArgs.push_back("-fno-declspec"); // Explicitly disabling __declspec.

  // -fthreadsafe-static is default, except for MSVC compatibility versions less
  // than 19.
  if (!Args.hasFlag(options::OPT_fthreadsafe_statics,
                    options::OPT_fno_threadsafe_statics,
                    !IsWindowsMSVC || IsMSVC2015Compatible))
    CmdArgs.push_back("-fno-threadsafe-statics");

  // -fno-delayed-template-parsing is default, except when targeting MSVC.
  // Many old Windows SDK versions require this to parse.
  // FIXME: MSVC introduced /Zc:twoPhase- to disable this behavior in their
  // compiler. We should be able to disable this by default at some point.
  if (Args.hasFlag(options::OPT_fdelayed_template_parsing,
                   options::OPT_fno_delayed_template_parsing, IsWindowsMSVC))
    CmdArgs.push_back("-fdelayed-template-parsing");

  // -fgnu-keywords default varies depending on language; only pass if
  // specified.
  Args.AddLastArg(CmdArgs, options::OPT_fgnu_keywords,
                  options::OPT_fno_gnu_keywords);

  if (Args.hasFlag(options::OPT_fgnu89_inline, options::OPT_fno_gnu89_inline,
                   false))
    CmdArgs.push_back("-fgnu89-inline");

  if (Args.hasArg(options::OPT_fno_inline))
    CmdArgs.push_back("-fno-inline");

  Args.AddLastArg(CmdArgs, options::OPT_finline_functions,
                  options::OPT_finline_hint_functions,
                  options::OPT_fno_inline_functions);

  // FIXME: Find a better way to determine whether the language has modules
  // support by default, or just assume that all languages do.
  bool HaveModules =
      Std && (Std->containsValue("c++2a") || Std->containsValue("c++20") ||
              Std->containsValue("c++latest"));
  RenderModulesOptions(C, D, Args, Input, Output, CmdArgs, HaveModules);

  if (Args.hasFlag(options::OPT_fpch_validate_input_files_content,
                   options::OPT_fno_pch_validate_input_files_content, false))
    CmdArgs.push_back("-fvalidate-ast-input-files-content");
  if (Args.hasFlag(options::OPT_fpch_instantiate_templates,
                   options::OPT_fno_pch_instantiate_templates, false))
    CmdArgs.push_back("-fpch-instantiate-templates");
  if (Args.hasFlag(options::OPT_fpch_codegen, options::OPT_fno_pch_codegen,
                   false))
    CmdArgs.push_back("-fmodules-codegen");
  if (Args.hasFlag(options::OPT_fpch_debuginfo, options::OPT_fno_pch_debuginfo,
                   false))
    CmdArgs.push_back("-fmodules-debuginfo");

  Args.AddLastArg(CmdArgs, options::OPT_flegacy_pass_manager,
                  options::OPT_fno_legacy_pass_manager);

  ObjCRuntime Runtime = AddObjCRuntimeArgs(Args, Inputs, CmdArgs, rewriteKind);
  RenderObjCOptions(TC, D, RawTriple, Args, Runtime, rewriteKind != RK_None,
                    Input, CmdArgs);

  if (types::isObjC(Input.getType()) &&
      Args.hasFlag(options::OPT_fobjc_encode_cxx_class_template_spec,
                   options::OPT_fno_objc_encode_cxx_class_template_spec,
                   !Runtime.isNeXTFamily()))
    CmdArgs.push_back("-fobjc-encode-cxx-class-template-spec");

  if (Args.hasFlag(options::OPT_fapplication_extension,
                   options::OPT_fno_application_extension, false))
    CmdArgs.push_back("-fapplication-extension");

  // Handle GCC-style exception args.
  bool EH = false;
  if (!C.getDriver().IsCLMode())
    EH = addExceptionArgs(Args, InputType, TC, KernelOrKext, Runtime, CmdArgs);

  // Handle exception personalities
  Arg *A = Args.getLastArg(
      options::OPT_fsjlj_exceptions, options::OPT_fseh_exceptions,
      options::OPT_fdwarf_exceptions, options::OPT_fwasm_exceptions);
  if (A) {
    const Option &Opt = A->getOption();
    if (Opt.matches(options::OPT_fsjlj_exceptions))
      CmdArgs.push_back("-exception-model=sjlj");
    if (Opt.matches(options::OPT_fseh_exceptions))
      CmdArgs.push_back("-exception-model=seh");
    if (Opt.matches(options::OPT_fdwarf_exceptions))
      CmdArgs.push_back("-exception-model=dwarf");
    if (Opt.matches(options::OPT_fwasm_exceptions))
      CmdArgs.push_back("-exception-model=wasm");
  } else {
    switch (TC.GetExceptionModel(Args)) {
    default:
      break;
    case llvm::ExceptionHandling::DwarfCFI:
      CmdArgs.push_back("-exception-model=dwarf");
      break;
    case llvm::ExceptionHandling::SjLj:
      CmdArgs.push_back("-exception-model=sjlj");
      break;
    case llvm::ExceptionHandling::WinEH:
      CmdArgs.push_back("-exception-model=seh");
      break;
    }
  }

  // C++ "sane" operator new.
  if (!Args.hasFlag(options::OPT_fassume_sane_operator_new,
                    options::OPT_fno_assume_sane_operator_new))
    CmdArgs.push_back("-fno-assume-sane-operator-new");

  // -frelaxed-template-template-args is off by default, as it is a severe
  // breaking change until a corresponding change to template partial ordering
  // is provided.
  if (Args.hasFlag(options::OPT_frelaxed_template_template_args,
                   options::OPT_fno_relaxed_template_template_args, false))
    CmdArgs.push_back("-frelaxed-template-template-args");

  // -fsized-deallocation is off by default, as it is an ABI-breaking change for
  // most platforms.
  if (Args.hasFlag(options::OPT_fsized_deallocation,
                   options::OPT_fno_sized_deallocation, false))
    CmdArgs.push_back("-fsized-deallocation");

  // -faligned-allocation is on by default in C++17 onwards and otherwise off
  // by default.
  if (Arg *A = Args.getLastArg(options::OPT_faligned_allocation,
                               options::OPT_fno_aligned_allocation,
                               options::OPT_faligned_new_EQ)) {
    if (A->getOption().matches(options::OPT_fno_aligned_allocation))
      CmdArgs.push_back("-fno-aligned-allocation");
    else
      CmdArgs.push_back("-faligned-allocation");
  }

  // The default new alignment can be specified using a dedicated option or via
  // a GCC-compatible option that also turns on aligned allocation.
  if (Arg *A = Args.getLastArg(options::OPT_fnew_alignment_EQ,
                               options::OPT_faligned_new_EQ))
    CmdArgs.push_back(
        Args.MakeArgString(Twine("-fnew-alignment=") + A->getValue()));

  // -fconstant-cfstrings is default, and may be subject to argument translation
  // on Darwin.
  if (!Args.hasFlag(options::OPT_fconstant_cfstrings,
                    options::OPT_fno_constant_cfstrings) ||
      !Args.hasFlag(options::OPT_mconstant_cfstrings,
                    options::OPT_mno_constant_cfstrings))
    CmdArgs.push_back("-fno-constant-cfstrings");

  // -fno-pascal-strings is default, only pass non-default.
  if (Args.hasFlag(options::OPT_fpascal_strings,
                   options::OPT_fno_pascal_strings, false))
    CmdArgs.push_back("-fpascal-strings");

  // Honor -fpack-struct= and -fpack-struct, if given. Note that
  // -fno-pack-struct doesn't apply to -fpack-struct=.
  if (Arg *A = Args.getLastArg(options::OPT_fpack_struct_EQ)) {
    std::string PackStructStr = "-fpack-struct=";
    PackStructStr += A->getValue();
    CmdArgs.push_back(Args.MakeArgString(PackStructStr));
  } else if (Args.hasFlag(options::OPT_fpack_struct,
                          options::OPT_fno_pack_struct, false)) {
    CmdArgs.push_back("-fpack-struct=1");
  }

  // Handle -fmax-type-align=N and -fno-type-align
  bool SkipMaxTypeAlign = Args.hasArg(options::OPT_fno_max_type_align);
  if (Arg *A = Args.getLastArg(options::OPT_fmax_type_align_EQ)) {
    if (!SkipMaxTypeAlign) {
      std::string MaxTypeAlignStr = "-fmax-type-align=";
      MaxTypeAlignStr += A->getValue();
      CmdArgs.push_back(Args.MakeArgString(MaxTypeAlignStr));
    }
  } else if (RawTriple.isOSDarwin()) {
    if (!SkipMaxTypeAlign) {
      std::string MaxTypeAlignStr = "-fmax-type-align=16";
      CmdArgs.push_back(Args.MakeArgString(MaxTypeAlignStr));
    }
  }

  if (!Args.hasFlag(options::OPT_Qy, options::OPT_Qn, true))
    CmdArgs.push_back("-Qn");

  // -fno-common is the default, set -fcommon only when that flag is set.
  if (Args.hasFlag(options::OPT_fcommon, options::OPT_fno_common, false))
    CmdArgs.push_back("-fcommon");

  // -fsigned-bitfields is default, and clang doesn't yet support
  // -funsigned-bitfields.
  if (!Args.hasFlag(options::OPT_fsigned_bitfields,
                    options::OPT_funsigned_bitfields))
    D.Diag(diag::warn_drv_clang_unsupported)
        << Args.getLastArg(options::OPT_funsigned_bitfields)->getAsString(Args);

  // -fsigned-bitfields is default, and clang doesn't support -fno-for-scope.
  if (!Args.hasFlag(options::OPT_ffor_scope, options::OPT_fno_for_scope))
    D.Diag(diag::err_drv_clang_unsupported)
        << Args.getLastArg(options::OPT_fno_for_scope)->getAsString(Args);

  // -finput_charset=UTF-8 is default. Reject others
  if (Arg *inputCharset = Args.getLastArg(options::OPT_finput_charset_EQ)) {
    StringRef value = inputCharset->getValue();
    if (!value.equals_lower("utf-8"))
      D.Diag(diag::err_drv_invalid_value) << inputCharset->getAsString(Args)
                                          << value;
  }

  // -fexec_charset=UTF-8 is default. Reject others
  if (Arg *execCharset = Args.getLastArg(options::OPT_fexec_charset_EQ)) {
    StringRef value = execCharset->getValue();
    if (!value.equals_lower("utf-8"))
      D.Diag(diag::err_drv_invalid_value) << execCharset->getAsString(Args)
                                          << value;
  }

  RenderDiagnosticsOptions(D, Args, CmdArgs);

  // -fno-asm-blocks is default.
  if (Args.hasFlag(options::OPT_fasm_blocks, options::OPT_fno_asm_blocks,
                   false))
    CmdArgs.push_back("-fasm-blocks");

  // -fgnu-inline-asm is default.
  if (!Args.hasFlag(options::OPT_fgnu_inline_asm,
                    options::OPT_fno_gnu_inline_asm, true))
    CmdArgs.push_back("-fno-gnu-inline-asm");

  bool EnableSYCLEarlyOptimizations =
      Args.hasFlag(options::OPT_fsycl_early_optimizations,
                   options::OPT_fno_sycl_early_optimizations,
                   Triple.getSubArch() != llvm::Triple::SPIRSubArch_fpga);

  // Enable vectorization per default according to the optimization level
  // selected. For optimization levels that want vectorization we use the alias
  // option to simplify the hasFlag logic.
  bool EnableVec = shouldEnableVectorizerAtOLevel(Args, false);
  if (RawTriple.isSPIR() && EnableSYCLEarlyOptimizations)
    EnableVec = false; // But disable vectorization for SYCL device code
  OptSpecifier VectorizeAliasOption =
      EnableVec ? options::OPT_O_Group : options::OPT_fvectorize;
  if (Args.hasFlag(options::OPT_fvectorize, VectorizeAliasOption,
                   options::OPT_fno_vectorize, EnableVec))
    CmdArgs.push_back("-vectorize-loops");

  // -fslp-vectorize is enabled based on the optimization level selected.
  bool EnableSLPVec = shouldEnableVectorizerAtOLevel(Args, true);
  if (RawTriple.isSPIR() && EnableSYCLEarlyOptimizations)
    EnableSLPVec = false; // But disable vectorization for SYCL device code
  OptSpecifier SLPVectAliasOption =
      EnableSLPVec ? options::OPT_O_Group : options::OPT_fslp_vectorize;
  if (Args.hasFlag(options::OPT_fslp_vectorize, SLPVectAliasOption,
                   options::OPT_fno_slp_vectorize, EnableSLPVec))
    CmdArgs.push_back("-vectorize-slp");

  ParseMPreferVectorWidth(D, Args, CmdArgs);

  Args.AddLastArg(CmdArgs, options::OPT_fshow_overloads_EQ);
  Args.AddLastArg(CmdArgs,
                  options::OPT_fsanitize_undefined_strip_path_components_EQ);

  // -fdollars-in-identifiers default varies depending on platform and
  // language; only pass if specified.
  if (Arg *A = Args.getLastArg(options::OPT_fdollars_in_identifiers,
                               options::OPT_fno_dollars_in_identifiers)) {
    if (A->getOption().matches(options::OPT_fdollars_in_identifiers))
      CmdArgs.push_back("-fdollars-in-identifiers");
    else
      CmdArgs.push_back("-fno-dollars-in-identifiers");
  }

  // -funit-at-a-time is default, and we don't support -fno-unit-at-a-time for
  // practical purposes.
  if (Arg *A = Args.getLastArg(options::OPT_funit_at_a_time,
                               options::OPT_fno_unit_at_a_time)) {
    if (A->getOption().matches(options::OPT_fno_unit_at_a_time))
      D.Diag(diag::warn_drv_clang_unsupported) << A->getAsString(Args);
  }

  if (Args.hasFlag(options::OPT_fapple_pragma_pack,
                   options::OPT_fno_apple_pragma_pack, false))
    CmdArgs.push_back("-fapple-pragma-pack");

  if (Args.hasFlag(options::OPT_fxl_pragma_pack,
                   options::OPT_fno_xl_pragma_pack, RawTriple.isOSAIX()))
    CmdArgs.push_back("-fxl-pragma-pack");

  // Remarks can be enabled with any of the `-f.*optimization-record.*` flags.
  if (willEmitRemarks(Args) && checkRemarksOptions(D, Args, Triple))
    renderRemarksOptions(Args, CmdArgs, Triple, Input, Output, JA);

  bool RewriteImports = Args.hasFlag(options::OPT_frewrite_imports,
                                     options::OPT_fno_rewrite_imports, false);
  if (RewriteImports)
    CmdArgs.push_back("-frewrite-imports");

  // Enable rewrite includes if the user's asked for it or if we're generating
  // diagnostics.
  // TODO: Once -module-dependency-dir works with -frewrite-includes it'd be
  // nice to enable this when doing a crashdump for modules as well.
  if (Args.hasFlag(options::OPT_frewrite_includes,
                   options::OPT_fno_rewrite_includes, false) ||
      (C.isForDiagnostics() && !HaveModules))
    CmdArgs.push_back("-frewrite-includes");

  // Only allow -traditional or -traditional-cpp outside in preprocessing modes.
  if (Arg *A = Args.getLastArg(options::OPT_traditional,
                               options::OPT_traditional_cpp)) {
    if (isa<PreprocessJobAction>(JA))
      CmdArgs.push_back("-traditional-cpp");
    else
      D.Diag(diag::err_drv_clang_unsupported) << A->getAsString(Args);
  }

  Args.AddLastArg(CmdArgs, options::OPT_dM);
  Args.AddLastArg(CmdArgs, options::OPT_dD);

  Args.AddLastArg(CmdArgs, options::OPT_fmax_tokens_EQ);

  // Handle serialized diagnostics.
  if (Arg *A = Args.getLastArg(options::OPT__serialize_diags)) {
    CmdArgs.push_back("-serialize-diagnostic-file");
    CmdArgs.push_back(Args.MakeArgString(A->getValue()));
  }

  if (Args.hasArg(options::OPT_fretain_comments_from_system_headers))
    CmdArgs.push_back("-fretain-comments-from-system-headers");

  // Forward -fcomment-block-commands to -cc1.
  Args.AddAllArgs(CmdArgs, options::OPT_fcomment_block_commands);
  // Forward -fparse-all-comments to -cc1.
  Args.AddAllArgs(CmdArgs, options::OPT_fparse_all_comments);

  // Turn -fplugin=name.so into -load name.so
  for (const Arg *A : Args.filtered(options::OPT_fplugin_EQ)) {
    CmdArgs.push_back("-load");
    CmdArgs.push_back(A->getValue());
    A->claim();
  }

  // Forward -fpass-plugin=name.so to -cc1.
  for (const Arg *A : Args.filtered(options::OPT_fpass_plugin_EQ)) {
    CmdArgs.push_back(
        Args.MakeArgString(Twine("-fpass-plugin=") + A->getValue()));
    A->claim();
  }

  // Setup statistics file output.
  SmallString<128> StatsFile = getStatsFileName(Args, Output, Input, D);
  if (!StatsFile.empty())
    CmdArgs.push_back(Args.MakeArgString(Twine("-stats-file=") + StatsFile));

  // Forward -Xclang arguments to -cc1, and -mllvm arguments to the LLVM option
  // parser.
  // -finclude-default-header flag is for preprocessor,
  // do not pass it to other cc1 commands when save-temps is enabled
  if (C.getDriver().isSaveTempsEnabled() &&
      !isa<PreprocessJobAction>(JA)) {
    for (auto Arg : Args.filtered(options::OPT_Xclang)) {
      Arg->claim();
      if (StringRef(Arg->getValue()) != "-finclude-default-header")
        CmdArgs.push_back(Arg->getValue());
    }
  }
  else {
    Args.AddAllArgValues(CmdArgs, options::OPT_Xclang);
  }
  for (const Arg *A : Args.filtered(options::OPT_mllvm)) {
    A->claim();

    // We translate this by hand to the -cc1 argument, since nightly test uses
    // it and developers have been trained to spell it with -mllvm. Both
    // spellings are now deprecated and should be removed.
    if (StringRef(A->getValue(0)) == "-disable-llvm-optzns") {
      CmdArgs.push_back("-disable-llvm-optzns");
    } else {
      A->render(Args, CmdArgs);
    }
  }

  // With -save-temps, we want to save the unoptimized bitcode output from the
  // CompileJobAction, use -disable-llvm-passes to get pristine IR generated
  // by the frontend.
  // When -fembed-bitcode is enabled, optimized bitcode is emitted because it
  // has slightly different breakdown between stages.
  // FIXME: -fembed-bitcode -save-temps will save optimized bitcode instead of
  // pristine IR generated by the frontend. Ideally, a new compile action should
  // be added so both IR can be captured.
  if ((C.getDriver().isSaveTempsEnabled() ||
       JA.isHostOffloading(Action::OFK_OpenMP)) &&
      !(C.getDriver().embedBitcodeInObject() && !C.getDriver().isUsingLTO()) &&
      isa<CompileJobAction>(JA))
    CmdArgs.push_back("-disable-llvm-passes");

  Args.AddAllArgs(CmdArgs, options::OPT_undef);

  const char *Exec = D.getClangProgramPath();

  // Optionally embed the -cc1 level arguments into the debug info or a
  // section, for build analysis.
  // Also record command line arguments into the debug info if
  // -grecord-gcc-switches options is set on.
  // By default, -gno-record-gcc-switches is set on and no recording.
  auto GRecordSwitches =
      Args.hasFlag(options::OPT_grecord_command_line,
                   options::OPT_gno_record_command_line, false);
  auto FRecordSwitches =
      Args.hasFlag(options::OPT_frecord_command_line,
                   options::OPT_fno_record_command_line, false);
  if (FRecordSwitches && !Triple.isOSBinFormatELF())
    D.Diag(diag::err_drv_unsupported_opt_for_target)
        << Args.getLastArg(options::OPT_frecord_command_line)->getAsString(Args)
        << TripleStr;
  if (TC.UseDwarfDebugFlags() || GRecordSwitches || FRecordSwitches) {
    ArgStringList OriginalArgs;
    for (const auto &Arg : Args)
      Arg->render(Args, OriginalArgs);

    SmallString<256> Flags;
    EscapeSpacesAndBackslashes(Exec, Flags);
    for (const char *OriginalArg : OriginalArgs) {
      SmallString<128> EscapedArg;
      EscapeSpacesAndBackslashes(OriginalArg, EscapedArg);
      Flags += " ";
      Flags += EscapedArg;
    }
    auto FlagsArgString = Args.MakeArgString(Flags);
    if (TC.UseDwarfDebugFlags() || GRecordSwitches) {
      CmdArgs.push_back("-dwarf-debug-flags");
      CmdArgs.push_back(FlagsArgString);
    }
    if (FRecordSwitches) {
      CmdArgs.push_back("-record-command-line");
      CmdArgs.push_back(FlagsArgString);
    }
  }

  // Host-side cuda compilation receives all device-side outputs in a single
  // fatbin as Inputs[1]. Include the binary with -fcuda-include-gpubinary.
  if ((IsCuda || IsHIP) && CudaDeviceInput) {
      CmdArgs.push_back("-fcuda-include-gpubinary");
      CmdArgs.push_back(CudaDeviceInput->getFilename());
      if (Args.hasFlag(options::OPT_fgpu_rdc, options::OPT_fno_gpu_rdc, false))
        CmdArgs.push_back("-fgpu-rdc");
  }

  if (IsCuda) {
    if (Args.hasFlag(options::OPT_fcuda_short_ptr,
                     options::OPT_fno_cuda_short_ptr, false))
      CmdArgs.push_back("-fcuda-short-ptr");
  }

  if (IsCuda || IsHIP) {
    // Determine the original source input.
    const Action *SourceAction = &JA;
    while (SourceAction->getKind() != Action::InputClass) {
      assert(!SourceAction->getInputs().empty() && "unexpected root action!");
      SourceAction = SourceAction->getInputs()[0];
    }
    auto CUID = cast<InputAction>(SourceAction)->getId();
    if (!CUID.empty())
      CmdArgs.push_back(Args.MakeArgString(Twine("-cuid=") + Twine(CUID)));
  }

  if (IsHIP)
    CmdArgs.push_back("-fcuda-allow-variadic-functions");

  // OpenMP offloading device jobs take the argument -fopenmp-host-ir-file-path
  // to specify the result of the compile phase on the host, so the meaningful
  // device declarations can be identified. Also, -fopenmp-is-device is passed
  // along to tell the frontend that it is generating code for a device, so that
  // only the relevant declarations are emitted.
  if (IsOpenMPDevice) {
    CmdArgs.push_back("-fopenmp-is-device");
    if (OpenMPDeviceInput) {
      CmdArgs.push_back("-fopenmp-host-ir-file-path");
      CmdArgs.push_back(Args.MakeArgString(OpenMPDeviceInput->getFilename()));
    }
  }

  if (Triple.isAMDGPU()) {
    handleAMDGPUCodeObjectVersionOptions(D, Args, CmdArgs);

    if (Args.hasFlag(options::OPT_munsafe_fp_atomics,
                     options::OPT_mno_unsafe_fp_atomics, /*Default=*/false))
      CmdArgs.push_back("-munsafe-fp-atomics");
  }

  // For all the host OpenMP offloading compile jobs we need to pass the targets
  // information using -fopenmp-targets= option.
  if (JA.isHostOffloading(Action::OFK_OpenMP)) {
    SmallString<128> TargetInfo("-fopenmp-targets=");

    Arg *Tgts = Args.getLastArg(options::OPT_fopenmp_targets_EQ);
    assert(Tgts && Tgts->getNumValues() &&
           "OpenMP offloading has to have targets specified.");
    for (unsigned i = 0; i < Tgts->getNumValues(); ++i) {
      if (i)
        TargetInfo += ',';
      // We need to get the string from the triple because it may be not exactly
      // the same as the one we get directly from the arguments.
      llvm::Triple T(Tgts->getValue(i));
      TargetInfo += T.getTriple();
    }
    CmdArgs.push_back(Args.MakeArgString(TargetInfo.str()));
  }

  // For all the host SYCL offloading compile jobs we need to pass the targets
  // information using -fsycl-targets= option.
  if (isa<CompileJobAction>(JA) && JA.isHostOffloading(Action::OFK_SYCL)) {
    SmallString<128> TargetInfo("-fsycl-targets=");

    if (Arg *Tgts = Args.getLastArg(options::OPT_fsycl_targets_EQ)) {
      for (unsigned i = 0; i < Tgts->getNumValues(); ++i) {
        if (i)
          TargetInfo += ',';
        // We need to get the string from the triple because it may be not
        // exactly the same as the one we get directly from the arguments.
        llvm::Triple T(Tgts->getValue(i));
        TargetInfo += T.getTriple();
      }
    } else
      // Use the default.
      TargetInfo += C.getDriver().MakeSYCLDeviceTriple().normalize();
    CmdArgs.push_back(Args.MakeArgString(TargetInfo.str()));
  }

  bool VirtualFunctionElimination =
      Args.hasFlag(options::OPT_fvirtual_function_elimination,
                   options::OPT_fno_virtual_function_elimination, false);
  if (VirtualFunctionElimination) {
    // VFE requires full LTO (currently, this might be relaxed to allow ThinLTO
    // in the future).
    if (D.getLTOMode() != LTOK_Full)
      D.Diag(diag::err_drv_argument_only_allowed_with)
          << "-fvirtual-function-elimination"
          << "-flto=full";

    CmdArgs.push_back("-fvirtual-function-elimination");
  }

  // VFE requires whole-program-vtables, and enables it by default.
  bool WholeProgramVTables = Args.hasFlag(
      options::OPT_fwhole_program_vtables,
      options::OPT_fno_whole_program_vtables, VirtualFunctionElimination);
  if (VirtualFunctionElimination && !WholeProgramVTables) {
    D.Diag(diag::err_drv_argument_not_allowed_with)
        << "-fno-whole-program-vtables"
        << "-fvirtual-function-elimination";
  }

  if (WholeProgramVTables) {
    if (!D.isUsingLTO())
      D.Diag(diag::err_drv_argument_only_allowed_with)
          << "-fwhole-program-vtables"
          << "-flto";
    CmdArgs.push_back("-fwhole-program-vtables");
  }

  bool DefaultsSplitLTOUnit =
      (WholeProgramVTables || Sanitize.needsLTO()) &&
      (D.getLTOMode() == LTOK_Full || TC.canSplitThinLTOUnit());
  bool SplitLTOUnit =
      Args.hasFlag(options::OPT_fsplit_lto_unit,
                   options::OPT_fno_split_lto_unit, DefaultsSplitLTOUnit);
  if (Sanitize.needsLTO() && !SplitLTOUnit)
    D.Diag(diag::err_drv_argument_not_allowed_with) << "-fno-split-lto-unit"
                                                    << "-fsanitize=cfi";
  if (SplitLTOUnit)
    CmdArgs.push_back("-fsplit-lto-unit");

  if (Arg *A = Args.getLastArg(options::OPT_fglobal_isel,
                               options::OPT_fno_global_isel)) {
    CmdArgs.push_back("-mllvm");
    if (A->getOption().matches(options::OPT_fglobal_isel)) {
      CmdArgs.push_back("-global-isel=1");

      // GISel is on by default on AArch64 -O0, so don't bother adding
      // the fallback remarks for it. Other combinations will add a warning of
      // some kind.
      bool IsArchSupported = Triple.getArch() == llvm::Triple::aarch64;
      bool IsOptLevelSupported = false;

      Arg *A = Args.getLastArg(options::OPT_O_Group);
      if (Triple.getArch() == llvm::Triple::aarch64) {
        if (!A || A->getOption().matches(options::OPT_O0))
          IsOptLevelSupported = true;
      }
      if (!IsArchSupported || !IsOptLevelSupported) {
        CmdArgs.push_back("-mllvm");
        CmdArgs.push_back("-global-isel-abort=2");

        if (!IsArchSupported)
          D.Diag(diag::warn_drv_global_isel_incomplete) << Triple.getArchName();
        else
          D.Diag(diag::warn_drv_global_isel_incomplete_opt);
      }
    } else {
      CmdArgs.push_back("-global-isel=0");
    }
  }

  if (Args.hasArg(options::OPT_forder_file_instrumentation)) {
     CmdArgs.push_back("-forder-file-instrumentation");
     // Enable order file instrumentation when ThinLTO is not on. When ThinLTO is
     // on, we need to pass these flags as linker flags and that will be handled
     // outside of the compiler.
     if (!D.isUsingLTO()) {
       CmdArgs.push_back("-mllvm");
       CmdArgs.push_back("-enable-order-file-instrumentation");
     }
  }

  if (Arg *A = Args.getLastArg(options::OPT_fforce_enable_int128,
                               options::OPT_fno_force_enable_int128)) {
    if (A->getOption().matches(options::OPT_fforce_enable_int128))
      CmdArgs.push_back("-fforce-enable-int128");
  }

  if (Args.hasFlag(options::OPT_fkeep_static_consts,
                   options::OPT_fno_keep_static_consts, false))
    CmdArgs.push_back("-fkeep-static-consts");

  if (Args.hasFlag(options::OPT_fcomplete_member_pointers,
                   options::OPT_fno_complete_member_pointers, false))
    CmdArgs.push_back("-fcomplete-member-pointers");

  if (!Args.hasFlag(options::OPT_fcxx_static_destructors,
                    options::OPT_fno_cxx_static_destructors, true))
    CmdArgs.push_back("-fno-c++-static-destructors");

  addMachineOutlinerArgs(D, Args, CmdArgs, Triple, /*IsLTO=*/false);

  if (Arg *A = Args.getLastArg(options::OPT_moutline_atomics,
                               options::OPT_mno_outline_atomics)) {
    if (A->getOption().matches(options::OPT_moutline_atomics)) {
      // Option -moutline-atomics supported for AArch64 target only.
      if (!Triple.isAArch64()) {
        D.Diag(diag::warn_drv_moutline_atomics_unsupported_opt)
            << Triple.getArchName();
      } else {
        CmdArgs.push_back("-target-feature");
        CmdArgs.push_back("+outline-atomics");
      }
    } else {
      CmdArgs.push_back("-target-feature");
      CmdArgs.push_back("-outline-atomics");
    }
  } else if (Triple.isAArch64() &&
             getToolChain().IsAArch64OutlineAtomicsDefault(Args)) {
    CmdArgs.push_back("-target-feature");
    CmdArgs.push_back("+outline-atomics");
  }

  if (Args.hasFlag(options::OPT_faddrsig, options::OPT_fno_addrsig,
                   (TC.getTriple().isOSBinFormatELF() ||
                    TC.getTriple().isOSBinFormatCOFF()) &&
                       !TC.getTriple().isPS4() && !TC.getTriple().isVE() &&
                       !TC.getTriple().isOSNetBSD() &&
                       !Distro(D.getVFS(), TC.getTriple()).IsGentoo() &&
                       !TC.getTriple().isAndroid() && TC.useIntegratedAs()))
    CmdArgs.push_back("-faddrsig");

  if ((Triple.isOSBinFormatELF() || Triple.isOSBinFormatMachO()) &&
      (EH || UnwindTables || DebugInfoKind != codegenoptions::NoDebugInfo))
    CmdArgs.push_back("-D__GCC_HAVE_DWARF2_CFI_ASM=1");

  if (Arg *A = Args.getLastArg(options::OPT_fsymbol_partition_EQ)) {
    std::string Str = A->getAsString(Args);
    if (!TC.getTriple().isOSBinFormatELF())
      D.Diag(diag::err_drv_unsupported_opt_for_target)
          << Str << TC.getTripleString();
    CmdArgs.push_back(Args.MakeArgString(Str));
  }

  // Add the "-o out -x type src.c" flags last. This is done primarily to make
  // the -cc1 command easier to edit when reproducing compiler crashes.
  if (Output.getType() == types::TY_Dependencies) {
    // Handled with other dependency code.
  } else if (Output.isFilename()) {
    if (Output.getType() == clang::driver::types::TY_IFS_CPP ||
        Output.getType() == clang::driver::types::TY_IFS) {
      SmallString<128> OutputFilename(Output.getFilename());
      llvm::sys::path::replace_extension(OutputFilename, "ifs");
      CmdArgs.push_back("-o");
      CmdArgs.push_back(Args.MakeArgString(OutputFilename));
    } else {
      CmdArgs.push_back("-o");
      CmdArgs.push_back(Output.getFilename());
    }
  } else {
    assert(Output.isNothing() && "Invalid output.");
  }

  addDashXForInput(Args, Input, CmdArgs);

  ArrayRef<InputInfo> FrontendInputs = Input;
  if (IsHeaderModulePrecompile)
    FrontendInputs = ModuleHeaderInputs;
  else if (Input.isNothing())
    FrontendInputs = {};

  for (const InputInfo &Input : FrontendInputs) {
    if (Input.isFilename())
      CmdArgs.push_back(Input.getFilename());
    else
      Input.getInputArg().renderAsInput(Args, CmdArgs);
  }

  if (D.CC1Main && !D.CCGenDiagnostics) {
    // Invoke the CC1 directly in this process
    C.addCommand(std::make_unique<CC1Command>(JA, *this,
                                              ResponseFileSupport::AtFileUTF8(),
                                              Exec, CmdArgs, Inputs, Output));
  } else {
    C.addCommand(std::make_unique<Command>(JA, *this,
                                           ResponseFileSupport::AtFileUTF8(),
                                           Exec, CmdArgs, Inputs, Output));
  }

  // Make the compile command echo its inputs for /showFilenames.
  if (Output.getType() == types::TY_Object &&
      Args.hasFlag(options::OPT__SLASH_showFilenames,
                   options::OPT__SLASH_showFilenames_, false)) {
    C.getJobs().getJobs().back()->PrintInputFilenames = true;
  }

  if (Arg *A = Args.getLastArg(options::OPT_pg))
    if (FPKeepKind == CodeGenOptions::FramePointerKind::None &&
        !Args.hasArg(options::OPT_mfentry))
      D.Diag(diag::err_drv_argument_not_allowed_with) << "-fomit-frame-pointer"
                                                      << A->getAsString(Args);

  // Claim some arguments which clang supports automatically.

  // -fpch-preprocess is used with gcc to add a special marker in the output to
  // include the PCH file.
  Args.ClaimAllArgs(options::OPT_fpch_preprocess);

  // Claim some arguments which clang doesn't support, but we don't
  // care to warn the user about.
  Args.ClaimAllArgs(options::OPT_clang_ignored_f_Group);
  Args.ClaimAllArgs(options::OPT_clang_ignored_m_Group);

  // Disable warnings for clang -E -emit-llvm foo.c
  Args.ClaimAllArgs(options::OPT_emit_llvm);
}

Clang::Clang(const ToolChain &TC)
    // CAUTION! The first constructor argument ("clang") is not arbitrary,
    // as it is for other tools. Some operations on a Tool actually test
    // whether that tool is Clang based on the Tool's Name as a string.
    : Tool("clang", "clang frontend", TC) {}

Clang::~Clang() {}

/// Add options related to the Objective-C runtime/ABI.
///
/// Returns true if the runtime is non-fragile.
ObjCRuntime Clang::AddObjCRuntimeArgs(const ArgList &args,
                                      const InputInfoList &inputs,
                                      ArgStringList &cmdArgs,
                                      RewriteKind rewriteKind) const {
  // Look for the controlling runtime option.
  Arg *runtimeArg =
      args.getLastArg(options::OPT_fnext_runtime, options::OPT_fgnu_runtime,
                      options::OPT_fobjc_runtime_EQ);

  // Just forward -fobjc-runtime= to the frontend.  This supercedes
  // options about fragility.
  if (runtimeArg &&
      runtimeArg->getOption().matches(options::OPT_fobjc_runtime_EQ)) {
    ObjCRuntime runtime;
    StringRef value = runtimeArg->getValue();
    if (runtime.tryParse(value)) {
      getToolChain().getDriver().Diag(diag::err_drv_unknown_objc_runtime)
          << value;
    }
    if ((runtime.getKind() == ObjCRuntime::GNUstep) &&
        (runtime.getVersion() >= VersionTuple(2, 0)))
      if (!getToolChain().getTriple().isOSBinFormatELF() &&
          !getToolChain().getTriple().isOSBinFormatCOFF()) {
        getToolChain().getDriver().Diag(
            diag::err_drv_gnustep_objc_runtime_incompatible_binary)
          << runtime.getVersion().getMajor();
      }

    runtimeArg->render(args, cmdArgs);
    return runtime;
  }

  // Otherwise, we'll need the ABI "version".  Version numbers are
  // slightly confusing for historical reasons:
  //   1 - Traditional "fragile" ABI
  //   2 - Non-fragile ABI, version 1
  //   3 - Non-fragile ABI, version 2
  unsigned objcABIVersion = 1;
  // If -fobjc-abi-version= is present, use that to set the version.
  if (Arg *abiArg = args.getLastArg(options::OPT_fobjc_abi_version_EQ)) {
    StringRef value = abiArg->getValue();
    if (value == "1")
      objcABIVersion = 1;
    else if (value == "2")
      objcABIVersion = 2;
    else if (value == "3")
      objcABIVersion = 3;
    else
      getToolChain().getDriver().Diag(diag::err_drv_clang_unsupported) << value;
  } else {
    // Otherwise, determine if we are using the non-fragile ABI.
    bool nonFragileABIIsDefault =
        (rewriteKind == RK_NonFragile ||
         (rewriteKind == RK_None &&
          getToolChain().IsObjCNonFragileABIDefault()));
    if (args.hasFlag(options::OPT_fobjc_nonfragile_abi,
                     options::OPT_fno_objc_nonfragile_abi,
                     nonFragileABIIsDefault)) {
// Determine the non-fragile ABI version to use.
#ifdef DISABLE_DEFAULT_NONFRAGILEABI_TWO
      unsigned nonFragileABIVersion = 1;
#else
      unsigned nonFragileABIVersion = 2;
#endif

      if (Arg *abiArg =
              args.getLastArg(options::OPT_fobjc_nonfragile_abi_version_EQ)) {
        StringRef value = abiArg->getValue();
        if (value == "1")
          nonFragileABIVersion = 1;
        else if (value == "2")
          nonFragileABIVersion = 2;
        else
          getToolChain().getDriver().Diag(diag::err_drv_clang_unsupported)
              << value;
      }

      objcABIVersion = 1 + nonFragileABIVersion;
    } else {
      objcABIVersion = 1;
    }
  }

  // We don't actually care about the ABI version other than whether
  // it's non-fragile.
  bool isNonFragile = objcABIVersion != 1;

  // If we have no runtime argument, ask the toolchain for its default runtime.
  // However, the rewriter only really supports the Mac runtime, so assume that.
  ObjCRuntime runtime;
  if (!runtimeArg) {
    switch (rewriteKind) {
    case RK_None:
      runtime = getToolChain().getDefaultObjCRuntime(isNonFragile);
      break;
    case RK_Fragile:
      runtime = ObjCRuntime(ObjCRuntime::FragileMacOSX, VersionTuple());
      break;
    case RK_NonFragile:
      runtime = ObjCRuntime(ObjCRuntime::MacOSX, VersionTuple());
      break;
    }

    // -fnext-runtime
  } else if (runtimeArg->getOption().matches(options::OPT_fnext_runtime)) {
    // On Darwin, make this use the default behavior for the toolchain.
    if (getToolChain().getTriple().isOSDarwin()) {
      runtime = getToolChain().getDefaultObjCRuntime(isNonFragile);

      // Otherwise, build for a generic macosx port.
    } else {
      runtime = ObjCRuntime(ObjCRuntime::MacOSX, VersionTuple());
    }

    // -fgnu-runtime
  } else {
    assert(runtimeArg->getOption().matches(options::OPT_fgnu_runtime));
    // Legacy behaviour is to target the gnustep runtime if we are in
    // non-fragile mode or the GCC runtime in fragile mode.
    if (isNonFragile)
      runtime = ObjCRuntime(ObjCRuntime::GNUstep, VersionTuple(2, 0));
    else
      runtime = ObjCRuntime(ObjCRuntime::GCC, VersionTuple());
  }

  if (llvm::any_of(inputs, [](const InputInfo &input) {
        return types::isObjC(input.getType());
      }))
    cmdArgs.push_back(
        args.MakeArgString("-fobjc-runtime=" + runtime.getAsString()));
  return runtime;
}

static bool maybeConsumeDash(const std::string &EH, size_t &I) {
  bool HaveDash = (I + 1 < EH.size() && EH[I + 1] == '-');
  I += HaveDash;
  return !HaveDash;
}

namespace {
struct EHFlags {
  bool Synch = false;
  bool Asynch = false;
  bool NoUnwindC = false;
};
} // end anonymous namespace

/// /EH controls whether to run destructor cleanups when exceptions are
/// thrown.  There are three modifiers:
/// - s: Cleanup after "synchronous" exceptions, aka C++ exceptions.
/// - a: Cleanup after "asynchronous" exceptions, aka structured exceptions.
///      The 'a' modifier is unimplemented and fundamentally hard in LLVM IR.
/// - c: Assume that extern "C" functions are implicitly nounwind.
/// The default is /EHs-c-, meaning cleanups are disabled.
static EHFlags parseClangCLEHFlags(const Driver &D, const ArgList &Args) {
  EHFlags EH;

  std::vector<std::string> EHArgs =
      Args.getAllArgValues(options::OPT__SLASH_EH);
  for (auto EHVal : EHArgs) {
    for (size_t I = 0, E = EHVal.size(); I != E; ++I) {
      switch (EHVal[I]) {
      case 'a':
        EH.Asynch = maybeConsumeDash(EHVal, I);
        if (EH.Asynch)
          EH.Synch = false;
        continue;
      case 'c':
        EH.NoUnwindC = maybeConsumeDash(EHVal, I);
        continue;
      case 's':
        EH.Synch = maybeConsumeDash(EHVal, I);
        if (EH.Synch)
          EH.Asynch = false;
        continue;
      default:
        break;
      }
      D.Diag(clang::diag::err_drv_invalid_value) << "/EH" << EHVal;
      break;
    }
  }
  // The /GX, /GX- flags are only processed if there are not /EH flags.
  // The default is that /GX is not specified.
  if (EHArgs.empty() &&
      Args.hasFlag(options::OPT__SLASH_GX, options::OPT__SLASH_GX_,
                   /*Default=*/false)) {
    EH.Synch = true;
    EH.NoUnwindC = true;
  }

  return EH;
}

void Clang::AddClangCLArgs(const ArgList &Args, types::ID InputType,
                           ArgStringList &CmdArgs,
                           codegenoptions::DebugInfoKind *DebugInfoKind,
                           bool *EmitCodeView) const {
  unsigned RTOptionID = options::OPT__SLASH_MT;
  bool isNVPTX = getToolChain().getTriple().isNVPTX();
  bool isSYCLDevice =
      getToolChain().getTriple().getEnvironment() == llvm::Triple::SYCLDevice;
  bool isSYCL = Args.hasArg(options::OPT_fsycl) || isSYCLDevice;
  // For SYCL Windows, /MD is the default.
  if (isSYCL)
    RTOptionID = options::OPT__SLASH_MD;

  if (Args.hasArg(options::OPT__SLASH_LDd))
    // The /LDd option implies /MTd (/MDd for SYCL). The dependent lib part
    // can be overridden but defining _DEBUG is sticky.
    RTOptionID = isSYCL ? options::OPT__SLASH_MDd : options::OPT__SLASH_MTd;

  if (Arg *A = Args.getLastArg(options::OPT__SLASH_M_Group)) {
    RTOptionID = A->getOption().getID();
    if (isSYCL && !isSYCLDevice &&
        (RTOptionID == options::OPT__SLASH_MT ||
         RTOptionID == options::OPT__SLASH_MTd))
      // Use of /MT or /MTd is not supported for SYCL.
      getToolChain().getDriver().Diag(diag::err_drv_unsupported_opt_dpcpp)
          << A->getOption().getName();
  }

  enum { addDEBUG = 0x1, addMT = 0x2, addDLL = 0x4 };
  auto addPreDefines = [&](unsigned Defines) {
    if (Defines & addDEBUG)
      CmdArgs.push_back("-D_DEBUG");
    if (Defines & addMT && !isSYCLDevice)
      CmdArgs.push_back("-D_MT");
    if (Defines & addDLL && !isSYCLDevice)
      CmdArgs.push_back("-D_DLL");
  };
  StringRef FlagForCRT;
  switch (RTOptionID) {
  case options::OPT__SLASH_MD:
    addPreDefines((Args.hasArg(options::OPT__SLASH_LDd) ? addDEBUG : 0x0) |
                  addMT | addDLL);
    FlagForCRT = "--dependent-lib=msvcrt";
    break;
  case options::OPT__SLASH_MDd:
    addPreDefines(addDEBUG | addMT | addDLL);
    FlagForCRT = "--dependent-lib=msvcrtd";
    break;
  case options::OPT__SLASH_MT:
    addPreDefines((Args.hasArg(options::OPT__SLASH_LDd) ? addDEBUG : 0x0) |
                  addMT);
    CmdArgs.push_back("-flto-visibility-public-std");
    FlagForCRT = "--dependent-lib=libcmt";
    break;
  case options::OPT__SLASH_MTd:
    addPreDefines(addDEBUG | addMT);
    CmdArgs.push_back("-flto-visibility-public-std");
    FlagForCRT = "--dependent-lib=libcmtd";
    break;
  default:
    llvm_unreachable("Unexpected option ID.");
  }

  if (Args.hasArg(options::OPT__SLASH_Zl)) {
    CmdArgs.push_back("-D_VC_NODEFAULTLIB");
  } else {
    CmdArgs.push_back(FlagForCRT.data());

    // This provides POSIX compatibility (maps 'open' to '_open'), which most
    // users want.  The /Za flag to cl.exe turns this off, but it's not
    // implemented in clang.
    CmdArgs.push_back("--dependent-lib=oldnames");

    // Add SYCL dependent library
    if (Args.hasArg(options::OPT_fsycl) &&
        !Args.hasArg(options::OPT_nolibsycl)) {
      if (RTOptionID == options::OPT__SLASH_MDd)
        CmdArgs.push_back("--dependent-lib=sycld");
      else
        CmdArgs.push_back("--dependent-lib=sycl");
    }
  }

  if (Arg *ShowIncludes =
          Args.getLastArg(options::OPT__SLASH_showIncludes,
                          options::OPT__SLASH_showIncludes_user)) {
    CmdArgs.push_back("--show-includes");
    if (ShowIncludes->getOption().matches(options::OPT__SLASH_showIncludes))
      CmdArgs.push_back("-sys-header-deps");
  }

  // This controls whether or not we emit RTTI data for polymorphic types.
  if (Args.hasFlag(options::OPT__SLASH_GR_, options::OPT__SLASH_GR,
                   /*Default=*/false))
    CmdArgs.push_back("-fno-rtti-data");

  // This controls whether or not we emit stack-protector instrumentation.
  // In MSVC, Buffer Security Check (/GS) is on by default.
  if (!isNVPTX && Args.hasFlag(options::OPT__SLASH_GS, options::OPT__SLASH_GS_,
                               /*Default=*/true)) {
    CmdArgs.push_back("-stack-protector");
    CmdArgs.push_back(Args.MakeArgString(Twine(LangOptions::SSPStrong)));
  }

  // Emit CodeView if -Z7 or -gline-tables-only are present.
  if (Arg *DebugInfoArg = Args.getLastArg(options::OPT__SLASH_Z7,
                                          options::OPT_gline_tables_only)) {
    *EmitCodeView = true;
    if (DebugInfoArg->getOption().matches(options::OPT__SLASH_Z7))
      *DebugInfoKind = codegenoptions::LimitedDebugInfo;
    else
      *DebugInfoKind = codegenoptions::DebugLineTablesOnly;
  } else {
    *EmitCodeView = false;
  }

  const Driver &D = getToolChain().getDriver();
  EHFlags EH = parseClangCLEHFlags(D, Args);
  if (!isNVPTX && (EH.Synch || EH.Asynch)) {
    if (types::isCXX(InputType))
      CmdArgs.push_back("-fcxx-exceptions");
    CmdArgs.push_back("-fexceptions");
  }
  if (types::isCXX(InputType) && EH.Synch && EH.NoUnwindC)
    CmdArgs.push_back("-fexternc-nounwind");

  // /EP should expand to -E -P.
  if (Args.hasArg(options::OPT__SLASH_EP)) {
    CmdArgs.push_back("-E");
    CmdArgs.push_back("-P");
  }

  unsigned VolatileOptionID;
  if (getToolChain().getTriple().isX86())
    VolatileOptionID = options::OPT__SLASH_volatile_ms;
  else
    VolatileOptionID = options::OPT__SLASH_volatile_iso;

  if (Arg *A = Args.getLastArg(options::OPT__SLASH_volatile_Group))
    VolatileOptionID = A->getOption().getID();

  if (VolatileOptionID == options::OPT__SLASH_volatile_ms)
    CmdArgs.push_back("-fms-volatile");

 if (Args.hasFlag(options::OPT__SLASH_Zc_dllexportInlines_,
                  options::OPT__SLASH_Zc_dllexportInlines,
                  false)) {
  CmdArgs.push_back("-fno-dllexport-inlines");
 }

  Arg *MostGeneralArg = Args.getLastArg(options::OPT__SLASH_vmg);
  Arg *BestCaseArg = Args.getLastArg(options::OPT__SLASH_vmb);
  if (MostGeneralArg && BestCaseArg)
    D.Diag(clang::diag::err_drv_argument_not_allowed_with)
        << MostGeneralArg->getAsString(Args) << BestCaseArg->getAsString(Args);

  if (MostGeneralArg) {
    Arg *SingleArg = Args.getLastArg(options::OPT__SLASH_vms);
    Arg *MultipleArg = Args.getLastArg(options::OPT__SLASH_vmm);
    Arg *VirtualArg = Args.getLastArg(options::OPT__SLASH_vmv);

    Arg *FirstConflict = SingleArg ? SingleArg : MultipleArg;
    Arg *SecondConflict = VirtualArg ? VirtualArg : MultipleArg;
    if (FirstConflict && SecondConflict && FirstConflict != SecondConflict)
      D.Diag(clang::diag::err_drv_argument_not_allowed_with)
          << FirstConflict->getAsString(Args)
          << SecondConflict->getAsString(Args);

    if (SingleArg)
      CmdArgs.push_back("-fms-memptr-rep=single");
    else if (MultipleArg)
      CmdArgs.push_back("-fms-memptr-rep=multiple");
    else
      CmdArgs.push_back("-fms-memptr-rep=virtual");
  }

  // Parse the default calling convention options.
  if (Arg *CCArg =
          Args.getLastArg(options::OPT__SLASH_Gd, options::OPT__SLASH_Gr,
                          options::OPT__SLASH_Gz, options::OPT__SLASH_Gv,
                          options::OPT__SLASH_Gregcall)) {
    unsigned DCCOptId = CCArg->getOption().getID();
    const char *DCCFlag = nullptr;
    bool ArchSupported = !isNVPTX;
    llvm::Triple::ArchType Arch = getToolChain().getArch();
    switch (DCCOptId) {
    case options::OPT__SLASH_Gd:
      DCCFlag = "-fdefault-calling-conv=cdecl";
      break;
    case options::OPT__SLASH_Gr:
      ArchSupported = Arch == llvm::Triple::x86;
      DCCFlag = "-fdefault-calling-conv=fastcall";
      break;
    case options::OPT__SLASH_Gz:
      ArchSupported = Arch == llvm::Triple::x86;
      DCCFlag = "-fdefault-calling-conv=stdcall";
      break;
    case options::OPT__SLASH_Gv:
      ArchSupported = Arch == llvm::Triple::x86 || Arch == llvm::Triple::x86_64;
      DCCFlag = "-fdefault-calling-conv=vectorcall";
      break;
    case options::OPT__SLASH_Gregcall:
      ArchSupported = Arch == llvm::Triple::x86 || Arch == llvm::Triple::x86_64;
      DCCFlag = "-fdefault-calling-conv=regcall";
      break;
    }

    // MSVC doesn't warn if /Gr or /Gz is used on x64, so we don't either.
    if (ArchSupported && DCCFlag)
      CmdArgs.push_back(DCCFlag);
  }

  Args.AddLastArg(CmdArgs, options::OPT_vtordisp_mode_EQ);

  if (!Args.hasArg(options::OPT_fdiagnostics_format_EQ)) {
    CmdArgs.push_back("-fdiagnostics-format");
    CmdArgs.push_back("msvc");
  }

  if (Arg *A = Args.getLastArg(options::OPT__SLASH_guard)) {
    StringRef GuardArgs = A->getValue();
    // The only valid options are "cf", "cf,nochecks", "cf-", "ehcont" and
    // "ehcont-".
    if (GuardArgs.equals_lower("cf")) {
      // Emit CFG instrumentation and the table of address-taken functions.
      CmdArgs.push_back("-cfguard");
    } else if (GuardArgs.equals_lower("cf,nochecks")) {
      // Emit only the table of address-taken functions.
      CmdArgs.push_back("-cfguard-no-checks");
    } else if (GuardArgs.equals_lower("ehcont")) {
      // Emit EH continuation table.
      CmdArgs.push_back("-ehcontguard");
    } else if (GuardArgs.equals_lower("cf-") ||
               GuardArgs.equals_lower("ehcont-")) {
      // Do nothing, but we might want to emit a security warning in future.
    } else {
      D.Diag(diag::err_drv_invalid_value) << A->getSpelling() << GuardArgs;
    }
  }
}

const char *Clang::getBaseInputName(const ArgList &Args,
                                    const InputInfo &Input) {
  return Args.MakeArgString(llvm::sys::path::filename(Input.getBaseInput()));
}

const char *Clang::getBaseInputStem(const ArgList &Args,
                                    const InputInfoList &Inputs) {
  const char *Str = getBaseInputName(Args, Inputs[0]);

  if (const char *End = strrchr(Str, '.'))
    return Args.MakeArgString(std::string(Str, End));

  return Str;
}

const char *Clang::getDependencyFileName(const ArgList &Args,
                                         const InputInfoList &Inputs) {
  // FIXME: Think about this more.

  if (Arg *OutputOpt =
          Args.getLastArg(options::OPT_o, options::OPT__SLASH_Fo)) {
    SmallString<128> OutputArgument(OutputOpt->getValue());
    if (llvm::sys::path::is_separator(OutputArgument.back()))
      // If the argument is a directory, output to BaseName in that dir.
      llvm::sys::path::append(OutputArgument, getBaseInputStem(Args, Inputs));
    llvm::sys::path::replace_extension(OutputArgument, llvm::Twine('d'));
    return Args.MakeArgString(OutputArgument);
  }

  return Args.MakeArgString(Twine(getBaseInputStem(Args, Inputs)) + ".d");
}

// Begin ClangAs

void ClangAs::AddMIPSTargetArgs(const ArgList &Args,
                                ArgStringList &CmdArgs) const {
  StringRef CPUName;
  StringRef ABIName;
  const llvm::Triple &Triple = getToolChain().getTriple();
  mips::getMipsCPUAndABI(Args, Triple, CPUName, ABIName);

  CmdArgs.push_back("-target-abi");
  CmdArgs.push_back(ABIName.data());
}

void ClangAs::AddX86TargetArgs(const ArgList &Args,
                               ArgStringList &CmdArgs) const {
  addX86AlignBranchArgs(getToolChain().getDriver(), Args, CmdArgs,
                        /*IsLTO=*/false);

  if (Arg *A = Args.getLastArg(options::OPT_masm_EQ)) {
    StringRef Value = A->getValue();
    if (Value == "intel" || Value == "att") {
      CmdArgs.push_back("-mllvm");
      CmdArgs.push_back(Args.MakeArgString("-x86-asm-syntax=" + Value));
    } else {
      getToolChain().getDriver().Diag(diag::err_drv_unsupported_option_argument)
          << A->getOption().getName() << Value;
    }
  }
}

void ClangAs::AddRISCVTargetArgs(const ArgList &Args,
                               ArgStringList &CmdArgs) const {
  const llvm::Triple &Triple = getToolChain().getTriple();
  StringRef ABIName = riscv::getRISCVABI(Args, Triple);

  CmdArgs.push_back("-target-abi");
  CmdArgs.push_back(ABIName.data());
}

void ClangAs::ConstructJob(Compilation &C, const JobAction &JA,
                           const InputInfo &Output, const InputInfoList &Inputs,
                           const ArgList &Args,
                           const char *LinkingOutput) const {
  ArgStringList CmdArgs;

  assert(Inputs.size() == 1 && "Unexpected number of inputs.");
  const InputInfo &Input = Inputs[0];

  const llvm::Triple &Triple = getToolChain().getEffectiveTriple();
  const std::string &TripleStr = Triple.getTriple();
  const auto &D = getToolChain().getDriver();

  // Don't warn about "clang -w -c foo.s"
  Args.ClaimAllArgs(options::OPT_w);
  // and "clang -emit-llvm -c foo.s"
  Args.ClaimAllArgs(options::OPT_emit_llvm);

  claimNoWarnArgs(Args);

  // Invoke ourselves in -cc1as mode.
  //
  // FIXME: Implement custom jobs for internal actions.
  CmdArgs.push_back("-cc1as");

  // Add the "effective" target triple.
  CmdArgs.push_back("-triple");
  CmdArgs.push_back(Args.MakeArgString(TripleStr));

  // Set the output mode, we currently only expect to be used as a real
  // assembler.
  CmdArgs.push_back("-filetype");
  CmdArgs.push_back("obj");

  // Set the main file name, so that debug info works even with
  // -save-temps or preprocessed assembly.
  CmdArgs.push_back("-main-file-name");
  CmdArgs.push_back(Clang::getBaseInputName(Args, Input));

  // Add the target cpu
  std::string CPU = getCPUName(Args, Triple, /*FromAs*/ true);
  if (!CPU.empty()) {
    CmdArgs.push_back("-target-cpu");
    CmdArgs.push_back(Args.MakeArgString(CPU));
  }

  // Add the target features
  getTargetFeatures(D, Triple, Args, CmdArgs, true);

  // Ignore explicit -force_cpusubtype_ALL option.
  (void)Args.hasArg(options::OPT_force__cpusubtype__ALL);

  // Pass along any -I options so we get proper .include search paths.
  Args.AddAllArgs(CmdArgs, options::OPT_I_Group);

  // Determine the original source input.
  const Action *SourceAction = &JA;
  while (SourceAction->getKind() != Action::InputClass) {
    assert(!SourceAction->getInputs().empty() && "unexpected root action!");
    SourceAction = SourceAction->getInputs()[0];
  }

  // Forward -g and handle debug info related flags, assuming we are dealing
  // with an actual assembly file.
  bool WantDebug = false;
  Args.ClaimAllArgs(options::OPT_g_Group);
  if (Arg *A = Args.getLastArg(options::OPT_g_Group))
    WantDebug = !A->getOption().matches(options::OPT_g0) &&
                !A->getOption().matches(options::OPT_ggdb0);

  unsigned DwarfVersion = ParseDebugDefaultVersion(getToolChain(), Args);
  if (const Arg *GDwarfN = getDwarfNArg(Args))
    DwarfVersion = DwarfVersionNum(GDwarfN->getSpelling());

  if (DwarfVersion == 0)
    DwarfVersion = getToolChain().GetDefaultDwarfVersion();

  codegenoptions::DebugInfoKind DebugInfoKind = codegenoptions::NoDebugInfo;

  if (SourceAction->getType() == types::TY_Asm ||
      SourceAction->getType() == types::TY_PP_Asm) {
    // You might think that it would be ok to set DebugInfoKind outside of
    // the guard for source type, however there is a test which asserts
    // that some assembler invocation receives no -debug-info-kind,
    // and it's not clear whether that test is just overly restrictive.
    DebugInfoKind = (WantDebug ? codegenoptions::LimitedDebugInfo
                               : codegenoptions::NoDebugInfo);
    // Add the -fdebug-compilation-dir flag if needed.
    addDebugCompDirArg(Args, CmdArgs, C.getDriver().getVFS());

    addDebugPrefixMapArg(getToolChain().getDriver(), Args, CmdArgs);

    // Set the AT_producer to the clang version when using the integrated
    // assembler on assembly source files.
    CmdArgs.push_back("-dwarf-debug-producer");
    CmdArgs.push_back(Args.MakeArgString(getClangFullVersion()));

    // And pass along -I options
    Args.AddAllArgs(CmdArgs, options::OPT_I);
  }
  RenderDebugEnablingArgs(Args, CmdArgs, DebugInfoKind, DwarfVersion,
                          llvm::DebuggerKind::Default);
  renderDwarfFormat(D, Triple, Args, CmdArgs, DwarfVersion);
  RenderDebugInfoCompressionArgs(Args, CmdArgs, D, getToolChain());


  // Handle -fPIC et al -- the relocation-model affects the assembler
  // for some targets.
  llvm::Reloc::Model RelocationModel;
  unsigned PICLevel;
  bool IsPIE;
  std::tie(RelocationModel, PICLevel, IsPIE) =
      ParsePICArgs(getToolChain(), Args);

  const char *RMName = RelocationModelName(RelocationModel);
  if (RMName) {
    CmdArgs.push_back("-mrelocation-model");
    CmdArgs.push_back(RMName);
  }

  // Optionally embed the -cc1as level arguments into the debug info, for build
  // analysis.
  if (getToolChain().UseDwarfDebugFlags()) {
    ArgStringList OriginalArgs;
    for (const auto &Arg : Args)
      Arg->render(Args, OriginalArgs);

    SmallString<256> Flags;
    const char *Exec = getToolChain().getDriver().getClangProgramPath();
    EscapeSpacesAndBackslashes(Exec, Flags);
    for (const char *OriginalArg : OriginalArgs) {
      SmallString<128> EscapedArg;
      EscapeSpacesAndBackslashes(OriginalArg, EscapedArg);
      Flags += " ";
      Flags += EscapedArg;
    }
    CmdArgs.push_back("-dwarf-debug-flags");
    CmdArgs.push_back(Args.MakeArgString(Flags));
  }

  // FIXME: Add -static support, once we have it.

  // Add target specific flags.
  switch (getToolChain().getArch()) {
  default:
    break;

  case llvm::Triple::mips:
  case llvm::Triple::mipsel:
  case llvm::Triple::mips64:
  case llvm::Triple::mips64el:
    AddMIPSTargetArgs(Args, CmdArgs);
    break;

  case llvm::Triple::x86:
  case llvm::Triple::x86_64:
    AddX86TargetArgs(Args, CmdArgs);
    break;

  case llvm::Triple::arm:
  case llvm::Triple::armeb:
  case llvm::Triple::thumb:
  case llvm::Triple::thumbeb:
    // This isn't in AddARMTargetArgs because we want to do this for assembly
    // only, not C/C++.
    if (Args.hasFlag(options::OPT_mdefault_build_attributes,
                     options::OPT_mno_default_build_attributes, true)) {
        CmdArgs.push_back("-mllvm");
        CmdArgs.push_back("-arm-add-build-attributes");
    }
    break;

  case llvm::Triple::aarch64:
  case llvm::Triple::aarch64_32:
  case llvm::Triple::aarch64_be:
    if (Args.hasArg(options::OPT_mmark_bti_property)) {
      CmdArgs.push_back("-mllvm");
      CmdArgs.push_back("-aarch64-mark-bti-property");
    }
    break;

  case llvm::Triple::riscv32:
  case llvm::Triple::riscv64:
    AddRISCVTargetArgs(Args, CmdArgs);
    break;
  }

  // Consume all the warning flags. Usually this would be handled more
  // gracefully by -cc1 (warning about unknown warning flags, etc) but -cc1as
  // doesn't handle that so rather than warning about unused flags that are
  // actually used, we'll lie by omission instead.
  // FIXME: Stop lying and consume only the appropriate driver flags
  Args.ClaimAllArgs(options::OPT_W_Group);

  CollectArgsForIntegratedAssembler(C, Args, CmdArgs,
                                    getToolChain().getDriver());

  Args.AddAllArgs(CmdArgs, options::OPT_mllvm);

  assert(Output.isFilename() && "Unexpected lipo output.");
  CmdArgs.push_back("-o");
  CmdArgs.push_back(Output.getFilename());

  const llvm::Triple &T = getToolChain().getTriple();
  Arg *A;
  if (getDebugFissionKind(D, Args, A) == DwarfFissionKind::Split &&
      T.isOSBinFormatELF()) {
    CmdArgs.push_back("-split-dwarf-output");
    CmdArgs.push_back(SplitDebugName(JA, Args, Input, Output));
  }

  if (Triple.isAMDGPU())
    handleAMDGPUCodeObjectVersionOptions(D, Args, CmdArgs);

  assert(Input.isFilename() && "Invalid input.");
  CmdArgs.push_back(Input.getFilename());

  const char *Exec = getToolChain().getDriver().getClangProgramPath();
  if (D.CC1Main && !D.CCGenDiagnostics) {
    // Invoke cc1as directly in this process.
    C.addCommand(std::make_unique<CC1Command>(JA, *this,
                                              ResponseFileSupport::AtFileUTF8(),
                                              Exec, CmdArgs, Inputs, Output));
  } else {
    C.addCommand(std::make_unique<Command>(JA, *this,
                                           ResponseFileSupport::AtFileUTF8(),
                                           Exec, CmdArgs, Inputs, Output));
  }
}

// Begin OffloadBundler

void OffloadBundler::ConstructJob(Compilation &C, const JobAction &JA,
                                  const InputInfo &Output,
                                  const InputInfoList &Inputs,
                                  const llvm::opt::ArgList &TCArgs,
                                  const char *LinkingOutput) const {
  // The version with only one output is expected to refer to a bundling job.
  assert(isa<OffloadBundlingJobAction>(JA) && "Expecting bundling job!");

  // The bundling command looks like this:
  // clang-offload-bundler -type=bc
  //   -targets=host-triple,openmp-triple1,openmp-triple2
  //   -outputs=input_file
  //   -inputs=unbundle_file_host,unbundle_file_tgt1,unbundle_file_tgt2"

  ArgStringList CmdArgs;

  // Get the type.
  CmdArgs.push_back(TCArgs.MakeArgString(
      Twine("-type=") + types::getTypeTempSuffix(Output.getType())));

  assert(JA.getInputs().size() == Inputs.size() &&
         "Not have inputs for all dependence actions??");

  // Get the targets.
  SmallString<128> Triples;
  Triples += "-targets=";
  for (unsigned I = 0; I < Inputs.size(); ++I) {
    if (I)
      Triples += ',';

    // Find ToolChain for this input.
    Action::OffloadKind CurKind = Action::OFK_Host;
    const ToolChain *CurTC = &getToolChain();
    const Action *CurDep = JA.getInputs()[I];

    if (const auto *OA = dyn_cast<OffloadAction>(CurDep)) {
      CurTC = nullptr;
      OA->doOnEachDependence([&](Action *A, const ToolChain *TC, const char *) {
        assert(CurTC == nullptr && "Expected one dependence!");
        CurKind = A->getOffloadingDeviceKind();
        CurTC = TC;
      });
    }
    Triples += Action::GetOffloadKindName(CurKind);
    Triples += '-';
    Triples += CurTC->getTriple().normalize();
    if (CurKind == Action::OFK_HIP && CurDep->getOffloadingArch()) {
      Triples += '-';
      Triples += CurDep->getOffloadingArch();
    }
  }
  // If we see we are bundling for FPGA using -fintelfpga, add the
  // dependency bundle
  bool IsFPGADepBundle = TCArgs.hasArg(options::OPT_fintelfpga) &&
                         Output.getType() == types::TY_Object;

  // For spir64_fpga target, when bundling objects we also want to bundle up the
  // named dependency file.
  // TODO - We are currently using the target triple inputs to slot a location
  // of the dependency information into the bundle.  It would be good to
  // separate this out to an explicit option in the bundler for the dependency
  // file as it does not match the type being bundled.
  if (IsFPGADepBundle) {
    Triples += ',';
    Triples += Action::GetOffloadKindName(Action::OFK_SYCL);
    Triples += '-';
    Triples += types::getTypeName(types::TY_FPGA_Dependencies);
  }
  CmdArgs.push_back(TCArgs.MakeArgString(Triples));

  // Get bundled file command.
  CmdArgs.push_back(
      TCArgs.MakeArgString(Twine("-outputs=") + Output.getFilename()));

  // Get unbundled files command.
  SmallString<128> UB;
  UB += "-inputs=";
  for (unsigned I = 0; I < Inputs.size(); ++I) {
    if (I)
      UB += ',';

    // Find ToolChain for this input.
    const ToolChain *CurTC = &getToolChain();
    if (const auto *OA = dyn_cast<OffloadAction>(JA.getInputs()[I])) {
      CurTC = nullptr;
      OA->doOnEachDependence([&](Action *, const ToolChain *TC, const char *) {
        assert(CurTC == nullptr && "Expected one dependence!");
        CurTC = TC;
      });
    }
    UB += CurTC->getInputFilename(Inputs[I]);
  }
  // For -fintelfpga, when bundling objects we also want to bundle up the
  // named dependency file.
  if (IsFPGADepBundle) {
    const char *BaseName = Clang::getBaseInputName(TCArgs, Inputs[0]);
    SmallString<128> DepFile(C.getDriver().getFPGATempDepFile(BaseName));
    if (!DepFile.empty()) {
      UB += ',';
      UB += DepFile;
    }
  }
  CmdArgs.push_back(TCArgs.MakeArgString(UB));

  // All the inputs are encoded as commands.
  C.addCommand(std::make_unique<Command>(
      JA, *this, ResponseFileSupport::None(),
      TCArgs.MakeArgString(getToolChain().GetProgramPath(getShortName())),
      CmdArgs, None, Output));
}

void OffloadBundler::ConstructJobMultipleOutputs(
    Compilation &C, const JobAction &JA, const InputInfoList &Outputs,
    const InputInfoList &Inputs, const llvm::opt::ArgList &TCArgs,
    const char *LinkingOutput) const {
  // The version with multiple outputs is expected to refer to a unbundling job.
  auto &UA = cast<OffloadUnbundlingJobAction>(JA);

  // The unbundling command looks like this:
  // clang-offload-bundler -type=bc
  //   -targets=host-triple,openmp-triple1,openmp-triple2
  //   -inputs=input_file
  //   -outputs=unbundle_file_host,unbundle_file_tgt1,unbundle_file_tgt2"
  //   -unbundle

  ArgStringList CmdArgs;
  InputInfo Input = Inputs.front();
  const char *TypeArg = types::getTypeTempSuffix(Input.getType());
  const char *InputFileName = Input.getFilename();
  types::ID InputType(Input.getType());
  bool IsFPGADepUnbundle = JA.getType() == types::TY_FPGA_Dependencies;
  bool IsFPGADepLibUnbundle = JA.getType() == types::TY_FPGA_Dependencies_List;

  if (InputType == types::TY_FPGA_AOCX || InputType == types::TY_FPGA_AOCR ||
      InputType == types::TY_FPGA_AOCX_EMU ||
      InputType == types::TY_FPGA_AOCR_EMU) {
    // Override type with AOCX/AOCR which will unbundle to a list containing
    // binaries with the appropriate file extension (.aocx/.aocr).
    // TODO - representation of the output file from the unbundle for these
    // types (aocx/aocr) are always list files.  We should represent this
    // better in the output extension and type for improved understanding
    // of file contents and debuggability.
    if (getToolChain().getTriple().getSubArch() ==
        llvm::Triple::SPIRSubArch_fpga) {
      bool isAOCX = InputType == types::TY_FPGA_AOCX ||
                    InputType == types::TY_FPGA_AOCX_EMU;
      TypeArg = isAOCX ? "aocx" : "aocr";
    } else
      TypeArg = "aoo";
  }
  if (InputType == types::TY_FPGA_AOCO || IsFPGADepLibUnbundle)
    TypeArg = "aoo";
  if (IsFPGADepUnbundle)
    TypeArg = "o";

  // Get the type.
  CmdArgs.push_back(TCArgs.MakeArgString(Twine("-type=") + TypeArg));

  // Get the targets.
  SmallString<128> Triples;
  Triples += "-targets=";
  auto DepInfo = UA.getDependentActionsInfo();
  for (unsigned I = 0, J = 0; I < DepInfo.size(); ++I) {
    auto &Dep = DepInfo[I];
    // FPGA device triples are 'transformed' for the bundler when creating
    // aocx or aocr type bundles.  Also, we only do a specific target
    // unbundling, skipping the host side or device side.
    if (types::isFPGA(InputType)) {
      if (getToolChain().getTriple().getSubArch() ==
              llvm::Triple::SPIRSubArch_fpga &&
          Dep.DependentOffloadKind == Action::OFK_SYCL) {
        llvm::Triple TT;
        TT.setArchName(types::getTypeName(InputType));
        TT.setVendorName("intel");
        TT.setOS(getToolChain().getTriple().getOS());
        TT.setEnvironment(llvm::Triple::SYCLDevice);
        Triples += "sycl-";
        Triples += TT.normalize();
      } else if (getToolChain().getTriple().getSubArch() !=
                     llvm::Triple::SPIRSubArch_fpga &&
                 Dep.DependentOffloadKind == Action::OFK_Host) {
        Triples += Action::GetOffloadKindName(Dep.DependentOffloadKind);
        Triples += '-';
        Triples += Dep.DependentToolChain->getTriple().normalize();
      }
      continue;
    } else if (InputType == types::TY_Archive ||
               (TCArgs.hasArg(options::OPT_fintelfpga) &&
                TCArgs.hasArg(options::OPT_fsycl_link_EQ))) {
      // Do not extract host part if we are unbundling archive on Windows
      // because it is not needed. Static offload libraries are added to the
      // host link command just as normal libraries.  Do not extract the host
      // part from -fintelfpga -fsycl-link unbundles either, as the full obj
      // is used in the final link
      if (Dep.DependentOffloadKind == Action::OFK_Host)
        continue;
    }
    if (J++)
      Triples += ',';
    Triples += Action::GetOffloadKindName(Dep.DependentOffloadKind);
    Triples += '-';
    Triples += Dep.DependentToolChain->getTriple().normalize();
    if (Dep.DependentOffloadKind == Action::OFK_HIP &&
        !Dep.DependentBoundArch.empty()) {
      Triples += '-';
      Triples += Dep.DependentBoundArch;
    }
  }
  if (IsFPGADepUnbundle || IsFPGADepLibUnbundle) {
    // TODO - We are currently using the target triple inputs to slot a location
    // of the dependency information into the bundle.  It would be good to
    // separate this out to an explicit option in the bundler for the dependency
    // file as it does not match the type being bundled.
    Triples += Action::GetOffloadKindName(Action::OFK_SYCL);
    Triples += '-';
    Triples += types::getTypeName(types::TY_FPGA_Dependencies);
  }
  CmdArgs.push_back(TCArgs.MakeArgString(Triples));

  // Get bundled file command.
  CmdArgs.push_back(
      TCArgs.MakeArgString(Twine("-inputs=") + InputFileName));

  // Get unbundled files command.
  SmallString<128> UB;
  UB += "-outputs=";
  // When dealing with -fintelfpga, there is an additional unbundle step
  // that occurs for the dependency file.  In that case, do not use the
  // dependent information, but just the output file.
  if (IsFPGADepUnbundle || IsFPGADepLibUnbundle)
    UB += Outputs[0].getFilename();
  else {
    for (unsigned I = 0; I < Outputs.size(); ++I) {
      if (I)
        UB += ',';
      UB += DepInfo[I].DependentToolChain->getInputFilename(Outputs[I]);
    }
  }
  CmdArgs.push_back(TCArgs.MakeArgString(UB));
  CmdArgs.push_back("-unbundle");
  CmdArgs.push_back("-allow-missing-bundles");

  // All the inputs are encoded as commands.
  C.addCommand(std::make_unique<Command>(
      JA, *this, ResponseFileSupport::None(),
      TCArgs.MakeArgString(getToolChain().GetProgramPath(getShortName())),
      CmdArgs, None, Outputs));
}

// Begin OffloadWrapper

void OffloadWrapper::ConstructJob(Compilation &C, const JobAction &JA,
                                  const InputInfo &Output,
                                  const InputInfoList &Inputs,
                                  const llvm::opt::ArgList &TCArgs,
                                  const char *LinkingOutput) const {
  // Construct offload-wrapper command.  Also calls llc to generate the
  // object that is fed to the linker from the wrapper generated bc file
  assert(isa<OffloadWrapperJobAction>(JA) && "Expecting wrapping job!");

  Action::OffloadKind OffloadingKind = JA.getOffloadingDeviceKind();
  if (OffloadingKind == Action::OFK_SYCL) {
    // The wrapper command looks like this:
    // clang-offload-wrapper
    //   -o=<outputfile>.bc
    //   -host=x86_64-pc-linux-gnu -kind=sycl
    //   -format=spirv <inputfile1>.spv <manifest1>(optional)
    //   -format=spirv <inputfile2>.spv <manifest2>(optional)
    //  ...
    ArgStringList WrapperArgs;

    std::string OutTmpName = C.getDriver().GetTemporaryPath("wrapper", "bc");
    const char *WrapperFileName =
        C.addTempFile(C.getArgs().MakeArgString(OutTmpName));
    SmallString<128> OutOpt("-o=");
    OutOpt += WrapperFileName;
    WrapperArgs.push_back(C.getArgs().MakeArgString(OutOpt));

    SmallString<128> HostTripleOpt("-host=");
    HostTripleOpt += getToolChain().getAuxTriple()->str();
    WrapperArgs.push_back(C.getArgs().MakeArgString(HostTripleOpt));

    llvm::Triple TT = getToolChain().getTriple();
    SmallString<128> TargetTripleOpt = TT.getArchName();
    // When wrapping an FPGA device binary, we need to be sure to apply the
    // appropriate triple that corresponds (fpga_aoc[xr]-intel-<os>-sycldevice)
    // to the target triple setting.
    if (TT.getSubArch() == llvm::Triple::SPIRSubArch_fpga &&
        TCArgs.hasArg(options::OPT_fsycl_link_EQ)) {
      SmallString<16> FPGAArch("fpga_");
      auto *A = C.getInputArgs().getLastArg(options::OPT_fsycl_link_EQ);
      FPGAArch += A->getValue() == StringRef("early") ? "aocr" : "aocx";
      if (C.getDriver().isFPGAEmulationMode())
        FPGAArch += "_emu";
      TT.setArchName(FPGAArch);
      TT.setVendorName("intel");
      TT.setEnvironment(llvm::Triple::SYCLDevice);
      TargetTripleOpt = TT.str();
      // When wrapping an FPGA aocx binary to archive, do not emit registration
      // functions
      if (A->getValue() == StringRef("image"))
        WrapperArgs.push_back(C.getArgs().MakeArgString("--emit-reg-funcs=0"));
    }
    // Grab any Target specific options that need to be added to the wrapper
    // information.
    ArgStringList BuildArgs;
    auto createArgString = [&](const char *Opt) {
      if (BuildArgs.empty())
        return;
      SmallString<128> AL;
      for (const char *A : BuildArgs) {
        if (AL.empty()) {
          AL = A;
          continue;
        }
        AL += " ";
        AL += A;
      }
      WrapperArgs.push_back(C.getArgs().MakeArgString(Twine(Opt) + AL));
    };
    const toolchains::SYCLToolChain &TC =
              static_cast<const toolchains::SYCLToolChain &>(getToolChain());
    // TODO: Consider separating the mechanisms for:
    // - passing standard-defined options to AOT/JIT compilation steps;
    // - passing AOT-compiler specific options.
    // This would allow retaining standard language options in the
    // image descriptor, while excluding tool-specific options that
    // have been known to confuse RT implementations.
    if (TC.getTriple().getSubArch() == llvm::Triple::NoSubArch) {
      // Only store compile/link opts in the image descriptor for the SPIR-V
      // target; AOT compilation has already been performed otherwise.
      TC.AddImpliedTargetArgs(TT, TCArgs, BuildArgs);
      TC.TranslateBackendTargetArgs(TCArgs, BuildArgs);
      createArgString("-compile-opts=");
      BuildArgs.clear();
      TC.TranslateLinkerTargetArgs(TCArgs, BuildArgs);
      createArgString("-link-opts=");
    }

    WrapperArgs.push_back(
        C.getArgs().MakeArgString(Twine("-target=") + TargetTripleOpt));

    // TODO forcing offload kind is a simplification which assumes wrapper used
    // only with SYCL. Device binary format (-format=xxx) option should also
    // come from the command line and/or the native compiler. Should be fixed
    // together with supporting AOT in the driver. If format is not set, the
    // default is "none" which means runtime must try to determine it
    // automatically.
    StringRef Kind = Action::GetOffloadKindName(OffloadingKind);
    WrapperArgs.push_back(
        C.getArgs().MakeArgString(Twine("-kind=") + Twine(Kind)));

    assert((Inputs.size() > 0) && "no inputs for clang-offload-wrapper");
    assert(((Inputs[0].getType() != types::TY_Tempfiletable) ||
            (Inputs.size() == 1)) &&
           "wrong usage of clang-offload-wrapper with SYCL");
    const InputInfo &I = Inputs[0];
    assert(I.isFilename() && "Invalid input.");

    if (I.getType() == types::TY_Tempfiletable ||
        I.getType() == types::TY_Tempfilelist)
      // wrapper actual input files are passed via the batch job file table:
      WrapperArgs.push_back(C.getArgs().MakeArgString("-batch"));
    WrapperArgs.push_back(C.getArgs().MakeArgString(I.getFilename()));

    auto Cmd = std::make_unique<Command>(
        JA, *this, ResponseFileSupport::None(),
        TCArgs.MakeArgString(getToolChain().GetProgramPath(getShortName())),
        WrapperArgs, None);
    C.addCommand(std::move(Cmd));

    // Construct llc command.
    // The output is an object file
    ArgStringList LlcArgs{"-filetype=obj", "-o", Output.getFilename(),
                          WrapperFileName};
    llvm::Reloc::Model RelocationModel;
    unsigned PICLevel;
    bool IsPIE;
    std::tie(RelocationModel, PICLevel, IsPIE) =
        ParsePICArgs(getToolChain(), TCArgs);
    if (PICLevel > 0) {
      LlcArgs.push_back("-relocation-model=pic");
    }
    if (IsPIE) {
      LlcArgs.push_back("-enable-pie");
    }
    SmallString<128> LlcPath(C.getDriver().Dir);
    llvm::sys::path::append(LlcPath, "llc");
    const char *Llc = C.getArgs().MakeArgString(LlcPath);
    C.addCommand(std::make_unique<Command>(
         JA, *this, ResponseFileSupport::None(), Llc, LlcArgs, None));
    return;
  } // end of SYCL flavor of offload wrapper command creation

  ArgStringList CmdArgs;

  const llvm::Triple &Triple = getToolChain().getEffectiveTriple();

  // Add the "effective" target triple.
  CmdArgs.push_back("-host");
  CmdArgs.push_back(TCArgs.MakeArgString(Triple.getTriple()));

  // Add the output file name.
  assert(Output.isFilename() && "Invalid output.");
  CmdArgs.push_back("-o");
  CmdArgs.push_back(TCArgs.MakeArgString(Output.getFilename()));

  assert(JA.getInputs().size() == Inputs.size() &&
         "Not have inputs for all dependence actions??");

  // For FPGA, we wrap the host objects before archiving them when using
  // -fsycl-link.  This allows for better extraction control from the
  // archive when we need the host objects for subsequent compilations.
  if (OffloadingKind == Action::OFK_None &&
      C.getArgs().hasArg(options::OPT_fintelfpga) &&
      C.getArgs().hasArg(options::OPT_fsycl_link_EQ)) {

    // Add offload targets and inputs.
    CmdArgs.push_back(C.getArgs().MakeArgString(
        Twine("-kind=") + Action::GetOffloadKindName(OffloadingKind)));
    CmdArgs.push_back(
        TCArgs.MakeArgString(Twine("-target=") + Triple.getTriple()));

    // Add input.
    assert(Inputs[0].isFilename() && "Invalid input.");
    CmdArgs.push_back(TCArgs.MakeArgString(Inputs[0].getFilename()));

    C.addCommand(std::make_unique<Command>(
        JA, *this, ResponseFileSupport::None(),
        TCArgs.MakeArgString(getToolChain().GetProgramPath(getShortName())),
        CmdArgs, Inputs));
    return;
  }

  // Add offload targets and inputs.
  for (unsigned I = 0; I < Inputs.size(); ++I) {
    // Get input's Offload Kind and ToolChain.
    const auto *OA = cast<OffloadAction>(JA.getInputs()[I]);
    assert(OA->hasSingleDeviceDependence(/*DoNotConsiderHostActions=*/true) &&
           "Expected one device dependence!");
    Action::OffloadKind DeviceKind = Action::OFK_None;
    const ToolChain *DeviceTC = nullptr;
    OA->doOnEachDependence([&](Action *A, const ToolChain *TC, const char *) {
      DeviceKind = A->getOffloadingDeviceKind();
      DeviceTC = TC;
    });

    // And add it to the offload targets.
    CmdArgs.push_back(C.getArgs().MakeArgString(
        Twine("-kind=") + Action::GetOffloadKindName(DeviceKind)));
    CmdArgs.push_back(TCArgs.MakeArgString(Twine("-target=") +
                                           DeviceTC->getTriple().normalize()));

    // Add input.
    assert(Inputs[I].isFilename() && "Invalid input.");
    CmdArgs.push_back(TCArgs.MakeArgString(Inputs[I].getFilename()));
  }

  C.addCommand(std::make_unique<Command>(
      JA, *this, ResponseFileSupport::None(),
      TCArgs.MakeArgString(getToolChain().GetProgramPath(getShortName())),
      CmdArgs, Inputs));
}

// Begin OffloadDeps

void OffloadDeps::constructJob(Compilation &C, const JobAction &JA,
                               ArrayRef<InputInfo> Outputs,
                               ArrayRef<InputInfo> Inputs,
                               const llvm::opt::ArgList &TCArgs,
                               const char *LinkingOutput) const {
  auto &DA = cast<OffloadDepsJobAction>(JA);

  ArgStringList CmdArgs;

  // Get the targets.
  SmallString<128> Targets{"-targets="};
  auto DepInfo = DA.getDependentActionsInfo();
  for (unsigned I = 0; I < DepInfo.size(); ++I) {
    auto &Dep = DepInfo[I];
    if (I)
      Targets += ',';
    Targets += Action::GetOffloadKindName(Dep.DependentOffloadKind);
    Targets += '-';
    Targets += Dep.DependentToolChain->getTriple().normalize();
    if (Dep.DependentOffloadKind == Action::OFK_HIP &&
        !Dep.DependentBoundArch.empty()) {
      Targets += '-';
      Targets += Dep.DependentBoundArch;
    }
  }
  CmdArgs.push_back(TCArgs.MakeArgString(Targets));

  // Prepare outputs.
  SmallString<128> Outs{"-outputs="};
  for (unsigned I = 0; I < Outputs.size(); ++I) {
    if (I)
      Outs += ',';
    Outs += DepInfo[I].DependentToolChain->getInputFilename(Outputs[I]);
  }
  CmdArgs.push_back(TCArgs.MakeArgString(Outs));

  // Add input file.
  CmdArgs.push_back(Inputs.front().getFilename());

  // All the inputs are encoded as commands.
  C.addCommand(std::make_unique<Command>(
      JA, *this, ResponseFileSupport::None(),
      TCArgs.MakeArgString(getToolChain().GetProgramPath(getShortName())),
      CmdArgs, None, Outputs));
}

void OffloadDeps::ConstructJob(Compilation &C, const JobAction &JA,
                               const InputInfo &Output,
                               const InputInfoList &Inputs,
                               const llvm::opt::ArgList &TCArgs,
                               const char *LinkingOutput) const {
  constructJob(C, JA, Output, Inputs, TCArgs, LinkingOutput);
}

void OffloadDeps::ConstructJobMultipleOutputs(Compilation &C,
                                              const JobAction &JA,
                                              const InputInfoList &Outputs,
                                              const InputInfoList &Inputs,
                                              const llvm::opt::ArgList &TCArgs,
                                              const char *LinkingOutput) const {
  constructJob(C, JA, Outputs, Inputs, TCArgs, LinkingOutput);
}

// Begin SPIRVTranslator

void SPIRVTranslator::ConstructJob(Compilation &C, const JobAction &JA,
                                  const InputInfo &Output,
                                  const InputInfoList &Inputs,
                                  const llvm::opt::ArgList &TCArgs,
                                  const char *LinkingOutput) const {
  // Construct llvm-spirv command.
  assert(isa<SPIRVTranslatorJobAction>(JA) && "Expecting Translator job!");

  // The translator command looks like this:
  // llvm-spirv -o <file>.spv <file>.bc
  ArgStringList ForeachArgs;
  ArgStringList TranslatorArgs;

  TranslatorArgs.push_back("-o");
  TranslatorArgs.push_back(Output.getFilename());
  if (getToolChain().getTriple().isSYCLDeviceEnvironment()) {
    TranslatorArgs.push_back("-spirv-max-version=1.3");
    TranslatorArgs.push_back("-spirv-debug-info-version=legacy");
    // Prevent crash in the translator if input IR contains DIExpression
    // operations which don't have mapping to OpenCL.DebugInfo.100 spec.
    TranslatorArgs.push_back("-spirv-allow-extra-diexpressions");
    TranslatorArgs.push_back("-spirv-allow-unknown-intrinsics=llvm.genx.");

    // Disable SPV_INTEL_usm_storage_classes by default since it adds new
    // storage classes that represent global_device and global_host address
    // spaces, which are not supported for all targets. With the extension
    // disable the storage classes will be lowered to CrossWorkgroup storage
    // class that is mapped to just global address space. The extension is
    // supposed to be enabled only for FPGA hardware.
    std::string ExtArg("-spirv-ext=+all,-SPV_INTEL_usm_storage_classes");
    if (getToolChain().getTriple().getSubArch() ==
        llvm::Triple::SPIRSubArch_fpga) {
      for (auto *A : TCArgs) {
        if (A->getOption().matches(options::OPT_Xs_separate) ||
            A->getOption().matches(options::OPT_Xs)) {
          StringRef ArgString(A->getValue());
          if (ArgString == "hardware" || ArgString == "simulation")
            ExtArg = "-spirv-ext=+all";
        }
      }
    }
    // Temporary disable SPV_INTEL_optnone & SPV_KHR_linkonce_odr until some
    // targets support it.
    ExtArg += ",-SPV_INTEL_optnone,-SPV_KHR_linkonce_odr";
    TranslatorArgs.push_back(TCArgs.MakeArgString(ExtArg));
  }
  for (auto I : Inputs) {
    std::string Filename(I.getFilename());
    if (I.getType() == types::TY_Tempfilelist) {
      ForeachArgs.push_back(
          C.getArgs().MakeArgString("--in-file-list=" + Filename));
      ForeachArgs.push_back(
          C.getArgs().MakeArgString("--in-replace=" + Filename));
      ForeachArgs.push_back(
          C.getArgs().MakeArgString("--out-ext=spv"));
    }
    TranslatorArgs.push_back(C.getArgs().MakeArgString(Filename));
  }

  auto Cmd = std::make_unique<Command>(JA, *this, ResponseFileSupport::None(),
      TCArgs.MakeArgString(getToolChain().GetProgramPath(getShortName())),
      TranslatorArgs, None);

  if (!ForeachArgs.empty()) {
    // Construct llvm-foreach command.
    // The llvm-foreach command looks like this:
    // llvm-foreach a.list --out-replace=out "cp {} out"
    // --out-file-list=list
    std::string OutputFileName(Output.getFilename());
    ForeachArgs.push_back(
        TCArgs.MakeArgString("--out-file-list=" + OutputFileName));
    ForeachArgs.push_back(
        TCArgs.MakeArgString("--out-replace=" + OutputFileName));
    ForeachArgs.push_back(TCArgs.MakeArgString("--"));
    ForeachArgs.push_back(TCArgs.MakeArgString(Cmd->getExecutable()));

    for (auto &Arg : Cmd->getArguments())
      ForeachArgs.push_back(Arg);

    SmallString<128> ForeachPath(C.getDriver().Dir);
    llvm::sys::path::append(ForeachPath, "llvm-foreach");
    const char *Foreach = C.getArgs().MakeArgString(ForeachPath);
    C.addCommand(std::make_unique<Command>(
        JA, *this, ResponseFileSupport::None(), Foreach, ForeachArgs, None));
  } else
    C.addCommand(std::move(Cmd));
}

void SPIRCheck::ConstructJob(Compilation &C, const JobAction &JA,
                             const InputInfo &Output,
                             const InputInfoList &Inputs,
                             const llvm::opt::ArgList &TCArgs,
                             const char *LinkingOutput) const {
  // Construct llvm-no-spir-kernel command.
  assert(isa<SPIRCheckJobAction>(JA) && "Expecting SPIR Check job!");

  // The spir check command looks like this:
  // llvm-no-spir-kernel <file>.bc
  // Upon success, we just move ahead.  Error means the check failed and
  // we need to exit.  The expected output is the input as this is just an
  // intermediate check with no functional change.
  ArgStringList CheckArgs;
  assert(Inputs.size() == 1 && "Unexpected number of inputs to the tool");
  const InputInfo &InputFile = Inputs.front();
  CheckArgs.push_back(InputFile.getFilename());

  // Add output file, which is just a copy of the input to better fit in the
  // toolchain flow.
  CheckArgs.push_back("-o");
  CheckArgs.push_back(Output.getFilename());
  auto Cmd = std::make_unique<Command>(
      JA, *this, ResponseFileSupport::None(),
      TCArgs.MakeArgString(getToolChain().GetProgramPath(getShortName())),
      CheckArgs, None);

  if (getToolChain().getTriple().getSubArch() ==
      llvm::Triple::SPIRSubArch_fpga) {
    const char *Msg = TCArgs.MakeArgString(
        Twine("The FPGA image does not include all device kernels from ") +
        Twine(InputFile.getBaseInput()) +
        Twine(". Please re-generate the image"));
    Cmd->addDiagForErrorCode(/*ErrorCode*/ 1, Msg);
  }

  C.addCommand(std::move(Cmd));
}

static void addArgs(ArgStringList &DstArgs, const llvm::opt::ArgList &Alloc,
                    ArrayRef<StringRef> SrcArgs) {
  for (const auto Arg : SrcArgs) {
    DstArgs.push_back(Alloc.MakeArgString(Arg));
  }
}

// Partially copied from clang/lib/Frontend/CompilerInvocation.cpp
static std::string getSYCLPostLinkOptimizationLevel(const ArgList &Args) {
  if (Arg *A = Args.getLastArg(options::OPT_O_Group)) {
    if (A->getOption().matches(options::OPT_O0))
      return "-O0";

    if (A->getOption().matches(options::OPT_Ofast))
      return "-O3";

    assert(A->getOption().matches(options::OPT_O));

    StringRef S(A->getValue());
    if (S == "g")
      return "-O1";

    // Options -O[1|2|3|s|z] are passed as they are. '-O0' is handled earlier.
    std::array<char, 5> AcceptedOptions = {'1', '2', '3', 's', 'z'};
    if (std::any_of(AcceptedOptions.begin(), AcceptedOptions.end(),
                    [=](char c) { return c == S[0]; }))
      return std::string("-O") + S[0];
  }

  // The default for SYCL device code optimization
  return "-O2";
}

// sycl-post-link tool normally outputs a file table (see the tool sources for
// format description) which lists all the other output files associated with
// the device LLVMIR bitcode. This is basically a triple of bitcode, symbols
// and specialization constant files. Single LLVM IR output can be generated as
// well under an option.
//
void SYCLPostLink::ConstructJob(Compilation &C, const JobAction &JA,
                             const InputInfo &Output,
                             const InputInfoList &Inputs,
                             const llvm::opt::ArgList &TCArgs,
                             const char *LinkingOutput) const {
  // Construct sycl-post-link command.
  assert(isa<SYCLPostLinkJobAction>(JA) && "Expecting SYCL post link job!");
  ArgStringList CmdArgs;

  // See if device code splitting is requested
  if (Arg *A = TCArgs.getLastArg(options::OPT_fsycl_device_code_split_EQ)) {
    if (StringRef(A->getValue()) == "per_kernel")
      addArgs(CmdArgs, TCArgs, {"-split=kernel"});
    else if (StringRef(A->getValue()) == "per_source")
      addArgs(CmdArgs, TCArgs, {"-split=source"});
    else if (StringRef(A->getValue()) == "auto")
      addArgs(CmdArgs, TCArgs, {"-split=auto"});
    else
      // split must be off
      assert(StringRef(A->getValue()) == "off");
  } else {
    // auto is the default split mode
    addArgs(CmdArgs, TCArgs, {"-split=auto"});
  }
  // OPT_fsycl_device_code_split is not checked as it is an alias to
  // -fsycl-device-code-split=auto

  // Turn on Dead Parameter Elimination Optimization with early optimizations
  if (!getToolChain().getTriple().isNVPTX() &&
      TCArgs.hasFlag(options::OPT_fsycl_dead_args_optimization,
                     options::OPT_fno_sycl_dead_args_optimization, false))
    addArgs(CmdArgs, TCArgs, {"-emit-param-info"});
  if (JA.getType() == types::TY_LLVM_BC) {
    // single file output requested - this means only perform necessary IR
    // transformations (like specialization constant intrinsic lowering) and
    // output LLVMIR
    addArgs(CmdArgs, TCArgs, {"-ir-output-only"});
  } else {
    assert(JA.getType() == types::TY_Tempfiletable);
    // Symbol file and specialization constant info generation is mandatory -
    // add options unconditionally
    addArgs(CmdArgs, TCArgs, {"-symbols"});
    // By default we split SYCL and ESIMD kernels into separate modules
    if (TCArgs.hasFlag(options::OPT_fsycl_device_code_split_esimd,
                       options::OPT_fno_sycl_device_code_split_esimd, true))
      addArgs(CmdArgs, TCArgs, {"-split-esimd"});
    if (TCArgs.hasFlag(options::OPT_fsycl_device_code_lower_esimd,
                       options::OPT_fno_sycl_device_code_lower_esimd, true))
      addArgs(CmdArgs, TCArgs, {"-lower-esimd"});
  }
  addArgs(CmdArgs, TCArgs,
          {StringRef(getSYCLPostLinkOptimizationLevel(TCArgs))});
  // specialization constants processing is mandatory
  auto *SYCLPostLink = llvm::dyn_cast<SYCLPostLinkJobAction>(&JA);
  if (SYCLPostLink && SYCLPostLink->getRTSetsSpecConstants())
    addArgs(CmdArgs, TCArgs, {"-spec-const=rt"});
  else
    addArgs(CmdArgs, TCArgs, {"-spec-const=default"});

  // Add output file table file option
  assert(Output.isFilename() && "output must be a filename");
  addArgs(CmdArgs, TCArgs, {"-o", Output.getFilename()});

  // Add input file
  assert(Inputs.size() == 1 && Inputs.front().isFilename() &&
         "single input file expected");
  addArgs(CmdArgs, TCArgs, {Inputs.front().getFilename()});
  std::string OutputFileName(Output.getFilename());

  // All the inputs are encoded as commands.
  C.addCommand(std::make_unique<Command>(
      JA, *this, ResponseFileSupport::None(),
      TCArgs.MakeArgString(getToolChain().GetProgramPath(getShortName())),
      CmdArgs, Inputs, Output));
}

// Transforms the abstract representation (JA + Inputs + Outputs) of a file
// table transformation action to concrete command line (job) with actual
// inputs/outputs/options, and adds it to given compilation object.
void FileTableTform::ConstructJob(Compilation &C, const JobAction &JA,
                                  const InputInfo &Output,
                                  const InputInfoList &Inputs,
                                  const llvm::opt::ArgList &TCArgs,
                                  const char *LinkingOutput) const {

  const auto &TformJob = *llvm::dyn_cast<FileTableTformJobAction>(&JA);
  ArgStringList CmdArgs;

  // don't try to assert here whether the number of inputs is OK, argumnets are
  // OK, etc. - better invoke the tool and see good error diagnostics

  // 1) add transformations
  for (const auto &Tf : TformJob.getTforms()) {
    switch (Tf.TheKind) {
    case FileTableTformJobAction::Tform::EXTRACT:
    case FileTableTformJobAction::Tform::EXTRACT_DROP_TITLE: {
      SmallString<128> Arg("-extract=");
      Arg += Tf.TheArgs[0];

      for (unsigned I = 1; I < Tf.TheArgs.size(); ++I) {
        Arg += ",";
        Arg += Tf.TheArgs[I];
      }
      addArgs(CmdArgs, TCArgs, {Arg});

      if (Tf.TheKind == FileTableTformJobAction::Tform::EXTRACT_DROP_TITLE)
        addArgs(CmdArgs, TCArgs, {"-drop_titles"});
      break;
    }
    case FileTableTformJobAction::Tform::REPLACE: {
      assert(Tf.TheArgs.size() == 2 && "from/to column names expected");
      SmallString<128> Arg("-replace=");
      Arg += Tf.TheArgs[0];
      Arg += ",";
      Arg += Tf.TheArgs[1];
      addArgs(CmdArgs, TCArgs, {Arg});
      break;
    }
    case FileTableTformJobAction::Tform::RENAME: {
      assert(Tf.TheArgs.size() == 2 && "from/to names expected");
      SmallString<128> Arg("-rename=");
      Arg += Tf.TheArgs[0];
      Arg += ",";
      Arg += Tf.TheArgs[1];
      addArgs(CmdArgs, TCArgs, {Arg});
      break;
    }
    }
  }
  // 2) add output option
  assert(Output.isFilename() && "table tform output must be a file");
  addArgs(CmdArgs, TCArgs, {"-o", Output.getFilename()});

  // 3) add inputs
  for (const auto &Input : Inputs) {
    assert(Input.isFilename() && "table tform input must be a file");
    addArgs(CmdArgs, TCArgs, {Input.getFilename()});
  }
  // 4) finally construct and add a command to the compilation
  C.addCommand(std::make_unique<Command>(
      JA, *this, ResponseFileSupport::None(),
      TCArgs.MakeArgString(getToolChain().GetProgramPath(getShortName())),
      CmdArgs, Inputs));
}<|MERGE_RESOLUTION|>--- conflicted
+++ resolved
@@ -5188,13 +5188,7 @@
   // Prepare `-aux-target-cpu` and `-aux-target-feature` unless
   // `--gpu-use-aux-triple-only` is specified.
   if (!Args.getLastArg(options::OPT_gpu_use_aux_triple_only) &&
-<<<<<<< HEAD
-      ((IsCuda && JA.isDeviceOffloading(Action::OFK_Cuda)) ||
-       (IsSYCL && IsSYCLOffloadDevice) ||
-       (IsHIP && JA.isDeviceOffloading(Action::OFK_HIP)))) {
-=======
-      (IsCudaDevice || IsHIPDevice)) {
->>>>>>> eaa9ef07
+      (IsCudaDevice || (IsSYCL && IsSYCLOffloadDevice) || IsHIPDevice)) {
     const ArgList &HostArgs =
         C.getArgsForToolChain(nullptr, StringRef(), Action::OFK_None);
     std::string HostCPU =

//===--- Driver.cpp - Clang GCC Compatible Driver -------------------------===//
//
// Part of the LLVM Project, under the Apache License v2.0 with LLVM Exceptions.
// See https://llvm.org/LICENSE.txt for license information.
// SPDX-License-Identifier: Apache-2.0 WITH LLVM-exception
//
//===----------------------------------------------------------------------===//

#include "clang/Driver/Driver.h"
#include "InputInfo.h"
#include "ToolChains/AMDGPU.h"
#include "ToolChains/AVR.h"
#include "ToolChains/Ananas.h"
#include "ToolChains/BareMetal.h"
#include "ToolChains/Clang.h"
#include "ToolChains/CloudABI.h"
#include "ToolChains/Contiki.h"
#include "ToolChains/CrossWindows.h"
#include "ToolChains/Cuda.h"
#include "ToolChains/Darwin.h"
#include "ToolChains/DragonFly.h"
#include "ToolChains/FreeBSD.h"
#include "ToolChains/Fuchsia.h"
#include "ToolChains/Gnu.h"
#include "ToolChains/HIP.h"
#include "ToolChains/Haiku.h"
#include "ToolChains/Hexagon.h"
#include "ToolChains/Hurd.h"
#include "ToolChains/Lanai.h"
#include "ToolChains/Linux.h"
#include "ToolChains/MSP430.h"
#include "ToolChains/MSVC.h"
#include "ToolChains/MinGW.h"
#include "ToolChains/Minix.h"
#include "ToolChains/MipsLinux.h"
#include "ToolChains/Myriad.h"
#include "ToolChains/NaCl.h"
#include "ToolChains/NetBSD.h"
#include "ToolChains/OpenBSD.h"
#include "ToolChains/PS4CPU.h"
#include "ToolChains/PPCLinux.h"
#include "ToolChains/RISCVToolchain.h"
#include "ToolChains/Solaris.h"
#include "ToolChains/TCE.h"
#include "ToolChains/WebAssembly.h"
#include "ToolChains/XCore.h"
#include "ToolChains/SYCL.h"
#include "clang/Basic/Version.h"
#include "clang/Config/config.h"
#include "clang/Driver/Action.h"
#include "clang/Driver/Compilation.h"
#include "clang/Driver/DriverDiagnostic.h"
#include "clang/Driver/Job.h"
#include "clang/Driver/Options.h"
#include "clang/Driver/SanitizerArgs.h"
#include "clang/Driver/Tool.h"
#include "clang/Driver/ToolChain.h"
#include "llvm/ADT/ArrayRef.h"
#include "llvm/ADT/STLExtras.h"
#include "llvm/ADT/SmallSet.h"
#include "llvm/ADT/StringExtras.h"
#include "llvm/ADT/StringSet.h"
#include "llvm/ADT/StringSwitch.h"
#include "llvm/Config/llvm-config.h"
#include "llvm/Option/Arg.h"
#include "llvm/Option/ArgList.h"
#include "llvm/Option/OptSpecifier.h"
#include "llvm/Option/OptTable.h"
#include "llvm/Option/Option.h"
#include "llvm/Support/CommandLine.h"
#include "llvm/Support/ErrorHandling.h"
#include "llvm/Support/FileSystem.h"
#include "llvm/Support/FormatVariadic.h"
#include "llvm/Support/Path.h"
#include "llvm/Support/PrettyStackTrace.h"
#include "llvm/Support/Process.h"
#include "llvm/Support/Program.h"
#include "llvm/Support/StringSaver.h"
#include "llvm/Support/TargetRegistry.h"
#include "llvm/Support/VirtualFileSystem.h"
#include "llvm/Support/raw_ostream.h"
#include <map>
#include <memory>
#include <utility>
#if LLVM_ON_UNIX
#include <unistd.h> // getpid
#include <sysexits.h> // EX_IOERR
#endif

using namespace clang::driver;
using namespace clang;
using namespace llvm::opt;

// static
std::string Driver::GetResourcesPath(StringRef BinaryPath,
                                     StringRef CustomResourceDir) {
  // Since the resource directory is embedded in the module hash, it's important
  // that all places that need it call this function, so that they get the
  // exact same string ("a/../b/" and "b/" get different hashes, for example).

  // Dir is bin/ or lib/, depending on where BinaryPath is.
  std::string Dir = llvm::sys::path::parent_path(BinaryPath);

  SmallString<128> P(Dir);
  if (CustomResourceDir != "") {
    llvm::sys::path::append(P, CustomResourceDir);
  } else {
    // On Windows, libclang.dll is in bin/.
    // On non-Windows, libclang.so/.dylib is in lib/.
    // With a static-library build of libclang, LibClangPath will contain the
    // path of the embedding binary, which for LLVM binaries will be in bin/.
    // ../lib gets us to lib/ in both cases.
    P = llvm::sys::path::parent_path(Dir);
    llvm::sys::path::append(P, Twine("lib") + CLANG_LIBDIR_SUFFIX, "clang",
                            CLANG_VERSION_STRING);
  }

  return P.str();
}

Driver::Driver(StringRef ClangExecutable, StringRef TargetTriple,
               DiagnosticsEngine &Diags,
               IntrusiveRefCntPtr<llvm::vfs::FileSystem> VFS)
    : Diags(Diags), VFS(std::move(VFS)), Mode(GCCMode),
      SaveTemps(SaveTempsNone), BitcodeEmbed(EmbedNone), LTOMode(LTOK_None),
      ClangExecutable(ClangExecutable), SysRoot(DEFAULT_SYSROOT),
      DriverTitle("clang LLVM compiler"), CCPrintOptionsFilename(nullptr),
      CCPrintHeadersFilename(nullptr), CCLogDiagnosticsFilename(nullptr),
      CCCPrintBindings(false), CCPrintOptions(false), CCPrintHeaders(false),
      CCLogDiagnostics(false), CCGenDiagnostics(false),
      TargetTriple(TargetTriple), CCCGenericGCCName(""), Saver(Alloc),
      CheckInputsExist(true), GenReproducer(false),
      SuppressMissingInputWarning(false) {

  // Provide a sane fallback if no VFS is specified.
  if (!this->VFS)
    this->VFS = llvm::vfs::getRealFileSystem();

  Name = llvm::sys::path::filename(ClangExecutable);
  Dir = llvm::sys::path::parent_path(ClangExecutable);
  InstalledDir = Dir; // Provide a sensible default installed dir.

#if defined(CLANG_CONFIG_FILE_SYSTEM_DIR)
  SystemConfigDir = CLANG_CONFIG_FILE_SYSTEM_DIR;
#endif
#if defined(CLANG_CONFIG_FILE_USER_DIR)
  UserConfigDir = CLANG_CONFIG_FILE_USER_DIR;
#endif

  // Compute the path to the resource directory.
  ResourceDir = GetResourcesPath(ClangExecutable, CLANG_RESOURCE_DIR);
}

void Driver::ParseDriverMode(StringRef ProgramName,
                             ArrayRef<const char *> Args) {
  if (ClangNameParts.isEmpty())
    ClangNameParts = ToolChain::getTargetAndModeFromProgramName(ProgramName);
  setDriverModeFromOption(ClangNameParts.DriverMode);

  for (const char *ArgPtr : Args) {
    // Ignore nullptrs, they are the response file's EOL markers.
    if (ArgPtr == nullptr)
      continue;
    const StringRef Arg = ArgPtr;
    setDriverModeFromOption(Arg);
  }
}

void Driver::setDriverModeFromOption(StringRef Opt) {
  const std::string OptName =
      getOpts().getOption(options::OPT_driver_mode).getPrefixedName();
  if (!Opt.startswith(OptName))
    return;
  StringRef Value = Opt.drop_front(OptName.size());

  if (auto M = llvm::StringSwitch<llvm::Optional<DriverMode>>(Value)
                   .Case("gcc", GCCMode)
                   .Case("g++", GXXMode)
                   .Case("cpp", CPPMode)
                   .Case("cl", CLMode)
                   .Default(None))
    Mode = *M;
  else
    Diag(diag::err_drv_unsupported_option_argument) << OptName << Value;
}

InputArgList Driver::ParseArgStrings(ArrayRef<const char *> ArgStrings,
                                     bool IsClCompatMode,
                                     bool &ContainsError) {
  llvm::PrettyStackTraceString CrashInfo("Command line argument parsing");
  ContainsError = false;

  unsigned IncludedFlagsBitmask;
  unsigned ExcludedFlagsBitmask;
  std::tie(IncludedFlagsBitmask, ExcludedFlagsBitmask) =
      getIncludeExcludeOptionFlagMasks(IsClCompatMode);

  unsigned MissingArgIndex, MissingArgCount;
  InputArgList Args =
      getOpts().ParseArgs(ArgStrings, MissingArgIndex, MissingArgCount,
                          IncludedFlagsBitmask, ExcludedFlagsBitmask);

  // Check for missing argument error.
  if (MissingArgCount) {
    Diag(diag::err_drv_missing_argument)
        << Args.getArgString(MissingArgIndex) << MissingArgCount;
    ContainsError |=
        Diags.getDiagnosticLevel(diag::err_drv_missing_argument,
                                 SourceLocation()) > DiagnosticsEngine::Warning;
  }

  // Check for unsupported options.
  for (const Arg *A : Args) {
    if (A->getOption().hasFlag(options::Unsupported)) {
      unsigned DiagID;
      auto ArgString = A->getAsString(Args);
      std::string Nearest;
      if (getOpts().findNearest(
            ArgString, Nearest, IncludedFlagsBitmask,
            ExcludedFlagsBitmask | options::Unsupported) > 1) {
        DiagID = diag::err_drv_unsupported_opt;
        Diag(DiagID) << ArgString;
      } else {
        DiagID = diag::err_drv_unsupported_opt_with_suggestion;
        Diag(DiagID) << ArgString << Nearest;
      }
      ContainsError |= Diags.getDiagnosticLevel(DiagID, SourceLocation()) >
                       DiagnosticsEngine::Warning;
      continue;
    }

    // Warn about -mcpu= without an argument.
    if (A->getOption().matches(options::OPT_mcpu_EQ) && A->containsValue("")) {
      Diag(diag::warn_drv_empty_joined_argument) << A->getAsString(Args);
      ContainsError |= Diags.getDiagnosticLevel(
                           diag::warn_drv_empty_joined_argument,
                           SourceLocation()) > DiagnosticsEngine::Warning;
    }
  }

  for (const Arg *A : Args.filtered(options::OPT_UNKNOWN)) {
    unsigned DiagID;
    auto ArgString = A->getAsString(Args);
    std::string Nearest;
    if (getOpts().findNearest(
          ArgString, Nearest, IncludedFlagsBitmask, ExcludedFlagsBitmask) > 1) {
      DiagID = IsCLMode() ? diag::warn_drv_unknown_argument_clang_cl
                          : diag::err_drv_unknown_argument;
      Diags.Report(DiagID) << ArgString;
    } else {
      DiagID = IsCLMode()
                   ? diag::warn_drv_unknown_argument_clang_cl_with_suggestion
                   : diag::err_drv_unknown_argument_with_suggestion;
      Diags.Report(DiagID) << ArgString << Nearest;
    }
    ContainsError |= Diags.getDiagnosticLevel(DiagID, SourceLocation()) >
                     DiagnosticsEngine::Warning;
  }

  return Args;
}

// Determine which compilation mode we are in. We look for options which
// affect the phase, starting with the earliest phases, and record which
// option we used to determine the final phase.
phases::ID Driver::getFinalPhase(const DerivedArgList &DAL,
                                 Arg **FinalPhaseArg) const {
  Arg *PhaseArg = nullptr;
  phases::ID FinalPhase;

  // -{E,EP,P,M,MM} only run the preprocessor.
  if (CCCIsCPP() || (PhaseArg = DAL.getLastArg(options::OPT_E)) ||
      (PhaseArg = DAL.getLastArg(options::OPT__SLASH_EP)) ||
      (PhaseArg = DAL.getLastArg(options::OPT_M, options::OPT_MM)) ||
      (PhaseArg = DAL.getLastArg(options::OPT__SLASH_P))) {
    FinalPhase = phases::Preprocess;

  // --precompile only runs up to precompilation.
  } else if ((PhaseArg = DAL.getLastArg(options::OPT__precompile))) {
    FinalPhase = phases::Precompile;

  // -{fsyntax-only,-analyze,emit-ast} only run up to the compiler.
  } else if ((PhaseArg = DAL.getLastArg(options::OPT_fsyntax_only)) ||
             (PhaseArg = DAL.getLastArg(options::OPT_print_supported_cpus)) ||
             (PhaseArg = DAL.getLastArg(options::OPT_module_file_info)) ||
             (PhaseArg = DAL.getLastArg(options::OPT_verify_pch)) ||
             (PhaseArg = DAL.getLastArg(options::OPT_rewrite_objc)) ||
             (PhaseArg = DAL.getLastArg(options::OPT_rewrite_legacy_objc)) ||
             (PhaseArg = DAL.getLastArg(options::OPT__migrate)) ||
             (PhaseArg = DAL.getLastArg(options::OPT__analyze)) ||
             (PhaseArg = DAL.getLastArg(options::OPT_emit_ast))) {
    FinalPhase = phases::Compile;

<<<<<<< HEAD
    // -S only runs up to the backend.
  } else if ((PhaseArg = DAL.getLastArg(options::OPT_S)) ||
             (PhaseArg = DAL.getLastArg(options::OPT_sycl_device_only))) {
=======
  // clang interface stubs
  } else if ((PhaseArg = DAL.getLastArg(options::OPT_emit_iterface_stubs))) {
    FinalPhase = phases::IfsMerge;

  // -S only runs up to the backend.
  } else if ((PhaseArg = DAL.getLastArg(options::OPT_S))) {
>>>>>>> c382d03c
    FinalPhase = phases::Backend;

  // -c compilation only runs up to the assembler.
  } else if ((PhaseArg = DAL.getLastArg(options::OPT_c))) {
    FinalPhase = phases::Assemble;

  // Otherwise do everything.
  } else
    FinalPhase = phases::Link;

  if (FinalPhaseArg)
    *FinalPhaseArg = PhaseArg;

  return FinalPhase;
}

static Arg *MakeInputArg(DerivedArgList &Args, const OptTable &Opts,
                         StringRef Value, bool Claim = true) {
  Arg *A = new Arg(Opts.getOption(options::OPT_INPUT), Value,
                   Args.getBaseArgs().MakeIndex(Value), Value.data());
  Args.AddSynthesizedArg(A);
  if (Claim)
    A->claim();
  return A;
}

DerivedArgList *Driver::TranslateInputArgs(const InputArgList &Args) const {
  const llvm::opt::OptTable &Opts = getOpts();
  DerivedArgList *DAL = new DerivedArgList(Args);

  bool HasNostdlib = Args.hasArg(options::OPT_nostdlib);
  bool HasNostdlibxx = Args.hasArg(options::OPT_nostdlibxx);
  bool HasNodefaultlib = Args.hasArg(options::OPT_nodefaultlibs);
  for (Arg *A : Args) {
    // Unfortunately, we have to parse some forwarding options (-Xassembler,
    // -Xlinker, -Xpreprocessor) because we either integrate their functionality
    // (assembler and preprocessor), or bypass a previous driver ('collect2').

    // Rewrite linker options, to replace --no-demangle with a custom internal
    // option.
    if ((A->getOption().matches(options::OPT_Wl_COMMA) ||
         A->getOption().matches(options::OPT_Xlinker)) &&
        A->containsValue("--no-demangle")) {
      // Add the rewritten no-demangle argument.
      DAL->AddFlagArg(A, Opts.getOption(options::OPT_Z_Xlinker__no_demangle));

      // Add the remaining values as Xlinker arguments.
      for (StringRef Val : A->getValues())
        if (Val != "--no-demangle")
          DAL->AddSeparateArg(A, Opts.getOption(options::OPT_Xlinker), Val);

      continue;
    }

    // Rewrite preprocessor options, to replace -Wp,-MD,FOO which is used by
    // some build systems. We don't try to be complete here because we don't
    // care to encourage this usage model.
    if (A->getOption().matches(options::OPT_Wp_COMMA) &&
        (A->getValue(0) == StringRef("-MD") ||
         A->getValue(0) == StringRef("-MMD"))) {
      // Rewrite to -MD/-MMD along with -MF.
      if (A->getValue(0) == StringRef("-MD"))
        DAL->AddFlagArg(A, Opts.getOption(options::OPT_MD));
      else
        DAL->AddFlagArg(A, Opts.getOption(options::OPT_MMD));
      if (A->getNumValues() == 2)
        DAL->AddSeparateArg(A, Opts.getOption(options::OPT_MF), A->getValue(1));
      continue;
    }

    // Rewrite reserved library names.
    if (A->getOption().matches(options::OPT_l)) {
      StringRef Value = A->getValue();

      // Rewrite unless -nostdlib is present.
      if (!HasNostdlib && !HasNodefaultlib && !HasNostdlibxx &&
          Value == "stdc++") {
        DAL->AddFlagArg(A, Opts.getOption(options::OPT_Z_reserved_lib_stdcxx));
        continue;
      }

      // Rewrite unconditionally.
      if (Value == "cc_kext") {
        DAL->AddFlagArg(A, Opts.getOption(options::OPT_Z_reserved_lib_cckext));
        continue;
      }
    }

    // Pick up inputs via the -- option.
    if (A->getOption().matches(options::OPT__DASH_DASH)) {
      A->claim();
      for (StringRef Val : A->getValues())
        DAL->append(MakeInputArg(*DAL, Opts, Val, false));
      continue;
    }

    DAL->append(A);
  }

  // Enforce -static if -miamcu is present.
  if (Args.hasFlag(options::OPT_miamcu, options::OPT_mno_iamcu, false))
    DAL->AddFlagArg(0, Opts.getOption(options::OPT_static));

  // Use of -fintelfpga implies -g and -MMD
  if (Args.hasArg(options::OPT_fintelfpga)) {
    DAL->AddFlagArg(0, Opts.getOption(options::OPT_MMD));
    // if any -gN option is provided, use that.
    if (Arg *A = Args.getLastArg(options::OPT_gN_Group))
      DAL->append(A);
    else
      DAL->AddFlagArg(0, Opts.getOption(options::OPT_g_Flag));
  }

// Add a default value of -mlinker-version=, if one was given and the user
// didn't specify one.
#if defined(HOST_LINK_VERSION)
  if (!Args.hasArg(options::OPT_mlinker_version_EQ) &&
      strlen(HOST_LINK_VERSION) > 0) {
    DAL->AddJoinedArg(0, Opts.getOption(options::OPT_mlinker_version_EQ),
                      HOST_LINK_VERSION);
    DAL->getLastArg(options::OPT_mlinker_version_EQ)->claim();
  }
#endif

  return DAL;
}

/// Compute target triple from args.
///
/// This routine provides the logic to compute a target triple from various
/// args passed to the driver and the default triple string.
static llvm::Triple computeTargetTriple(const Driver &D,
                                        StringRef TargetTriple,
                                        const ArgList &Args,
                                        StringRef DarwinArchName = "") {
  // FIXME: Already done in Compilation *Driver::BuildCompilation
  if (const Arg *A = Args.getLastArg(options::OPT_target))
    TargetTriple = A->getValue();

  llvm::Triple Target(llvm::Triple::normalize(TargetTriple));

  // GNU/Hurd's triples should have been -hurd-gnu*, but were historically made
  // -gnu* only, and we can not change this, so we have to detect that case as
  // being the Hurd OS.
  if (TargetTriple.find("-unknown-gnu") != StringRef::npos ||
      TargetTriple.find("-pc-gnu") != StringRef::npos)
    Target.setOSName("hurd");

  // Handle Apple-specific options available here.
  if (Target.isOSBinFormatMachO()) {
    // If an explicit Darwin arch name is given, that trumps all.
    if (!DarwinArchName.empty()) {
      tools::darwin::setTripleTypeForMachOArchName(Target, DarwinArchName);
      return Target;
    }

    // Handle the Darwin '-arch' flag.
    if (Arg *A = Args.getLastArg(options::OPT_arch)) {
      StringRef ArchName = A->getValue();
      tools::darwin::setTripleTypeForMachOArchName(Target, ArchName);
    }
  }

  // Handle pseudo-target flags '-mlittle-endian'/'-EL' and
  // '-mbig-endian'/'-EB'.
  if (Arg *A = Args.getLastArg(options::OPT_mlittle_endian,
                               options::OPT_mbig_endian)) {
    if (A->getOption().matches(options::OPT_mlittle_endian)) {
      llvm::Triple LE = Target.getLittleEndianArchVariant();
      if (LE.getArch() != llvm::Triple::UnknownArch)
        Target = std::move(LE);
    } else {
      llvm::Triple BE = Target.getBigEndianArchVariant();
      if (BE.getArch() != llvm::Triple::UnknownArch)
        Target = std::move(BE);
    }
  }

  // Skip further flag support on OSes which don't support '-m32' or '-m64'.
  if (Target.getArch() == llvm::Triple::tce ||
      Target.getOS() == llvm::Triple::Minix)
    return Target;

  // Handle pseudo-target flags '-m64', '-mx32', '-m32' and '-m16'.
  Arg *A = Args.getLastArg(options::OPT_m64, options::OPT_mx32,
                           options::OPT_m32, options::OPT_m16);
  if (A) {
    llvm::Triple::ArchType AT = llvm::Triple::UnknownArch;

    if (A->getOption().matches(options::OPT_m64)) {
      AT = Target.get64BitArchVariant().getArch();
      if (Target.getEnvironment() == llvm::Triple::GNUX32)
        Target.setEnvironment(llvm::Triple::GNU);
    } else if (A->getOption().matches(options::OPT_mx32) &&
               Target.get64BitArchVariant().getArch() == llvm::Triple::x86_64) {
      AT = llvm::Triple::x86_64;
      Target.setEnvironment(llvm::Triple::GNUX32);
    } else if (A->getOption().matches(options::OPT_m32)) {
      AT = Target.get32BitArchVariant().getArch();
      if (Target.getEnvironment() == llvm::Triple::GNUX32)
        Target.setEnvironment(llvm::Triple::GNU);
    } else if (A->getOption().matches(options::OPT_m16) &&
               Target.get32BitArchVariant().getArch() == llvm::Triple::x86) {
      AT = llvm::Triple::x86;
      Target.setEnvironment(llvm::Triple::CODE16);
    }

    if (AT != llvm::Triple::UnknownArch && AT != Target.getArch())
      Target.setArch(AT);
  }

  // Handle -miamcu flag.
  if (Args.hasFlag(options::OPT_miamcu, options::OPT_mno_iamcu, false)) {
    if (Target.get32BitArchVariant().getArch() != llvm::Triple::x86)
      D.Diag(diag::err_drv_unsupported_opt_for_target) << "-miamcu"
                                                       << Target.str();

    if (A && !A->getOption().matches(options::OPT_m32))
      D.Diag(diag::err_drv_argument_not_allowed_with)
          << "-miamcu" << A->getBaseArg().getAsString(Args);

    Target.setArch(llvm::Triple::x86);
    Target.setArchName("i586");
    Target.setEnvironment(llvm::Triple::UnknownEnvironment);
    Target.setEnvironmentName("");
    Target.setOS(llvm::Triple::ELFIAMCU);
    Target.setVendor(llvm::Triple::UnknownVendor);
    Target.setVendorName("intel");
  }

  // If target is MIPS adjust the target triple
  // accordingly to provided ABI name.
  A = Args.getLastArg(options::OPT_mabi_EQ);
  if (A && Target.isMIPS()) {
    StringRef ABIName = A->getValue();
    if (ABIName == "32") {
      Target = Target.get32BitArchVariant();
      if (Target.getEnvironment() == llvm::Triple::GNUABI64 ||
          Target.getEnvironment() == llvm::Triple::GNUABIN32)
        Target.setEnvironment(llvm::Triple::GNU);
    } else if (ABIName == "n32") {
      Target = Target.get64BitArchVariant();
      if (Target.getEnvironment() == llvm::Triple::GNU ||
          Target.getEnvironment() == llvm::Triple::GNUABI64)
        Target.setEnvironment(llvm::Triple::GNUABIN32);
    } else if (ABIName == "64") {
      Target = Target.get64BitArchVariant();
      if (Target.getEnvironment() == llvm::Triple::GNU ||
          Target.getEnvironment() == llvm::Triple::GNUABIN32)
        Target.setEnvironment(llvm::Triple::GNUABI64);
    }
  }

  return Target;
}

// Parse the LTO options and record the type of LTO compilation
// based on which -f(no-)?lto(=.*)? option occurs last.
void Driver::setLTOMode(const llvm::opt::ArgList &Args) {
  LTOMode = LTOK_None;
  if (!Args.hasFlag(options::OPT_flto, options::OPT_flto_EQ,
                    options::OPT_fno_lto, false))
    return;

  StringRef LTOName("full");

  const Arg *A = Args.getLastArg(options::OPT_flto_EQ);
  if (A)
    LTOName = A->getValue();

  LTOMode = llvm::StringSwitch<LTOKind>(LTOName)
                .Case("full", LTOK_Full)
                .Case("thin", LTOK_Thin)
                .Default(LTOK_Unknown);

  if (LTOMode == LTOK_Unknown) {
    assert(A);
    Diag(diag::err_drv_unsupported_option_argument) << A->getOption().getName()
                                                    << A->getValue();
  }
}

/// Compute the desired OpenMP runtime from the flags provided.
Driver::OpenMPRuntimeKind Driver::getOpenMPRuntime(const ArgList &Args) const {
  StringRef RuntimeName(CLANG_DEFAULT_OPENMP_RUNTIME);

  const Arg *A = Args.getLastArg(options::OPT_fopenmp_EQ);
  if (A)
    RuntimeName = A->getValue();

  auto RT = llvm::StringSwitch<OpenMPRuntimeKind>(RuntimeName)
                .Case("libomp", OMPRT_OMP)
                .Case("libgomp", OMPRT_GOMP)
                .Case("libiomp5", OMPRT_IOMP5)
                .Default(OMPRT_Unknown);

  if (RT == OMPRT_Unknown) {
    if (A)
      Diag(diag::err_drv_unsupported_option_argument)
          << A->getOption().getName() << A->getValue();
    else
      // FIXME: We could use a nicer diagnostic here.
      Diag(diag::err_drv_unsupported_opt) << "-fopenmp";
  }

  return RT;
}

void Driver::CreateOffloadingDeviceToolChains(Compilation &C,
                                              InputList &Inputs) {

  //
  // CUDA/HIP
  //
  // We need to generate a CUDA/HIP toolchain if any of the inputs has a CUDA
  // or HIP type. However, mixed CUDA/HIP compilation is not supported.
  bool IsCuda =
      llvm::any_of(Inputs, [](std::pair<types::ID, const llvm::opt::Arg *> &I) {
        return types::isCuda(I.first);
      });
  bool IsHIP =
      llvm::any_of(Inputs,
                   [](std::pair<types::ID, const llvm::opt::Arg *> &I) {
                     return types::isHIP(I.first);
                   }) ||
      C.getInputArgs().hasArg(options::OPT_hip_link);
  if (IsCuda && IsHIP) {
    Diag(clang::diag::err_drv_mix_cuda_hip);
    return;
  }
  if (IsCuda) {
    const ToolChain *HostTC = C.getSingleOffloadToolChain<Action::OFK_Host>();
    const llvm::Triple &HostTriple = HostTC->getTriple();
    StringRef DeviceTripleStr;
    auto OFK = Action::OFK_Cuda;
    DeviceTripleStr =
        HostTriple.isArch64Bit() ? "nvptx64-nvidia-cuda" : "nvptx-nvidia-cuda";
    llvm::Triple CudaTriple(DeviceTripleStr);
    // Use the CUDA and host triples as the key into the
    // getOffloadingDeviceToolChain, because the device toolchain we
    // create depends on both.
    auto CudaTC = &getOffloadingDeviceToolChain(C.getInputArgs(), CudaTriple,
                                                *HostTC, OFK);
    C.addOffloadDeviceToolChain(CudaTC, OFK);
  } else if (IsHIP) {
    const ToolChain *HostTC = C.getSingleOffloadToolChain<Action::OFK_Host>();
    StringRef DeviceTripleStr;
    auto OFK = Action::OFK_HIP;
    DeviceTripleStr = "amdgcn-amd-amdhsa";
    llvm::Triple HIPTriple(DeviceTripleStr);
    // Use the HIP and host triples as the key into
    // getOffloadingDeviceToolChain, because the device toolchain we create
    // depends on both.
    auto HIPTC = &getOffloadingDeviceToolChain(C.getInputArgs(), HIPTriple,
                                               *HostTC, OFK);
    C.addOffloadDeviceToolChain(HIPTC, OFK);
  }

  //
  // OpenMP
  //
  // We need to generate an OpenMP toolchain if the user specified targets with
  // the -fopenmp-targets option.
  if (Arg *OpenMPTargets =
          C.getInputArgs().getLastArg(options::OPT_fopenmp_targets_EQ)) {
    if (OpenMPTargets->getNumValues()) {
      // We expect that -fopenmp-targets is always used in conjunction with the
      // option -fopenmp specifying a valid runtime with offloading support,
      // i.e. libomp or libiomp.
      bool HasValidOpenMPRuntime = C.getInputArgs().hasFlag(
          options::OPT_fopenmp, options::OPT_fopenmp_EQ,
          options::OPT_fno_openmp, false);
      if (HasValidOpenMPRuntime) {
        OpenMPRuntimeKind OpenMPKind = getOpenMPRuntime(C.getInputArgs());
        HasValidOpenMPRuntime =
            OpenMPKind == OMPRT_OMP || OpenMPKind == OMPRT_IOMP5;
      }

      if (HasValidOpenMPRuntime) {
        llvm::StringMap<const char *> FoundNormalizedTriples;
        for (const char *Val : OpenMPTargets->getValues()) {
          llvm::Triple TT(Val);
          std::string NormalizedName = TT.normalize();

          // Make sure we don't have a duplicate triple.
          auto Duplicate = FoundNormalizedTriples.find(NormalizedName);
          if (Duplicate != FoundNormalizedTriples.end()) {
            Diag(clang::diag::warn_drv_omp_offload_target_duplicate)
                << Val << Duplicate->second;
            continue;
          }

          // Store the current triple so that we can check for duplicates in the
          // following iterations.
          FoundNormalizedTriples[NormalizedName] = Val;

          // If the specified target is invalid, emit a diagnostic.
          if (TT.getArch() == llvm::Triple::UnknownArch)
            Diag(clang::diag::err_drv_invalid_omp_target) << Val;
          else {
            const ToolChain *TC;
            // CUDA toolchains have to be selected differently. They pair host
            // and device in their implementation.
            if (TT.isNVPTX()) {
              const ToolChain *HostTC =
                  C.getSingleOffloadToolChain<Action::OFK_Host>();
              assert(HostTC && "Host toolchain should be always defined.");
              TC = &getOffloadingDeviceToolChain(C.getInputArgs(), TT, *HostTC,
                                                 Action::OFK_OpenMP);
            } else
              TC = &getToolChain(C.getInputArgs(), TT);
            C.addOffloadDeviceToolChain(TC, Action::OFK_OpenMP);
          }
        }
      } else
        Diag(clang::diag::err_drv_expecting_fopenmp_with_fopenmp_targets);
    } else
      Diag(clang::diag::warn_drv_empty_joined_argument)
          << OpenMPTargets->getAsString(C.getInputArgs());
  }

  //
  // SYCL
  //
  // We need to generate a SYCL toolchain if the user specified targets with
  // the -fsycl-targets, -fsycl-add-targets or -fsycl-link-targets option.
  // If -fsycl is supplied without any of these we will assume SPIR-V.
  // Use of -fsycl-device-only overrides -fsycl.
  bool HasValidSYCLRuntime = (C.getInputArgs().hasFlag(options::OPT_fsycl,
      options::OPT_fno_sycl, false) &&
      !C.getInputArgs().hasArg(options::OPT_sycl_device_only));

  Arg *SYCLTargets =
          C.getInputArgs().getLastArg(options::OPT_fsycl_targets_EQ);
  Arg *SYCLLinkTargets =
          C.getInputArgs().getLastArg(options::OPT_fsycl_link_targets_EQ);
  Arg *SYCLAddTargets =
          C.getInputArgs().getLastArg(options::OPT_fsycl_add_targets_EQ);
  bool SYCLLink = C.getInputArgs().hasArg(options::OPT_fsycl_link_EQ);
  bool SYCLfpga = C.getInputArgs().hasArg(options::OPT_fintelfpga);
  // -fsycl-targets cannot be used with -fsycl-link-targets
  if (SYCLTargets && SYCLLinkTargets)
    Diag(clang::diag::err_drv_option_conflict) << SYCLTargets->getSpelling()
      << SYCLLinkTargets->getSpelling();
  // -fsycl-link-targets and -fsycl-add-targets cannot be used together
  if (SYCLLinkTargets && SYCLAddTargets)
    Diag(clang::diag::err_drv_option_conflict) << SYCLLinkTargets->getSpelling()
      << SYCLAddTargets->getSpelling();
  // -fsycl-link-targets is not allowed with -fsycl-link
  if (SYCLLinkTargets && SYCLLink)
    Diag(clang::diag::err_drv_option_conflict)
      << C.getInputArgs().getLastArg(options::OPT_fsycl_link_EQ)->getSpelling()
      << SYCLLinkTargets->getSpelling();
  // -fsycl-targets cannot be used with -fintelfpga
  if (SYCLTargets && SYCLfpga)
    Diag(clang::diag::err_drv_option_conflict)
      << SYCLTargets->getSpelling()
      << C.getInputArgs().getLastArg(options::OPT_fintelfpga)->getSpelling();

  // -fsycl-add-targets is a list of paired items (Triple and file) which are
  // gathered and used to be linked into the final device binary. This can
  // be used with -fsycl-targets to put together the final conglomerate binary
  if (SYCLAddTargets) {
    if (SYCLAddTargets->getNumValues()) {
      // -fsycl-add-targets should be used with -fsycl
      if (HasValidSYCLRuntime) {
        // Use of -fsycl-add-targets adds additional files to the SYCL device
        // link step.  Regular offload processing occurs below
      } else
        Diag(clang::diag::err_drv_expecting_fsycl_with_fsycl_targets)
            << "-add-";
    } else
      Diag(clang::diag::warn_drv_empty_joined_argument)
          << SYCLAddTargets->getAsString(C.getInputArgs());
  }
  if (SYCLTargets || SYCLLinkTargets) {
    // At this point, we know we have a valid -fsycl*target option passed
    Arg * SYCLTargetsValues = SYCLTargets ? SYCLTargets : SYCLLinkTargets;
    if (SYCLTargetsValues->getNumValues()) {
      // We expect that -fsycl-targets is always used in conjunction with the
      // -fsycl option
      if (HasValidSYCLRuntime) {
        llvm::StringMap<const char *> FoundNormalizedTriples;
        for (const char *Val : SYCLTargetsValues->getValues()) {
          llvm::Triple TT(Val);
          std::string NormalizedName = TT.normalize();

          // Make sure we don't have a duplicate triple.
          auto Duplicate = FoundNormalizedTriples.find(NormalizedName);
          if (Duplicate != FoundNormalizedTriples.end()) {
            Diag(clang::diag::warn_drv_sycl_offload_target_duplicate)
                << Val << Duplicate->second;
            continue;
          }

          // Store the current triple so that we can check for duplicates in the
          // following iterations.
          FoundNormalizedTriples[NormalizedName] = Val;

          // If the specified target is invalid, emit a diagnostic.
          if (TT.getArch() == llvm::Triple::UnknownArch ||
              !(TT.getArch() == llvm::Triple::spir ||
                TT.getArch() == llvm::Triple::spir64))
            Diag(clang::diag::err_drv_invalid_sycl_target) << Val;
          else {
            const ToolChain *HostTC =
                C.getSingleOffloadToolChain<Action::OFK_Host>();
            // Use the SYCL and host triples as the key into
            // getOffloadingDeviceToolChain, because the device toolchain we
            // create depends on both.
            auto SYCLTC = &getOffloadingDeviceToolChain(C.getInputArgs(), TT,
                                                        *HostTC,
                                                        Action::OFK_SYCL);
            C.addOffloadDeviceToolChain(SYCLTC, Action::OFK_SYCL);
          }
        }
      } else {
        const char *syclArg = SYCLTargets ? "-" : "-link-";
        Diag(clang::diag::err_drv_expecting_fsycl_with_fsycl_targets)
            << syclArg;
      }
    } else
      Diag(clang::diag::warn_drv_empty_joined_argument)
          << SYCLTargetsValues->getAsString(C.getInputArgs());
  } else {
    // If -fsycl is supplied without -fsycl-targets we will assume SPIR-V
    // unless -fintelfpga is supplied, which uses SPIR-V with fpga AOT.
    if (HasValidSYCLRuntime) {
      const ToolChain *HostTC =
          C.getSingleOffloadToolChain<Action::OFK_Host>();
      llvm::Triple TT(TargetTriple);
      if (SYCLfpga) {
        // Triple for -fintelfpga is spir64_fpga-unknown-<os>-sycldevice.
        // TODO: Use 'unknown' for OS as devices do not have any OS.
        TT.setArchName("spir64_fpga");
        TT.setVendor(llvm::Triple::UnknownVendor);
        TT.setOS(llvm::Triple(llvm::sys::getProcessTriple()).getOS());
        TT.setEnvironment(llvm::Triple::SYCLDevice);
      } else {
        TT.setArch(llvm::Triple::spir64);
        TT.setVendor(llvm::Triple::UnknownVendor);
        TT.setOS(llvm::Triple(llvm::sys::getProcessTriple()).getOS());
        TT.setEnvironment(llvm::Triple::SYCLDevice);
      }
      // Use the SYCL and host triples as the key into
      // getOffloadingDeviceToolChain, because the device toolchain we create
      // depends on both.
      auto SYCLTC = &getOffloadingDeviceToolChain(C.getInputArgs(), TT, *HostTC,
                                                  Action::OFK_SYCL);
      C.addOffloadDeviceToolChain(SYCLTC, Action::OFK_SYCL);
    }
  }

  //
  // TODO: Add support for other offloading programming models here.
  //
}

/// Looks the given directories for the specified file.
///
/// \param[out] FilePath File path, if the file was found.
/// \param[in]  Dirs Directories used for the search.
/// \param[in]  FileName Name of the file to search for.
/// \return True if file was found.
///
/// Looks for file specified by FileName sequentially in directories specified
/// by Dirs.
///
static bool searchForFile(SmallVectorImpl<char> &FilePath,
                          ArrayRef<std::string> Dirs,
                          StringRef FileName) {
  SmallString<128> WPath;
  for (const StringRef &Dir : Dirs) {
    if (Dir.empty())
      continue;
    WPath.clear();
    llvm::sys::path::append(WPath, Dir, FileName);
    llvm::sys::path::native(WPath);
    if (llvm::sys::fs::is_regular_file(WPath)) {
      FilePath = std::move(WPath);
      return true;
    }
  }
  return false;
}

bool Driver::readConfigFile(StringRef FileName) {
  // Try reading the given file.
  SmallVector<const char *, 32> NewCfgArgs;
  if (!llvm::cl::readConfigFile(FileName, Saver, NewCfgArgs)) {
    Diag(diag::err_drv_cannot_read_config_file) << FileName;
    return true;
  }

  // Read options from config file.
  llvm::SmallString<128> CfgFileName(FileName);
  llvm::sys::path::native(CfgFileName);
  ConfigFile = CfgFileName.str();
  bool ContainErrors;
  CfgOptions = std::make_unique<InputArgList>(
      ParseArgStrings(NewCfgArgs, IsCLMode(), ContainErrors));
  if (ContainErrors) {
    CfgOptions.reset();
    return true;
  }

  if (CfgOptions->hasArg(options::OPT_config)) {
    CfgOptions.reset();
    Diag(diag::err_drv_nested_config_file);
    return true;
  }

  // Claim all arguments that come from a configuration file so that the driver
  // does not warn on any that is unused.
  for (Arg *A : *CfgOptions)
    A->claim();
  return false;
}

bool Driver::loadConfigFile() {
  std::string CfgFileName;
  bool FileSpecifiedExplicitly = false;

  // Process options that change search path for config files.
  if (CLOptions) {
    if (CLOptions->hasArg(options::OPT_config_system_dir_EQ)) {
      SmallString<128> CfgDir;
      CfgDir.append(
          CLOptions->getLastArgValue(options::OPT_config_system_dir_EQ));
      if (!CfgDir.empty()) {
        if (llvm::sys::fs::make_absolute(CfgDir).value() != 0)
          SystemConfigDir.clear();
        else
          SystemConfigDir = std::string(CfgDir.begin(), CfgDir.end());
      }
    }
    if (CLOptions->hasArg(options::OPT_config_user_dir_EQ)) {
      SmallString<128> CfgDir;
      CfgDir.append(
          CLOptions->getLastArgValue(options::OPT_config_user_dir_EQ));
      if (!CfgDir.empty()) {
        if (llvm::sys::fs::make_absolute(CfgDir).value() != 0)
          UserConfigDir.clear();
        else
          UserConfigDir = std::string(CfgDir.begin(), CfgDir.end());
      }
    }
  }

  // First try to find config file specified in command line.
  if (CLOptions) {
    std::vector<std::string> ConfigFiles =
        CLOptions->getAllArgValues(options::OPT_config);
    if (ConfigFiles.size() > 1) {
      Diag(diag::err_drv_duplicate_config);
      return true;
    }

    if (!ConfigFiles.empty()) {
      CfgFileName = ConfigFiles.front();
      assert(!CfgFileName.empty());

      // If argument contains directory separator, treat it as a path to
      // configuration file.
      if (llvm::sys::path::has_parent_path(CfgFileName)) {
        SmallString<128> CfgFilePath;
        if (llvm::sys::path::is_relative(CfgFileName))
          llvm::sys::fs::current_path(CfgFilePath);
        llvm::sys::path::append(CfgFilePath, CfgFileName);
        if (!llvm::sys::fs::is_regular_file(CfgFilePath)) {
          Diag(diag::err_drv_config_file_not_exist) << CfgFilePath;
          return true;
        }
        return readConfigFile(CfgFilePath);
      }

      FileSpecifiedExplicitly = true;
    }
  }

  // If config file is not specified explicitly, try to deduce configuration
  // from executable name. For instance, an executable 'armv7l-clang' will
  // search for config file 'armv7l-clang.cfg'.
  if (CfgFileName.empty() && !ClangNameParts.TargetPrefix.empty())
    CfgFileName = ClangNameParts.TargetPrefix + '-' + ClangNameParts.ModeSuffix;

  if (CfgFileName.empty())
    return false;

  // Determine architecture part of the file name, if it is present.
  StringRef CfgFileArch = CfgFileName;
  size_t ArchPrefixLen = CfgFileArch.find('-');
  if (ArchPrefixLen == StringRef::npos)
    ArchPrefixLen = CfgFileArch.size();
  llvm::Triple CfgTriple;
  CfgFileArch = CfgFileArch.take_front(ArchPrefixLen);
  CfgTriple = llvm::Triple(llvm::Triple::normalize(CfgFileArch));
  if (CfgTriple.getArch() == llvm::Triple::ArchType::UnknownArch)
    ArchPrefixLen = 0;

  if (!StringRef(CfgFileName).endswith(".cfg"))
    CfgFileName += ".cfg";

  // If config file starts with architecture name and command line options
  // redefine architecture (with options like -m32 -LE etc), try finding new
  // config file with that architecture.
  SmallString<128> FixedConfigFile;
  size_t FixedArchPrefixLen = 0;
  if (ArchPrefixLen) {
    // Get architecture name from config file name like 'i386.cfg' or
    // 'armv7l-clang.cfg'.
    // Check if command line options changes effective triple.
    llvm::Triple EffectiveTriple = computeTargetTriple(*this,
                                             CfgTriple.getTriple(), *CLOptions);
    if (CfgTriple.getArch() != EffectiveTriple.getArch()) {
      FixedConfigFile = EffectiveTriple.getArchName();
      FixedArchPrefixLen = FixedConfigFile.size();
      // Append the rest of original file name so that file name transforms
      // like: i386-clang.cfg -> x86_64-clang.cfg.
      if (ArchPrefixLen < CfgFileName.size())
        FixedConfigFile += CfgFileName.substr(ArchPrefixLen);
    }
  }

  // Prepare list of directories where config file is searched for.
  SmallVector<std::string, 3> CfgFileSearchDirs;
  CfgFileSearchDirs.push_back(UserConfigDir);
  CfgFileSearchDirs.push_back(SystemConfigDir);
  CfgFileSearchDirs.push_back(Dir);

  // Try to find config file. First try file with corrected architecture.
  llvm::SmallString<128> CfgFilePath;
  if (!FixedConfigFile.empty()) {
    if (searchForFile(CfgFilePath, CfgFileSearchDirs, FixedConfigFile))
      return readConfigFile(CfgFilePath);
    // If 'x86_64-clang.cfg' was not found, try 'x86_64.cfg'.
    FixedConfigFile.resize(FixedArchPrefixLen);
    FixedConfigFile.append(".cfg");
    if (searchForFile(CfgFilePath, CfgFileSearchDirs, FixedConfigFile))
      return readConfigFile(CfgFilePath);
  }

  // Then try original file name.
  if (searchForFile(CfgFilePath, CfgFileSearchDirs, CfgFileName))
    return readConfigFile(CfgFilePath);

  // Finally try removing driver mode part: 'x86_64-clang.cfg' -> 'x86_64.cfg'.
  if (!ClangNameParts.ModeSuffix.empty() &&
      !ClangNameParts.TargetPrefix.empty()) {
    CfgFileName.assign(ClangNameParts.TargetPrefix);
    CfgFileName.append(".cfg");
    if (searchForFile(CfgFilePath, CfgFileSearchDirs, CfgFileName))
      return readConfigFile(CfgFilePath);
  }

  // Report error but only if config file was specified explicitly, by option
  // --config. If it was deduced from executable name, it is not an error.
  if (FileSpecifiedExplicitly) {
    Diag(diag::err_drv_config_file_not_found) << CfgFileName;
    for (const std::string &SearchDir : CfgFileSearchDirs)
      if (!SearchDir.empty())
        Diag(diag::note_drv_config_file_searched_in) << SearchDir;
    return true;
  }

  return false;
}

Compilation *Driver::BuildCompilation(ArrayRef<const char *> ArgList) {
  llvm::PrettyStackTraceString CrashInfo("Compilation construction");

  // FIXME: Handle environment options which affect driver behavior, somewhere
  // (client?). GCC_EXEC_PREFIX, LPATH, CC_PRINT_OPTIONS.

  if (Optional<std::string> CompilerPathValue =
          llvm::sys::Process::GetEnv("COMPILER_PATH")) {
    StringRef CompilerPath = *CompilerPathValue;
    while (!CompilerPath.empty()) {
      std::pair<StringRef, StringRef> Split =
          CompilerPath.split(llvm::sys::EnvPathSeparator);
      PrefixDirs.push_back(Split.first);
      CompilerPath = Split.second;
    }
  }

  // We look for the driver mode option early, because the mode can affect
  // how other options are parsed.
  ParseDriverMode(ClangExecutable, ArgList.slice(1));

  // FIXME: What are we going to do with -V and -b?

  // Arguments specified in command line.
  bool ContainsError;
  CLOptions = std::make_unique<InputArgList>(
      ParseArgStrings(ArgList.slice(1), IsCLMode(), ContainsError));

  // Try parsing configuration file.
  if (!ContainsError)
    ContainsError = loadConfigFile();
  bool HasConfigFile = !ContainsError && (CfgOptions.get() != nullptr);

  // All arguments, from both config file and command line.
  InputArgList Args = std::move(HasConfigFile ? std::move(*CfgOptions)
                                              : std::move(*CLOptions));

  // The args for config files or /clang: flags belong to different InputArgList
  // objects than Args. This copies an Arg from one of those other InputArgLists
  // to the ownership of Args.
  auto appendOneArg = [&Args](const Arg *Opt, const Arg *BaseArg) {
      unsigned Index = Args.MakeIndex(Opt->getSpelling());
      Arg *Copy = new llvm::opt::Arg(Opt->getOption(), Opt->getSpelling(),
                                     Index, BaseArg);
      Copy->getValues() = Opt->getValues();
      if (Opt->isClaimed())
        Copy->claim();
      Args.append(Copy);
  };

  if (HasConfigFile)
    for (auto *Opt : *CLOptions) {
      if (Opt->getOption().matches(options::OPT_config))
        continue;
      const Arg *BaseArg = &Opt->getBaseArg();
      if (BaseArg == Opt)
        BaseArg = nullptr;
      appendOneArg(Opt, BaseArg);
    }

  // In CL mode, look for any pass-through arguments
  if (IsCLMode() && !ContainsError) {
    SmallVector<const char *, 16> CLModePassThroughArgList;
    for (const auto *A : Args.filtered(options::OPT__SLASH_clang)) {
      A->claim();
      CLModePassThroughArgList.push_back(A->getValue());
    }

    if (!CLModePassThroughArgList.empty()) {
      // Parse any pass through args using default clang processing rather
      // than clang-cl processing.
      auto CLModePassThroughOptions = std::make_unique<InputArgList>(
          ParseArgStrings(CLModePassThroughArgList, false, ContainsError));

      if (!ContainsError)
        for (auto *Opt : *CLModePassThroughOptions) {
          appendOneArg(Opt, nullptr);
        }
    }
  }

  // FIXME: This stuff needs to go into the Compilation, not the driver.
  bool CCCPrintPhases;

  // Silence driver warnings if requested
  Diags.setIgnoreAllWarnings(Args.hasArg(options::OPT_w));

  // -no-canonical-prefixes is used very early in main.
  Args.ClaimAllArgs(options::OPT_no_canonical_prefixes);

  // Ignore -pipe.
  Args.ClaimAllArgs(options::OPT_pipe);

  // Extract -ccc args.
  //
  // FIXME: We need to figure out where this behavior should live. Most of it
  // should be outside in the client; the parts that aren't should have proper
  // options, either by introducing new ones or by overloading gcc ones like -V
  // or -b.
  CCCPrintPhases = Args.hasArg(options::OPT_ccc_print_phases);
  CCCPrintBindings = Args.hasArg(options::OPT_ccc_print_bindings);
  if (const Arg *A = Args.getLastArg(options::OPT_ccc_gcc_name))
    CCCGenericGCCName = A->getValue();
  GenReproducer = Args.hasFlag(options::OPT_gen_reproducer,
                               options::OPT_fno_crash_diagnostics,
                               !!::getenv("FORCE_CLANG_DIAGNOSTICS_CRASH"));
  // FIXME: TargetTriple is used by the target-prefixed calls to as/ld
  // and getToolChain is const.
  if (IsCLMode()) {
    // clang-cl targets MSVC-style Win32.
    llvm::Triple T(TargetTriple);
    T.setOS(llvm::Triple::Win32);
    T.setVendor(llvm::Triple::PC);
    T.setEnvironment(llvm::Triple::MSVC);
    T.setObjectFormat(llvm::Triple::COFF);
    TargetTriple = T.str();
  }
  if (Args.hasArg(options::OPT_sycl_device_only)) {
    // --sycl implies spir arch and SYCL Device
    llvm::Triple T(TargetTriple);
    // FIXME: defaults to spir64, should probably have a way to set spir
    // possibly new -sycl-target option
    T.setArch(llvm::Triple::spir64);
    T.setVendor(llvm::Triple::UnknownVendor);
    T.setOS(llvm::Triple(llvm::sys::getProcessTriple()).getOS());
    T.setEnvironment(llvm::Triple::SYCLDevice);
    TargetTriple = T.str();
  }
  if (const Arg *A = Args.getLastArg(options::OPT_target))
    TargetTriple = A->getValue();
  if (const Arg *A = Args.getLastArg(options::OPT_ccc_install_dir))
    Dir = InstalledDir = A->getValue();
  for (const Arg *A : Args.filtered(options::OPT_B)) {
    A->claim();
    PrefixDirs.push_back(A->getValue(0));
  }
  if (const Arg *A = Args.getLastArg(options::OPT__sysroot_EQ))
    SysRoot = A->getValue();
  if (const Arg *A = Args.getLastArg(options::OPT__dyld_prefix_EQ))
    DyldPrefix = A->getValue();

  if (const Arg *A = Args.getLastArg(options::OPT_resource_dir))
    ResourceDir = A->getValue();

  if (const Arg *A = Args.getLastArg(options::OPT_save_temps_EQ)) {
    SaveTemps = llvm::StringSwitch<SaveTempsMode>(A->getValue())
                    .Case("cwd", SaveTempsCwd)
                    .Case("obj", SaveTempsObj)
                    .Default(SaveTempsCwd);
  }

  setLTOMode(Args);

  // Process -fembed-bitcode= flags.
  if (Arg *A = Args.getLastArg(options::OPT_fembed_bitcode_EQ)) {
    StringRef Name = A->getValue();
    unsigned Model = llvm::StringSwitch<unsigned>(Name)
        .Case("off", EmbedNone)
        .Case("all", EmbedBitcode)
        .Case("bitcode", EmbedBitcode)
        .Case("marker", EmbedMarker)
        .Default(~0U);
    if (Model == ~0U) {
      Diags.Report(diag::err_drv_invalid_value) << A->getAsString(Args)
                                                << Name;
    } else
      BitcodeEmbed = static_cast<BitcodeEmbedMode>(Model);
  }

  std::unique_ptr<llvm::opt::InputArgList> UArgs =
      std::make_unique<InputArgList>(std::move(Args));

  // Perform the default argument translations.
  DerivedArgList *TranslatedArgs = TranslateInputArgs(*UArgs);

  // Owned by the host.
  const ToolChain &TC = getToolChain(
      *UArgs, computeTargetTriple(*this, TargetTriple, *UArgs));

  // The compilation takes ownership of Args.
  Compilation *C = new Compilation(*this, TC, UArgs.release(), TranslatedArgs,
                                   ContainsError);

  if (!HandleImmediateArgs(*C))
    return C;

  // Construct the list of inputs.
  InputList Inputs;
  BuildInputs(C->getDefaultToolChain(), *TranslatedArgs, Inputs);

  // Populate the tool chains for the offloading devices, if any.
  CreateOffloadingDeviceToolChains(*C, Inputs);

  // Construct the list of abstract actions to perform for this compilation. On
  // MachO targets this uses the driver-driver and universal actions.
  if (TC.getTriple().isOSBinFormatMachO())
    BuildUniversalActions(*C, C->getDefaultToolChain(), Inputs);
  else
    BuildActions(*C, C->getArgs(), Inputs, C->getActions());

  if (CCCPrintPhases) {
    PrintActions(*C);
    return C;
  }

  BuildJobs(*C);

  return C;
}

static void printArgList(raw_ostream &OS, const llvm::opt::ArgList &Args) {
  llvm::opt::ArgStringList ASL;
  for (const auto *A : Args)
    A->render(Args, ASL);

  for (auto I = ASL.begin(), E = ASL.end(); I != E; ++I) {
    if (I != ASL.begin())
      OS << ' ';
    Command::printArg(OS, *I, true);
  }
  OS << '\n';
}

bool Driver::getCrashDiagnosticFile(StringRef ReproCrashFilename,
                                    SmallString<128> &CrashDiagDir) {
  using namespace llvm::sys;
  assert(llvm::Triple(llvm::sys::getProcessTriple()).isOSDarwin() &&
         "Only knows about .crash files on Darwin");

  // The .crash file can be found on at ~/Library/Logs/DiagnosticReports/
  // (or /Library/Logs/DiagnosticReports for root) and has the filename pattern
  // clang-<VERSION>_<YYYY-MM-DD-HHMMSS>_<hostname>.crash.
  path::home_directory(CrashDiagDir);
  if (CrashDiagDir.startswith("/var/root"))
    CrashDiagDir = "/";
  path::append(CrashDiagDir, "Library/Logs/DiagnosticReports");
  int PID =
#if LLVM_ON_UNIX
      getpid();
#else
      0;
#endif
  std::error_code EC;
  fs::file_status FileStatus;
  TimePoint<> LastAccessTime;
  SmallString<128> CrashFilePath;
  // Lookup the .crash files and get the one generated by a subprocess spawned
  // by this driver invocation.
  for (fs::directory_iterator File(CrashDiagDir, EC), FileEnd;
       File != FileEnd && !EC; File.increment(EC)) {
    StringRef FileName = path::filename(File->path());
    if (!FileName.startswith(Name))
      continue;
    if (fs::status(File->path(), FileStatus))
      continue;
    llvm::ErrorOr<std::unique_ptr<llvm::MemoryBuffer>> CrashFile =
        llvm::MemoryBuffer::getFile(File->path());
    if (!CrashFile)
      continue;
    // The first line should start with "Process:", otherwise this isn't a real
    // .crash file.
    StringRef Data = CrashFile.get()->getBuffer();
    if (!Data.startswith("Process:"))
      continue;
    // Parse parent process pid line, e.g: "Parent Process: clang-4.0 [79141]"
    size_t ParentProcPos = Data.find("Parent Process:");
    if (ParentProcPos == StringRef::npos)
      continue;
    size_t LineEnd = Data.find_first_of("\n", ParentProcPos);
    if (LineEnd == StringRef::npos)
      continue;
    StringRef ParentProcess = Data.slice(ParentProcPos+15, LineEnd).trim();
    int OpenBracket = -1, CloseBracket = -1;
    for (size_t i = 0, e = ParentProcess.size(); i < e; ++i) {
      if (ParentProcess[i] == '[')
        OpenBracket = i;
      if (ParentProcess[i] == ']')
        CloseBracket = i;
    }
    // Extract the parent process PID from the .crash file and check whether
    // it matches this driver invocation pid.
    int CrashPID;
    if (OpenBracket < 0 || CloseBracket < 0 ||
        ParentProcess.slice(OpenBracket + 1, CloseBracket)
            .getAsInteger(10, CrashPID) || CrashPID != PID) {
      continue;
    }

    // Found a .crash file matching the driver pid. To avoid getting an older
    // and misleading crash file, continue looking for the most recent.
    // FIXME: the driver can dispatch multiple cc1 invocations, leading to
    // multiple crashes poiting to the same parent process. Since the driver
    // does not collect pid information for the dispatched invocation there's
    // currently no way to distinguish among them.
    const auto FileAccessTime = FileStatus.getLastModificationTime();
    if (FileAccessTime > LastAccessTime) {
      CrashFilePath.assign(File->path());
      LastAccessTime = FileAccessTime;
    }
  }

  // If found, copy it over to the location of other reproducer files.
  if (!CrashFilePath.empty()) {
    EC = fs::copy_file(CrashFilePath, ReproCrashFilename);
    if (EC)
      return false;
    return true;
  }

  return false;
}

// When clang crashes, produce diagnostic information including the fully
// preprocessed source file(s).  Request that the developer attach the
// diagnostic information to a bug report.
void Driver::generateCompilationDiagnostics(
    Compilation &C, const Command &FailingCommand,
    StringRef AdditionalInformation, CompilationDiagnosticReport *Report) {
  if (C.getArgs().hasArg(options::OPT_fno_crash_diagnostics))
    return;

  // Don't try to generate diagnostics for link or dsymutil jobs.
  if (FailingCommand.getCreator().isLinkJob() ||
      FailingCommand.getCreator().isDsymutilJob())
    return;

  // Print the version of the compiler.
  PrintVersion(C, llvm::errs());

  Diag(clang::diag::note_drv_command_failed_diag_msg)
      << "PLEASE submit a bug report to " BUG_REPORT_URL " and include the "
         "crash backtrace, preprocessed source, and associated run script.";

  // Suppress driver output and emit preprocessor output to temp file.
  Mode = CPPMode;
  CCGenDiagnostics = true;

  // Save the original job command(s).
  Command Cmd = FailingCommand;

  // Keep track of whether we produce any errors while trying to produce
  // preprocessed sources.
  DiagnosticErrorTrap Trap(Diags);

  // Suppress tool output.
  C.initCompilationForDiagnostics();

  // Construct the list of inputs.
  InputList Inputs;
  BuildInputs(C.getDefaultToolChain(), C.getArgs(), Inputs);

  for (InputList::iterator it = Inputs.begin(), ie = Inputs.end(); it != ie;) {
    bool IgnoreInput = false;

    // Ignore input from stdin or any inputs that cannot be preprocessed.
    // Check type first as not all linker inputs have a value.
    if (types::getPreprocessedType(it->first) == types::TY_INVALID) {
      IgnoreInput = true;
    } else if (!strcmp(it->second->getValue(), "-")) {
      Diag(clang::diag::note_drv_command_failed_diag_msg)
          << "Error generating preprocessed source(s) - "
             "ignoring input from stdin.";
      IgnoreInput = true;
    }

    if (IgnoreInput) {
      it = Inputs.erase(it);
      ie = Inputs.end();
    } else {
      ++it;
    }
  }

  if (Inputs.empty()) {
    Diag(clang::diag::note_drv_command_failed_diag_msg)
        << "Error generating preprocessed source(s) - "
           "no preprocessable inputs.";
    return;
  }

  // Don't attempt to generate preprocessed files if multiple -arch options are
  // used, unless they're all duplicates.
  llvm::StringSet<> ArchNames;
  for (const Arg *A : C.getArgs()) {
    if (A->getOption().matches(options::OPT_arch)) {
      StringRef ArchName = A->getValue();
      ArchNames.insert(ArchName);
    }
  }
  if (ArchNames.size() > 1) {
    Diag(clang::diag::note_drv_command_failed_diag_msg)
        << "Error generating preprocessed source(s) - cannot generate "
           "preprocessed source with multiple -arch options.";
    return;
  }

  // Construct the list of abstract actions to perform for this compilation. On
  // Darwin OSes this uses the driver-driver and builds universal actions.
  const ToolChain &TC = C.getDefaultToolChain();
  if (TC.getTriple().isOSBinFormatMachO())
    BuildUniversalActions(C, TC, Inputs);
  else
    BuildActions(C, C.getArgs(), Inputs, C.getActions());

  BuildJobs(C);

  // If there were errors building the compilation, quit now.
  if (Trap.hasErrorOccurred()) {
    Diag(clang::diag::note_drv_command_failed_diag_msg)
        << "Error generating preprocessed source(s).";
    return;
  }

  // Generate preprocessed output.
  SmallVector<std::pair<int, const Command *>, 4> FailingCommands;
  C.ExecuteJobs(C.getJobs(), FailingCommands);

  // If any of the preprocessing commands failed, clean up and exit.
  if (!FailingCommands.empty()) {
    Diag(clang::diag::note_drv_command_failed_diag_msg)
        << "Error generating preprocessed source(s).";
    return;
  }

  const TempFileList &TempFiles = C.getTempFiles();
  if (TempFiles.empty()) {
    Diag(clang::diag::note_drv_command_failed_diag_msg)
        << "Error generating preprocessed source(s).";
    return;
  }

  Diag(clang::diag::note_drv_command_failed_diag_msg)
      << "\n********************\n\n"
         "PLEASE ATTACH THE FOLLOWING FILES TO THE BUG REPORT:\n"
         "Preprocessed source(s) and associated run script(s) are located at:";

  SmallString<128> VFS;
  SmallString<128> ReproCrashFilename;
  for (auto &TempFile : TempFiles) {
    Diag(clang::diag::note_drv_command_failed_diag_msg) << TempFile.first;
    if (Report)
      Report->TemporaryFiles.push_back(TempFile.first);
    if (ReproCrashFilename.empty()) {
      ReproCrashFilename = TempFile.first;
      llvm::sys::path::replace_extension(ReproCrashFilename, ".crash");
    }
    if (StringRef(TempFile.first).endswith(".cache")) {
      // In some cases (modules) we'll dump extra data to help with reproducing
      // the crash into a directory next to the output.
      VFS = llvm::sys::path::filename(TempFile.first);
      llvm::sys::path::append(VFS, "vfs", "vfs.yaml");
    }
  }

  // Assume associated files are based off of the first temporary file.
  CrashReportInfo CrashInfo(TempFiles[0].first, VFS);

  llvm::SmallString<128> Script(CrashInfo.Filename);
  llvm::sys::path::replace_extension(Script, "sh");
  std::error_code EC;
  llvm::raw_fd_ostream ScriptOS(Script, EC, llvm::sys::fs::CD_CreateNew);
  if (EC) {
    Diag(clang::diag::note_drv_command_failed_diag_msg)
        << "Error generating run script: " << Script << " " << EC.message();
  } else {
    ScriptOS << "# Crash reproducer for " << getClangFullVersion() << "\n"
             << "# Driver args: ";
    printArgList(ScriptOS, C.getInputArgs());
    ScriptOS << "# Original command: ";
    Cmd.Print(ScriptOS, "\n", /*Quote=*/true);
    Cmd.Print(ScriptOS, "\n", /*Quote=*/true, &CrashInfo);
    if (!AdditionalInformation.empty())
      ScriptOS << "\n# Additional information: " << AdditionalInformation
               << "\n";
    if (Report)
      Report->TemporaryFiles.push_back(Script.str());
    Diag(clang::diag::note_drv_command_failed_diag_msg) << Script;
  }

  // On darwin, provide information about the .crash diagnostic report.
  if (llvm::Triple(llvm::sys::getProcessTriple()).isOSDarwin()) {
    SmallString<128> CrashDiagDir;
    if (getCrashDiagnosticFile(ReproCrashFilename, CrashDiagDir)) {
      Diag(clang::diag::note_drv_command_failed_diag_msg)
          << ReproCrashFilename.str();
    } else { // Suggest a directory for the user to look for .crash files.
      llvm::sys::path::append(CrashDiagDir, Name);
      CrashDiagDir += "_<YYYY-MM-DD-HHMMSS>_<hostname>.crash";
      Diag(clang::diag::note_drv_command_failed_diag_msg)
          << "Crash backtrace is located in";
      Diag(clang::diag::note_drv_command_failed_diag_msg)
          << CrashDiagDir.str();
      Diag(clang::diag::note_drv_command_failed_diag_msg)
          << "(choose the .crash file that corresponds to your crash)";
    }
  }

  for (const auto &A : C.getArgs().filtered(options::OPT_frewrite_map_file,
                                            options::OPT_frewrite_map_file_EQ))
    Diag(clang::diag::note_drv_command_failed_diag_msg) << A->getValue();

  Diag(clang::diag::note_drv_command_failed_diag_msg)
      << "\n\n********************";
}

void Driver::setUpResponseFiles(Compilation &C, Command &Cmd) {
  // Since commandLineFitsWithinSystemLimits() may underestimate system's
  // capacity if the tool does not support response files, there is a chance/
  // that things will just work without a response file, so we silently just
  // skip it.
  if (Cmd.getCreator().getResponseFilesSupport() == Tool::RF_None ||
      llvm::sys::commandLineFitsWithinSystemLimits(Cmd.getExecutable(),
                                                   Cmd.getArguments()))
    return;

  std::string TmpName = GetTemporaryPath("response", "txt");
  Cmd.setResponseFile(C.addTempFile(C.getArgs().MakeArgString(TmpName)));
}

int Driver::ExecuteCompilation(
    Compilation &C,
    SmallVectorImpl<std::pair<int, const Command *>> &FailingCommands) {
  // Just print if -### was present.
  if (C.getArgs().hasArg(options::OPT__HASH_HASH_HASH)) {
    C.getJobs().Print(llvm::errs(), "\n", true);
    return 0;
  }

  // If there were errors building the compilation, quit now.
  if (Diags.hasErrorOccurred())
    return 1;

  // Set up response file names for each command, if necessary
  for (auto &Job : C.getJobs())
    setUpResponseFiles(C, Job);

  C.ExecuteJobs(C.getJobs(), FailingCommands);

  // If the command succeeded, we are done.
  if (FailingCommands.empty())
    return 0;

  // Otherwise, remove result files and print extra information about abnormal
  // failures.
  int Res = 0;
  for (const auto &CmdPair : FailingCommands) {
    int CommandRes = CmdPair.first;
    const Command *FailingCommand = CmdPair.second;

    // Remove result files if we're not saving temps.
    if (!isSaveTempsEnabled()) {
      const JobAction *JA = cast<JobAction>(&FailingCommand->getSource());
      C.CleanupFileMap(C.getResultFiles(), JA, true);

      // Failure result files are valid unless we crashed.
      if (CommandRes < 0)
        C.CleanupFileMap(C.getFailureResultFiles(), JA, true);
    }

#if LLVM_ON_UNIX
    // llvm/lib/Support/Unix/Signals.inc will exit with a special return code
    // for SIGPIPE. Do not print diagnostics for this case.
    if (CommandRes == EX_IOERR) {
      Res = CommandRes;
      continue;
    }
#endif

    // Print extra information about abnormal failures, if possible.
    //
    // This is ad-hoc, but we don't want to be excessively noisy. If the result
    // status was 1, assume the command failed normally. In particular, if it
    // was the compiler then assume it gave a reasonable error code. Failures
    // in other tools are less common, and they generally have worse
    // diagnostics, so always print the diagnostic there.
    const Tool &FailingTool = FailingCommand->getCreator();

    if (!FailingCommand->getCreator().hasGoodDiagnostics() || CommandRes != 1) {
      // FIXME: See FIXME above regarding result code interpretation.
      if (CommandRes < 0)
        Diag(clang::diag::err_drv_command_signalled)
            << FailingTool.getShortName();
      else
        Diag(clang::diag::err_drv_command_failed)
            << FailingTool.getShortName() << CommandRes;
    }
  }
  return Res;
}

void Driver::PrintHelp(bool ShowHidden) const {
  unsigned IncludedFlagsBitmask;
  unsigned ExcludedFlagsBitmask;
  std::tie(IncludedFlagsBitmask, ExcludedFlagsBitmask) =
      getIncludeExcludeOptionFlagMasks(IsCLMode());

  ExcludedFlagsBitmask |= options::NoDriverOption;
  if (!ShowHidden)
    ExcludedFlagsBitmask |= HelpHidden;

  std::string Usage = llvm::formatv("{0} [options] file...", Name).str();
  getOpts().PrintHelp(llvm::outs(), Usage.c_str(), DriverTitle.c_str(),
                      IncludedFlagsBitmask, ExcludedFlagsBitmask,
                      /*ShowAllAliases=*/false);
}

llvm::Triple makeDeviceTriple(StringRef subArch) {
  llvm::Triple TT;
  TT.setArchName(subArch);
  TT.setVendor(llvm::Triple::UnknownVendor);
  TT.setOS(llvm::Triple(llvm::sys::getProcessTriple()).getOS());
  TT.setEnvironment(llvm::Triple::SYCLDevice);
  return TT;
}

// Print the help from any of the given tools which are used for AOT
// compilation for SYCL
void Driver::PrintSYCLToolHelp(const Compilation &C) const {
  SmallVector<std::tuple<llvm::Triple, StringRef, StringRef>, 4> HelpArgs;
  // Populate the vector with the tools and help options
  if (Arg *A = C.getArgs().getLastArg(options::OPT_fsycl_help_EQ)) {
    StringRef AV(A->getValue());
    llvm::Triple T;
    if (AV == "gen" || AV == "all")
      HelpArgs.push_back(std::make_tuple(makeDeviceTriple("spir64_gen"),
                                         "ocloc", "--help"));
    if (AV == "fpga" || AV == "all")
      HelpArgs.push_back(std::make_tuple(makeDeviceTriple("spir64_fpga"),
                                         "aoc", "-help"));
    if (AV == "x86_64" || AV == "all")
      HelpArgs.push_back(std::make_tuple(makeDeviceTriple("spir64_x86_64"),
                                         "ioc64", "-help"));
    if (HelpArgs.empty()) {
      C.getDriver().Diag(diag::err_drv_unsupported_option_argument)
                         << A->getOption().getName() << AV;
      return;
    }
  }

  // Go through the args and emit the help information for each.
  for (auto &HA : HelpArgs) {
    llvm::outs() << "Emitting help information for " << std::get<1>(HA) << '\n'
        << "Use triple of '" << std::get<0>(HA).normalize() <<
        "' to enable ahead of time compilation\n";
    std::vector<StringRef> ToolArgs = { std::get<1>(HA), std::get<2>(HA) };
    SmallString<128> ExecPath(
        C.getDefaultToolChain().GetProgramPath(std::get<1>(HA).data()));
    auto ToolBinary = llvm::sys::findProgramByName(ExecPath);
    if (ToolBinary.getError()) {
      C.getDriver().Diag(diag::err_drv_command_failure) << ExecPath;
      continue;
    }
    // do not run the tools with -###.
    if (C.getArgs().hasArg(options::OPT__HASH_HASH_HASH)) {
      llvm::errs() << "\"" << ExecPath << "\" \"" << ToolArgs[1] << "\"\n";
      continue;
    }
    // Run the Tool.
    llvm::sys::ExecuteAndWait(ToolBinary.get(), ToolArgs);
  }
}

void Driver::PrintVersion(const Compilation &C, raw_ostream &OS) const {
  // FIXME: The following handlers should use a callback mechanism, we don't
  // know what the client would like to do.
  OS << getClangFullVersion() << '\n';
  const ToolChain &TC = C.getDefaultToolChain();
  OS << "Target: " << TC.getTripleString() << '\n';

  // Print the threading model.
  if (Arg *A = C.getArgs().getLastArg(options::OPT_mthread_model)) {
    // Don't print if the ToolChain would have barfed on it already
    if (TC.isThreadModelSupported(A->getValue()))
      OS << "Thread model: " << A->getValue();
  } else
    OS << "Thread model: " << TC.getThreadModel();
  OS << '\n';

  // Print out the install directory.
  OS << "InstalledDir: " << InstalledDir << '\n';

  // If configuration file was used, print its path.
  if (!ConfigFile.empty())
    OS << "Configuration file: " << ConfigFile << '\n';
}

/// PrintDiagnosticCategories - Implement the --print-diagnostic-categories
/// option.
static void PrintDiagnosticCategories(raw_ostream &OS) {
  // Skip the empty category.
  for (unsigned i = 1, max = DiagnosticIDs::getNumberOfCategories(); i != max;
       ++i)
    OS << i << ',' << DiagnosticIDs::getCategoryNameFromID(i) << '\n';
}

void Driver::HandleAutocompletions(StringRef PassedFlags) const {
  if (PassedFlags == "")
    return;
  // Print out all options that start with a given argument. This is used for
  // shell autocompletion.
  std::vector<std::string> SuggestedCompletions;
  std::vector<std::string> Flags;

  unsigned short DisableFlags =
      options::NoDriverOption | options::Unsupported | options::Ignored;

  // Distinguish "--autocomplete=-someflag" and "--autocomplete=-someflag,"
  // because the latter indicates that the user put space before pushing tab
  // which should end up in a file completion.
  const bool HasSpace = PassedFlags.endswith(",");

  // Parse PassedFlags by "," as all the command-line flags are passed to this
  // function separated by ","
  StringRef TargetFlags = PassedFlags;
  while (TargetFlags != "") {
    StringRef CurFlag;
    std::tie(CurFlag, TargetFlags) = TargetFlags.split(",");
    Flags.push_back(std::string(CurFlag));
  }

  // We want to show cc1-only options only when clang is invoked with -cc1 or
  // -Xclang.
  if (llvm::is_contained(Flags, "-Xclang") || llvm::is_contained(Flags, "-cc1"))
    DisableFlags &= ~options::NoDriverOption;

  const llvm::opt::OptTable &Opts = getOpts();
  StringRef Cur;
  Cur = Flags.at(Flags.size() - 1);
  StringRef Prev;
  if (Flags.size() >= 2) {
    Prev = Flags.at(Flags.size() - 2);
    SuggestedCompletions = Opts.suggestValueCompletions(Prev, Cur);
  }

  if (SuggestedCompletions.empty())
    SuggestedCompletions = Opts.suggestValueCompletions(Cur, "");

  // If Flags were empty, it means the user typed `clang [tab]` where we should
  // list all possible flags. If there was no value completion and the user
  // pressed tab after a space, we should fall back to a file completion.
  // We're printing a newline to be consistent with what we print at the end of
  // this function.
  if (SuggestedCompletions.empty() && HasSpace && !Flags.empty()) {
    llvm::outs() << '\n';
    return;
  }

  // When flag ends with '=' and there was no value completion, return empty
  // string and fall back to the file autocompletion.
  if (SuggestedCompletions.empty() && !Cur.endswith("=")) {
    // If the flag is in the form of "--autocomplete=-foo",
    // we were requested to print out all option names that start with "-foo".
    // For example, "--autocomplete=-fsyn" is expanded to "-fsyntax-only".
    SuggestedCompletions = Opts.findByPrefix(Cur, DisableFlags);

    // We have to query the -W flags manually as they're not in the OptTable.
    // TODO: Find a good way to add them to OptTable instead and them remove
    // this code.
    for (StringRef S : DiagnosticIDs::getDiagnosticFlags())
      if (S.startswith(Cur))
        SuggestedCompletions.push_back(S);
  }

  // Sort the autocomplete candidates so that shells print them out in a
  // deterministic order. We could sort in any way, but we chose
  // case-insensitive sorting for consistency with the -help option
  // which prints out options in the case-insensitive alphabetical order.
  llvm::sort(SuggestedCompletions, [](StringRef A, StringRef B) {
    if (int X = A.compare_lower(B))
      return X < 0;
    return A.compare(B) > 0;
  });

  llvm::outs() << llvm::join(SuggestedCompletions, "\n") << '\n';
}

bool Driver::HandleImmediateArgs(const Compilation &C) {
  // The order these options are handled in gcc is all over the place, but we
  // don't expect inconsistencies w.r.t. that to matter in practice.

  if (C.getArgs().hasArg(options::OPT_dumpmachine)) {
    llvm::outs() << C.getDefaultToolChain().getTripleString() << '\n';
    return false;
  }

  if (C.getArgs().hasArg(options::OPT_dumpversion)) {
    // Since -dumpversion is only implemented for pedantic GCC compatibility, we
    // return an answer which matches our definition of __VERSION__.
    llvm::outs() << CLANG_VERSION_STRING << "\n";
    return false;
  }

  if (C.getArgs().hasArg(options::OPT__print_diagnostic_categories)) {
    PrintDiagnosticCategories(llvm::outs());
    return false;
  }

  if (C.getArgs().hasArg(options::OPT_help) ||
      C.getArgs().hasArg(options::OPT__help_hidden)) {
    PrintHelp(C.getArgs().hasArg(options::OPT__help_hidden));
    return false;
  }

  if (C.getArgs().hasArg(options::OPT_fsycl_help_EQ)) {
    PrintSYCLToolHelp(C);
    return false;
  }

  if (C.getArgs().hasArg(options::OPT__version)) {
    // Follow gcc behavior and use stdout for --version and stderr for -v.
    PrintVersion(C, llvm::outs());
    return false;
  }

  if (C.getArgs().hasArg(options::OPT_v) ||
      C.getArgs().hasArg(options::OPT__HASH_HASH_HASH) ||
      C.getArgs().hasArg(options::OPT_print_supported_cpus)) {
    PrintVersion(C, llvm::errs());
    SuppressMissingInputWarning = true;
  }

  if (C.getArgs().hasArg(options::OPT_v)) {
    if (!SystemConfigDir.empty())
      llvm::errs() << "System configuration file directory: "
                   << SystemConfigDir << "\n";
    if (!UserConfigDir.empty())
      llvm::errs() << "User configuration file directory: "
                   << UserConfigDir << "\n";
  }

  const ToolChain &TC = C.getDefaultToolChain();

  if (C.getArgs().hasArg(options::OPT_v))
    TC.printVerboseInfo(llvm::errs());

  if (C.getArgs().hasArg(options::OPT_print_resource_dir)) {
    llvm::outs() << ResourceDir << '\n';
    return false;
  }

  if (C.getArgs().hasArg(options::OPT_print_search_dirs)) {
    llvm::outs() << "programs: =";
    bool separator = false;
    for (const std::string &Path : TC.getProgramPaths()) {
      if (separator)
        llvm::outs() << llvm::sys::EnvPathSeparator;
      llvm::outs() << Path;
      separator = true;
    }
    llvm::outs() << "\n";
    llvm::outs() << "libraries: =" << ResourceDir;

    StringRef sysroot = C.getSysRoot();

    for (const std::string &Path : TC.getFilePaths()) {
      // Always print a separator. ResourceDir was the first item shown.
      llvm::outs() << llvm::sys::EnvPathSeparator;
      // Interpretation of leading '=' is needed only for NetBSD.
      if (Path[0] == '=')
        llvm::outs() << sysroot << Path.substr(1);
      else
        llvm::outs() << Path;
    }
    llvm::outs() << "\n";
    return false;
  }

  // FIXME: The following handlers should use a callback mechanism, we don't
  // know what the client would like to do.
  if (Arg *A = C.getArgs().getLastArg(options::OPT_print_file_name_EQ)) {
    llvm::outs() << GetFilePath(A->getValue(), TC) << "\n";
    return false;
  }

  if (Arg *A = C.getArgs().getLastArg(options::OPT_print_prog_name_EQ)) {
    StringRef ProgName = A->getValue();

    // Null program name cannot have a path.
    if (! ProgName.empty())
      llvm::outs() << GetProgramPath(ProgName, TC);

    llvm::outs() << "\n";
    return false;
  }

  if (Arg *A = C.getArgs().getLastArg(options::OPT_autocomplete)) {
    StringRef PassedFlags = A->getValue();
    HandleAutocompletions(PassedFlags);
    return false;
  }

  if (C.getArgs().hasArg(options::OPT_print_libgcc_file_name)) {
    ToolChain::RuntimeLibType RLT = TC.GetRuntimeLibType(C.getArgs());
    const llvm::Triple Triple(TC.ComputeEffectiveClangTriple(C.getArgs()));
    RegisterEffectiveTriple TripleRAII(TC, Triple);
    switch (RLT) {
    case ToolChain::RLT_CompilerRT:
      llvm::outs() << TC.getCompilerRT(C.getArgs(), "builtins") << "\n";
      break;
    case ToolChain::RLT_Libgcc:
      llvm::outs() << GetFilePath("libgcc.a", TC) << "\n";
      break;
    }
    return false;
  }

  if (C.getArgs().hasArg(options::OPT_print_multi_lib)) {
    for (const Multilib &Multilib : TC.getMultilibs())
      llvm::outs() << Multilib << "\n";
    return false;
  }

  if (C.getArgs().hasArg(options::OPT_print_multi_directory)) {
    const Multilib &Multilib = TC.getMultilib();
    if (Multilib.gccSuffix().empty())
      llvm::outs() << ".\n";
    else {
      StringRef Suffix(Multilib.gccSuffix());
      assert(Suffix.front() == '/');
      llvm::outs() << Suffix.substr(1) << "\n";
    }
    return false;
  }

  if (C.getArgs().hasArg(options::OPT_print_target_triple)) {
    llvm::outs() << TC.getTripleString() << "\n";
    return false;
  }

  if (C.getArgs().hasArg(options::OPT_print_effective_triple)) {
    const llvm::Triple Triple(TC.ComputeEffectiveClangTriple(C.getArgs()));
    llvm::outs() << Triple.getTriple() << "\n";
    return false;
  }

  return true;
}

// Display an action graph human-readably.  Action A is the "sink" node
// and latest-occuring action. Traversal is in pre-order, visiting the
// inputs to each action before printing the action itself.
static unsigned PrintActions1(const Compilation &C, Action *A,
                              std::map<Action *, unsigned> &Ids) {
  if (Ids.count(A)) // A was already visited.
    return Ids[A];

  std::string str;
  llvm::raw_string_ostream os(str);

  os << Action::getClassName(A->getKind()) << ", ";
  if (InputAction *IA = dyn_cast<InputAction>(A)) {
    os << "\"" << IA->getInputArg().getValue() << "\"";
  } else if (BindArchAction *BIA = dyn_cast<BindArchAction>(A)) {
    os << '"' << BIA->getArchName() << '"' << ", {"
       << PrintActions1(C, *BIA->input_begin(), Ids) << "}";
  } else if (OffloadAction *OA = dyn_cast<OffloadAction>(A)) {
    bool IsFirst = true;
    OA->doOnEachDependence(
        [&](Action *A, const ToolChain *TC, const char *BoundArch) {
          // E.g. for two CUDA device dependences whose bound arch is sm_20 and
          // sm_35 this will generate:
          // "cuda-device" (nvptx64-nvidia-cuda:sm_20) {#ID}, "cuda-device"
          // (nvptx64-nvidia-cuda:sm_35) {#ID}
          if (!IsFirst)
            os << ", ";
          os << '"';
          if (TC)
            os << A->getOffloadingKindPrefix();
          else
            os << "host";
          os << " (";
          os << TC->getTriple().normalize();

          if (BoundArch)
            os << ":" << BoundArch;
          os << ")";
          os << '"';
          os << " {" << PrintActions1(C, A, Ids) << "}";
          IsFirst = false;
        });
  } else {
    const ActionList *AL = &A->getInputs();

    if (AL->size()) {
      const char *Prefix = "{";
      for (Action *PreRequisite : *AL) {
        os << Prefix << PrintActions1(C, PreRequisite, Ids);
        Prefix = ", ";
      }
      os << "}";
    } else
      os << "{}";
  }

  // Append offload info for all options other than the offloading action
  // itself (e.g. (cuda-device, sm_20) or (cuda-host)).
  std::string offload_str;
  llvm::raw_string_ostream offload_os(offload_str);
  if (!isa<OffloadAction>(A)) {
    auto S = A->getOffloadingKindPrefix();
    if (!S.empty()) {
      offload_os << ", (" << S;
      if (A->getOffloadingArch())
        offload_os << ", " << A->getOffloadingArch();
      offload_os << ")";
    }
  }

  unsigned Id = Ids.size();
  Ids[A] = Id;
  llvm::errs() << Id << ": " << os.str() << ", "
               << types::getTypeName(A->getType()) << offload_os.str() << "\n";

  return Id;
}

// Print the action graphs in a compilation C.
// For example "clang -c file1.c file2.c" is composed of two subgraphs.
void Driver::PrintActions(const Compilation &C) const {
  std::map<Action *, unsigned> Ids;
  for (Action *A : C.getActions())
    PrintActions1(C, A, Ids);
}

/// Check whether the given input tree contains any compilation or
/// assembly actions.
static bool ContainsCompileOrAssembleAction(const Action *A) {
  if (isa<CompileJobAction>(A) || isa<BackendJobAction>(A) ||
      isa<AssembleJobAction>(A))
    return true;

  for (const Action *Input : A->inputs())
    if (ContainsCompileOrAssembleAction(Input))
      return true;

  return false;
}

void Driver::BuildUniversalActions(Compilation &C, const ToolChain &TC,
                                   const InputList &BAInputs) const {
  DerivedArgList &Args = C.getArgs();
  ActionList &Actions = C.getActions();
  llvm::PrettyStackTraceString CrashInfo("Building universal build actions");
  // Collect the list of architectures. Duplicates are allowed, but should only
  // be handled once (in the order seen).
  llvm::StringSet<> ArchNames;
  SmallVector<const char *, 4> Archs;
  for (Arg *A : Args) {
    if (A->getOption().matches(options::OPT_arch)) {
      // Validate the option here; we don't save the type here because its
      // particular spelling may participate in other driver choices.
      llvm::Triple::ArchType Arch =
          tools::darwin::getArchTypeForMachOArchName(A->getValue());
      if (Arch == llvm::Triple::UnknownArch) {
        Diag(clang::diag::err_drv_invalid_arch_name) << A->getAsString(Args);
        continue;
      }

      A->claim();
      if (ArchNames.insert(A->getValue()).second)
        Archs.push_back(A->getValue());
    }
  }

  // When there is no explicit arch for this platform, make sure we still bind
  // the architecture (to the default) so that -Xarch_ is handled correctly.
  if (!Archs.size())
    Archs.push_back(Args.MakeArgString(TC.getDefaultUniversalArchName()));

  ActionList SingleActions;
  BuildActions(C, Args, BAInputs, SingleActions);

  // Add in arch bindings for every top level action, as well as lipo and
  // dsymutil steps if needed.
  for (Action* Act : SingleActions) {
    // Make sure we can lipo this kind of output. If not (and it is an actual
    // output) then we disallow, since we can't create an output file with the
    // right name without overwriting it. We could remove this oddity by just
    // changing the output names to include the arch, which would also fix
    // -save-temps. Compatibility wins for now.

    if (Archs.size() > 1 && !types::canLipoType(Act->getType()))
      Diag(clang::diag::err_drv_invalid_output_with_multiple_archs)
          << types::getTypeName(Act->getType());

    ActionList Inputs;
    for (unsigned i = 0, e = Archs.size(); i != e; ++i)
      Inputs.push_back(C.MakeAction<BindArchAction>(Act, Archs[i]));

    // Lipo if necessary, we do it this way because we need to set the arch flag
    // so that -Xarch_ gets overwritten.
    if (Inputs.size() == 1 || Act->getType() == types::TY_Nothing)
      Actions.append(Inputs.begin(), Inputs.end());
    else
      Actions.push_back(C.MakeAction<LipoJobAction>(Inputs, Act->getType()));

    // Handle debug info queries.
    Arg *A = Args.getLastArg(options::OPT_g_Group);
    if (A && !A->getOption().matches(options::OPT_g0) &&
        !A->getOption().matches(options::OPT_gstabs) &&
        ContainsCompileOrAssembleAction(Actions.back())) {

      // Add a 'dsymutil' step if necessary, when debug info is enabled and we
      // have a compile input. We need to run 'dsymutil' ourselves in such cases
      // because the debug info will refer to a temporary object file which
      // will be removed at the end of the compilation process.
      if (Act->getType() == types::TY_Image) {
        ActionList Inputs;
        Inputs.push_back(Actions.back());
        Actions.pop_back();
        Actions.push_back(
            C.MakeAction<DsymutilJobAction>(Inputs, types::TY_dSYM));
      }

      // Verify the debug info output.
      if (Args.hasArg(options::OPT_verify_debug_info)) {
        Action* LastAction = Actions.back();
        Actions.pop_back();
        Actions.push_back(C.MakeAction<VerifyDebugInfoJobAction>(
            LastAction, types::TY_Nothing));
      }
    }
  }
}

bool Driver::DiagnoseInputExistence(const DerivedArgList &Args, StringRef Value,
                                    types::ID Ty, bool TypoCorrect) const {
  if (!getCheckInputsExist())
    return true;

  // stdin always exists.
  if (Value == "-")
    return true;

  SmallString<64> Path(Value);
  if (Arg *WorkDir = Args.getLastArg(options::OPT_working_directory)) {
    if (!llvm::sys::path::is_absolute(Path)) {
      SmallString<64> Directory(WorkDir->getValue());
      llvm::sys::path::append(Directory, Value);
      Path.assign(Directory);
    }
  }

  if (getVFS().exists(Path))
    return true;

  if (IsCLMode()) {
    if (!llvm::sys::path::is_absolute(Twine(Path)) &&
        llvm::sys::Process::FindInEnvPath("LIB", Value))
      return true;

    if (Args.hasArg(options::OPT__SLASH_link) && Ty == types::TY_Object) {
      // Arguments to the /link flag might cause the linker to search for object
      // and library files in paths we don't know about. Don't error in such
      // cases.
      return true;
    }
  }

  if (TypoCorrect) {
    // Check if the filename is a typo for an option flag. OptTable thinks
    // that all args that are not known options and that start with / are
    // filenames, but e.g. `/diagnostic:caret` is more likely a typo for
    // the option `/diagnostics:caret` than a reference to a file in the root
    // directory.
    unsigned IncludedFlagsBitmask;
    unsigned ExcludedFlagsBitmask;
    std::tie(IncludedFlagsBitmask, ExcludedFlagsBitmask) =
        getIncludeExcludeOptionFlagMasks(IsCLMode());
    std::string Nearest;
    if (getOpts().findNearest(Value, Nearest, IncludedFlagsBitmask,
                              ExcludedFlagsBitmask) <= 1) {
      Diag(clang::diag::err_drv_no_such_file_with_suggestion)
          << Path << Nearest;
      return false;
    }
  }

  Diag(clang::diag::err_drv_no_such_file) << Path;
  return false;
}

// Construct a the list of inputs and their types.
void Driver::BuildInputs(const ToolChain &TC, DerivedArgList &Args,
                         InputList &Inputs) const {
  const llvm::opt::OptTable &Opts = getOpts();
  // Track the current user specified (-x) input. We also explicitly track the
  // argument used to set the type; we only want to claim the type when we
  // actually use it, so we warn about unused -x arguments.
  types::ID InputType = types::TY_Nothing;
  Arg *InputTypeArg = nullptr;

  // The last /TC or /TP option sets the input type to C or C++ globally.
  if (Arg *TCTP = Args.getLastArgNoClaim(options::OPT__SLASH_TC,
                                         options::OPT__SLASH_TP)) {
    InputTypeArg = TCTP;
    InputType = TCTP->getOption().matches(options::OPT__SLASH_TC)
                    ? types::TY_C
                    : types::TY_CXX;

    Arg *Previous = nullptr;
    bool ShowNote = false;
    for (Arg *A :
         Args.filtered(options::OPT__SLASH_TC, options::OPT__SLASH_TP)) {
      if (Previous) {
        Diag(clang::diag::warn_drv_overriding_flag_option)
          << Previous->getSpelling() << A->getSpelling();
        ShowNote = true;
      }
      Previous = A;
    }
    if (ShowNote)
      Diag(clang::diag::note_drv_t_option_is_global);

    // No driver mode exposes -x and /TC or /TP; we don't support mixing them.
    assert(!Args.hasArg(options::OPT_x) && "-x and /TC or /TP is not allowed");
  }

  for (Arg *A : Args) {
    if (A->getOption().getKind() == Option::InputClass) {
      const char *Value = A->getValue();
      types::ID Ty = types::TY_INVALID;

      // Infer the input type if necessary.
      if (InputType == types::TY_Nothing) {
        // If there was an explicit arg for this, claim it.
        if (InputTypeArg)
          InputTypeArg->claim();

        // stdin must be handled specially.
        if (memcmp(Value, "-", 2) == 0) {
          // If running with -E, treat as a C input (this changes the builtin
          // macros, for example). This may be overridden by -ObjC below.
          //
          // Otherwise emit an error but still use a valid type to avoid
          // spurious errors (e.g., no inputs).
          if (!Args.hasArgNoClaim(options::OPT_E) && !CCCIsCPP())
            Diag(IsCLMode() ? clang::diag::err_drv_unknown_stdin_type_clang_cl
                            : clang::diag::err_drv_unknown_stdin_type);
          Ty = types::TY_C;
        } else {
          // Otherwise lookup by extension.
          // Fallback is C if invoked as C preprocessor, C++ if invoked with
          // clang-cl /E, or Object otherwise.
          // We use a host hook here because Darwin at least has its own
          // idea of what .s is.
          if (const char *Ext = strrchr(Value, '.'))
            Ty = TC.LookupTypeForExtension(Ext + 1);

          if (Ty == types::TY_INVALID) {
            if (CCCIsCPP())
              Ty = types::TY_C;
            else if (IsCLMode() && Args.hasArgNoClaim(options::OPT_E))
              Ty = types::TY_CXX;
            else
              Ty = types::TY_Object;
          }

          // If the driver is invoked as C++ compiler (like clang++ or c++) it
          // should autodetect some input files as C++ for g++ compatibility.
          if (CCCIsCXX()) {
            types::ID OldTy = Ty;
            Ty = types::lookupCXXTypeForCType(Ty);

            if (Ty != OldTy)
              Diag(clang::diag::warn_drv_treating_input_as_cxx)
                  << getTypeName(OldTy) << getTypeName(Ty);
          }

          // If running with -fthinlto-index=, extensions that normally identify
          // native object files actually identify LLVM bitcode files.
          if (Args.hasArgNoClaim(options::OPT_fthinlto_index_EQ) &&
              Ty == types::TY_Object)
            Ty = types::TY_LLVM_BC;
        }

        // -ObjC and -ObjC++ override the default language, but only for "source
        // files". We just treat everything that isn't a linker input as a
        // source file.
        //
        // FIXME: Clean this up if we move the phase sequence into the type.
        if (Ty != types::TY_Object) {
          if (Args.hasArg(options::OPT_ObjC))
            Ty = types::TY_ObjC;
          else if (Args.hasArg(options::OPT_ObjCXX))
            Ty = types::TY_ObjCXX;
        }
      } else {
        assert(InputTypeArg && "InputType set w/o InputTypeArg");
        if (!InputTypeArg->getOption().matches(options::OPT_x)) {
          // If emulating cl.exe, make sure that /TC and /TP don't affect input
          // object files.
          const char *Ext = strrchr(Value, '.');
          if (Ext && TC.LookupTypeForExtension(Ext + 1) == types::TY_Object)
            Ty = types::TY_Object;
        }
        if (Ty == types::TY_INVALID) {
          Ty = InputType;
          InputTypeArg->claim();
        }
      }

      if (DiagnoseInputExistence(Args, Value, Ty, /*TypoCorrect=*/true))
        Inputs.push_back(std::make_pair(Ty, A));

    } else if (A->getOption().matches(options::OPT__SLASH_Tc)) {
      StringRef Value = A->getValue();
      if (DiagnoseInputExistence(Args, Value, types::TY_C,
                                 /*TypoCorrect=*/false)) {
        Arg *InputArg = MakeInputArg(Args, Opts, A->getValue());
        Inputs.push_back(std::make_pair(types::TY_C, InputArg));
      }
      A->claim();
    } else if (A->getOption().matches(options::OPT__SLASH_Tp)) {
      StringRef Value = A->getValue();
      if (DiagnoseInputExistence(Args, Value, types::TY_CXX,
                                 /*TypoCorrect=*/false)) {
        Arg *InputArg = MakeInputArg(Args, Opts, A->getValue());
        Inputs.push_back(std::make_pair(types::TY_CXX, InputArg));
      }
      A->claim();
    } else if (A->getOption().hasFlag(options::LinkerInput)) {
      // Just treat as object type, we could make a special type for this if
      // necessary.
      Inputs.push_back(std::make_pair(types::TY_Object, A));

    } else if (A->getOption().matches(options::OPT_x)) {
      InputTypeArg = A;
      InputType = types::lookupTypeForTypeSpecifier(A->getValue());
      A->claim();

      // Follow gcc behavior and treat as linker input for invalid -x
      // options. Its not clear why we shouldn't just revert to unknown; but
      // this isn't very important, we might as well be bug compatible.
      if (!InputType) {
        Diag(clang::diag::err_drv_unknown_language) << A->getValue();
        InputType = types::TY_Object;
      }
    } else if (A->getOption().getID() == options::OPT_U) {
      assert(A->getNumValues() == 1 && "The /U option has one value.");
      StringRef Val = A->getValue(0);
      if (Val.find_first_of("/\\") != StringRef::npos) {
        // Warn about e.g. "/Users/me/myfile.c".
        Diag(diag::warn_slash_u_filename) << Val;
        Diag(diag::note_use_dashdash);
      }
    }
  }
  if (CCCIsCPP() && Inputs.empty()) {
    // If called as standalone preprocessor, stdin is processed
    // if no other input is present.
    Arg *A = MakeInputArg(Args, Opts, "-");
    Inputs.push_back(std::make_pair(types::TY_C, A));
  }
}

namespace {
/// Provides a convenient interface for different programming models to generate
/// the required device actions.
class OffloadingActionBuilder final {
  /// Flag used to trace errors in the builder.
  bool IsValid = false;

  /// The compilation that is using this builder.
  Compilation &C;

  /// Map between an input argument and the offload kinds used to process it.
  std::map<const Arg *, unsigned> InputArgToOffloadKindMap;

  /// Builder interface. It doesn't build anything or keep any state.
  class DeviceActionBuilder {
  public:
    typedef const llvm::SmallVectorImpl<phases::ID> PhasesTy;

    enum ActionBuilderReturnCode {
      // The builder acted successfully on the current action.
      ABRT_Success,
      // The builder didn't have to act on the current action.
      ABRT_Inactive,
      // The builder was successful and requested the host action to not be
      // generated.
      ABRT_Ignore_Host,
    };

  protected:
    /// Compilation associated with this builder.
    Compilation &C;

    /// Tool chains associated with this builder. The same programming
    /// model may have associated one or more tool chains.
    SmallVector<const ToolChain *, 2> ToolChains;

    /// The derived arguments associated with this builder.
    DerivedArgList &Args;

    /// The inputs associated with this builder.
    const Driver::InputList &Inputs;

    /// The associated offload kind.
    Action::OffloadKind AssociatedOffloadKind = Action::OFK_None;

  public:
    DeviceActionBuilder(Compilation &C, DerivedArgList &Args,
                        const Driver::InputList &Inputs,
                        Action::OffloadKind AssociatedOffloadKind)
        : C(C), Args(Args), Inputs(Inputs),
          AssociatedOffloadKind(AssociatedOffloadKind) {}
    virtual ~DeviceActionBuilder() {}

    /// Fill up the array \a DA with all the device dependences that should be
    /// added to the provided host action \a HostAction. By default it is
    /// inactive.
    virtual ActionBuilderReturnCode
    getDeviceDependences(OffloadAction::DeviceDependences &DA,
                         phases::ID CurPhase, phases::ID FinalPhase,
                         PhasesTy &Phases) {
      return ABRT_Inactive;
    }

    /// Update the state to include the provided host action \a HostAction as a
    /// dependency of the current device action. By default it is inactive.
    virtual ActionBuilderReturnCode addDeviceDepences(Action *HostAction) {
      return ABRT_Inactive;
    }

    /// Append top level actions generated by the builder.
    virtual void appendTopLevelActions(ActionList &AL) {}

    /// Append top level actions specific for certain link situations.
    virtual void appendTopLevelLinkAction(ActionList &AL) {}

    /// Append linker actions generated by the builder.
    virtual void appendLinkDependences(OffloadAction::DeviceDependences &DA) {}

    /// Initialize the builder. Return true if any initialization errors are
    /// found.
    virtual bool initialize() { return false; }

    /// Return true if the builder can use bundling/unbundling.
    virtual bool canUseBundlerUnbundler() const { return false; }

    /// Return true if this builder is valid. We have a valid builder if we have
    /// associated device tool chains.
    bool isValid() { return !ToolChains.empty(); }

    /// Return the associated offload kind.
    Action::OffloadKind getAssociatedOffloadKind() {
      return AssociatedOffloadKind;
    }
  };

  /// Base class for CUDA/HIP action builder. It injects device code in
  /// the host backend action.
  class CudaActionBuilderBase : public DeviceActionBuilder {
  protected:
    /// Flags to signal if the user requested host-only or device-only
    /// compilation.
    bool CompileHostOnly = false;
    bool CompileDeviceOnly = false;
    bool EmitLLVM = false;
    bool EmitAsm = false;

    /// List of GPU architectures to use in this compilation.
    SmallVector<CudaArch, 4> GpuArchList;

    /// The CUDA actions for the current input.
    ActionList CudaDeviceActions;

    /// The CUDA fat binary if it was generated for the current input.
    Action *CudaFatBinary = nullptr;

    /// Flag that is set to true if this builder acted on the current input.
    bool IsActive = false;

    /// Flag for -fgpu-rdc.
    bool Relocatable = false;

    /// Default GPU architecture if there's no one specified.
    CudaArch DefaultCudaArch = CudaArch::UNKNOWN;

  public:
    CudaActionBuilderBase(Compilation &C, DerivedArgList &Args,
                          const Driver::InputList &Inputs,
                          Action::OffloadKind OFKind)
        : DeviceActionBuilder(C, Args, Inputs, OFKind) {}

    ActionBuilderReturnCode addDeviceDepences(Action *HostAction) override {
      // While generating code for CUDA, we only depend on the host input action
      // to trigger the creation of all the CUDA device actions.

      // If we are dealing with an input action, replicate it for each GPU
      // architecture. If we are in host-only mode we return 'success' so that
      // the host uses the CUDA offload kind.
      if (auto *IA = dyn_cast<InputAction>(HostAction)) {
        assert(!GpuArchList.empty() &&
               "We should have at least one GPU architecture.");

        // If the host input is not CUDA or HIP, we don't need to bother about
        // this input.
        if (IA->getType() != types::TY_CUDA &&
            IA->getType() != types::TY_HIP) {
          // The builder will ignore this input.
          IsActive = false;
          return ABRT_Inactive;
        }

        // Set the flag to true, so that the builder acts on the current input.
        IsActive = true;

        if (CompileHostOnly)
          return ABRT_Success;

        // Replicate inputs for each GPU architecture.
        auto Ty = IA->getType() == types::TY_HIP ? types::TY_HIP_DEVICE
                                                 : types::TY_CUDA_DEVICE;
        for (unsigned I = 0, E = GpuArchList.size(); I != E; ++I) {
          CudaDeviceActions.push_back(
              C.MakeAction<InputAction>(IA->getInputArg(), Ty));
        }

        return ABRT_Success;
      }

      // If this is an unbundling action use it as is for each CUDA toolchain.
      if (auto *UA = dyn_cast<OffloadUnbundlingJobAction>(HostAction)) {

        // If -fgpu-rdc is disabled, should not unbundle since there is no
        // device code to link.
        if (!Relocatable)
          return ABRT_Inactive;

        CudaDeviceActions.clear();
        if (auto *IA = dyn_cast<InputAction>(UA->getInputs().back())) {
          std::string FileName = IA->getInputArg().getAsString(Args);
          // Check if the type of the file is the same as the action. Do not
          // unbundle it if it is not. Do not unbundle .so files, for example,
          // which are not object files.
          if (IA->getType() == types::TY_Object &&
              (!llvm::sys::path::has_extension(FileName) ||
               types::lookupTypeForExtension(
                   llvm::sys::path::extension(FileName).drop_front()) !=
                   types::TY_Object))
            return ABRT_Inactive;
        }

        for (auto Arch : GpuArchList) {
          CudaDeviceActions.push_back(UA);
          UA->registerDependentActionInfo(ToolChains[0], CudaArchToString(Arch),
                                          AssociatedOffloadKind);
        }
        return ABRT_Success;
      }

      return IsActive ? ABRT_Success : ABRT_Inactive;
    }

    void appendTopLevelActions(ActionList &AL) override {
      // Utility to append actions to the top level list.
      auto AddTopLevel = [&](Action *A, CudaArch BoundArch) {
        OffloadAction::DeviceDependences Dep;
        Dep.add(*A, *ToolChains.front(), CudaArchToString(BoundArch),
                AssociatedOffloadKind);
        AL.push_back(C.MakeAction<OffloadAction>(Dep, A->getType()));
      };

      // If we have a fat binary, add it to the list.
      if (CudaFatBinary) {
        AddTopLevel(CudaFatBinary, CudaArch::UNKNOWN);
        CudaDeviceActions.clear();
        CudaFatBinary = nullptr;
        return;
      }

      if (CudaDeviceActions.empty())
        return;

      // If we have CUDA actions at this point, that's because we have a have
      // partial compilation, so we should have an action for each GPU
      // architecture.
      assert(CudaDeviceActions.size() == GpuArchList.size() &&
             "Expecting one action per GPU architecture.");
      assert(ToolChains.size() == 1 &&
             "Expecting to have a sing CUDA toolchain.");
      for (unsigned I = 0, E = GpuArchList.size(); I != E; ++I)
        AddTopLevel(CudaDeviceActions[I], GpuArchList[I]);

      CudaDeviceActions.clear();
    }

    bool initialize() override {
      assert(AssociatedOffloadKind == Action::OFK_Cuda ||
             AssociatedOffloadKind == Action::OFK_HIP);

      // We don't need to support CUDA.
      if (AssociatedOffloadKind == Action::OFK_Cuda &&
          !C.hasOffloadToolChain<Action::OFK_Cuda>())
        return false;

      // We don't need to support HIP.
      if (AssociatedOffloadKind == Action::OFK_HIP &&
          !C.hasOffloadToolChain<Action::OFK_HIP>())
        return false;

      Relocatable = Args.hasFlag(options::OPT_fgpu_rdc,
          options::OPT_fno_gpu_rdc, /*Default=*/false);

      const ToolChain *HostTC = C.getSingleOffloadToolChain<Action::OFK_Host>();
      assert(HostTC && "No toolchain for host compilation.");
      if (HostTC->getTriple().isNVPTX() ||
          HostTC->getTriple().getArch() == llvm::Triple::amdgcn) {
        // We do not support targeting NVPTX/AMDGCN for host compilation. Throw
        // an error and abort pipeline construction early so we don't trip
        // asserts that assume device-side compilation.
        C.getDriver().Diag(diag::err_drv_cuda_host_arch)
            << HostTC->getTriple().getArchName();
        return true;
      }

      ToolChains.push_back(
          AssociatedOffloadKind == Action::OFK_Cuda
              ? C.getSingleOffloadToolChain<Action::OFK_Cuda>()
              : C.getSingleOffloadToolChain<Action::OFK_HIP>());

      Arg *PartialCompilationArg = Args.getLastArg(
          options::OPT_cuda_host_only, options::OPT_cuda_device_only,
          options::OPT_cuda_compile_host_device);
      CompileHostOnly = PartialCompilationArg &&
                        PartialCompilationArg->getOption().matches(
                            options::OPT_cuda_host_only);
      CompileDeviceOnly = PartialCompilationArg &&
                          PartialCompilationArg->getOption().matches(
                              options::OPT_cuda_device_only);
      EmitLLVM = Args.getLastArg(options::OPT_emit_llvm);
      EmitAsm = Args.getLastArg(options::OPT_S);

      // Collect all cuda_gpu_arch parameters, removing duplicates.
      std::set<CudaArch> GpuArchs;
      bool Error = false;
      for (Arg *A : Args) {
        if (!(A->getOption().matches(options::OPT_cuda_gpu_arch_EQ) ||
              A->getOption().matches(options::OPT_no_cuda_gpu_arch_EQ)))
          continue;
        A->claim();

        const StringRef ArchStr = A->getValue();
        if (A->getOption().matches(options::OPT_no_cuda_gpu_arch_EQ) &&
            ArchStr == "all") {
          GpuArchs.clear();
          continue;
        }
        CudaArch Arch = StringToCudaArch(ArchStr);
        if (Arch == CudaArch::UNKNOWN) {
          C.getDriver().Diag(clang::diag::err_drv_cuda_bad_gpu_arch) << ArchStr;
          Error = true;
        } else if (A->getOption().matches(options::OPT_cuda_gpu_arch_EQ))
          GpuArchs.insert(Arch);
        else if (A->getOption().matches(options::OPT_no_cuda_gpu_arch_EQ))
          GpuArchs.erase(Arch);
        else
          llvm_unreachable("Unexpected option.");
      }

      // Collect list of GPUs remaining in the set.
      for (CudaArch Arch : GpuArchs)
        GpuArchList.push_back(Arch);

      // Default to sm_20 which is the lowest common denominator for
      // supported GPUs.  sm_20 code should work correctly, if
      // suboptimally, on all newer GPUs.
      if (GpuArchList.empty())
        GpuArchList.push_back(DefaultCudaArch);

      return Error;
    }
  };

  /// \brief CUDA action builder. It injects device code in the host backend
  /// action.
  class CudaActionBuilder final : public CudaActionBuilderBase {
  public:
    CudaActionBuilder(Compilation &C, DerivedArgList &Args,
                      const Driver::InputList &Inputs)
        : CudaActionBuilderBase(C, Args, Inputs, Action::OFK_Cuda) {
      DefaultCudaArch = CudaArch::SM_20;
    }

    ActionBuilderReturnCode
    getDeviceDependences(OffloadAction::DeviceDependences &DA,
                         phases::ID CurPhase, phases::ID FinalPhase,
                         PhasesTy &Phases) override {
      if (!IsActive)
        return ABRT_Inactive;

      // If we don't have more CUDA actions, we don't have any dependences to
      // create for the host.
      if (CudaDeviceActions.empty())
        return ABRT_Success;

      assert(CudaDeviceActions.size() == GpuArchList.size() &&
             "Expecting one action per GPU architecture.");
      assert(!CompileHostOnly &&
             "Not expecting CUDA actions in host-only compilation.");

      // If we are generating code for the device or we are in a backend phase,
      // we attempt to generate the fat binary. We compile each arch to ptx and
      // assemble to cubin, then feed the cubin *and* the ptx into a device
      // "link" action, which uses fatbinary to combine these cubins into one
      // fatbin.  The fatbin is then an input to the host action if not in
      // device-only mode.
      if (CompileDeviceOnly || CurPhase == phases::Backend) {
        ActionList DeviceActions;
        for (unsigned I = 0, E = GpuArchList.size(); I != E; ++I) {
          // Produce the device action from the current phase up to the assemble
          // phase.
          for (auto Ph : Phases) {
            // Skip the phases that were already dealt with.
            if (Ph < CurPhase)
              continue;
            // We have to be consistent with the host final phase.
            if (Ph > FinalPhase)
              break;

            CudaDeviceActions[I] = C.getDriver().ConstructPhaseAction(
                C, Args, Ph, CudaDeviceActions[I], Action::OFK_Cuda);

            if (Ph == phases::Assemble)
              break;
          }

          // If we didn't reach the assemble phase, we can't generate the fat
          // binary. We don't need to generate the fat binary if we are not in
          // device-only mode.
          if (!isa<AssembleJobAction>(CudaDeviceActions[I]) ||
              CompileDeviceOnly)
            continue;

          Action *AssembleAction = CudaDeviceActions[I];
          assert(AssembleAction->getType() == types::TY_Object);
          assert(AssembleAction->getInputs().size() == 1);

          Action *BackendAction = AssembleAction->getInputs()[0];
          assert(BackendAction->getType() == types::TY_PP_Asm);

          for (auto &A : {AssembleAction, BackendAction}) {
            OffloadAction::DeviceDependences DDep;
            DDep.add(*A, *ToolChains.front(), CudaArchToString(GpuArchList[I]),
                     Action::OFK_Cuda);
            DeviceActions.push_back(
                C.MakeAction<OffloadAction>(DDep, A->getType()));
          }
        }

        // We generate the fat binary if we have device input actions.
        if (!DeviceActions.empty()) {
          CudaFatBinary =
              C.MakeAction<LinkJobAction>(DeviceActions, types::TY_CUDA_FATBIN);

          if (!CompileDeviceOnly) {
            DA.add(*CudaFatBinary, *ToolChains.front(), /*BoundArch=*/nullptr,
                   Action::OFK_Cuda);
            // Clear the fat binary, it is already a dependence to an host
            // action.
            CudaFatBinary = nullptr;
          }

          // Remove the CUDA actions as they are already connected to an host
          // action or fat binary.
          CudaDeviceActions.clear();
        }

        // We avoid creating host action in device-only mode.
        return CompileDeviceOnly ? ABRT_Ignore_Host : ABRT_Success;
      } else if (CurPhase > phases::Backend) {
        // If we are past the backend phase and still have a device action, we
        // don't have to do anything as this action is already a device
        // top-level action.
        return ABRT_Success;
      }

      assert(CurPhase < phases::Backend && "Generating single CUDA "
                                           "instructions should only occur "
                                           "before the backend phase!");

      // By default, we produce an action for each device arch.
      for (Action *&A : CudaDeviceActions)
        A = C.getDriver().ConstructPhaseAction(C, Args, CurPhase, A);

      return ABRT_Success;
    }
  };
  /// \brief HIP action builder. It injects device code in the host backend
  /// action.
  class HIPActionBuilder final : public CudaActionBuilderBase {
    /// The linker inputs obtained for each device arch.
    SmallVector<ActionList, 8> DeviceLinkerInputs;

  public:
    HIPActionBuilder(Compilation &C, DerivedArgList &Args,
                     const Driver::InputList &Inputs)
        : CudaActionBuilderBase(C, Args, Inputs, Action::OFK_HIP) {
      DefaultCudaArch = CudaArch::GFX803;
    }

    bool canUseBundlerUnbundler() const override { return true; }

    ActionBuilderReturnCode
    getDeviceDependences(OffloadAction::DeviceDependences &DA,
                         phases::ID CurPhase, phases::ID FinalPhase,
                         PhasesTy &Phases) override {
      // amdgcn does not support linking of object files, therefore we skip
      // backend and assemble phases to output LLVM IR. Except for generating
      // non-relocatable device coee, where we generate fat binary for device
      // code and pass to host in Backend phase.
      if (CudaDeviceActions.empty() ||
          (CurPhase == phases::Backend && Relocatable) ||
          CurPhase == phases::Assemble)
        return ABRT_Success;

      assert(((CurPhase == phases::Link && Relocatable) ||
              CudaDeviceActions.size() == GpuArchList.size()) &&
             "Expecting one action per GPU architecture.");
      assert(!CompileHostOnly &&
             "Not expecting CUDA actions in host-only compilation.");

      if (!Relocatable && CurPhase == phases::Backend && !EmitLLVM &&
          !EmitAsm) {
        // If we are in backend phase, we attempt to generate the fat binary.
        // We compile each arch to IR and use a link action to generate code
        // object containing ISA. Then we use a special "link" action to create
        // a fat binary containing all the code objects for different GPU's.
        // The fat binary is then an input to the host action.
        for (unsigned I = 0, E = GpuArchList.size(); I != E; ++I) {
          // Create a link action to link device IR with device library
          // and generate ISA.
          ActionList AL;
          AL.push_back(CudaDeviceActions[I]);
          CudaDeviceActions[I] =
              C.MakeAction<LinkJobAction>(AL, types::TY_Image);

          // OffloadingActionBuilder propagates device arch until an offload
          // action. Since the next action for creating fatbin does
          // not have device arch, whereas the above link action and its input
          // have device arch, an offload action is needed to stop the null
          // device arch of the next action being propagated to the above link
          // action.
          OffloadAction::DeviceDependences DDep;
          DDep.add(*CudaDeviceActions[I], *ToolChains.front(),
                   CudaArchToString(GpuArchList[I]), AssociatedOffloadKind);
          CudaDeviceActions[I] = C.MakeAction<OffloadAction>(
              DDep, CudaDeviceActions[I]->getType());
        }
        // Create HIP fat binary with a special "link" action.
        CudaFatBinary =
            C.MakeAction<LinkJobAction>(CudaDeviceActions,
                types::TY_HIP_FATBIN);

        if (!CompileDeviceOnly) {
          DA.add(*CudaFatBinary, *ToolChains.front(), /*BoundArch=*/nullptr,
                 AssociatedOffloadKind);
          // Clear the fat binary, it is already a dependence to an host
          // action.
          CudaFatBinary = nullptr;
        }

        // Remove the CUDA actions as they are already connected to an host
        // action or fat binary.
        CudaDeviceActions.clear();

        return CompileDeviceOnly ? ABRT_Ignore_Host : ABRT_Success;
      } else if (CurPhase == phases::Link) {
        // Save CudaDeviceActions to DeviceLinkerInputs for each GPU subarch.
        // This happens to each device action originated from each input file.
        // Later on, device actions in DeviceLinkerInputs are used to create
        // device link actions in appendLinkDependences and the created device
        // link actions are passed to the offload action as device dependence.
        DeviceLinkerInputs.resize(CudaDeviceActions.size());
        auto LI = DeviceLinkerInputs.begin();
        for (auto *A : CudaDeviceActions) {
          LI->push_back(A);
          ++LI;
        }

        // We will pass the device action as a host dependence, so we don't
        // need to do anything else with them.
        CudaDeviceActions.clear();
        return ABRT_Success;
      }

      // By default, we produce an action for each device arch.
      for (Action *&A : CudaDeviceActions)
        A = C.getDriver().ConstructPhaseAction(C, Args, CurPhase, A,
                                               AssociatedOffloadKind);

      return (CompileDeviceOnly && CurPhase == FinalPhase) ? ABRT_Ignore_Host
                                                           : ABRT_Success;
    }

    void appendLinkDependences(OffloadAction::DeviceDependences &DA) override {
      // Append a new link action for each device.
      unsigned I = 0;
      for (auto &LI : DeviceLinkerInputs) {
        auto *DeviceLinkAction =
            C.MakeAction<LinkJobAction>(LI, types::TY_Image);
        DA.add(*DeviceLinkAction, *ToolChains[0],
               CudaArchToString(GpuArchList[I]), AssociatedOffloadKind);
        ++I;
      }
    }
  };

  /// OpenMP action builder. The host bitcode is passed to the device frontend
  /// and all the device linked images are passed to the host link phase.
  class OpenMPActionBuilder final : public DeviceActionBuilder {
    /// The OpenMP actions for the current input.
    ActionList OpenMPDeviceActions;

    /// The linker inputs obtained for each toolchain.
    SmallVector<ActionList, 8> DeviceLinkerInputs;

  public:
    OpenMPActionBuilder(Compilation &C, DerivedArgList &Args,
                        const Driver::InputList &Inputs)
        : DeviceActionBuilder(C, Args, Inputs, Action::OFK_OpenMP) {}

    ActionBuilderReturnCode
    getDeviceDependences(OffloadAction::DeviceDependences &DA,
                         phases::ID CurPhase, phases::ID FinalPhase,
                         PhasesTy &Phases) override {
      if (OpenMPDeviceActions.empty())
        return ABRT_Inactive;

      // We should always have an action for each input.
      assert(OpenMPDeviceActions.size() == ToolChains.size() &&
             "Number of OpenMP actions and toolchains do not match.");

      // The host only depends on device action in the linking phase, when all
      // the device images have to be embedded in the host image.
      if (CurPhase == phases::Link) {
        assert(ToolChains.size() == DeviceLinkerInputs.size() &&
               "Toolchains and linker inputs sizes do not match.");
        auto LI = DeviceLinkerInputs.begin();
        for (auto *A : OpenMPDeviceActions) {
          LI->push_back(A);
          ++LI;
        }

        // We passed the device action as a host dependence, so we don't need to
        // do anything else with them.
        OpenMPDeviceActions.clear();
        return ABRT_Success;
      }

      // By default, we produce an action for each device arch.
      for (Action *&A : OpenMPDeviceActions)
        A = C.getDriver().ConstructPhaseAction(C, Args, CurPhase, A);

      return ABRT_Success;
    }

    ActionBuilderReturnCode addDeviceDepences(Action *HostAction) override {

      // If this is an input action replicate it for each OpenMP toolchain.
      if (auto *IA = dyn_cast<InputAction>(HostAction)) {
        OpenMPDeviceActions.clear();
        for (unsigned I = 0; I < ToolChains.size(); ++I)
          OpenMPDeviceActions.push_back(
              C.MakeAction<InputAction>(IA->getInputArg(), IA->getType()));
        return ABRT_Success;
      }

      // If this is an unbundling action use it as is for each OpenMP toolchain.
      if (auto *UA = dyn_cast<OffloadUnbundlingJobAction>(HostAction)) {
        OpenMPDeviceActions.clear();
        if (auto *IA = dyn_cast<InputAction>(UA->getInputs().back())) {
          std::string FileName = IA->getInputArg().getAsString(Args);
          // Check if the type of the file is the same as the action. Do not
          // unbundle it if it is not. Do not unbundle .so files, for example,
          // which are not object files.
          if (IA->getType() == types::TY_Object &&
              (!llvm::sys::path::has_extension(FileName) ||
               types::lookupTypeForExtension(
                   llvm::sys::path::extension(FileName).drop_front()) !=
                   types::TY_Object))
            return ABRT_Inactive;
        }
        for (unsigned I = 0; I < ToolChains.size(); ++I) {
          OpenMPDeviceActions.push_back(UA);
          UA->registerDependentActionInfo(
              ToolChains[I], /*BoundArch=*/StringRef(), Action::OFK_OpenMP);
        }
        return ABRT_Success;
      }

      // When generating code for OpenMP we use the host compile phase result as
      // a dependence to the device compile phase so that it can learn what
      // declarations should be emitted. However, this is not the only use for
      // the host action, so we prevent it from being collapsed.
      if (isa<CompileJobAction>(HostAction)) {
        HostAction->setCannotBeCollapsedWithNextDependentAction();
        assert(ToolChains.size() == OpenMPDeviceActions.size() &&
               "Toolchains and device action sizes do not match.");
        OffloadAction::HostDependence HDep(
            *HostAction, *C.getSingleOffloadToolChain<Action::OFK_Host>(),
            /*BoundArch=*/nullptr, Action::OFK_OpenMP);
        auto TC = ToolChains.begin();
        for (Action *&A : OpenMPDeviceActions) {
          assert(isa<CompileJobAction>(A));
          OffloadAction::DeviceDependences DDep;
          DDep.add(*A, **TC, /*BoundArch=*/nullptr, Action::OFK_OpenMP);
          A = C.MakeAction<OffloadAction>(HDep, DDep);
          ++TC;
        }
      }
      return ABRT_Success;
    }

    void appendTopLevelActions(ActionList &AL) override {
      if (OpenMPDeviceActions.empty())
        return;

      // We should always have an action for each input.
      assert(OpenMPDeviceActions.size() == ToolChains.size() &&
             "Number of OpenMP actions and toolchains do not match.");

      // Append all device actions followed by the proper offload action.
      auto TI = ToolChains.begin();
      for (auto *A : OpenMPDeviceActions) {
        OffloadAction::DeviceDependences Dep;
        Dep.add(*A, **TI, /*BoundArch=*/nullptr, Action::OFK_OpenMP);
        AL.push_back(C.MakeAction<OffloadAction>(Dep, A->getType()));
        ++TI;
      }
      // We no longer need the action stored in this builder.
      OpenMPDeviceActions.clear();
    }

    void appendLinkDependences(OffloadAction::DeviceDependences &DA) override {
      assert(ToolChains.size() == DeviceLinkerInputs.size() &&
             "Toolchains and linker inputs sizes do not match.");

      // Append a new link action for each device.
      auto TC = ToolChains.begin();
      for (auto &LI : DeviceLinkerInputs) {
        auto *DeviceLinkAction =
            C.MakeAction<LinkJobAction>(LI, types::TY_Image);
        DA.add(*DeviceLinkAction, **TC, /*BoundArch=*/nullptr,
               Action::OFK_OpenMP);
        ++TC;
      }
    }

    bool initialize() override {
      // Get the OpenMP toolchains. If we don't get any, the action builder will
      // know there is nothing to do related to OpenMP offloading.
      auto OpenMPTCRange = C.getOffloadToolChains<Action::OFK_OpenMP>();
      for (auto TI = OpenMPTCRange.first, TE = OpenMPTCRange.second; TI != TE;
           ++TI)
        ToolChains.push_back(TI->second);

      DeviceLinkerInputs.resize(ToolChains.size());
      return false;
    }

    bool canUseBundlerUnbundler() const override {
      // OpenMP should use bundled files whenever possible.
      return true;
    }
  };

  /// SYCL action builder. The host bitcode is passed to the device frontend
  /// and all the device linked images are passed to the host link phase.
  /// SPIR related are wrapped before added to the fat binary
  class SYCLActionBuilder final : public DeviceActionBuilder {
    /// Flag to signal if the user requested device-only compilation.
    bool CompileDeviceOnly = false;

    /// Flag to signal if the user requested the device object to be wrapped
    bool WrapDeviceOnlyBinary = false;

    /// The SYCL actions for the current input.
    ActionList SYCLDeviceActions;

    /// The SYCL link binary if it was generated for the current input.
    Action *SYCLLinkBinary = nullptr;

    /// Running list of SYCL actions specific for device linking.
    ActionList SYCLLinkBinaryList;

    /// SYCL ahead of time compilation inputs
    SmallVector<std::pair<llvm::Triple, const char *>, 8> SYCLAOTInputs;

    /// The linker inputs obtained for each toolchain.
    SmallVector<ActionList, 8> DeviceLinkerInputs;

    /// The compiler inputs obtained for each toolchain
    Action * DeviceCompilerInput = nullptr;

    /// List of offload device triples needed to track for different toolchain
    /// construction
    SmallVector<llvm::Triple, 4> SYCLTripleList;

    /// Running count of FPGA device binaries.
    unsigned FPGAxCount = 0;
    unsigned FPGArCount = 0;

    /// Type of output file for FPGA device compilation.
    types::ID FPGAOutType = types::TY_FPGA_AOCX;

  public:
    SYCLActionBuilder(Compilation &C, DerivedArgList &Args,
                      const Driver::InputList &Inputs)
        : DeviceActionBuilder(C, Args, Inputs, Action::OFK_SYCL) {}

    ActionBuilderReturnCode
    getDeviceDependences(OffloadAction::DeviceDependences &DA,
                         phases::ID CurPhase, phases::ID FinalPhase,
                         PhasesTy &Phases) override {

      // FIXME: This adds the integrated header generation pass before the
      // Host compilation pass so the Host can use the header generated.  This
      // can be improved upon to where the header generation and spv generation
      // is done in the same step.  Currently, its not too efficient.
      // The host depends on the generated integrated header from the device
      // compilation.
      if (CurPhase == phases::Compile) {
        for (Action *&A : SYCLDeviceActions) {
          DeviceCompilerInput =
              C.MakeAction<CompileJobAction>(A, types::TY_SYCL_Header);
        }
        DA.add(*DeviceCompilerInput, *ToolChains.front(), /*BoundArch=*/nullptr,
               Action::OFK_SYCL);
        // Clear the input file, it is already a dependence to a host
        // action.
        DeviceCompilerInput = nullptr;
      }

      // The host only depends on device action in the linking phase, when all
      // the device images have to be embedded in the host image.
      if (CurPhase == phases::Link) {
        assert(ToolChains.size() == DeviceLinkerInputs.size() &&
               "Toolchains and linker inputs sizes do not match.");
        auto LI = DeviceLinkerInputs.begin();
        for (auto *A : SYCLDeviceActions) {
          LI->push_back(A);
          ++LI;
        }

        // With -fsycl-link-targets, we will take the unbundled binaries
        // for each device and link them together to a single binary that will
        // be used in a split compilation step.
        if (CompileDeviceOnly && !SYCLDeviceActions.empty()) {
          for (auto SDA : SYCLDeviceActions)
            SYCLLinkBinaryList.push_back(SDA);
          if (WrapDeviceOnlyBinary) {
            auto *DeviceLinkAction =
              C.MakeAction<LinkJobAction>(SYCLLinkBinaryList, types::TY_Image);
            // Wrap the binary when -fsycl-link is given
            SYCLLinkBinary =
                C.MakeAction<OffloadWrappingJobAction>(DeviceLinkAction,
                                                       types::TY_Object);
          } else
            SYCLLinkBinary = C.MakeAction<LinkJobAction>(SYCLLinkBinaryList,
                                                         types::TY_Image);

          // Remove the SYCL actions as they are already connected to an host
          // action or fat binary.
          SYCLDeviceActions.clear();
          // We avoid creating host action in device-only mode.
          return ABRT_Ignore_Host;
        }

        // We passed the device action as a host dependence, so we don't need to
        // do anything else with them.
        SYCLDeviceActions.clear();
        return ABRT_Success;
      }

      // By default, we produce an action for each device arch.
      for (Action *&A : SYCLDeviceActions) {
        A = C.getDriver().ConstructPhaseAction(C, Args, CurPhase, A,
                                               AssociatedOffloadKind);
      }

      return ABRT_Success;
    }

    ActionBuilderReturnCode addDeviceDepences(Action *HostAction) override {

      // If this is an input action replicate it for each SYCL toolchain.
      if (auto *IA = dyn_cast<InputAction>(HostAction)) {
        SYCLDeviceActions.clear();

        std::string InputName = IA->getInputArg().getValue();
        // Objects should already be consumed with -foffload-static-lib
        if (Args.hasArg(options::OPT_foffload_static_lib_EQ) &&
            IA->getType() == types::TY_Object && isObjectFile(InputName))
          return ABRT_Inactive;

        // Libraries are not processed in the SYCL toolchain
        if (IA->getType() == types::TY_Object && !isObjectFile(InputName))
          return ABRT_Inactive;

        for (unsigned I = 0; I < ToolChains.size(); ++I)
          SYCLDeviceActions.push_back(
              C.MakeAction<InputAction>(IA->getInputArg(), IA->getType()));
        return ABRT_Success;
      }

      // If this is an unbundling action use it as is for each SYCL toolchain.
      if (auto *UA = dyn_cast<OffloadUnbundlingJobAction>(HostAction)) {
        SYCLDeviceActions.clear();
        if (auto *IA = dyn_cast<InputAction>(UA->getInputs().back())) {
          std::string FileName = IA->getInputArg().getAsString(Args);
          // Check if the type of the file is the same as the action. Do not
          // unbundle it if it is not. Do not unbundle .so files, for example,
          // which are not object files.
          if (IA->getType() == types::TY_Object && !isObjectFile(FileName))
            return ABRT_Inactive;
          // When creating FPGA device fat objects, all host objects are
          // partially linked.  Gather that list here.
          if (IA->getType() == types::TY_Object ||
              IA->getType() == types::TY_FPGA_AOCX ||
              IA->getType() == types::TY_FPGA_AOCR) {
            // Keep track of the number of FPGA devices encountered
            // Only one of these is allowed at a single time.
            if (IA->getType() == types::TY_FPGA_AOCX)
              FPGAxCount++;
            if (IA->getType() == types::TY_FPGA_AOCR)
              FPGArCount++;
            if ((FPGAxCount && FPGArCount) || FPGAxCount > 1 || FPGArCount > 1)
              C.getDriver().Diag(clang::diag::err_drv_bad_fpga_device_count);
          }
        }
        for (unsigned I = 0; I < ToolChains.size(); ++I) {
          SYCLDeviceActions.push_back(UA);
          UA->registerDependentActionInfo(
            ToolChains[I], /*BoundArch=*/StringRef(), Action::OFK_SYCL);
        }
        return ABRT_Success;
      }
      return ABRT_Success;
    }

    // Actions that can only be appended after all Inputs have been processed
    // occur here.  Not all offload actions are against single files.
    void appendTopLevelLinkAction(ActionList &AL) override {
      if (!SYCLLinkBinary)
        return;

      OffloadAction::DeviceDependences Dep;
      Dep.add(*SYCLLinkBinary, *ToolChains.front(), /*BoundArch=*/nullptr,
              Action::OFK_SYCL);
      AL.push_back(C.MakeAction<OffloadAction>(Dep,
                                               SYCLLinkBinary->getType()));
      SYCLLinkBinary = nullptr;
    }

    void appendTopLevelActions(ActionList &AL) override {
      if (SYCLDeviceActions.empty())
        return;

      // We should always have an action for each input.
      assert(SYCLDeviceActions.size() == ToolChains.size() &&
             "Number of SYCL actions and toolchains do not match.");

      // Append all device actions followed by the proper offload action.
      auto TI = ToolChains.begin();
      for (auto *A : SYCLDeviceActions) {
        OffloadAction::DeviceDependences Dep;
        Dep.add(*A, **TI, /*BoundArch=*/nullptr, Action::OFK_SYCL);
        AL.push_back(C.MakeAction<OffloadAction>(Dep, A->getType()));
        ++TI;
      }
      // We no longer need the action stored in this builder.
      SYCLDeviceActions.clear();
    }

    void appendLinkDependences(OffloadAction::DeviceDependences &DA) override {
      assert(ToolChains.size() == DeviceLinkerInputs.size() &&
             "Toolchains and linker inputs sizes do not match.");

      // FIXME - If -fsycl-add-targets is provided, do not link in the regular
      // device binaries - only pull in the add-targets variants.  We are doing
      // this to allow for a specific device only binary to be created until
      // we have the ability to resolve multiple devices
      if (SYCLAOTInputs.empty()) {
        // Append a new link action for each device.
        auto TC = ToolChains.begin();

        unsigned I = 0;
        for (auto &LI : DeviceLinkerInputs) {
          // Perform a check for device kernels.  This is done for FPGA when an
          // aocx or aocr based file is found.
          if (FPGAxCount || FPGArCount) {
            ActionList DeviceObjects;
            for (const auto &I : LI) {
              if (I->getType() == types::TY_Object) {
                // Perform a check for SPIR kernel.
                auto *DeviceCheckAction =
                    C.MakeAction<SPIRCheckJobAction>(I, types::TY_Object);
                DeviceObjects.push_back(DeviceCheckAction);
              } else {
                // Do not perform a device link and only pass the aocr
                // file to the offline compilation before wrapping.  Just
                // wrap an aocx file.
                Action * DeviceWrappingAction;
                if (I->getType() == types::TY_FPGA_AOCR) {
                  auto *DeviceBECompileAction =
                      C.MakeAction<BackendCompileJobAction>(I, FPGAOutType);
                  DeviceWrappingAction =
                    C.MakeAction<OffloadWrappingJobAction>(
                                DeviceBECompileAction, types::TY_Object);
                } else
                  DeviceWrappingAction =
                    C.MakeAction<OffloadWrappingJobAction>(I, types::TY_Object);
                DA.add(*DeviceWrappingAction, **TC, /*BoundArch=*/nullptr,
                       Action::OFK_SYCL);
              }
            }
            if (!DeviceObjects.empty()) {
              // link and wrap the device binary, but do not perform the
              // backend compile.
              auto *DeviceLinkAction =
                  C.MakeAction<LinkJobAction>(DeviceObjects, types::TY_SPIRV);
              auto *DeviceWrappingAction =
                  C.MakeAction<OffloadWrappingJobAction>(DeviceLinkAction,
                                                         types::TY_Object);
              DA.add(*DeviceWrappingAction, **TC, /*BoundArch=*/nullptr,
                     Action::OFK_SYCL);
            }
            continue;
          }
          auto *DeviceLinkAction =
              C.MakeAction<LinkJobAction>(LI, types::TY_SPIRV);
          auto TT = SYCLTripleList[I];
          bool SYCLAOTCompile = (TT.getSubArch() != llvm::Triple::NoSubArch &&
                         (TT.getSubArch() == llvm::Triple::SPIRSubArch_fpga ||
                          TT.getSubArch() == llvm::Triple::SPIRSubArch_gen ||
                          TT.getSubArch() == llvm::Triple::SPIRSubArch_x86_64));

          // After the Link, wrap the files before the final host link
          if (SYCLAOTCompile) {
            types::ID OutType = types::TY_Image;
            if (TT.getSubArch() == llvm::Triple::SPIRSubArch_fpga)
              OutType = FPGAOutType;
            // Do the additional Ahead of Time compilation when the specific
            // triple calls for it (provided a valid subarch).
            auto *DeviceBECompileAction =
                C.MakeAction<BackendCompileJobAction>(DeviceLinkAction,
                                                      OutType);

            auto *DeviceWrappingAction =
              C.MakeAction<OffloadWrappingJobAction>(DeviceBECompileAction,
                                                     types::TY_Object);
            DA.add(*DeviceWrappingAction, **TC, /*BoundArch=*/nullptr,
                   Action::OFK_SYCL);
          } else {
            auto *DeviceWrappingAction =
              C.MakeAction<OffloadWrappingJobAction>(DeviceLinkAction,
                                                     types::TY_Object);
            DA.add(*DeviceWrappingAction, **TC, /*BoundArch=*/nullptr,
                   Action::OFK_SYCL);
          }
          ++TC;
          ++I;
        }
      } else {
        // Perform additional wraps against -fsycl-add-targets
        // FIXME - The triple is currently not used from the AOT inputs, these
        // will eventually be added to a manifest that is built into the final
        // binary
        ActionList AddInputs;
        for (auto SAI : SYCLAOTInputs) {
          std::string FN(SAI.second);
          const char * FNStr = Args.MakeArgString(FN);
          Arg *myArg = Args.MakeSeparateArg(nullptr,
                 C.getDriver().getOpts().getOption(options::OPT_INPUT), FNStr);
          Action *SYCLAdd = C.MakeAction<InputAction>(*myArg,
                                                      types::TY_SYCL_FATBIN);
          AddInputs.push_back(SYCLAdd);
        }
        for (auto &LI : AddInputs) {
          auto *DeviceWrappingAction =
              C.MakeAction<OffloadWrappingJobAction>(LI, types::TY_Object);
          DA.add(*DeviceWrappingAction, *ToolChains.front(),
                 /*BoundArch=*/nullptr, Action::OFK_SYCL);
        }
      }
    }

    bool initialize() override {
      // Get the SYCL toolchains. If we don't get any, the action builder will
      // know there is nothing to do related to SYCL offloading.
      auto SYCLTCRange = C.getOffloadToolChains<Action::OFK_SYCL>();
      for (auto TI = SYCLTCRange.first, TE = SYCLTCRange.second; TI != TE;
           ++TI)
        ToolChains.push_back(TI->second);

      Arg *SYCLLinkTargets = Args.getLastArg(
                                  options::OPT_fsycl_link_targets_EQ);
      WrapDeviceOnlyBinary = Args.hasArg(options::OPT_fsycl_link_EQ);
      // Device only compilation for -fsycl-link (no FPGA) and
      // -fsycl-link-targets
      CompileDeviceOnly =
          (SYCLLinkTargets ||
           (WrapDeviceOnlyBinary && !Args.hasArg(options::OPT_fintelfpga)));
      Arg *SYCLAddTargets = Args.getLastArg(
                                  options::OPT_fsycl_add_targets_EQ);
      if (SYCLAddTargets) {
        for (StringRef Val : SYCLAddTargets->getValues()) {
          // Parse out the Triple and Input (triple:binary) and create a
          // ToolChain for each entry.  Each of these will be wrapped and fed
          // into the final binary.
          // Populate the pairs, expects format of 'triple:file', any other
          // format will not be accepted.
          std::pair<StringRef, StringRef> I = Val.split(':');
          llvm::Triple TT;
          const char * TF;
          if (!I.first.empty() && !I.second.empty()) {
            TT = llvm::Triple(I.first);
            TF = C.getArgs().MakeArgString(I.second);
            // populate the input vector
            SYCLAOTInputs.push_back(std::make_pair(TT, TF));
          } else {
            // No colon found, do not use the input
            C.getDriver().Diag(diag::err_drv_unsupported_option_argument)
                 << SYCLAddTargets->getOption().getName() << Val;
          }
        }
      }
      // Gather information about the SYCL Ahead of Time targets.  The targets
      // are determined on the SubArch values passed along in the triple.
      Arg *SYCLTargets =
              C.getInputArgs().getLastArg(options::OPT_fsycl_targets_EQ);
      bool HasValidSYCLRuntime = C.getInputArgs().hasFlag(options::OPT_fsycl,
                                              options::OPT_fno_sycl, false);

      // Add additional check for -fintelfpga, which if set will add the fpga
      // specific target triple.  There is a check done earlier for the setting
      // of both options, so we can freely just check argument contents.
      if (!SYCLTargets && C.getInputArgs().hasArg(options::OPT_fintelfpga)) {
        SYCLTargets = Args.MakeJoinedArg(nullptr,
            C.getDriver().getOpts().getOption(options::OPT_fsycl_targets_EQ),
            Args.MakeArgString("spir64_fpga-unknown-linux-sycldevice"));
      }
      if (SYCLTargets) {
        llvm::StringMap<const char *> FoundNormalizedTriples;
        for (const char *Val : SYCLTargets->getValues()) {
          llvm::Triple TT(Val);
          std::string NormalizedName = TT.normalize();

          // Make sure we don't have a duplicate triple.
          auto Duplicate = FoundNormalizedTriples.find(NormalizedName);
          if (Duplicate != FoundNormalizedTriples.end())
            continue;

          // Store the current triple so that we can check for duplicates in
          // the following iterations.
          FoundNormalizedTriples[NormalizedName] = Val;

          SYCLTripleList.push_back(TT);
        }
      } else if (HasValidSYCLRuntime) {
        // Only -fsycl is provided without -fsycl-targets.
        llvm::Triple TT;
        TT.setArch(llvm::Triple::spir64);
        TT.setVendor(llvm::Triple::UnknownVendor);
        TT.setOS(llvm::Triple(llvm::sys::getProcessTriple()).getOS());
        TT.setEnvironment(llvm::Triple::SYCLDevice);
        SYCLTripleList.push_back(TT);
      }
      // Set the FPGA output type based on command line (-fsycl-link).
      if (auto * A = C.getInputArgs().getLastArg(options::OPT_fsycl_link_EQ))
        FPGAOutType = (A->getValue() == StringRef("early"))
                         ? types::TY_FPGA_AOCR : types::TY_FPGA_AOCX;

      DeviceLinkerInputs.resize(ToolChains.size());
      return false;
    }

    bool canUseBundlerUnbundler() const override {
      // SYCL should use bundled files whenever possible.
      return true;
    }
  };

  ///
  /// TODO: Add the implementation for other specialized builders here.
  ///

  /// Specialized builders being used by this offloading action builder.
  SmallVector<DeviceActionBuilder *, 4> SpecializedBuilders;

  /// Flag set to true if all valid builders allow file bundling/unbundling.
  bool CanUseBundler;

public:
  OffloadingActionBuilder(Compilation &C, DerivedArgList &Args,
                          const Driver::InputList &Inputs)
      : C(C) {
    // Create a specialized builder for each device toolchain.

    IsValid = true;

    // Create a specialized builder for CUDA.
    SpecializedBuilders.push_back(new CudaActionBuilder(C, Args, Inputs));

    // Create a specialized builder for HIP.
    SpecializedBuilders.push_back(new HIPActionBuilder(C, Args, Inputs));

    // Create a specialized builder for OpenMP.
    SpecializedBuilders.push_back(new OpenMPActionBuilder(C, Args, Inputs));

    // Create a specialized builder for SYCL.
    SpecializedBuilders.push_back(new SYCLActionBuilder(C, Args, Inputs));

    //
    // TODO: Build other specialized builders here.
    //

    // Initialize all the builders, keeping track of errors. If all valid
    // builders agree that we can use bundling, set the flag to true.
    unsigned ValidBuilders = 0u;
    unsigned ValidBuildersSupportingBundling = 0u;
    for (auto *SB : SpecializedBuilders) {
      IsValid = IsValid && !SB->initialize();

      // Update the counters if the builder is valid.
      if (SB->isValid()) {
        ++ValidBuilders;
        if (SB->canUseBundlerUnbundler())
          ++ValidBuildersSupportingBundling;
      }
    }
    CanUseBundler =
        ValidBuilders && ValidBuilders == ValidBuildersSupportingBundling;
  }

  ~OffloadingActionBuilder() {
    for (auto *SB : SpecializedBuilders)
      delete SB;
  }

  /// Generate an action that adds device dependences (if any) to a host action.
  /// If no device dependence actions exist, just return the host action \a
  /// HostAction. If an error is found or if no builder requires the host action
  /// to be generated, return nullptr.
  Action *
  addDeviceDependencesToHostAction(Action *HostAction, const Arg *InputArg,
                                   phases::ID CurPhase, phases::ID FinalPhase,
                                   DeviceActionBuilder::PhasesTy &Phases) {
    if (!IsValid)
      return nullptr;

    if (SpecializedBuilders.empty())
      return HostAction;

    assert(HostAction && "Invalid host action!");

    OffloadAction::DeviceDependences DDeps;
    // Check if all the programming models agree we should not emit the host
    // action. Also, keep track of the offloading kinds employed.
    auto &OffloadKind = InputArgToOffloadKindMap[InputArg];
    unsigned InactiveBuilders = 0u;
    unsigned IgnoringBuilders = 0u;
    for (auto *SB : SpecializedBuilders) {
      if (!SB->isValid()) {
        ++InactiveBuilders;
        continue;
      }

      auto RetCode =
          SB->getDeviceDependences(DDeps, CurPhase, FinalPhase, Phases);

      // If the builder explicitly says the host action should be ignored,
      // we need to increment the variable that tracks the builders that request
      // the host object to be ignored.
      if (RetCode == DeviceActionBuilder::ABRT_Ignore_Host)
        ++IgnoringBuilders;

      // Unless the builder was inactive for this action, we have to record the
      // offload kind because the host will have to use it.
      if (RetCode != DeviceActionBuilder::ABRT_Inactive)
        OffloadKind |= SB->getAssociatedOffloadKind();
    }

    // If all builders agree that the host object should be ignored, just return
    // nullptr.
    if (IgnoringBuilders &&
        SpecializedBuilders.size() == (InactiveBuilders + IgnoringBuilders))
      return nullptr;

    if (DDeps.getActions().empty())
      return HostAction;

    // We have dependences we need to bundle together. We use an offload action
    // for that.
    OffloadAction::HostDependence HDep(
        *HostAction, *C.getSingleOffloadToolChain<Action::OFK_Host>(),
        /*BoundArch=*/nullptr, DDeps);
    return C.MakeAction<OffloadAction>(HDep, DDeps);
  }

  bool HasFPGADeviceBinary(Compilation &C, std::string Object,
                           bool CheckAOCX = false) {
    // Temporary names for the output.
    const ToolChain *OTC = C.getSingleOffloadToolChain<Action::OFK_SYCL>();
    llvm::Triple TT;
    TT.setArchName(CheckAOCX ? "fpga_aocx" : "fpga_aocr");
    TT.setVendorName("intel");
    TT.setOS(llvm::Triple(OTC->getTriple()).getOS());
    TT.setEnvironment(llvm::Triple::SYCLDevice);

    // Checking uses -check-section option with the input file, no output
    // file and the target triple being looked for.
    const char *Targets =
        C.getArgs().MakeArgString(Twine("-targets=sycl-") + TT.str());
    const char *Inputs = C.getArgs().MakeArgString(Twine("-inputs=") +
                         Object);
    // Always use -type=ao for aocx/aocr bundle checking.  The 'bundles' are
    // actually archives.
    const char *Type = C.getArgs().MakeArgString("-type=ao");
    std::vector<StringRef> BundlerArgs = { "clang-offload-bundler",
                                           Type,
                                           Targets,
                                           Inputs,
                                           "-check-section" };
    // Find bundler.
    StringRef ExecPath(C.getArgs().MakeArgString(C.getDriver().Dir));
    auto BundlerBinary = llvm::sys::findProgramByName("clang-offload-bundler",
                                                      ExecPath);
    if (C.getArgs().hasArg(options::OPT_ccc_print_phases,
                           options::OPT_ccc_print_bindings))
      return false;
    // Since this is run in real time and not in the toolchain, output the
    // command line if requested.
    bool OutputOnly = C.getArgs().hasArg(options::OPT__HASH_HASH_HASH);
    if (C.getArgs().hasArg(options::OPT_v) || OutputOnly) {
      for (StringRef A : BundlerArgs)
        if (OutputOnly)
          llvm::errs() << "\"" << A << "\" ";
        else
          llvm::errs() << A << " ";
      llvm::errs() << '\n';
    }
    if (BundlerBinary.getError())
      return false;

    // Run the bundler.
    bool Failed = llvm::sys::ExecuteAndWait(BundlerBinary.get(), BundlerArgs);
    if (!Failed)
      return true;
    return false;
  }

  /// Generate an action that adds a host dependence to a device action. The
  /// results will be kept in this action builder. Return true if an error was
  /// found.
  bool addHostDependenceToDeviceActions(Action *&HostAction,
                                        const Arg *InputArg,
                                        DerivedArgList &Args) {
    if (!IsValid)
      return true;

    // If we are supporting bundling/unbundling and the current action is an
    // input action of non-source file, we replace the host action by the
    // unbundling action. The bundler tool has the logic to detect if an input
    // is a bundle or not and if the input is not a bundle it assumes it is a
    // host file. Therefore it is safe to create an unbundling action even if
    // the input is not a bundle.
    if (CanUseBundler && isa<InputAction>(HostAction) &&
        InputArg->getOption().getKind() == llvm::opt::Option::InputClass &&
        !types::isSrcFile(HostAction->getType())) {
      std::string InputName = InputArg->getValue();
      // Do not create an unbundling action for an object when we know a fat
      // static library is being used.  A separate unbundling action is created
      // for all objects and the fat static library.
      // But in MSVC environment static offload archives are handled differently
      // due to absence of partial linking support in the linker. Instead of
      // partially linking input objects and static archives and then unbundling
      // result we are unbundling all objects and offload archives to extract
      // device parts. Therefore, in case on MSVC environment unbundling action
      // for objects is still needed.
      if (C.getDefaultToolChain().getTriple().isWindowsMSVCEnvironment() ||
          !(HostAction->getType() == types::TY_Object &&
            isObjectFile(InputName) &&
            Args.hasArg(options::OPT_foffload_static_lib_EQ))) {
        ActionList HostActionList;
        Action *A(HostAction);
        // Only check for FPGA device information when using fpga SubArch.
        if (Args.hasArg(options::OPT_fintelfpga) &&
            HostAction->getType() != types::TY_FPGA_AOCR &&
            HostAction->getType() != types::TY_FPGA_AOCX &&
            !(HostAction->getType() == types::TY_Object &&
              isObjectFile(InputName))) {
          if (HasFPGADeviceBinary(C, InputArg->getAsString(Args), true))
            A = C.MakeAction<InputAction>(*InputArg, types::TY_FPGA_AOCX);
          else if (HasFPGADeviceBinary(C, InputArg->getAsString(Args)))
            A = C.MakeAction<InputAction>(*InputArg, types::TY_FPGA_AOCR);
        }
        HostActionList.push_back(A);
        if (!HostActionList.empty()) {
          auto UnbundlingHostAction =
            C.MakeAction<OffloadUnbundlingJobAction>(HostActionList);
          UnbundlingHostAction->registerDependentActionInfo(
            C.getSingleOffloadToolChain<Action::OFK_Host>(),
            /*BoundArch=*/StringRef(), Action::OFK_Host);
          HostAction = UnbundlingHostAction;
        }
      }
    }

    assert(HostAction && "Invalid host action!");

    // Register the offload kinds that are used.
    auto &OffloadKind = InputArgToOffloadKindMap[InputArg];
    for (auto *SB : SpecializedBuilders) {
      if (!SB->isValid())
        continue;

      auto RetCode = SB->addDeviceDepences(HostAction);

      // Host dependences for device actions are not compatible with that same
      // action being ignored.
      assert(RetCode != DeviceActionBuilder::ABRT_Ignore_Host &&
             "Host dependence not expected to be ignored.!");

      // Unless the builder was inactive for this action, we have to record the
      // offload kind because the host will have to use it.
      if (RetCode != DeviceActionBuilder::ABRT_Inactive)
        OffloadKind |= SB->getAssociatedOffloadKind();
    }

    // Do not use unbundler if the Host does not depend on device action.
    if (OffloadKind == Action::OFK_None && CanUseBundler)
      if (auto *UA = dyn_cast<OffloadUnbundlingJobAction>(HostAction))
        HostAction = UA->getInputs().back();

    return false;
  }

  /// Generate an action that adds a host dependence to an unbundling action.
  /// The results will be kept in this action builder. Return true if an error
  /// was found.
  bool addHostDependenceToUnbundlingAction(Action *&HostAction,
                                           ActionList &InputActionList,
                                           const Arg *InputArg) {
    if (!IsValid || InputActionList.empty())
      return true;

    auto *DeviceUnbundlingAction =
              C.MakeAction<OffloadUnbundlingJobAction>(InputActionList);
    DeviceUnbundlingAction->registerDependentActionInfo(
          C.getSingleOffloadToolChain<Action::OFK_Host>(),
          /*BoundArch=*/StringRef(), Action::OFK_Host);
    HostAction = DeviceUnbundlingAction;

    // Register the offload kinds that are used.
    auto &OffloadKind = InputArgToOffloadKindMap[InputArg];
    for (auto *SB : SpecializedBuilders) {
      if (!SB->isValid())
        continue;

      auto RetCode = SB->addDeviceDepences(HostAction);

      // Host dependences for device actions are not compatible with that same
      // action being ignored.
      assert(RetCode != DeviceActionBuilder::ABRT_Ignore_Host &&
             "Host dependence not expected to be ignored.!");

      // Unless the builder was inactive for this action, we have to record the
      // offload kind because the host will have to use it.
      if (RetCode != DeviceActionBuilder::ABRT_Inactive)
        OffloadKind |= SB->getAssociatedOffloadKind();
    }
    return false;
  }

  /// Add the offloading top level actions that are specific for unique
  /// linking situations where objects are used at only the device link
  /// with no intermedate steps.
  bool appendTopLevelLinkAction(ActionList &AL) {
    // Get the device actions to be appended.
    ActionList OffloadAL;
    for (auto *SB : SpecializedBuilders) {
      if (!SB->isValid())
        continue;
      SB->appendTopLevelLinkAction(OffloadAL);
    }
    // Append the device actions.
    AL.append(OffloadAL.begin(), OffloadAL.end());
    return false;
  }

  /// Add the offloading top level actions to the provided action list. This
  /// function can replace the host action by a bundling action if the
  /// programming models allow it.
  bool appendTopLevelActions(ActionList &AL, Action *HostAction,
                             const Arg *InputArg) {
    // Get the device actions to be appended.
    ActionList OffloadAL;
    for (auto *SB : SpecializedBuilders) {
      if (!SB->isValid())
        continue;
      SB->appendTopLevelActions(OffloadAL);
    }

    // If we can use the bundler, replace the host action by the bundling one in
    // the resulting list. Otherwise, just append the device actions. For
    // device only compilation, HostAction is a null pointer, therefore only do
    // this when HostAction is not a null pointer.
    if (CanUseBundler && HostAction && !OffloadAL.empty()) {
      // Add the host action to the list in order to create the bundling action.
      OffloadAL.push_back(HostAction);

      // We expect that the host action was just appended to the action list
      // before this method was called.
      assert(HostAction == AL.back() && "Host action not in the list??");
      HostAction = C.MakeAction<OffloadBundlingJobAction>(OffloadAL);
      AL.back() = HostAction;
    } else
      AL.append(OffloadAL.begin(), OffloadAL.end());

    // Propagate to the current host action (if any) the offload information
    // associated with the current input.
    if (HostAction)
      HostAction->propagateHostOffloadInfo(InputArgToOffloadKindMap[InputArg],
                                           /*BoundArch=*/nullptr);
    return false;
  }

  /// Processes the host linker action. This currently consists of replacing it
  /// with an offload action if there are device link objects and propagate to
  /// the host action all the offload kinds used in the current compilation. The
  /// resulting action is returned.
  Action *processHostLinkAction(Action *HostAction) {
    // Add all the dependences from the device linking actions.
    OffloadAction::DeviceDependences DDeps;
    for (auto *SB : SpecializedBuilders) {
      if (!SB->isValid())
        continue;

      SB->appendLinkDependences(DDeps);
    }

    // Calculate all the offload kinds used in the current compilation.
    unsigned ActiveOffloadKinds = 0u;
    for (auto &I : InputArgToOffloadKindMap)
      ActiveOffloadKinds |= I.second;

    // If we don't have device dependencies, we don't have to create an offload
    // action.
    if (DDeps.getActions().empty()) {
      // Propagate all the active kinds to host action. Given that it is a link
      // action it is assumed to depend on all actions generated so far.
      HostAction->propagateHostOffloadInfo(ActiveOffloadKinds,
                                           /*BoundArch=*/nullptr);
      return HostAction;
    }

    // Create the offload action with all dependences. When an offload action
    // is created the kinds are propagated to the host action, so we don't have
    // to do that explicitly here.
    OffloadAction::HostDependence HDep(
        *HostAction, *C.getSingleOffloadToolChain<Action::OFK_Host>(),
        /*BoundArch*/ nullptr, ActiveOffloadKinds);
    return C.MakeAction<OffloadAction>(HDep, DDeps);
  }
};
} // anonymous namespace.

void Driver::handleArguments(Compilation &C, DerivedArgList &Args,
                             const InputList &Inputs,
                             ActionList &Actions) const {

  // Ignore /Yc/Yu if both /Yc and /Yu passed but with different filenames.
  Arg *YcArg = Args.getLastArg(options::OPT__SLASH_Yc);
  Arg *YuArg = Args.getLastArg(options::OPT__SLASH_Yu);
  if (YcArg && YuArg && strcmp(YcArg->getValue(), YuArg->getValue()) != 0) {
    Diag(clang::diag::warn_drv_ycyu_different_arg_clang_cl);
    Args.eraseArg(options::OPT__SLASH_Yc);
    Args.eraseArg(options::OPT__SLASH_Yu);
    YcArg = YuArg = nullptr;
  }
  if (YcArg && Inputs.size() > 1) {
    Diag(clang::diag::warn_drv_yc_multiple_inputs_clang_cl);
    Args.eraseArg(options::OPT__SLASH_Yc);
    YcArg = nullptr;
  }

  Arg *FinalPhaseArg;
  phases::ID FinalPhase = getFinalPhase(Args, &FinalPhaseArg);

  if (FinalPhase == phases::Link) {
    if (Args.hasArg(options::OPT_emit_llvm))
      Diag(clang::diag::err_drv_emit_llvm_link);
    if (IsCLMode() && LTOMode != LTOK_None &&
        !Args.getLastArgValue(options::OPT_fuse_ld_EQ).equals_lower("lld"))
      Diag(clang::diag::err_drv_lto_without_lld);
  }

  if (FinalPhase == phases::Preprocess || Args.hasArg(options::OPT__SLASH_Y_)) {
    // If only preprocessing or /Y- is used, all pch handling is disabled.
    // Rather than check for it everywhere, just remove clang-cl pch-related
    // flags here.
    Args.eraseArg(options::OPT__SLASH_Fp);
    Args.eraseArg(options::OPT__SLASH_Yc);
    Args.eraseArg(options::OPT__SLASH_Yu);
    YcArg = YuArg = nullptr;
  }

  unsigned LastPLSize = 0;
  for (auto &I : Inputs) {
    types::ID InputType = I.first;
    const Arg *InputArg = I.second;

    llvm::SmallVector<phases::ID, phases::MaxNumberOfPhases> PL;
    types::getCompilationPhases(InputType, PL);
    LastPLSize = PL.size();

    // If the first step comes after the final phase we are doing as part of
    // this compilation, warn the user about it.
    phases::ID InitialPhase = PL[0];
    if (InitialPhase > FinalPhase) {
      if (InputArg->isClaimed())
        continue;

      // Claim here to avoid the more general unused warning.
      InputArg->claim();

      // Suppress all unused style warnings with -Qunused-arguments
      if (Args.hasArg(options::OPT_Qunused_arguments))
        continue;

      // Special case when final phase determined by binary name, rather than
      // by a command-line argument with a corresponding Arg.
      if (CCCIsCPP())
        Diag(clang::diag::warn_drv_input_file_unused_by_cpp)
            << InputArg->getAsString(Args) << getPhaseName(InitialPhase);
      // Special case '-E' warning on a previously preprocessed file to make
      // more sense.
      else if (InitialPhase == phases::Compile &&
               (Args.getLastArg(options::OPT__SLASH_EP,
                                options::OPT__SLASH_P) ||
                Args.getLastArg(options::OPT_E) ||
                Args.getLastArg(options::OPT_M, options::OPT_MM)) &&
               getPreprocessedType(InputType) == types::TY_INVALID)
        Diag(clang::diag::warn_drv_preprocessed_input_file_unused)
            << InputArg->getAsString(Args) << !!FinalPhaseArg
            << (FinalPhaseArg ? FinalPhaseArg->getOption().getName() : "");
      else
        Diag(clang::diag::warn_drv_input_file_unused)
            << InputArg->getAsString(Args) << getPhaseName(InitialPhase)
            << !!FinalPhaseArg
            << (FinalPhaseArg ? FinalPhaseArg->getOption().getName() : "");
      continue;
    }

    if (YcArg) {
      // Add a separate precompile phase for the compile phase.
      if (FinalPhase >= phases::Compile) {
        const types::ID HeaderType = lookupHeaderTypeForSourceType(InputType);
        llvm::SmallVector<phases::ID, phases::MaxNumberOfPhases> PCHPL;
        types::getCompilationPhases(HeaderType, PCHPL);
        // Build the pipeline for the pch file.
        Action *ClangClPch = C.MakeAction<InputAction>(*InputArg, HeaderType);
        for (phases::ID Phase : PCHPL)
          ClangClPch = ConstructPhaseAction(C, Args, Phase, ClangClPch);
        assert(ClangClPch);
        Actions.push_back(ClangClPch);
        // The driver currently exits after the first failed command.  This
        // relies on that behavior, to make sure if the pch generation fails,
        // the main compilation won't run.
        // FIXME: If the main compilation fails, the PCH generation should
        // probably not be considered successful either.
      }
    }
  }

  // If we are linking, claim any options which are obviously only used for
  // compilation.
  // FIXME: Understand why the last Phase List length is used here.
  if (FinalPhase == phases::Link && LastPLSize == 1) {
    Args.ClaimAllArgs(options::OPT_CompileOnly_Group);
    Args.ClaimAllArgs(options::OPT_cl_compile_Group);
  }
}

void Driver::BuildActions(Compilation &C, DerivedArgList &Args,
                          const InputList &Inputs, ActionList &Actions) const {
  llvm::PrettyStackTraceString CrashInfo("Building compilation actions");

  if (!SuppressMissingInputWarning && Inputs.empty()) {
    Diag(clang::diag::err_drv_no_input_files);
    return;
  }

  // Reject -Z* at the top level, these options should never have been exposed
  // by gcc.
  if (Arg *A = Args.getLastArg(options::OPT_Z_Joined))
    Diag(clang::diag::err_drv_use_of_Z_option) << A->getAsString(Args);

  // Diagnose misuse of /Fo.
  if (Arg *A = Args.getLastArg(options::OPT__SLASH_Fo)) {
    StringRef V = A->getValue();
    if (Inputs.size() > 1 && !V.empty() &&
        !llvm::sys::path::is_separator(V.back())) {
      // Check whether /Fo tries to name an output file for multiple inputs.
      Diag(clang::diag::err_drv_out_file_argument_with_multiple_sources)
          << A->getSpelling() << V;
      Args.eraseArg(options::OPT__SLASH_Fo);
    }
  }

  // Diagnose misuse of /Fa.
  if (Arg *A = Args.getLastArg(options::OPT__SLASH_Fa)) {
    StringRef V = A->getValue();
    if (Inputs.size() > 1 && !V.empty() &&
        !llvm::sys::path::is_separator(V.back())) {
      // Check whether /Fa tries to name an asm file for multiple inputs.
      Diag(clang::diag::err_drv_out_file_argument_with_multiple_sources)
          << A->getSpelling() << V;
      Args.eraseArg(options::OPT__SLASH_Fa);
    }
  }

  // Diagnose misuse of /o.
  if (Arg *A = Args.getLastArg(options::OPT__SLASH_o)) {
    if (A->getValue()[0] == '\0') {
      // It has to have a value.
      Diag(clang::diag::err_drv_missing_argument) << A->getSpelling() << 1;
      Args.eraseArg(options::OPT__SLASH_o);
    }
  }

  handleArguments(C, Args, Inputs, Actions);

  // Builder to be used to build offloading actions.
  OffloadingActionBuilder OffloadBuilder(C, Args, Inputs);

  // Construct the actions to perform.
  HeaderModulePrecompileJobAction *HeaderModuleAction = nullptr;
  ActionList LinkerInputs;
  ActionList MergerInputs;

  llvm::SmallVector<phases::ID, phases::MaxNumberOfPhases> PL;
  for (auto &I : Inputs) {
    types::ID InputType = I.first;
    const Arg *InputArg = I.second;

    PL.clear();
    types::getCompilationPhases(*this, Args, InputType, PL);
    if (PL.empty())
      continue;

    llvm::SmallVector<phases::ID, phases::MaxNumberOfPhases> FullPL;
    types::getCompilationPhases(InputType, FullPL);

    // Build the pipeline for this file.
    Action *Current = C.MakeAction<InputAction>(*InputArg, InputType);

    // Use the current host action in any of the offloading actions, if
    // required.
    if (OffloadBuilder.addHostDependenceToDeviceActions(Current, InputArg,
                                                        Args))
      break;

    for (phases::ID Phase : PL) {

      // Add any offload action the host action depends on.
      Current = OffloadBuilder.addDeviceDependencesToHostAction(
          Current, InputArg, Phase, PL.back(), FullPL);
      if (!Current)
        break;

      // Queue linker inputs.
      if (Phase == phases::Link) {
        assert(Phase == PL.back() && "linking must be final compilation step.");
        LinkerInputs.push_back(Current);
        Current = nullptr;
        break;
      }

      // TODO: Consider removing this because the merged may not end up being
      // the final Phase in the pipeline. Perhaps the merged could just merge
      // and then pass an artifact of some sort to the Link Phase.
      // Queue merger inputs.
      if (Phase == phases::IfsMerge) {
        assert(Phase == PL.back() && "merging must be final compilation step.");
        MergerInputs.push_back(Current);
        Current = nullptr;
        break;
      }

      // Each precompiled header file after a module file action is a module
      // header of that same module file, rather than being compiled to a
      // separate PCH.
      if (Phase == phases::Precompile && HeaderModuleAction &&
          getPrecompiledType(InputType) == types::TY_PCH) {
        HeaderModuleAction->addModuleHeaderInput(Current);
        Current = nullptr;
        break;
      }

      // FIXME: Should we include any prior module file outputs as inputs of
      // later actions in the same command line?

      // Otherwise construct the appropriate action.
      Action *NewCurrent = ConstructPhaseAction(C, Args, Phase, Current);

      // We didn't create a new action, so we will just move to the next phase.
      if (NewCurrent == Current)
        continue;

      if (auto *HMA = dyn_cast<HeaderModulePrecompileJobAction>(NewCurrent))
        HeaderModuleAction = HMA;

      Current = NewCurrent;

      // Use the current host action in any of the offloading actions, if
      // required.
      if (OffloadBuilder.addHostDependenceToDeviceActions(Current, InputArg,
                                                          Args))
        break;

      if (Current->getType() == types::TY_Nothing)
        break;
    }

    // If we ended with something, add to the output list.
    if (Current)
      Actions.push_back(Current);

    // Add any top level actions generated for offloading.
    OffloadBuilder.appendTopLevelActions(Actions, Current, InputArg);
  }

  OffloadBuilder.appendTopLevelLinkAction(Actions);

  // When a static fat archive is provided, create a new unbundling step
  // for all of the objects.
  if (!C.getDefaultToolChain().getTriple().isWindowsMSVCEnvironment() &&
      Args.hasArg(options::OPT_foffload_static_lib_EQ) &&
      !LinkerInputs.empty()) {
    ActionList UnbundlerInputs;
    ActionList TempLinkerInputs;
    for (const auto &LI : LinkerInputs) {
      // Unbundler only handles objects.
      if (auto *IA = dyn_cast<InputAction>(LI)) {
        std::string FileName = IA->getInputArg().getAsString(Args);
        if (IA->getType() == types::TY_Object &&
            !isObjectFile(FileName))
          // Pass the Input along to linker.
          TempLinkerInputs.push_back(LI);
        else
          // Add to unbundler.
          UnbundlerInputs.push_back(LI);
      } else
        UnbundlerInputs.push_back(LI);
    }
    LinkerInputs.clear();
    if (!UnbundlerInputs.empty()) {
      Action *Current;
      const Arg *LastArg = Args.getLastArg(options::OPT_foffload_static_lib_EQ);
      OffloadBuilder.addHostDependenceToUnbundlingAction(Current,
                                                    UnbundlerInputs, LastArg);
      Current = OffloadBuilder.addDeviceDependencesToHostAction(Current,
                                       LastArg, phases::Link, PL.back(), PL);
      LinkerInputs.push_back(Current);
    }
    for (const auto &TLI : TempLinkerInputs)
      LinkerInputs.push_back(TLI);
  }
  const llvm::opt::OptTable &Opts = getOpts();
  if (C.getDefaultToolChain().getTriple().isWindowsMSVCEnvironment() &&
      Args.hasArg(options::OPT_foffload_static_lib_EQ)) {
    // In MSVC environment offload-static-libs are handled slightly different
    // because of missing support for partial linking in the linker. We add an
    // unbundling action for each static archive which produces list files with
    // extracted objects. Device lists are then added to the appropriate device
    // link actions and host list is ignored since we are adding
    // offload-static-libs as normal libraries to the host link command.
    for (const auto *A : Args.filtered(options::OPT_foffload_static_lib_EQ)) {
      Arg *InputArg = MakeInputArg(Args, Opts, A->getValue());
      Action *Current = C.MakeAction<InputAction>(*InputArg, types::TY_Archive);
      OffloadBuilder.addHostDependenceToDeviceActions(Current, InputArg, Args);
      OffloadBuilder.addDeviceDependencesToHostAction(
          Current, InputArg, phases::Link, PL.back(), PL);
    }
  }
  // For an FPGA archive, we add the unbundling step above to take care of
  // the device side, but also unbundle here to extract the host side
  for (const auto &LI : LinkerInputs) {
    Action *UnbundlerInput = nullptr;
    if (auto *IA = dyn_cast<InputAction>(LI)) {
      if (IA->getType() == types::TY_FPGA_AOCR ||
          IA->getType() == types::TY_FPGA_AOCX) {
        // Add to unbundler.
        UnbundlerInput = LI;
      }
    }
    if (UnbundlerInput) {
      if (auto *IA = dyn_cast<InputAction>(UnbundlerInput)) {
        std::string FileName = IA->getInputArg().getAsString(Args);
        Arg *InputArg = MakeInputArg(Args, Opts, FileName);
        OffloadBuilder.addHostDependenceToDeviceActions(UnbundlerInput,
                                                        InputArg, Args);
        OffloadBuilder.addDeviceDependencesToHostAction(
            UnbundlerInput, InputArg, phases::Link, PL.back(), PL);
      }
    }
  }

  // Add a link action if necessary.
  if (!LinkerInputs.empty()) {
    types::ID LinkType(types::TY_Image);
    if (Args.hasArg(options::OPT_fsycl_link_EQ))
      LinkType = types::TY_Archive;
    Action *LA = C.MakeAction<LinkJobAction>(LinkerInputs, LinkType);
    LA = OffloadBuilder.processHostLinkAction(LA);
    Actions.push_back(LA);
  }

  // Add an interface stubs merge action if necessary.
  if (!MergerInputs.empty())
    Actions.push_back(
        C.MakeAction<IfsMergeJobAction>(MergerInputs, types::TY_Image));

  // If --print-supported-cpus, -mcpu=? or -mtune=? is specified, build a custom
  // Compile phase that prints out supported cpu models and quits.
  if (Arg *A = Args.getLastArg(options::OPT_print_supported_cpus)) {
    // Use the -mcpu=? flag as the dummy input to cc1.
    Actions.clear();
    Action *InputAc = C.MakeAction<InputAction>(*A, types::TY_C);
    Actions.push_back(
        C.MakeAction<PrecompileJobAction>(InputAc, types::TY_Nothing));
    for (auto &I : Inputs)
      I.second->claim();
  }

  // Claim ignored clang-cl options.
  Args.ClaimAllArgs(options::OPT_cl_ignored_Group);

  // Claim --cuda-host-only and --cuda-compile-host-device, which may be passed
  // to non-CUDA compilations and should not trigger warnings there.
  Args.ClaimAllArgs(options::OPT_cuda_host_only);
  Args.ClaimAllArgs(options::OPT_cuda_compile_host_device);
}

Action *Driver::ConstructPhaseAction(
    Compilation &C, const ArgList &Args, phases::ID Phase, Action *Input,
    Action::OffloadKind TargetDeviceOffloadKind) const {
  llvm::PrettyStackTraceString CrashInfo("Constructing phase actions");

  // Some types skip the assembler phase (e.g., llvm-bc), but we can't
  // encode this in the steps because the intermediate type depends on
  // arguments. Just special case here.
  if (Phase == phases::Assemble && Input->getType() != types::TY_PP_Asm)
    return Input;

  // Build the appropriate action.
  switch (Phase) {
  case phases::Link:
    llvm_unreachable("link action invalid here.");
  case phases::IfsMerge:
    llvm_unreachable("ifsmerge action invalid here.");
  case phases::Preprocess: {
    types::ID OutputTy;
    // -M and -MM specify the dependency file name by altering the output type,
    // -if -MD and -MMD are not specified.
    if (Args.hasArg(options::OPT_M, options::OPT_MM) &&
        !Args.hasArg(options::OPT_MD, options::OPT_MMD)) {
      OutputTy = types::TY_Dependencies;
    } else {
      OutputTy = Input->getType();
      if (!Args.hasFlag(options::OPT_frewrite_includes,
                        options::OPT_fno_rewrite_includes, false) &&
          !Args.hasFlag(options::OPT_frewrite_imports,
                        options::OPT_fno_rewrite_imports, false) &&
          !CCGenDiagnostics)
        OutputTy = types::getPreprocessedType(OutputTy);
      assert(OutputTy != types::TY_INVALID &&
             "Cannot preprocess this input type!");
    }
    return C.MakeAction<PreprocessJobAction>(Input, OutputTy);
  }
  case phases::Precompile: {
    types::ID OutputTy = getPrecompiledType(Input->getType());
    assert(OutputTy != types::TY_INVALID &&
           "Cannot precompile this input type!");

    // If we're given a module name, precompile header file inputs as a
    // module, not as a precompiled header.
    const char *ModName = nullptr;
    if (OutputTy == types::TY_PCH) {
      if (Arg *A = Args.getLastArg(options::OPT_fmodule_name_EQ))
        ModName = A->getValue();
      if (ModName)
        OutputTy = types::TY_ModuleFile;
    }

    if (Args.hasArg(options::OPT_fsyntax_only)) {
      // Syntax checks should not emit a PCH file
      OutputTy = types::TY_Nothing;
    }

    if (ModName)
      return C.MakeAction<HeaderModulePrecompileJobAction>(Input, OutputTy,
                                                           ModName);
    return C.MakeAction<PrecompileJobAction>(Input, OutputTy);
  }
  case phases::Compile: {
    if (Args.hasArg(options::OPT_fsyntax_only))
      return C.MakeAction<CompileJobAction>(Input, types::TY_Nothing);
    if (Args.hasArg(options::OPT_rewrite_objc))
      return C.MakeAction<CompileJobAction>(Input, types::TY_RewrittenObjC);
    if (Args.hasArg(options::OPT_rewrite_legacy_objc))
      return C.MakeAction<CompileJobAction>(Input,
                                            types::TY_RewrittenLegacyObjC);
    if (Args.hasArg(options::OPT__analyze))
      return C.MakeAction<AnalyzeJobAction>(Input, types::TY_Plist);
    if (Args.hasArg(options::OPT__migrate))
      return C.MakeAction<MigrateJobAction>(Input, types::TY_Remap);
    if (Args.hasArg(options::OPT_emit_ast))
      return C.MakeAction<CompileJobAction>(Input, types::TY_AST);
    if (Args.hasArg(options::OPT_module_file_info))
      return C.MakeAction<CompileJobAction>(Input, types::TY_ModuleFile);
    if (Args.hasArg(options::OPT_verify_pch))
      return C.MakeAction<VerifyPCHJobAction>(Input, types::TY_Nothing);
    if (Args.hasArg(options::OPT_emit_iterface_stubs))
      return C.MakeAction<CompileJobAction>(Input, types::TY_IFS_CPP);
    return C.MakeAction<CompileJobAction>(Input, types::TY_LLVM_BC);
  }
  case phases::Backend: {
    if (isUsingLTO() && TargetDeviceOffloadKind == Action::OFK_None) {
      types::ID Output =
          Args.hasArg(options::OPT_S) ? types::TY_LTO_IR : types::TY_LTO_BC;
      return C.MakeAction<BackendJobAction>(Input, Output);
    }
    if (Args.hasArg(options::OPT_emit_llvm)) {
      types::ID Output =
          Args.hasArg(options::OPT_S) ? types::TY_LLVM_IR : types::TY_LLVM_BC;
      return C.MakeAction<BackendJobAction>(Input, Output);
    }
    if (Args.hasArg(options::OPT_sycl_device_only)) {
      if (Args.hasFlag(options::OPT_fsycl_use_bitcode,
                       options::OPT_fno_sycl_use_bitcode, true))
        return C.MakeAction<BackendJobAction>(Input, types::TY_LLVM_BC);
      // Use of --sycl creates a bitcode file, we need to translate that to
      // a SPIR-V file with -fno-sycl-use-bitcode
      auto *BackendAction =
          C.MakeAction<BackendJobAction>(Input, types::TY_LLVM_BC);
      return C.MakeAction<SPIRVTranslatorJobAction>(BackendAction,
                                                    types::TY_SPIRV);
    }
    return C.MakeAction<BackendJobAction>(Input, types::TY_PP_Asm);
  }
  case phases::Assemble:
    return C.MakeAction<AssembleJobAction>(std::move(Input), types::TY_Object);
  }

  llvm_unreachable("invalid phase in ConstructPhaseAction");
}

void Driver::BuildJobs(Compilation &C) const {
  llvm::PrettyStackTraceString CrashInfo("Building compilation jobs");

  Arg *FinalOutput = C.getArgs().getLastArg(options::OPT_o);

  // It is an error to provide a -o option if we are making multiple output
  // files.
  if (FinalOutput) {
    unsigned NumOutputs = 0;
    for (const Action *A : C.getActions())
      if (A->getType() != types::TY_Nothing)
        ++NumOutputs;

    if (NumOutputs > 1) {
      Diag(clang::diag::err_drv_output_argument_with_multiple_files);
      FinalOutput = nullptr;
    }
  }

  // Collect the list of architectures.
  llvm::StringSet<> ArchNames;
  if (C.getDefaultToolChain().getTriple().isOSBinFormatMachO())
    for (const Arg *A : C.getArgs())
      if (A->getOption().matches(options::OPT_arch))
        ArchNames.insert(A->getValue());

  // Set of (Action, canonical ToolChain triple) pairs we've built jobs for.
  std::map<std::pair<const Action *, std::string>, InputInfo> CachedResults;
  for (Action *A : C.getActions()) {
    // If we are linking an image for multiple archs then the linker wants
    // -arch_multiple and -final_output <final image name>. Unfortunately, this
    // doesn't fit in cleanly because we have to pass this information down.
    //
    // FIXME: This is a hack; find a cleaner way to integrate this into the
    // process.
    const char *LinkingOutput = nullptr;
    if (isa<LipoJobAction>(A)) {
      if (FinalOutput)
        LinkingOutput = FinalOutput->getValue();
      else
        LinkingOutput = getDefaultImageName();
    }

    BuildJobsForAction(C, A, &C.getDefaultToolChain(),
                       /*BoundArch*/ StringRef(),
                       /*AtTopLevel*/ true,
                       /*MultipleArchs*/ ArchNames.size() > 1,
                       /*LinkingOutput*/ LinkingOutput, CachedResults,
                       /*TargetDeviceOffloadKind*/ Action::OFK_None);
  }

  // If the user passed -Qunused-arguments or there were errors, don't warn
  // about any unused arguments.
  if (Diags.hasErrorOccurred() ||
      C.getArgs().hasArg(options::OPT_Qunused_arguments))
    return;

  // Claim -### here.
  (void)C.getArgs().hasArg(options::OPT__HASH_HASH_HASH);

  // Claim --driver-mode, --rsp-quoting, it was handled earlier.
  (void)C.getArgs().hasArg(options::OPT_driver_mode);
  (void)C.getArgs().hasArg(options::OPT_rsp_quoting);

  for (Arg *A : C.getArgs()) {
    // FIXME: It would be nice to be able to send the argument to the
    // DiagnosticsEngine, so that extra values, position, and so on could be
    // printed.
    if (!A->isClaimed()) {
      if (A->getOption().hasFlag(options::NoArgumentUnused))
        continue;

      // Suppress the warning automatically if this is just a flag, and it is an
      // instance of an argument we already claimed.
      const Option &Opt = A->getOption();
      if (Opt.getKind() == Option::FlagClass) {
        bool DuplicateClaimed = false;

        for (const Arg *AA : C.getArgs().filtered(&Opt)) {
          if (AA->isClaimed()) {
            DuplicateClaimed = true;
            break;
          }
        }

        if (DuplicateClaimed)
          continue;
      }

      // In clang-cl, don't mention unknown arguments here since they have
      // already been warned about.
      if (!IsCLMode() || !A->getOption().matches(options::OPT_UNKNOWN))
        Diag(clang::diag::warn_drv_unused_argument)
            << A->getAsString(C.getArgs());
    }
  }
}

namespace {
/// Utility class to control the collapse of dependent actions and select the
/// tools accordingly.
class ToolSelector final {
  /// The tool chain this selector refers to.
  const ToolChain &TC;

  /// The compilation this selector refers to.
  const Compilation &C;

  /// The base action this selector refers to.
  const JobAction *BaseAction;

  /// Set to true if the current toolchain refers to host actions.
  bool IsHostSelector;

  /// Set to true if save-temps and embed-bitcode functionalities are active.
  bool SaveTemps;
  bool EmbedBitcode;

  /// Get previous dependent action or null if that does not exist. If
  /// \a CanBeCollapsed is false, that action must be legal to collapse or
  /// null will be returned.
  const JobAction *getPrevDependentAction(const ActionList &Inputs,
                                          ActionList &SavedOffloadAction,
                                          bool CanBeCollapsed = true) {
    // An option can be collapsed only if it has a single input.
    if (Inputs.size() != 1)
      return nullptr;

    Action *CurAction = *Inputs.begin();
    if (CanBeCollapsed &&
        !CurAction->isCollapsingWithNextDependentActionLegal())
      return nullptr;

    // If the input action is an offload action. Look through it and save any
    // offload action that can be dropped in the event of a collapse.
    if (auto *OA = dyn_cast<OffloadAction>(CurAction)) {
      // If the dependent action is a device action, we will attempt to collapse
      // only with other device actions. Otherwise, we would do the same but
      // with host actions only.
      if (!IsHostSelector) {
        if (OA->hasSingleDeviceDependence(/*DoNotConsiderHostActions=*/true)) {
          CurAction =
              OA->getSingleDeviceDependence(/*DoNotConsiderHostActions=*/true);
          if (CanBeCollapsed &&
              !CurAction->isCollapsingWithNextDependentActionLegal())
            return nullptr;
          SavedOffloadAction.push_back(OA);
          return dyn_cast<JobAction>(CurAction);
        }
      } else if (OA->hasHostDependence()) {
        CurAction = OA->getHostDependence();
        if (CanBeCollapsed &&
            !CurAction->isCollapsingWithNextDependentActionLegal())
          return nullptr;
        SavedOffloadAction.push_back(OA);
        return dyn_cast<JobAction>(CurAction);
      }
      return nullptr;
    }

    return dyn_cast<JobAction>(CurAction);
  }

  /// Return true if an assemble action can be collapsed.
  bool canCollapseAssembleAction() const {
    return TC.useIntegratedAs() && !SaveTemps &&
           !C.getArgs().hasArg(options::OPT_via_file_asm) &&
           !C.getArgs().hasArg(options::OPT__SLASH_FA) &&
           !C.getArgs().hasArg(options::OPT__SLASH_Fa);
  }

  /// Return true if a preprocessor action can be collapsed.
  bool canCollapsePreprocessorAction() const {
    return !C.getArgs().hasArg(options::OPT_no_integrated_cpp) &&
           !C.getArgs().hasArg(options::OPT_traditional_cpp) && !SaveTemps &&
           !C.getArgs().hasArg(options::OPT_rewrite_objc);
  }

  /// Struct that relates an action with the offload actions that would be
  /// collapsed with it.
  struct JobActionInfo final {
    /// The action this info refers to.
    const JobAction *JA = nullptr;
    /// The offload actions we need to take care off if this action is
    /// collapsed.
    ActionList SavedOffloadAction;
  };

  /// Append collapsed offload actions from the give nnumber of elements in the
  /// action info array.
  static void AppendCollapsedOffloadAction(ActionList &CollapsedOffloadAction,
                                           ArrayRef<JobActionInfo> &ActionInfo,
                                           unsigned ElementNum) {
    assert(ElementNum <= ActionInfo.size() && "Invalid number of elements.");
    for (unsigned I = 0; I < ElementNum; ++I)
      CollapsedOffloadAction.append(ActionInfo[I].SavedOffloadAction.begin(),
                                    ActionInfo[I].SavedOffloadAction.end());
  }

  /// Functions that attempt to perform the combining. They detect if that is
  /// legal, and if so they update the inputs \a Inputs and the offload action
  /// that were collapsed in \a CollapsedOffloadAction. A tool that deals with
  /// the combined action is returned. If the combining is not legal or if the
  /// tool does not exist, null is returned.
  /// Currently three kinds of collapsing are supported:
  ///  - Assemble + Backend + Compile;
  ///  - Assemble + Backend ;
  ///  - Backend + Compile.
  const Tool *
  combineAssembleBackendCompile(ArrayRef<JobActionInfo> ActionInfo,
                                ActionList &Inputs,
                                ActionList &CollapsedOffloadAction) {
    if (ActionInfo.size() < 3 || !canCollapseAssembleAction())
      return nullptr;
    auto *AJ = dyn_cast<AssembleJobAction>(ActionInfo[0].JA);
    auto *BJ = dyn_cast<BackendJobAction>(ActionInfo[1].JA);
    auto *CJ = dyn_cast<CompileJobAction>(ActionInfo[2].JA);
    if (!AJ || !BJ || !CJ)
      return nullptr;

    // Get compiler tool.
    const Tool *T = TC.SelectTool(*CJ);
    if (!T)
      return nullptr;

    // When using -fembed-bitcode, it is required to have the same tool (clang)
    // for both CompilerJA and BackendJA. Otherwise, combine two stages.
    if (EmbedBitcode) {
      const Tool *BT = TC.SelectTool(*BJ);
      if (BT == T)
        return nullptr;
    }

    if (!T->hasIntegratedAssembler())
      return nullptr;

    Inputs = CJ->getInputs();
    AppendCollapsedOffloadAction(CollapsedOffloadAction, ActionInfo,
                                 /*NumElements=*/3);
    return T;
  }
  const Tool *combineAssembleBackend(ArrayRef<JobActionInfo> ActionInfo,
                                     ActionList &Inputs,
                                     ActionList &CollapsedOffloadAction) {
    if (ActionInfo.size() < 2 || !canCollapseAssembleAction())
      return nullptr;
    auto *AJ = dyn_cast<AssembleJobAction>(ActionInfo[0].JA);
    auto *BJ = dyn_cast<BackendJobAction>(ActionInfo[1].JA);
    if (!AJ || !BJ)
      return nullptr;

    // Retrieve the compile job, backend action must always be preceded by one.
    ActionList CompileJobOffloadActions;
    auto *CJ = getPrevDependentAction(BJ->getInputs(), CompileJobOffloadActions,
                                      /*CanBeCollapsed=*/false);
    if (!AJ || !BJ || !CJ)
      return nullptr;

    assert(isa<CompileJobAction>(CJ) &&
           "Expecting compile job preceding backend job.");

    // Get compiler tool.
    const Tool *T = TC.SelectTool(*CJ);
    if (!T)
      return nullptr;

    if (!T->hasIntegratedAssembler())
      return nullptr;

    Inputs = BJ->getInputs();
    AppendCollapsedOffloadAction(CollapsedOffloadAction, ActionInfo,
                                 /*NumElements=*/2);
    return T;
  }
  const Tool *combineBackendCompile(ArrayRef<JobActionInfo> ActionInfo,
                                    ActionList &Inputs,
                                    ActionList &CollapsedOffloadAction) {
    if (ActionInfo.size() < 2)
      return nullptr;
    auto *BJ = dyn_cast<BackendJobAction>(ActionInfo[0].JA);
    auto *CJ = dyn_cast<CompileJobAction>(ActionInfo[1].JA);
    if (!BJ || !CJ)
      return nullptr;

    // Check if the initial input (to the compile job or its predessor if one
    // exists) is LLVM bitcode. In that case, no preprocessor step is required
    // and we can still collapse the compile and backend jobs when we have
    // -save-temps. I.e. there is no need for a separate compile job just to
    // emit unoptimized bitcode.
    bool InputIsBitcode = true;
    for (size_t i = 1; i < ActionInfo.size(); i++)
      if (ActionInfo[i].JA->getType() != types::TY_LLVM_BC &&
          ActionInfo[i].JA->getType() != types::TY_LTO_BC) {
        InputIsBitcode = false;
        break;
      }
    if (!InputIsBitcode && !canCollapsePreprocessorAction())
      return nullptr;

    // Get compiler tool.
    const Tool *T = TC.SelectTool(*CJ);
    if (!T)
      return nullptr;

    if (T->canEmitIR() && ((SaveTemps && !InputIsBitcode) || EmbedBitcode))
      return nullptr;

    Inputs = CJ->getInputs();
    AppendCollapsedOffloadAction(CollapsedOffloadAction, ActionInfo,
                                 /*NumElements=*/2);
    return T;
  }

  /// Updates the inputs if the obtained tool supports combining with
  /// preprocessor action, and the current input is indeed a preprocessor
  /// action. If combining results in the collapse of offloading actions, those
  /// are appended to \a CollapsedOffloadAction.
  void combineWithPreprocessor(const Tool *T, ActionList &Inputs,
                               ActionList &CollapsedOffloadAction) {
    if (!T || !canCollapsePreprocessorAction() || !T->hasIntegratedCPP())
      return;

    // Attempt to get a preprocessor action dependence.
    ActionList PreprocessJobOffloadActions;
    ActionList NewInputs;
    for (Action *A : Inputs) {
      auto *PJ = getPrevDependentAction({A}, PreprocessJobOffloadActions);
      if (!PJ || !isa<PreprocessJobAction>(PJ)) {
        NewInputs.push_back(A);
        continue;
      }

      // This is legal to combine. Append any offload action we found and add the
      // current input to preprocessor inputs.
      CollapsedOffloadAction.append(PreprocessJobOffloadActions.begin(),
                                    PreprocessJobOffloadActions.end());
      NewInputs.append(PJ->input_begin(), PJ->input_end());
    }
    Inputs = NewInputs;
  }

public:
  ToolSelector(const JobAction *BaseAction, const ToolChain &TC,
               const Compilation &C, bool SaveTemps, bool EmbedBitcode)
      : TC(TC), C(C), BaseAction(BaseAction), SaveTemps(SaveTemps),
        EmbedBitcode(EmbedBitcode) {
    assert(BaseAction && "Invalid base action.");
    IsHostSelector = BaseAction->getOffloadingDeviceKind() == Action::OFK_None;
  }

  /// Check if a chain of actions can be combined and return the tool that can
  /// handle the combination of actions. The pointer to the current inputs \a
  /// Inputs and the list of offload actions \a CollapsedOffloadActions
  /// connected to collapsed actions are updated accordingly. The latter enables
  /// the caller of the selector to process them afterwards instead of just
  /// dropping them. If no suitable tool is found, null will be returned.
  const Tool *getTool(ActionList &Inputs,
                      ActionList &CollapsedOffloadAction) {
    //
    // Get the largest chain of actions that we could combine.
    //

    SmallVector<JobActionInfo, 5> ActionChain(1);
    ActionChain.back().JA = BaseAction;
    while (ActionChain.back().JA) {
      const Action *CurAction = ActionChain.back().JA;

      // Grow the chain by one element.
      ActionChain.resize(ActionChain.size() + 1);
      JobActionInfo &AI = ActionChain.back();

      // Attempt to fill it with the
      AI.JA =
          getPrevDependentAction(CurAction->getInputs(), AI.SavedOffloadAction);
    }

    // Pop the last action info as it could not be filled.
    ActionChain.pop_back();

    //
    // Attempt to combine actions. If all combining attempts failed, just return
    // the tool of the provided action. At the end we attempt to combine the
    // action with any preprocessor action it may depend on.
    //

    const Tool *T = combineAssembleBackendCompile(ActionChain, Inputs,
                                                  CollapsedOffloadAction);
    if (!T)
      T = combineAssembleBackend(ActionChain, Inputs, CollapsedOffloadAction);
    if (!T)
      T = combineBackendCompile(ActionChain, Inputs, CollapsedOffloadAction);
    if (!T) {
      Inputs = BaseAction->getInputs();
      T = TC.SelectTool(*BaseAction);
    }

    combineWithPreprocessor(T, Inputs, CollapsedOffloadAction);
    return T;
  }
};
}

/// Return a string that uniquely identifies the result of a job. The bound arch
/// is not necessarily represented in the toolchain's triple -- for example,
/// armv7 and armv7s both map to the same triple -- so we need both in our map.
/// Also, we need to add the offloading device kind, as the same tool chain can
/// be used for host and device for some programming models, e.g. OpenMP.
static std::string GetTriplePlusArchString(const ToolChain *TC,
                                           StringRef BoundArch,
                                           Action::OffloadKind OffloadKind) {
  std::string TriplePlusArch = TC->getTriple().normalize();
  if (!BoundArch.empty()) {
    TriplePlusArch += "-";
    TriplePlusArch += BoundArch;
  }
  TriplePlusArch += "-";
  TriplePlusArch += Action::GetOffloadKindName(OffloadKind);
  return TriplePlusArch;
}

InputInfo Driver::BuildJobsForAction(
    Compilation &C, const Action *A, const ToolChain *TC, StringRef BoundArch,
    bool AtTopLevel, bool MultipleArchs, const char *LinkingOutput,
    std::map<std::pair<const Action *, std::string>, InputInfo> &CachedResults,
    Action::OffloadKind TargetDeviceOffloadKind) const {
  std::pair<const Action *, std::string> ActionTC = {
      A, GetTriplePlusArchString(TC, BoundArch, TargetDeviceOffloadKind)};
  auto CachedResult = CachedResults.find(ActionTC);
  if (CachedResult != CachedResults.end()) {
    return CachedResult->second;
  }
  InputInfo Result = BuildJobsForActionNoCache(
      C, A, TC, BoundArch, AtTopLevel, MultipleArchs, LinkingOutput,
      CachedResults, TargetDeviceOffloadKind);
  CachedResults[ActionTC] = Result;
  return Result;
}

InputInfo Driver::BuildJobsForActionNoCache(
    Compilation &C, const Action *A, const ToolChain *TC, StringRef BoundArch,
    bool AtTopLevel, bool MultipleArchs, const char *LinkingOutput,
    std::map<std::pair<const Action *, std::string>, InputInfo> &CachedResults,
    Action::OffloadKind TargetDeviceOffloadKind) const {
  llvm::PrettyStackTraceString CrashInfo("Building compilation jobs");

  InputInfoList OffloadDependencesInputInfo;
  bool BuildingForOffloadDevice = TargetDeviceOffloadKind != Action::OFK_None;
  if (const OffloadAction *OA = dyn_cast<OffloadAction>(A)) {
    // The 'Darwin' toolchain is initialized only when its arguments are
    // computed. Get the default arguments for OFK_None to ensure that
    // initialization is performed before processing the offload action.
    // FIXME: Remove when darwin's toolchain is initialized during construction.
    C.getArgsForToolChain(TC, BoundArch, Action::OFK_None);

    // The offload action is expected to be used in four different situations.
    //
    // a) Set a toolchain/architecture/kind for a host action:
    //    Host Action 1 -> OffloadAction -> Host Action 2
    //
    // b) Set a toolchain/architecture/kind for a device action;
    //    Device Action 1 -> OffloadAction -> Device Action 2
    //
    // c) Specify a device dependence to a host action;
    //    Device Action 1  _
    //                      \
    //      Host Action 1  ---> OffloadAction -> Host Action 2
    //
    // d) Specify a host dependence to a device action.
    //      Host Action 1  _
    //                      \
    //    Device Action 1  ---> OffloadAction -> Device Action 2
    //
    // For a) and b), we just return the job generated for the dependence. For
    // c) and d) we override the current action with the host/device dependence
    // if the current toolchain is host/device and set the offload dependences
    // info with the jobs obtained from the device/host dependence(s).

    // If there is a single device option, just generate the job for it.
    if (OA->hasSingleDeviceDependence()) {
      InputInfo DevA;
      OA->doOnEachDeviceDependence([&](Action *DepA, const ToolChain *DepTC,
                                       const char *DepBoundArch) {
        DevA =
            BuildJobsForAction(C, DepA, DepTC, DepBoundArch, AtTopLevel,
                               /*MultipleArchs*/ !!DepBoundArch, LinkingOutput,
                               CachedResults, DepA->getOffloadingDeviceKind());
      });
      return DevA;
    }

    // If 'Action 2' is host, we generate jobs for the device dependences and
    // override the current action with the host dependence. Otherwise, we
    // generate the host dependences and override the action with the device
    // dependence. The dependences can't therefore be a top-level action.
    OA->doOnEachDependence(
        /*IsHostDependence=*/BuildingForOffloadDevice,
        [&](Action *DepA, const ToolChain *DepTC, const char *DepBoundArch) {
          OffloadDependencesInputInfo.push_back(BuildJobsForAction(
              C, DepA, DepTC, DepBoundArch, /*AtTopLevel=*/false,
              /*MultipleArchs*/ !!DepBoundArch, LinkingOutput, CachedResults,
              DepA->getOffloadingDeviceKind()));
        });

    A = BuildingForOffloadDevice
            ? OA->getSingleDeviceDependence(/*DoNotConsiderHostActions=*/true)
            : OA->getHostDependence();
  }

  if (const InputAction *IA = dyn_cast<InputAction>(A)) {
    // FIXME: It would be nice to not claim this here; maybe the old scheme of
    // just using Args was better?
    const Arg &Input = IA->getInputArg();
    Input.claim();
    if (Input.getOption().matches(options::OPT_INPUT)) {
      const char *Name = Input.getValue();
      return InputInfo(A, Name, /* _BaseInput = */ Name);
    }
    return InputInfo(A, &Input, /* _BaseInput = */ "");
  }

  if (const BindArchAction *BAA = dyn_cast<BindArchAction>(A)) {
    const ToolChain *TC;
    StringRef ArchName = BAA->getArchName();

    if (!ArchName.empty())
      TC = &getToolChain(C.getArgs(),
                         computeTargetTriple(*this, TargetTriple,
                                             C.getArgs(), ArchName));
    else
      TC = &C.getDefaultToolChain();

    return BuildJobsForAction(C, *BAA->input_begin(), TC, ArchName, AtTopLevel,
                              MultipleArchs, LinkingOutput, CachedResults,
                              TargetDeviceOffloadKind);
  }


  ActionList Inputs = A->getInputs();

  const JobAction *JA = cast<JobAction>(A);
  ActionList CollapsedOffloadActions;

  ToolSelector TS(JA, *TC, C, isSaveTempsEnabled(),
                  embedBitcodeInObject() && !isUsingLTO());
  const Tool *T = TS.getTool(Inputs, CollapsedOffloadActions);

  if (!T)
    return InputInfo();

  // If we've collapsed action list that contained OffloadAction we
  // need to build jobs for host/device-side inputs it may have held.
  for (const auto *OA : CollapsedOffloadActions)
    cast<OffloadAction>(OA)->doOnEachDependence(
        /*IsHostDependence=*/BuildingForOffloadDevice,
        [&](Action *DepA, const ToolChain *DepTC, const char *DepBoundArch) {
          OffloadDependencesInputInfo.push_back(BuildJobsForAction(
              C, DepA, DepTC, DepBoundArch, /* AtTopLevel */ false,
              /*MultipleArchs=*/!!DepBoundArch, LinkingOutput, CachedResults,
              DepA->getOffloadingDeviceKind()));
        });

  // Only use pipes when there is exactly one input.
  InputInfoList InputInfos;
  for (const Action *Input : Inputs) {
    // Treat dsymutil and verify sub-jobs as being at the top-level too, they
    // shouldn't get temporary output names.
    // FIXME: Clean this up.
    bool SubJobAtTopLevel =
        AtTopLevel && (isa<DsymutilJobAction>(A) || isa<VerifyJobAction>(A));
    InputInfos.push_back(BuildJobsForAction(
        C, Input, TC, BoundArch, SubJobAtTopLevel, MultipleArchs, LinkingOutput,
        CachedResults, A->getOffloadingDeviceKind()));
  }

  // Always use the first input as the base input.
  const char *BaseInput = InputInfos[0].getBaseInput();

  // ... except dsymutil actions, which use their actual input as the base
  // input.
  if (JA->getType() == types::TY_dSYM)
    BaseInput = InputInfos[0].getFilename();

  // ... and in header module compilations, which use the module name.
  if (auto *ModuleJA = dyn_cast<HeaderModulePrecompileJobAction>(JA))
    BaseInput = ModuleJA->getModuleName();

  // Append outputs of offload device jobs to the input list
  if (!OffloadDependencesInputInfo.empty())
    InputInfos.append(OffloadDependencesInputInfo.begin(),
                      OffloadDependencesInputInfo.end());

  // Set the effective triple of the toolchain for the duration of this job.
  llvm::Triple EffectiveTriple;
  const ToolChain &ToolTC = T->getToolChain();
  const ArgList &Args =
      C.getArgsForToolChain(TC, BoundArch, A->getOffloadingDeviceKind());
  if (InputInfos.size() != 1) {
    EffectiveTriple = llvm::Triple(ToolTC.ComputeEffectiveClangTriple(Args));
  } else {
    // Pass along the input type if it can be unambiguously determined.
    EffectiveTriple = llvm::Triple(
        ToolTC.ComputeEffectiveClangTriple(Args, InputInfos[0].getType()));
  }
  RegisterEffectiveTriple TripleRAII(ToolTC, EffectiveTriple);

  // Determine the place to write output to, if any.
  InputInfo Result;
  InputInfoList UnbundlingResults;
  if (auto *UA = dyn_cast<OffloadUnbundlingJobAction>(JA)) {
    // If we have an unbundling job, we need to create results for all the
    // outputs. We also update the results cache so that other actions using
    // this unbundling action can get the right results.
    for (auto &UI : UA->getDependentActionsInfo()) {
      assert(UI.DependentOffloadKind != Action::OFK_None &&
             "Unbundling with no offloading??");

      // Unbundling actions are never at the top level. When we generate the
      // offloading prefix, we also do that for the host file because the
      // unbundling action does not change the type of the output which can
      // cause a overwrite.
      InputInfo CurI;
      bool IsMSVCEnv =
          C.getDefaultToolChain().getTriple().isWindowsMSVCEnvironment();
      if (C.getInputArgs().hasArg(options::OPT_foffload_static_lib_EQ) &&
          ((JA->getType() == types::TY_Archive && IsMSVCEnv) ||
           (UI.DependentOffloadKind != Action::OFK_Host &&
            (JA->getType() == types::TY_Object && !IsMSVCEnv)))) {
        // Host part of the unbundled static archive is not used.
        if (UI.DependentOffloadKind == Action::OFK_Host &&
            JA->getType() == types::TY_Archive && IsMSVCEnv)
          continue;
        std::string TmpFileName =
           C.getDriver().GetTemporaryPath(llvm::sys::path::stem(BaseInput),
                                          "txt");
        const char *TmpFile =
                        C.addTempFile(C.getArgs().MakeArgString(TmpFileName),
                                      types::TY_Tempfilelist);
        CurI = InputInfo(types::TY_Tempfilelist, TmpFile, TmpFile);
      } else if (JA->getType() == types::TY_FPGA_AOCX ||
                 JA->getType() == types::TY_FPGA_AOCR) {
        std::string Ext(types::getTypeTempSuffix(JA->getType()));
        types::ID TI = types::TY_Object;
        if (EffectiveTriple.getSubArch() == llvm::Triple::SPIRSubArch_fpga) {
          // Output file from unbundle is FPGA device. Name the file
          // accordingly.
          if (UI.DependentOffloadKind == Action::OFK_Host) {
            // Do not add the current info for Host with FPGA device.  The host
            // side isn't used
            continue;
          }
        } else if (EffectiveTriple.getSubArch() !=
                   llvm::Triple::SPIRSubArch_fpga) {
          if (UI.DependentOffloadKind == Action::OFK_SYCL) {
            // Do not add the current info for device with FPGA device.  The
            // device side isn't used
            continue;
          }
          TI = types::TY_Tempfilelist;
          Ext = "txt";
        }
        std::string TmpFileName = C.getDriver().GetTemporaryPath(
            llvm::sys::path::stem(BaseInput), Ext);
        const char *TmpFile =
                        C.addTempFile(C.getArgs().MakeArgString(TmpFileName));
        CurI = InputInfo(TI, TmpFile, TmpFile);
      } else {
        std::string OffloadingPrefix = Action::GetOffloadingFileNamePrefix(
          UI.DependentOffloadKind,
          UI.DependentToolChain->getTriple().normalize(),
          /*CreatePrefixForHost=*/true);
        CurI = InputInfo(
          UA,
          GetNamedOutputPath(C, *UA, BaseInput, UI.DependentBoundArch,
                             /*AtTopLevel=*/false,
                             MultipleArchs ||
                                 UI.DependentOffloadKind == Action::OFK_HIP,
                             OffloadingPrefix),
          BaseInput);
      }
      // Save the unbundling result.
      UnbundlingResults.push_back(CurI);

      // Get the unique string identifier for this dependence and cache the
      // result.
      StringRef Arch;
      if (TargetDeviceOffloadKind == Action::OFK_HIP) {
        if (UI.DependentOffloadKind == Action::OFK_Host)
          Arch = StringRef();
        else
          Arch = UI.DependentBoundArch;
      } else
        Arch = BoundArch;
      // When unbundling for SYCL and there is no Target offload, assume
      // Host as the dependent offload, as the host path has been stripped
      // in this instance
      Action::OffloadKind DependentOffloadKind;
      if (UI.DependentOffloadKind == Action::OFK_SYCL &&
          TargetDeviceOffloadKind == Action::OFK_None)
        DependentOffloadKind = Action::OFK_Host;
      else
        DependentOffloadKind = UI.DependentOffloadKind;

      CachedResults[{A, GetTriplePlusArchString(UI.DependentToolChain, Arch,
                                                DependentOffloadKind)}] =
          CurI;
    }

    // Now that we have all the results generated, select the one that should be
    // returned for the current depending action.
    std::pair<const Action *, std::string> ActionTC = {
        A, GetTriplePlusArchString(TC, BoundArch, TargetDeviceOffloadKind)};
    assert(CachedResults.find(ActionTC) != CachedResults.end() &&
           "Result does not exist??");
    Result = CachedResults[ActionTC];
  } else if (JA->getType() == types::TY_Nothing)
    Result = InputInfo(A, BaseInput);
  else {
    std::string OffloadingPrefix;
    // When generating binaries with -fsycl-link-target or -fsycl-link, the
    // output file prefix is the triple arch only.
    if (Args.getLastArg(options::OPT_fsycl_link_targets_EQ) ||
        Args.hasArg(options::OPT_fsycl_link_EQ)) {
      OffloadingPrefix = "-";
      OffloadingPrefix += TC->getTriple().getArchName();
    } else {
      // We only have to generate a prefix for the host if this is not a
      // top-level action.
      OffloadingPrefix = Action::GetOffloadingFileNamePrefix(
        A->getOffloadingDeviceKind(), TC->getTriple().normalize(),
        /*CreatePrefixForHost=*/!!A->getOffloadingHostActiveKinds() &&
            !AtTopLevel);
    }
    Result = InputInfo(A, GetNamedOutputPath(C, *JA, BaseInput, BoundArch,
                                             AtTopLevel, MultipleArchs,
                                             OffloadingPrefix),
                       BaseInput);
  }

  if (CCCPrintBindings && !CCGenDiagnostics) {
    llvm::errs() << "# \"" << T->getToolChain().getTripleString() << '"'
                 << " - \"" << T->getName() << "\", inputs: [";
    for (unsigned i = 0, e = InputInfos.size(); i != e; ++i) {
      llvm::errs() << InputInfos[i].getAsString();
      if (i + 1 != e)
        llvm::errs() << ", ";
    }
    if (UnbundlingResults.empty())
      llvm::errs() << "], output: " << Result.getAsString() << "\n";
    else {
      llvm::errs() << "], outputs: [";
      for (unsigned i = 0, e = UnbundlingResults.size(); i != e; ++i) {
        llvm::errs() << UnbundlingResults[i].getAsString();
        if (i + 1 != e)
          llvm::errs() << ", ";
      }
      llvm::errs() << "] \n";
    }
  } else {
    if (UnbundlingResults.empty())
      T->ConstructJob(
          C, *JA, Result, InputInfos,
          C.getArgsForToolChain(TC, BoundArch, JA->getOffloadingDeviceKind()),
          LinkingOutput);
    else
      T->ConstructJobMultipleOutputs(
          C, *JA, UnbundlingResults, InputInfos,
          C.getArgsForToolChain(TC, BoundArch, JA->getOffloadingDeviceKind()),
          LinkingOutput);
  }
  return Result;
}

const char *Driver::getDefaultImageName() const {
  llvm::Triple Target(llvm::Triple::normalize(TargetTriple));
  return Target.isOSWindows() ? "a.exe" : "a.out";
}

/// Create output filename based on ArgValue, which could either be a
/// full filename, filename without extension, or a directory. If ArgValue
/// does not provide a filename, then use BaseName, and use the extension
/// suitable for FileType.
static const char *MakeCLOutputFilename(const ArgList &Args, StringRef ArgValue,
                                        StringRef BaseName,
                                        types::ID FileType) {
  SmallString<128> Filename = ArgValue;

  if (ArgValue.empty()) {
    // If the argument is empty, output to BaseName in the current dir.
    Filename = BaseName;
  } else if (llvm::sys::path::is_separator(Filename.back())) {
    // If the argument is a directory, output to BaseName in that dir.
    llvm::sys::path::append(Filename, BaseName);
  }

  if (!llvm::sys::path::has_extension(ArgValue)) {
    // If the argument didn't provide an extension, then set it.
    const char *Extension = types::getTypeTempSuffix(FileType, true);

    if (FileType == types::TY_Image &&
        Args.hasArg(options::OPT__SLASH_LD, options::OPT__SLASH_LDd)) {
      // The output file is a dll.
      Extension = "dll";
    }

    llvm::sys::path::replace_extension(Filename, Extension);
  }

  return Args.MakeArgString(Filename.c_str());
}

const char *Driver::GetNamedOutputPath(Compilation &C, const JobAction &JA,
                                       const char *BaseInput,
                                       StringRef BoundArch, bool AtTopLevel,
                                       bool MultipleArchs,
                                       StringRef OffloadingPrefix) const {
  llvm::PrettyStackTraceString CrashInfo("Computing output path");
  // Output to a user requested destination?
  if (AtTopLevel && !isa<DsymutilJobAction>(JA) && !isa<VerifyJobAction>(JA)) {
    if (Arg *FinalOutput = C.getArgs().getLastArg(options::OPT_o))
      return C.addResultFile(FinalOutput->getValue(), &JA);
  }

  // For /P, preprocess to file named after BaseInput.
  if (C.getArgs().hasArg(options::OPT__SLASH_P)) {
    assert(AtTopLevel && isa<PreprocessJobAction>(JA));
    StringRef BaseName = llvm::sys::path::filename(BaseInput);
    StringRef NameArg;
    if (Arg *A = C.getArgs().getLastArg(options::OPT__SLASH_Fi))
      NameArg = A->getValue();
    return C.addResultFile(
        MakeCLOutputFilename(C.getArgs(), NameArg, BaseName, types::TY_PP_C),
        &JA);
  }

  // Default to writing to stdout?
  if (AtTopLevel && !CCGenDiagnostics && isa<PreprocessJobAction>(JA))
    return "-";

  // Is this the assembly listing for /FA?
  if (JA.getType() == types::TY_PP_Asm &&
      (C.getArgs().hasArg(options::OPT__SLASH_FA) ||
       C.getArgs().hasArg(options::OPT__SLASH_Fa))) {
    // Use /Fa and the input filename to determine the asm file name.
    StringRef BaseName = llvm::sys::path::filename(BaseInput);
    StringRef FaValue = C.getArgs().getLastArgValue(options::OPT__SLASH_Fa);
    return C.addResultFile(
        MakeCLOutputFilename(C.getArgs(), FaValue, BaseName, JA.getType()),
        &JA);
  }

  // Output to a temporary file?
  if ((!AtTopLevel && !isSaveTempsEnabled() &&
       (!C.getArgs().hasArg(options::OPT__SLASH_Fo) ||
        // FIXME - The use of /Fo is limited when offloading is enabled.  When
        // compiling to exe use of /Fo does not produce the named obj
        (C.getArgs().hasArg(options::OPT__SLASH_Fo) &&
         (!JA.isOffloading(Action::OFK_None) ||
          JA.getOffloadingHostActiveKinds() > Action::OFK_Host)))) ||
      CCGenDiagnostics) {
    StringRef Name = llvm::sys::path::filename(BaseInput);
    std::pair<StringRef, StringRef> Split = Name.split('.');
    SmallString<128> TmpName;
    const char *Suffix = types::getTypeTempSuffix(JA.getType(), IsCLMode());
    Arg *A = C.getArgs().getLastArg(options::OPT_fcrash_diagnostics_dir);
    if (CCGenDiagnostics && A) {
      SmallString<128> CrashDirectory(A->getValue());
      if (!getVFS().exists(CrashDirectory))
        llvm::sys::fs::create_directories(CrashDirectory);
      llvm::sys::path::append(CrashDirectory, Split.first);
      const char *Middle = Suffix ? "-%%%%%%." : "-%%%%%%";
      std::error_code EC = llvm::sys::fs::createUniqueFile(
          CrashDirectory + Middle + Suffix, TmpName);
      if (EC) {
        Diag(clang::diag::err_unable_to_make_temp) << EC.message();
        return "";
      }
    } else {
      TmpName = GetTemporaryPath(Split.first, Suffix);
    }
    return C.addTempFile(C.getArgs().MakeArgString(TmpName));
  }

  SmallString<128> BasePath(BaseInput);
  StringRef BaseName;

  // Dsymutil actions should use the full path.
  if (isa<DsymutilJobAction>(JA) || isa<VerifyJobAction>(JA))
    BaseName = BasePath;
  else
    BaseName = llvm::sys::path::filename(BasePath);

  // Determine what the derived output name should be.
  const char *NamedOutput;

  if ((JA.getType() == types::TY_Object || JA.getType() == types::TY_LTO_BC) &&
      C.getArgs().hasArg(options::OPT__SLASH_Fo, options::OPT__SLASH_o)) {
    // The /Fo or /o flag decides the object filename.
    StringRef Val =
        C.getArgs()
            .getLastArg(options::OPT__SLASH_Fo, options::OPT__SLASH_o)
            ->getValue();
    NamedOutput =
        MakeCLOutputFilename(C.getArgs(), Val, BaseName, types::TY_Object);
  } else if (JA.getType() == types::TY_Image &&
             C.getArgs().hasArg(options::OPT__SLASH_Fe,
                                options::OPT__SLASH_o)) {
    // The /Fe or /o flag names the linked file.
    StringRef Val =
        C.getArgs()
            .getLastArg(options::OPT__SLASH_Fe, options::OPT__SLASH_o)
            ->getValue();
    NamedOutput =
        MakeCLOutputFilename(C.getArgs(), Val, BaseName, types::TY_Image);
  } else if (JA.getType() == types::TY_Image) {
    if (IsCLMode()) {
      // clang-cl uses BaseName for the executable name.
      NamedOutput =
          MakeCLOutputFilename(C.getArgs(), "", BaseName, types::TY_Image);
    } else {
      SmallString<128> Output(getDefaultImageName());
      Output += OffloadingPrefix;
      if (MultipleArchs && !BoundArch.empty()) {
        Output += "-";
        Output.append(BoundArch);
      }
      NamedOutput = C.getArgs().MakeArgString(Output.c_str());
    }
  } else if (JA.getType() == types::TY_PCH && IsCLMode()) {
    NamedOutput = C.getArgs().MakeArgString(GetClPchPath(C, BaseName));
  } else {
    const char *Suffix = types::getTypeTempSuffix(JA.getType(), IsCLMode());
    assert(Suffix && "All types used for output should have a suffix.");

    std::string::size_type End = std::string::npos;
    if (!types::appendSuffixForType(JA.getType()))
      End = BaseName.rfind('.');
    SmallString<128> Suffixed(BaseName.substr(0, End));
    Suffixed += OffloadingPrefix;
    if (MultipleArchs && !BoundArch.empty()) {
      Suffixed += "-";
      Suffixed.append(BoundArch);
    }
    // When using both -save-temps and -emit-llvm, use a ".tmp.bc" suffix for
    // the unoptimized bitcode so that it does not get overwritten by the ".bc"
    // optimized bitcode output.
    if (!AtTopLevel && C.getArgs().hasArg(options::OPT_emit_llvm) &&
        JA.getType() == types::TY_LLVM_BC)
      Suffixed += ".tmp";
    Suffixed += '.';
    Suffixed += Suffix;
    NamedOutput = C.getArgs().MakeArgString(Suffixed.c_str());
  }

  // Prepend object file path if -save-temps=obj
  if (!AtTopLevel && isSaveTempsObj() && C.getArgs().hasArg(options::OPT_o) &&
      JA.getType() != types::TY_PCH) {
    Arg *FinalOutput = C.getArgs().getLastArg(options::OPT_o);
    SmallString<128> TempPath(FinalOutput->getValue());
    llvm::sys::path::remove_filename(TempPath);
    StringRef OutputFileName = llvm::sys::path::filename(NamedOutput);
    llvm::sys::path::append(TempPath, OutputFileName);
    NamedOutput = C.getArgs().MakeArgString(TempPath.c_str());
  }

  // If we're saving temps and the temp file conflicts with the input file,
  // then avoid overwriting input file.
  if (!AtTopLevel && isSaveTempsEnabled() && NamedOutput == BaseName) {
    bool SameFile = false;
    SmallString<256> Result;
    llvm::sys::fs::current_path(Result);
    llvm::sys::path::append(Result, BaseName);
    llvm::sys::fs::equivalent(BaseInput, Result.c_str(), SameFile);
    // Must share the same path to conflict.
    if (SameFile) {
      StringRef Name = llvm::sys::path::filename(BaseInput);
      std::pair<StringRef, StringRef> Split = Name.split('.');
      std::string TmpName = GetTemporaryPath(
          Split.first, types::getTypeTempSuffix(JA.getType(), IsCLMode()));
      return C.addTempFile(C.getArgs().MakeArgString(TmpName));
    }
  }

  // As an annoying special case, PCH generation doesn't strip the pathname.
  if (JA.getType() == types::TY_PCH && !IsCLMode()) {
    llvm::sys::path::remove_filename(BasePath);
    if (BasePath.empty())
      BasePath = NamedOutput;
    else
      llvm::sys::path::append(BasePath, NamedOutput);
    return C.addResultFile(C.getArgs().MakeArgString(BasePath.c_str()), &JA);
  } else {
    return C.addResultFile(NamedOutput, &JA);
  }
}

std::string Driver::GetFilePath(StringRef Name, const ToolChain &TC) const {
  // Search for Name in a list of paths.
  auto SearchPaths = [&](const llvm::SmallVectorImpl<std::string> &P)
      -> llvm::Optional<std::string> {
    // Respect a limited subset of the '-Bprefix' functionality in GCC by
    // attempting to use this prefix when looking for file paths.
    for (const auto &Dir : P) {
      if (Dir.empty())
        continue;
      SmallString<128> P(Dir[0] == '=' ? SysRoot + Dir.substr(1) : Dir);
      llvm::sys::path::append(P, Name);
      if (llvm::sys::fs::exists(Twine(P)))
        return P.str().str();
    }
    return None;
  };

  if (auto P = SearchPaths(PrefixDirs))
    return *P;

  SmallString<128> R(ResourceDir);
  llvm::sys::path::append(R, Name);
  if (llvm::sys::fs::exists(Twine(R)))
    return R.str();

  SmallString<128> P(TC.getCompilerRTPath());
  llvm::sys::path::append(P, Name);
  if (llvm::sys::fs::exists(Twine(P)))
    return P.str();

  SmallString<128> D(Dir);
  llvm::sys::path::append(D, "..", Name);
  if (llvm::sys::fs::exists(Twine(D)))
    return D.str();

  if (auto P = SearchPaths(TC.getLibraryPaths()))
    return *P;

  if (auto P = SearchPaths(TC.getFilePaths()))
    return *P;

  return Name;
}

void Driver::generatePrefixedToolNames(
    StringRef Tool, const ToolChain &TC,
    SmallVectorImpl<std::string> &Names) const {
  // FIXME: Needs a better variable than TargetTriple
  Names.emplace_back((TargetTriple + "-" + Tool).str());
  Names.emplace_back(Tool);

  // Allow the discovery of tools prefixed with LLVM's default target triple.
  std::string DefaultTargetTriple = llvm::sys::getDefaultTargetTriple();
  if (DefaultTargetTriple != TargetTriple)
    Names.emplace_back((DefaultTargetTriple + "-" + Tool).str());
}

static bool ScanDirForExecutable(SmallString<128> &Dir,
                                 ArrayRef<std::string> Names) {
  for (const auto &Name : Names) {
    llvm::sys::path::append(Dir, Name);
    if (llvm::sys::fs::can_execute(Twine(Dir)))
      return true;
    llvm::sys::path::remove_filename(Dir);
  }
  return false;
}

std::string Driver::GetProgramPath(StringRef Name, const ToolChain &TC) const {
  SmallVector<std::string, 2> TargetSpecificExecutables;
  generatePrefixedToolNames(Name, TC, TargetSpecificExecutables);

  // Respect a limited subset of the '-Bprefix' functionality in GCC by
  // attempting to use this prefix when looking for program paths.
  for (const auto &PrefixDir : PrefixDirs) {
    if (llvm::sys::fs::is_directory(PrefixDir)) {
      SmallString<128> P(PrefixDir);
      if (ScanDirForExecutable(P, TargetSpecificExecutables))
        return P.str();
    } else {
      SmallString<128> P((PrefixDir + Name).str());
      if (llvm::sys::fs::can_execute(Twine(P)))
        return P.str();
    }
  }

  const ToolChain::path_list &List = TC.getProgramPaths();
  for (const auto &Path : List) {
    SmallString<128> P(Path);
    if (ScanDirForExecutable(P, TargetSpecificExecutables))
      return P.str();
  }

  // If all else failed, search the path.
  for (const auto &TargetSpecificExecutable : TargetSpecificExecutables)
    if (llvm::ErrorOr<std::string> P =
            llvm::sys::findProgramByName(TargetSpecificExecutable))
      return *P;

  return Name;
}

std::string Driver::GetTemporaryPath(StringRef Prefix, StringRef Suffix) const {
  SmallString<128> Path;
  std::error_code EC = llvm::sys::fs::createTemporaryFile(Prefix, Suffix, Path);
  if (EC) {
    Diag(clang::diag::err_unable_to_make_temp) << EC.message();
    return "";
  }

  return Path.str();
}

std::string Driver::GetTemporaryDirectory(StringRef Prefix) const {
  SmallString<128> Path;
  std::error_code EC = llvm::sys::fs::createUniqueDirectory(Prefix, Path);
  if (EC) {
    Diag(clang::diag::err_unable_to_make_temp) << EC.message();
    return "";
  }

  return Path.str();
}

std::string Driver::GetClPchPath(Compilation &C, StringRef BaseName) const {
  SmallString<128> Output;
  if (Arg *FpArg = C.getArgs().getLastArg(options::OPT__SLASH_Fp)) {
    // FIXME: If anybody needs it, implement this obscure rule:
    // "If you specify a directory without a file name, the default file name
    // is VCx0.pch., where x is the major version of Visual C++ in use."
    Output = FpArg->getValue();

    // "If you do not specify an extension as part of the path name, an
    // extension of .pch is assumed. "
    if (!llvm::sys::path::has_extension(Output))
      Output += ".pch";
  } else {
    if (Arg *YcArg = C.getArgs().getLastArg(options::OPT__SLASH_Yc))
      Output = YcArg->getValue();
    if (Output.empty())
      Output = BaseName;
    llvm::sys::path::replace_extension(Output, ".pch");
  }
  return Output.str();
}

const ToolChain &Driver::getToolChain(const ArgList &Args,
                                      const llvm::Triple &Target) const {

  auto &TC = ToolChains[Target.str()];
  if (!TC) {
    switch (Target.getOS()) {
    case llvm::Triple::Haiku:
      TC = std::make_unique<toolchains::Haiku>(*this, Target, Args);
      break;
    case llvm::Triple::Ananas:
      TC = std::make_unique<toolchains::Ananas>(*this, Target, Args);
      break;
    case llvm::Triple::CloudABI:
      TC = std::make_unique<toolchains::CloudABI>(*this, Target, Args);
      break;
    case llvm::Triple::Darwin:
    case llvm::Triple::MacOSX:
    case llvm::Triple::IOS:
    case llvm::Triple::TvOS:
    case llvm::Triple::WatchOS:
      TC = std::make_unique<toolchains::DarwinClang>(*this, Target, Args);
      break;
    case llvm::Triple::DragonFly:
      TC = std::make_unique<toolchains::DragonFly>(*this, Target, Args);
      break;
    case llvm::Triple::OpenBSD:
      TC = std::make_unique<toolchains::OpenBSD>(*this, Target, Args);
      break;
    case llvm::Triple::NetBSD:
      TC = std::make_unique<toolchains::NetBSD>(*this, Target, Args);
      break;
    case llvm::Triple::FreeBSD:
      TC = std::make_unique<toolchains::FreeBSD>(*this, Target, Args);
      break;
    case llvm::Triple::Minix:
      TC = std::make_unique<toolchains::Minix>(*this, Target, Args);
      break;
    case llvm::Triple::Linux:
    case llvm::Triple::ELFIAMCU:
      if (Target.getArch() == llvm::Triple::hexagon)
        TC = std::make_unique<toolchains::HexagonToolChain>(*this, Target,
                                                             Args);
      else if ((Target.getVendor() == llvm::Triple::MipsTechnologies) &&
               !Target.hasEnvironment())
        TC = std::make_unique<toolchains::MipsLLVMToolChain>(*this, Target,
                                                              Args);
      else if (Target.getArch() == llvm::Triple::ppc ||
               Target.getArch() == llvm::Triple::ppc64 ||
               Target.getArch() == llvm::Triple::ppc64le)
        TC = std::make_unique<toolchains::PPCLinuxToolChain>(*this, Target,
                                                              Args);
      else
        TC = std::make_unique<toolchains::Linux>(*this, Target, Args);
      break;
    case llvm::Triple::NaCl:
      TC = std::make_unique<toolchains::NaClToolChain>(*this, Target, Args);
      break;
    case llvm::Triple::Fuchsia:
      TC = std::make_unique<toolchains::Fuchsia>(*this, Target, Args);
      break;
    case llvm::Triple::Solaris:
      TC = std::make_unique<toolchains::Solaris>(*this, Target, Args);
      break;
    case llvm::Triple::AMDHSA:
    case llvm::Triple::AMDPAL:
    case llvm::Triple::Mesa3D:
      TC = std::make_unique<toolchains::AMDGPUToolChain>(*this, Target, Args);
      break;
    case llvm::Triple::Win32:
      switch (Target.getEnvironment()) {
      default:
        if (Target.isOSBinFormatELF())
          TC = std::make_unique<toolchains::Generic_ELF>(*this, Target, Args);
        else if (Target.isOSBinFormatMachO())
          TC = std::make_unique<toolchains::MachO>(*this, Target, Args);
        else
          TC = std::make_unique<toolchains::Generic_GCC>(*this, Target, Args);
        break;
      case llvm::Triple::GNU:
        TC = std::make_unique<toolchains::MinGW>(*this, Target, Args);
        break;
      case llvm::Triple::Itanium:
        TC = std::make_unique<toolchains::CrossWindowsToolChain>(*this, Target,
                                                                  Args);
        break;
      case llvm::Triple::MSVC:
      case llvm::Triple::UnknownEnvironment:
      case llvm::Triple::SYCLDevice:
        if (Args.getLastArgValue(options::OPT_fuse_ld_EQ)
                .startswith_lower("bfd"))
          TC = std::make_unique<toolchains::CrossWindowsToolChain>(
              *this, Target, Args);
        else
          TC =
              std::make_unique<toolchains::MSVCToolChain>(*this, Target, Args);
        break;
      }
      break;
    case llvm::Triple::PS4:
      TC = std::make_unique<toolchains::PS4CPU>(*this, Target, Args);
      break;
    case llvm::Triple::Contiki:
      TC = std::make_unique<toolchains::Contiki>(*this, Target, Args);
      break;
    case llvm::Triple::Hurd:
      TC = std::make_unique<toolchains::Hurd>(*this, Target, Args);
      break;
    default:
      // Of these targets, Hexagon is the only one that might have
      // an OS of Linux, in which case it got handled above already.
      switch (Target.getArch()) {
      case llvm::Triple::tce:
        TC = std::make_unique<toolchains::TCEToolChain>(*this, Target, Args);
        break;
      case llvm::Triple::tcele:
        TC = std::make_unique<toolchains::TCELEToolChain>(*this, Target, Args);
        break;
      case llvm::Triple::hexagon:
        TC = std::make_unique<toolchains::HexagonToolChain>(*this, Target,
                                                             Args);
        break;
      case llvm::Triple::lanai:
        TC = std::make_unique<toolchains::LanaiToolChain>(*this, Target, Args);
        break;
      case llvm::Triple::xcore:
        TC = std::make_unique<toolchains::XCoreToolChain>(*this, Target, Args);
        break;
      case llvm::Triple::wasm32:
      case llvm::Triple::wasm64:
        TC = std::make_unique<toolchains::WebAssembly>(*this, Target, Args);
        break;
      case llvm::Triple::avr:
        TC = std::make_unique<toolchains::AVRToolChain>(*this, Target, Args);
        break;
      case llvm::Triple::msp430:
        TC =
            std::make_unique<toolchains::MSP430ToolChain>(*this, Target, Args);
        break;
      case llvm::Triple::riscv32:
      case llvm::Triple::riscv64:
        TC = std::make_unique<toolchains::RISCVToolChain>(*this, Target, Args);
        break;
      default:
        if (Target.getVendor() == llvm::Triple::Myriad)
          TC = std::make_unique<toolchains::MyriadToolChain>(*this, Target,
                                                              Args);
        else if (toolchains::BareMetal::handlesTarget(Target))
          TC = std::make_unique<toolchains::BareMetal>(*this, Target, Args);
        else if (Target.isOSBinFormatELF())
          TC = std::make_unique<toolchains::Generic_ELF>(*this, Target, Args);
        else if (Target.isOSBinFormatMachO())
          TC = std::make_unique<toolchains::MachO>(*this, Target, Args);
        else
          TC = std::make_unique<toolchains::Generic_GCC>(*this, Target, Args);
      }
    }
  }

  // Intentionally omitted from the switch above: llvm::Triple::CUDA.  CUDA
  // compiles always need two toolchains, the CUDA toolchain and the host
  // toolchain.  So the only valid way to create a CUDA toolchain is via
  // CreateOffloadingDeviceToolChains.

  return *TC;
}

const ToolChain &Driver::getOffloadingDeviceToolChain(const ArgList &Args,
                  const llvm::Triple &Target, const ToolChain &HostTC,
                  const Action::OffloadKind &TargetDeviceOffloadKind) const {
  // Use device / host triples as the key into the ToolChains map because the
  // device ToolChain we create depends on both.
  auto &TC = ToolChains[Target.str() + "/" + HostTC.getTriple().str()];
  if (!TC) {
    // Categorized by offload kind > arch rather than OS > arch like
    // the normal getToolChain call, as it seems a reasonable way to categorize
    // things.
    switch (TargetDeviceOffloadKind) {
      case Action::OFK_Cuda:
        TC = std::make_unique<toolchains::CudaToolChain>(
          *this, Target, HostTC, Args, TargetDeviceOffloadKind);
        break;
      case Action::OFK_HIP:
        TC = std::make_unique<toolchains::HIPToolChain>(
          *this, Target, HostTC, Args);
        break;
      case Action::OFK_OpenMP:
        // omp + nvptx
        TC = std::make_unique<toolchains::CudaToolChain>(
          *this, Target, HostTC, Args, TargetDeviceOffloadKind);
        break;
      case Action::OFK_SYCL:
        switch (Target.getArch()) {
          case llvm::Triple::spir:
          case llvm::Triple::spir64:
            TC = std::make_unique<toolchains::SYCLToolChain>(
              *this, Target, HostTC, Args);
            break;
          default:
          break;
        }
      break;
      default:
      break;
    }
  }

  return *TC;
}

bool Driver::ShouldUseClangCompiler(const JobAction &JA) const {
  // Say "no" if there is not exactly one input of a type clang understands.
  if (JA.size() != 1 ||
      !types::isAcceptedByClang((*JA.input_begin())->getType()))
    return false;

  // And say "no" if this is not a kind of action clang understands.
  if (!isa<PreprocessJobAction>(JA) && !isa<PrecompileJobAction>(JA) &&
      !isa<CompileJobAction>(JA) && !isa<BackendJobAction>(JA))
    return false;

  return true;
}

/// GetReleaseVersion - Parse (([0-9]+)(.([0-9]+)(.([0-9]+)?))?)? and return the
/// grouped values as integers. Numbers which are not provided are set to 0.
///
/// \return True if the entire string was parsed (9.2), or all groups were
/// parsed (10.3.5extrastuff).
bool Driver::GetReleaseVersion(StringRef Str, unsigned &Major, unsigned &Minor,
                               unsigned &Micro, bool &HadExtra) {
  HadExtra = false;

  Major = Minor = Micro = 0;
  if (Str.empty())
    return false;

  if (Str.consumeInteger(10, Major))
    return false;
  if (Str.empty())
    return true;
  if (Str[0] != '.')
    return false;

  Str = Str.drop_front(1);

  if (Str.consumeInteger(10, Minor))
    return false;
  if (Str.empty())
    return true;
  if (Str[0] != '.')
    return false;
  Str = Str.drop_front(1);

  if (Str.consumeInteger(10, Micro))
    return false;
  if (!Str.empty())
    HadExtra = true;
  return true;
}

/// Parse digits from a string \p Str and fulfill \p Digits with
/// the parsed numbers. This method assumes that the max number of
/// digits to look for is equal to Digits.size().
///
/// \return True if the entire string was parsed and there are
/// no extra characters remaining at the end.
bool Driver::GetReleaseVersion(StringRef Str,
                               MutableArrayRef<unsigned> Digits) {
  if (Str.empty())
    return false;

  unsigned CurDigit = 0;
  while (CurDigit < Digits.size()) {
    unsigned Digit;
    if (Str.consumeInteger(10, Digit))
      return false;
    Digits[CurDigit] = Digit;
    if (Str.empty())
      return true;
    if (Str[0] != '.')
      return false;
    Str = Str.drop_front(1);
    CurDigit++;
  }

  // More digits than requested, bail out...
  return false;
}

std::pair<unsigned, unsigned>
Driver::getIncludeExcludeOptionFlagMasks(bool IsClCompatMode) const {
  unsigned IncludedFlagsBitmask = 0;
  unsigned ExcludedFlagsBitmask = options::NoDriverOption;

  if (IsClCompatMode) {
    // Include CL and Core options.
    IncludedFlagsBitmask |= options::CLOption;
    IncludedFlagsBitmask |= options::CoreOption;
  } else {
    ExcludedFlagsBitmask |= options::CLOption;
  }

  return std::make_pair(IncludedFlagsBitmask, ExcludedFlagsBitmask);
}

bool clang::driver::isOptimizationLevelFast(const ArgList &Args) {
  return Args.hasFlag(options::OPT_Ofast, options::OPT_O_Group, false);
}

bool clang::driver::isObjectFile(std::string FileName) {
  if (llvm::sys::path::has_extension(FileName)) {
    std::string Ext(llvm::sys::path::extension(FileName).drop_front());
    // We cannot rely on lookupTypeForExtension solely as that has 'lib'
    // marked as an object.
    return (Ext != "lib" &&
            types::lookupTypeForExtension(Ext) == types::TY_Object);
  }
  return false;
}<|MERGE_RESOLUTION|>--- conflicted
+++ resolved
@@ -291,18 +291,13 @@
              (PhaseArg = DAL.getLastArg(options::OPT_emit_ast))) {
     FinalPhase = phases::Compile;
 
-<<<<<<< HEAD
-    // -S only runs up to the backend.
-  } else if ((PhaseArg = DAL.getLastArg(options::OPT_S)) ||
-             (PhaseArg = DAL.getLastArg(options::OPT_sycl_device_only))) {
-=======
   // clang interface stubs
   } else if ((PhaseArg = DAL.getLastArg(options::OPT_emit_iterface_stubs))) {
     FinalPhase = phases::IfsMerge;
 
   // -S only runs up to the backend.
-  } else if ((PhaseArg = DAL.getLastArg(options::OPT_S))) {
->>>>>>> c382d03c
+  } else if ((PhaseArg = DAL.getLastArg(options::OPT_S)) ||
+             (PhaseArg = DAL.getLastArg(options::OPT_sycl_device_only))) {
     FinalPhase = phases::Backend;
 
   // -c compilation only runs up to the assembler.

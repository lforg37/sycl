--- conflicted
+++ resolved
@@ -332,7 +332,6 @@
   return OffloadWrapper.get();
 }
 
-<<<<<<< HEAD
 Tool *ToolChain::getOffloadDeps() const {
   if (!OffloadDeps)
     OffloadDeps.reset(new tools::OffloadDeps(*this));
@@ -379,12 +378,12 @@
   if (!SpirvToIrWrapper)
     SpirvToIrWrapper.reset(new tools::SpirvToIrWrapper(*this));
   return SpirvToIrWrapper.get();
-=======
+}
+
 Tool *ToolChain::getLinkerWrapper() const {
   if (!LinkerWrapper)
     LinkerWrapper.reset(new tools::LinkerWrapper(*this, getLink()));
   return LinkerWrapper.get();
->>>>>>> 95c8f746
 }
 
 Tool *ToolChain::getTool(Action::ActionClass AC) const {
@@ -426,7 +425,6 @@
 
   case Action::OffloadWrapperJobClass:
     return getOffloadWrapper();
-<<<<<<< HEAD
 
   case Action::OffloadDepsJobClass:
     return getOffloadDeps();
@@ -451,10 +449,9 @@
 
   case Action::SpirvToIrWrapperJobClass:
     return getSpirvToIrWrapper();
-=======
+
   case Action::LinkerWrapperJobClass:
     return getLinkerWrapper();
->>>>>>> 95c8f746
   }
 
   llvm_unreachable("Invalid tool kind.");

--- conflicted
+++ resolved
@@ -2917,19 +2917,6 @@
     }
   }
 
-  // SYCLXOCCDevice forces things like:
-  // 1) The InitPreprocessor to define some Xilinx related macros which force
-  //    alternate paths in the SYCL runtime
-  // 2) The assembler stage of clang to emit llvm ir (-emit-llvm) rather than
-  //     assembly (-S)
-  Opts.SYCLXOCCDevice = Args.hasArg(options::OPT_fsycl_xocc);
-  Opts.SYCLIsDevice   = Args.hasArg(options::OPT_fsycl_is_device);
-  Opts.SYCLAllowFuncPtr = Args.hasFlag(options::OPT_fsycl_allow_func_ptr,
-                                  options::OPT_fno_sycl_allow_func_ptr, false);
-  Opts.SYCLAllowVirtual = Args.hasFlag(options::OPT_fsycl_allow_virtual,
-                                       options::OPT_fno_sycl_allow_virtual,
-                                       false);
-
   // Set the flag to prevent the implementation from emitting device exception
   // handling code for those requiring so.
   if ((Opts.OpenMPIsDevice && T.isNVPTX()) || Opts.OpenCLCPlusPlus) {
@@ -2982,14 +2969,20 @@
           << Opts.OMPHostIRFile;
   }
 
-<<<<<<< HEAD
-=======
+  // SYCLXOCCDevice forces things like:
+  // 1) The InitPreprocessor to define some Xilinx related macros which force
+  //    alternate paths in the SYCL runtime
+  // 2) The assembler stage of clang to emit llvm ir (-emit-llvm) rather than
+  //     assembly (-S)
+  Opts.SYCLXOCCDevice = Args.hasArg(options::OPT_fsycl_xocc);
   Opts.SYCLIsDevice   = Args.hasArg(options::OPT_fsycl_is_device);
   Opts.SYCLIsHost   = Args.hasArg(options::OPT_fsycl_is_host);
   Opts.SYCLAllowFuncPtr = Args.hasFlag(options::OPT_fsycl_allow_func_ptr,
                                   options::OPT_fno_sycl_allow_func_ptr, false);
-
->>>>>>> b81c806e
+  Opts.SYCLAllowVirtual = Args.hasFlag(options::OPT_fsycl_allow_virtual,
+                                       options::OPT_fno_sycl_allow_virtual,
+                                       false);
+
   // Set CUDA mode for OpenMP target NVPTX if specified in options
   Opts.OpenMPCUDAMode = Opts.OpenMPIsDevice && T.isNVPTX() &&
                         Args.hasArg(options::OPT_fopenmp_cuda_mode);

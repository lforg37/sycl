--- conflicted
+++ resolved
@@ -2886,16 +2886,10 @@
           << Opts.OMPHostIRFile;
   }
 
-<<<<<<< HEAD
-  Opts.SYCL = Args.hasArg(options::OPT_fsycl_is_device);
+  Opts.SYCLIsDevice   = Args.hasArg(options::OPT_fsycl_is_device);
   Opts.SYCLXOCCDevice = Args.hasArg(options::OPT_fsycl_xocc_device);
-  Opts.SYCLUseBitcode = Args.hasFlag(options::OPT_fsycl_use_bitcode,
-                                     options::OPT_fno_sycl_use_bitcode, false);
-=======
-  Opts.SYCLIsDevice   = Args.hasArg(options::OPT_fsycl_is_device);
   Opts.SYCLAllowFuncPtr = Args.hasFlag(options::OPT_fsycl_allow_func_ptr,
                                   options::OPT_fno_sycl_allow_func_ptr, false);
->>>>>>> 3e11f59c
 
   // Set CUDA mode for OpenMP target NVPTX if specified in options
   Opts.OpenMPCUDAMode = Opts.OpenMPIsDevice && T.isNVPTX() &&

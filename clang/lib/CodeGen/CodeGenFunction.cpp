--- conflicted
+++ resolved
@@ -598,16 +598,10 @@
                             "decoded_addr");
 }
 
-<<<<<<< HEAD
-void CodeGenFunction::EmitOpenCLKernelMetadata(const FunctionDecl *FD,
-                                               llvm::Function *Fn)
-{
-  if (!FD->hasAttr<OpenCLKernelAttr>() && !FD->hasAttr<SYCLDeviceAttr>())
-=======
 void CodeGenFunction::EmitKernelMetadata(const FunctionDecl *FD,
                                          llvm::Function *Fn) {
-  if (!FD->hasAttr<OpenCLKernelAttr>() && !FD->hasAttr<CUDAGlobalAttr>())
->>>>>>> 8ad4c6e4
+  if (!FD->hasAttr<OpenCLKernelAttr>() && !FD->hasAttr<CUDAGlobalAttr>()
+    && !FD->hasAttr<SYCLDeviceAttr>())
     return;
 
   // TODO Module identifier is not reliable for this purpose since two modules
@@ -617,15 +611,11 @@
 
   llvm::LLVMContext &Context = getLLVMContext();
 
-<<<<<<< HEAD
-  if (FD->hasAttr<OpenCLKernelAttr>())
-    CGM.GenOpenCLArgMetadata(Fn, FD, this);
-=======
-  CGM.GenKernelArgMetadata(Fn, FD, this);
-
-  if (!getLangOpts().OpenCL)
+  if (FD->hasAttr<OpenCLKernelAttr>() || FD->hasAttr<CUDAGlobalAttr>())
+    CGM.GenKernelArgMetadata(Fn, FD, this);
+
+  if (!getLangOpts().OpenCL && !getLangOpts().SYCLIsDevice)
     return;
->>>>>>> 8ad4c6e4
 
   if (const VecTypeHintAttr *A = FD->getAttr<VecTypeHintAttr>()) {
     QualType HintQTy = A->getTypeHint();
@@ -1063,7 +1053,6 @@
   if (D && D->hasAttr<NoProfileFunctionAttr>())
     Fn->addFnAttr(llvm::Attribute::NoProfile);
 
-<<<<<<< HEAD
   if (getLangOpts().SYCLIsDevice && D) {
     if (const auto *A = D->getAttr<SYCLIntelLoopFuseAttr>()) {
       const auto *CE = cast<ConstantExpr>(A->getValue());
@@ -1118,18 +1107,14 @@
     Fn->addFnAttrs(FnAttrBuilder);
   }
 
-  if (FD && (getLangOpts().OpenCL || getLangOpts().SYCLIsDevice)) {
+  if (FD && (getLangOpts().OpenCL ||
+             (getLangOpts().HIP && getLangOpts().CUDAIsDevice) ||
+             getLangOpts().SYCLIsDevice)) {
     // Add metadata for a kernel function.
-    EmitOpenCLKernelMetadata(FD, Fn);
+    EmitKernelMetadata(FD, Fn);
 
     if (getLangOpts().SYCLIsDevice)
       CGM.getSYCLRuntime().actOnFunctionStart(*FD, *Fn);
-=======
-  if (FD && (getLangOpts().OpenCL ||
-             (getLangOpts().HIP && getLangOpts().CUDAIsDevice))) {
-    // Add metadata for a kernel function.
-    EmitKernelMetadata(FD, Fn);
->>>>>>> 8ad4c6e4
   }
 
   // If we are checking function types, emit a function type signature as

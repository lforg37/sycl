//===--- CodeGenModule.cpp - Emit LLVM Code from ASTs for a Module --------===//
//
// Part of the LLVM Project, under the Apache License v2.0 with LLVM Exceptions.
// See https://llvm.org/LICENSE.txt for license information.
// SPDX-License-Identifier: Apache-2.0 WITH LLVM-exception
//
//===----------------------------------------------------------------------===//
//
// This coordinates the per-module state used while generating code.
//
//===----------------------------------------------------------------------===//

#include "CodeGenModule.h"
#include "CGBlocks.h"
#include "CGCUDARuntime.h"
#include "CGCXXABI.h"
#include "CGCall.h"
#include "CGDebugInfo.h"
#include "CGObjCRuntime.h"
#include "CGOpenCLRuntime.h"
#include "CGOpenMPRuntime.h"
#include "CGOpenMPRuntimeAMDGCN.h"
#include "CGOpenMPRuntimeNVPTX.h"
#include "CGSYCLRuntime.h"
#include "CodeGenFunction.h"
#include "CodeGenPGO.h"
#include "ConstantEmitter.h"
#include "CoverageMappingGen.h"
#include "TargetInfo.h"
#include "clang/AST/ASTContext.h"
#include "clang/AST/CharUnits.h"
#include "clang/AST/DeclCXX.h"
#include "clang/AST/DeclObjC.h"
#include "clang/AST/DeclTemplate.h"
#include "clang/AST/Mangle.h"
#include "clang/AST/RecordLayout.h"
#include "clang/AST/RecursiveASTVisitor.h"
#include "clang/AST/StmtVisitor.h"
#include "clang/Basic/Builtins.h"
#include "clang/Basic/CharInfo.h"
#include "clang/Basic/CodeGenOptions.h"
#include "clang/Basic/Diagnostic.h"
#include "clang/Basic/FileManager.h"
#include "clang/Basic/Module.h"
#include "clang/Basic/SourceManager.h"
#include "clang/Basic/TargetInfo.h"
#include "clang/Basic/Version.h"
#include "clang/CodeGen/ConstantInitBuilder.h"
#include "clang/Frontend/FrontendDiagnostic.h"
#include "llvm/ADT/StringSwitch.h"
#include "llvm/ADT/Triple.h"
#include "llvm/Analysis/TargetLibraryInfo.h"
#include "llvm/Frontend/OpenMP/OMPIRBuilder.h"
#include "llvm/IR/CallingConv.h"
#include "llvm/IR/DataLayout.h"
#include "llvm/IR/Intrinsics.h"
#include "llvm/IR/LLVMContext.h"
#include "llvm/IR/Module.h"
#include "llvm/IR/ProfileSummary.h"
#include "llvm/ProfileData/InstrProfReader.h"
#include "llvm/Support/CodeGen.h"
#include "llvm/Support/CommandLine.h"
#include "llvm/Support/ConvertUTF.h"
#include "llvm/Support/ErrorHandling.h"
#include "llvm/Support/MD5.h"
#include "llvm/Support/TimeProfiler.h"

using namespace clang;
using namespace CodeGen;

static llvm::cl::opt<bool> LimitedCoverage(
    "limited-coverage-experimental", llvm::cl::ZeroOrMore, llvm::cl::Hidden,
    llvm::cl::desc("Emit limited coverage mapping information (experimental)"),
    llvm::cl::init(false));

static const char AnnotationSection[] = "llvm.metadata";

static CGCXXABI *createCXXABI(CodeGenModule &CGM) {
  switch (CGM.getTarget().getCXXABI().getKind()) {
  case TargetCXXABI::Fuchsia:
  case TargetCXXABI::GenericAArch64:
  case TargetCXXABI::GenericARM:
  case TargetCXXABI::iOS:
  case TargetCXXABI::iOS64:
  case TargetCXXABI::WatchOS:
  case TargetCXXABI::GenericMIPS:
  case TargetCXXABI::GenericItanium:
  case TargetCXXABI::WebAssembly:
  case TargetCXXABI::XL:
    return CreateItaniumCXXABI(CGM);
  case TargetCXXABI::Microsoft:
    return CreateMicrosoftCXXABI(CGM);
  }

  llvm_unreachable("invalid C++ ABI kind");
}

CodeGenModule::CodeGenModule(ASTContext &C, const HeaderSearchOptions &HSO,
                             const PreprocessorOptions &PPO,
                             const CodeGenOptions &CGO, llvm::Module &M,
                             DiagnosticsEngine &diags,
                             CoverageSourceInfo *CoverageInfo)
    : Context(C), LangOpts(C.getLangOpts()), HeaderSearchOpts(HSO),
      PreprocessorOpts(PPO), CodeGenOpts(CGO), TheModule(M), Diags(diags),
      Target(C.getTargetInfo()), ABI(createCXXABI(*this)),
      VMContext(M.getContext()), Types(*this), VTables(*this),
      SanitizerMD(new SanitizerMetadata(*this)) {

  // Initialize the type cache.
  llvm::LLVMContext &LLVMContext = M.getContext();
  VoidTy = llvm::Type::getVoidTy(LLVMContext);
  Int8Ty = llvm::Type::getInt8Ty(LLVMContext);
  Int16Ty = llvm::Type::getInt16Ty(LLVMContext);
  Int32Ty = llvm::Type::getInt32Ty(LLVMContext);
  Int64Ty = llvm::Type::getInt64Ty(LLVMContext);
  HalfTy = llvm::Type::getHalfTy(LLVMContext);
  BFloatTy = llvm::Type::getBFloatTy(LLVMContext);
  FloatTy = llvm::Type::getFloatTy(LLVMContext);
  DoubleTy = llvm::Type::getDoubleTy(LLVMContext);
  PointerWidthInBits = C.getTargetInfo().getPointerWidth(0);
  PointerAlignInBytes =
    C.toCharUnitsFromBits(C.getTargetInfo().getPointerAlign(0)).getQuantity();
  SizeSizeInBytes =
    C.toCharUnitsFromBits(C.getTargetInfo().getMaxPointerWidth()).getQuantity();
  IntAlignInBytes =
    C.toCharUnitsFromBits(C.getTargetInfo().getIntAlign()).getQuantity();
  IntTy = llvm::IntegerType::get(LLVMContext, C.getTargetInfo().getIntWidth());
  IntPtrTy = llvm::IntegerType::get(LLVMContext,
    C.getTargetInfo().getMaxPointerWidth());
  Int8PtrTy = Int8Ty->getPointerTo(0);
  Int8PtrPtrTy = Int8PtrTy->getPointerTo(0);
  AllocaInt8PtrTy = Int8Ty->getPointerTo(
      M.getDataLayout().getAllocaAddrSpace());
  ASTAllocaAddressSpace = getTargetCodeGenInfo().getASTAllocaAddressSpace();

  RuntimeCC = getTargetCodeGenInfo().getABIInfo().getRuntimeCC();

  if (LangOpts.ObjC)
    createObjCRuntime();
  if (LangOpts.OpenCL || LangOpts.SYCLIsDevice)
    createOpenCLRuntime();
  if (LangOpts.OpenMP)
    createOpenMPRuntime();
  if (LangOpts.CUDA)
    createCUDARuntime();
  if (LangOpts.SYCLIsDevice)
    createSYCLRuntime();

  // Enable TBAA unless it's suppressed. ThreadSanitizer needs TBAA even at O0.
  if (LangOpts.Sanitize.has(SanitizerKind::Thread) ||
      (!CodeGenOpts.RelaxedAliasing && CodeGenOpts.OptimizationLevel > 0))
    TBAA.reset(new CodeGenTBAA(Context, TheModule, CodeGenOpts, getLangOpts(),
                               getCXXABI().getMangleContext()));

  // If debug info or coverage generation is enabled, create the CGDebugInfo
  // object.
  if (CodeGenOpts.getDebugInfo() != codegenoptions::NoDebugInfo ||
      CodeGenOpts.EmitGcovArcs || CodeGenOpts.EmitGcovNotes)
    DebugInfo.reset(new CGDebugInfo(*this));

  Block.GlobalUniqueCount = 0;

  if (C.getLangOpts().ObjC)
    ObjCData.reset(new ObjCEntrypoints());

  if (CodeGenOpts.hasProfileClangUse()) {
    auto ReaderOrErr = llvm::IndexedInstrProfReader::create(
        CodeGenOpts.ProfileInstrumentUsePath, CodeGenOpts.ProfileRemappingFile);
    if (auto E = ReaderOrErr.takeError()) {
      unsigned DiagID = Diags.getCustomDiagID(DiagnosticsEngine::Error,
                                              "Could not read profile %0: %1");
      llvm::handleAllErrors(std::move(E), [&](const llvm::ErrorInfoBase &EI) {
        getDiags().Report(DiagID) << CodeGenOpts.ProfileInstrumentUsePath
                                  << EI.message();
      });
    } else
      PGOReader = std::move(ReaderOrErr.get());
  }

  // If coverage mapping generation is enabled, create the
  // CoverageMappingModuleGen object.
  if (CodeGenOpts.CoverageMapping)
    CoverageMapping.reset(new CoverageMappingModuleGen(*this, *CoverageInfo));
}

CodeGenModule::~CodeGenModule() {}

void CodeGenModule::createObjCRuntime() {
  // This is just isGNUFamily(), but we want to force implementors of
  // new ABIs to decide how best to do this.
  switch (LangOpts.ObjCRuntime.getKind()) {
  case ObjCRuntime::GNUstep:
  case ObjCRuntime::GCC:
  case ObjCRuntime::ObjFW:
    ObjCRuntime.reset(CreateGNUObjCRuntime(*this));
    return;

  case ObjCRuntime::FragileMacOSX:
  case ObjCRuntime::MacOSX:
  case ObjCRuntime::iOS:
  case ObjCRuntime::WatchOS:
    ObjCRuntime.reset(CreateMacObjCRuntime(*this));
    return;
  }
  llvm_unreachable("bad runtime kind");
}

void CodeGenModule::createOpenCLRuntime() {
  OpenCLRuntime.reset(new CGOpenCLRuntime(*this));
}

void CodeGenModule::createOpenMPRuntime() {
  // Select a specialized code generation class based on the target, if any.
  // If it does not exist use the default implementation.
  switch (getTriple().getArch()) {
  case llvm::Triple::nvptx:
  case llvm::Triple::nvptx64:
    assert(getLangOpts().OpenMPIsDevice &&
           "OpenMP NVPTX is only prepared to deal with device code.");
    OpenMPRuntime.reset(new CGOpenMPRuntimeNVPTX(*this));
    break;
  case llvm::Triple::amdgcn:
    assert(getLangOpts().OpenMPIsDevice &&
           "OpenMP AMDGCN is only prepared to deal with device code.");
    OpenMPRuntime.reset(new CGOpenMPRuntimeAMDGCN(*this));
    break;
  default:
    if (LangOpts.OpenMPSimd)
      OpenMPRuntime.reset(new CGOpenMPSIMDRuntime(*this));
    else
      OpenMPRuntime.reset(new CGOpenMPRuntime(*this));
    break;
  }
}

void CodeGenModule::createCUDARuntime() {
  CUDARuntime.reset(CreateNVCUDARuntime(*this));
}

void CodeGenModule::createSYCLRuntime() {
  switch (getTriple().getArch()) {
  case llvm::Triple::spir:
  case llvm::Triple::spir64:
  case llvm::Triple::fpga32:
  case llvm::Triple::fpga64:
  case llvm::Triple::nvptx:
  case llvm::Triple::nvptx64:
    SYCLRuntime.reset(new CGSYCLRuntime(*this));
    break;
  default:
    llvm_unreachable("unsupported target for SYCL");
  }
}

void CodeGenModule::addReplacement(StringRef Name, llvm::Constant *C) {
  Replacements[Name] = C;
}

void CodeGenModule::applyReplacements() {
  for (auto &I : Replacements) {
    StringRef MangledName = I.first();
    llvm::Constant *Replacement = I.second;
    llvm::GlobalValue *Entry = GetGlobalValue(MangledName);
    if (!Entry)
      continue;
    auto *OldF = cast<llvm::Function>(Entry);
    auto *NewF = dyn_cast<llvm::Function>(Replacement);
    if (!NewF) {
      if (auto *Alias = dyn_cast<llvm::GlobalAlias>(Replacement)) {
        NewF = dyn_cast<llvm::Function>(Alias->getAliasee());
      } else {
        auto *CE = cast<llvm::ConstantExpr>(Replacement);
        assert(CE->getOpcode() == llvm::Instruction::BitCast ||
               CE->getOpcode() == llvm::Instruction::GetElementPtr);
        NewF = dyn_cast<llvm::Function>(CE->getOperand(0));
      }
    }

    // Replace old with new, but keep the old order.
    OldF->replaceAllUsesWith(Replacement);
    if (NewF) {
      NewF->removeFromParent();
      OldF->getParent()->getFunctionList().insertAfter(OldF->getIterator(),
                                                       NewF);
    }
    OldF->eraseFromParent();
  }
}

void CodeGenModule::addGlobalValReplacement(llvm::GlobalValue *GV, llvm::Constant *C) {
  GlobalValReplacements.push_back(std::make_pair(GV, C));
}

void CodeGenModule::applyGlobalValReplacements() {
  for (auto &I : GlobalValReplacements) {
    llvm::GlobalValue *GV = I.first;
    llvm::Constant *C = I.second;

    GV->replaceAllUsesWith(C);
    GV->eraseFromParent();
  }
}

// This is only used in aliases that we created and we know they have a
// linear structure.
static const llvm::GlobalObject *getAliasedGlobal(
    const llvm::GlobalIndirectSymbol &GIS) {
  llvm::SmallPtrSet<const llvm::GlobalIndirectSymbol*, 4> Visited;
  const llvm::Constant *C = &GIS;
  for (;;) {
    C = C->stripPointerCasts();
    if (auto *GO = dyn_cast<llvm::GlobalObject>(C))
      return GO;
    // stripPointerCasts will not walk over weak aliases.
    auto *GIS2 = dyn_cast<llvm::GlobalIndirectSymbol>(C);
    if (!GIS2)
      return nullptr;
    if (!Visited.insert(GIS2).second)
      return nullptr;
    C = GIS2->getIndirectSymbol();
  }
}

void CodeGenModule::checkAliases() {
  // Check if the constructed aliases are well formed. It is really unfortunate
  // that we have to do this in CodeGen, but we only construct mangled names
  // and aliases during codegen.
  bool Error = false;
  DiagnosticsEngine &Diags = getDiags();
  for (const GlobalDecl &GD : Aliases) {
    const auto *D = cast<ValueDecl>(GD.getDecl());
    SourceLocation Location;
    bool IsIFunc = D->hasAttr<IFuncAttr>();
    if (const Attr *A = D->getDefiningAttr())
      Location = A->getLocation();
    else
      llvm_unreachable("Not an alias or ifunc?");
    StringRef MangledName = getMangledName(GD);
    llvm::GlobalValue *Entry = GetGlobalValue(MangledName);
    auto *Alias  = cast<llvm::GlobalIndirectSymbol>(Entry);
    const llvm::GlobalValue *GV = getAliasedGlobal(*Alias);
    if (!GV) {
      Error = true;
      Diags.Report(Location, diag::err_cyclic_alias) << IsIFunc;
    } else if (GV->isDeclaration()) {
      Error = true;
      Diags.Report(Location, diag::err_alias_to_undefined)
          << IsIFunc << IsIFunc;
    } else if (IsIFunc) {
      // Check resolver function type.
      llvm::FunctionType *FTy = dyn_cast<llvm::FunctionType>(
          GV->getType()->getPointerElementType());
      assert(FTy);
      if (!FTy->getReturnType()->isPointerTy())
        Diags.Report(Location, diag::err_ifunc_resolver_return);
    }

    llvm::Constant *Aliasee = Alias->getIndirectSymbol();
    llvm::GlobalValue *AliaseeGV;
    if (auto CE = dyn_cast<llvm::ConstantExpr>(Aliasee))
      AliaseeGV = cast<llvm::GlobalValue>(CE->getOperand(0));
    else
      AliaseeGV = cast<llvm::GlobalValue>(Aliasee);

    if (const SectionAttr *SA = D->getAttr<SectionAttr>()) {
      StringRef AliasSection = SA->getName();
      if (AliasSection != AliaseeGV->getSection())
        Diags.Report(SA->getLocation(), diag::warn_alias_with_section)
            << AliasSection << IsIFunc << IsIFunc;
    }

    // We have to handle alias to weak aliases in here. LLVM itself disallows
    // this since the object semantics would not match the IL one. For
    // compatibility with gcc we implement it by just pointing the alias
    // to its aliasee's aliasee. We also warn, since the user is probably
    // expecting the link to be weak.
    if (auto GA = dyn_cast<llvm::GlobalIndirectSymbol>(AliaseeGV)) {
      if (GA->isInterposable()) {
        Diags.Report(Location, diag::warn_alias_to_weak_alias)
            << GV->getName() << GA->getName() << IsIFunc;
        Aliasee = llvm::ConstantExpr::getPointerBitCastOrAddrSpaceCast(
            GA->getIndirectSymbol(), Alias->getType());
        Alias->setIndirectSymbol(Aliasee);
      }
    }
  }
  if (!Error)
    return;

  for (const GlobalDecl &GD : Aliases) {
    StringRef MangledName = getMangledName(GD);
    llvm::GlobalValue *Entry = GetGlobalValue(MangledName);
    auto *Alias = dyn_cast<llvm::GlobalIndirectSymbol>(Entry);
    Alias->replaceAllUsesWith(llvm::UndefValue::get(Alias->getType()));
    Alias->eraseFromParent();
  }
}

void CodeGenModule::clear() {
  DeferredDeclsToEmit.clear();
  if (OpenMPRuntime)
    OpenMPRuntime->clear();
}

void InstrProfStats::reportDiagnostics(DiagnosticsEngine &Diags,
                                       StringRef MainFile) {
  if (!hasDiagnostics())
    return;
  if (VisitedInMainFile > 0 && VisitedInMainFile == MissingInMainFile) {
    if (MainFile.empty())
      MainFile = "<stdin>";
    Diags.Report(diag::warn_profile_data_unprofiled) << MainFile;
  } else {
    if (Mismatched > 0)
      Diags.Report(diag::warn_profile_data_out_of_date) << Visited << Mismatched;

    if (Missing > 0)
      Diags.Report(diag::warn_profile_data_missing) << Visited << Missing;
  }
}

void CodeGenModule::Release() {
  EmitDeferred();
  EmitVTablesOpportunistically();
  applyGlobalValReplacements();
  applyReplacements();
  checkAliases();
  emitMultiVersionFunctions();
  EmitCXXGlobalInitFunc();
  EmitCXXGlobalCleanUpFunc();
  registerGlobalDtorsWithAtExit();
  EmitCXXThreadLocalInitFunc();
  if (ObjCRuntime)
    if (llvm::Function *ObjCInitFunction = ObjCRuntime->ModuleInitFunction())
      AddGlobalCtor(ObjCInitFunction);
  if (Context.getLangOpts().CUDA && !Context.getLangOpts().CUDAIsDevice &&
      CUDARuntime) {
    if (llvm::Function *CudaCtorFunction =
            CUDARuntime->makeModuleCtorFunction())
      AddGlobalCtor(CudaCtorFunction);
  }
  if (OpenMPRuntime) {
    if (llvm::Function *OpenMPRequiresDirectiveRegFun =
            OpenMPRuntime->emitRequiresDirectiveRegFun()) {
      AddGlobalCtor(OpenMPRequiresDirectiveRegFun, 0);
    }
    OpenMPRuntime->createOffloadEntriesAndInfoMetadata();
    OpenMPRuntime->clear();
  }
  if (PGOReader) {
    getModule().setProfileSummary(
        PGOReader->getSummary(/* UseCS */ false).getMD(VMContext),
        llvm::ProfileSummary::PSK_Instr);
    if (PGOStats.hasDiagnostics())
      PGOStats.reportDiagnostics(getDiags(), getCodeGenOpts().MainFileName);
  }
  EmitCtorList(GlobalCtors, "llvm.global_ctors");
  EmitCtorList(GlobalDtors, "llvm.global_dtors");
  EmitGlobalAnnotations();
  EmitStaticExternCAliases();
  EmitDeferredUnusedCoverageMappings();
  if (CoverageMapping)
    CoverageMapping->emit();
  if (CodeGenOpts.SanitizeCfiCrossDso) {
    CodeGenFunction(*this).EmitCfiCheckFail();
    CodeGenFunction(*this).EmitCfiCheckStub();
  }
  emitAtAvailableLinkGuard();
  if (Context.getTargetInfo().getTriple().isWasm() &&
      !Context.getTargetInfo().getTriple().isOSEmscripten()) {
    EmitMainVoidAlias();
  }
  emitLLVMUsed();
  if (SanStats)
    SanStats->finish();

  if (CodeGenOpts.Autolink &&
      (Context.getLangOpts().Modules || !LinkerOptionsMetadata.empty())) {
    EmitModuleLinkOptions();
  }

  // On ELF we pass the dependent library specifiers directly to the linker
  // without manipulating them. This is in contrast to other platforms where
  // they are mapped to a specific linker option by the compiler. This
  // difference is a result of the greater variety of ELF linkers and the fact
  // that ELF linkers tend to handle libraries in a more complicated fashion
  // than on other platforms. This forces us to defer handling the dependent
  // libs to the linker.
  //
  // CUDA/HIP device and host libraries are different. Currently there is no
  // way to differentiate dependent libraries for host or device. Existing
  // usage of #pragma comment(lib, *) is intended for host libraries on
  // Windows. Therefore emit llvm.dependent-libraries only for host.
  if (!ELFDependentLibraries.empty() && !Context.getLangOpts().CUDAIsDevice) {
    auto *NMD = getModule().getOrInsertNamedMetadata("llvm.dependent-libraries");
    for (auto *MD : ELFDependentLibraries)
      NMD->addOperand(MD);
  }

  // Record mregparm value now so it is visible through rest of codegen.
  if (Context.getTargetInfo().getTriple().getArch() == llvm::Triple::x86)
    getModule().addModuleFlag(llvm::Module::Error, "NumRegisterParameters",
                              CodeGenOpts.NumRegisterParameters);

  if (CodeGenOpts.DwarfVersion) {
    getModule().addModuleFlag(llvm::Module::Max, "Dwarf Version",
                              CodeGenOpts.DwarfVersion);
  }

  if (Context.getLangOpts().SemanticInterposition)
    // Require various optimization to respect semantic interposition.
    getModule().setSemanticInterposition(1);
  else if (Context.getLangOpts().ExplicitNoSemanticInterposition)
    // Allow dso_local on applicable targets.
    getModule().setSemanticInterposition(0);

  if (CodeGenOpts.EmitCodeView) {
    // Indicate that we want CodeView in the metadata.
    getModule().addModuleFlag(llvm::Module::Warning, "CodeView", 1);
  }
  if (CodeGenOpts.CodeViewGHash) {
    getModule().addModuleFlag(llvm::Module::Warning, "CodeViewGHash", 1);
  }
  if (CodeGenOpts.ControlFlowGuard) {
    // Function ID tables and checks for Control Flow Guard (cfguard=2).
    getModule().addModuleFlag(llvm::Module::Warning, "cfguard", 2);
  } else if (CodeGenOpts.ControlFlowGuardNoChecks) {
    // Function ID tables for Control Flow Guard (cfguard=1).
    getModule().addModuleFlag(llvm::Module::Warning, "cfguard", 1);
  }
  if (CodeGenOpts.OptimizationLevel > 0 && CodeGenOpts.StrictVTablePointers) {
    // We don't support LTO with 2 with different StrictVTablePointers
    // FIXME: we could support it by stripping all the information introduced
    // by StrictVTablePointers.

    getModule().addModuleFlag(llvm::Module::Error, "StrictVTablePointers",1);

    llvm::Metadata *Ops[2] = {
              llvm::MDString::get(VMContext, "StrictVTablePointers"),
              llvm::ConstantAsMetadata::get(llvm::ConstantInt::get(
                  llvm::Type::getInt32Ty(VMContext), 1))};

    getModule().addModuleFlag(llvm::Module::Require,
                              "StrictVTablePointersRequirement",
                              llvm::MDNode::get(VMContext, Ops));
  }
  if (getModuleDebugInfo())
    // We support a single version in the linked module. The LLVM
    // parser will drop debug info with a different version number
    // (and warn about it, too).
    getModule().addModuleFlag(llvm::Module::Warning, "Debug Info Version",
                              llvm::DEBUG_METADATA_VERSION);

  // We need to record the widths of enums and wchar_t, so that we can generate
  // the correct build attributes in the ARM backend. wchar_size is also used by
  // TargetLibraryInfo.
  uint64_t WCharWidth =
      Context.getTypeSizeInChars(Context.getWideCharType()).getQuantity();
  getModule().addModuleFlag(llvm::Module::Error, "wchar_size", WCharWidth);

  llvm::Triple::ArchType Arch = Context.getTargetInfo().getTriple().getArch();
  if (   Arch == llvm::Triple::arm
      || Arch == llvm::Triple::armeb
      || Arch == llvm::Triple::thumb
      || Arch == llvm::Triple::thumbeb) {
    // The minimum width of an enum in bytes
    uint64_t EnumWidth = Context.getLangOpts().ShortEnums ? 1 : 4;
    getModule().addModuleFlag(llvm::Module::Error, "min_enum_size", EnumWidth);
  }

  if (Arch == llvm::Triple::riscv32 || Arch == llvm::Triple::riscv64) {
    StringRef ABIStr = Target.getABI();
    llvm::LLVMContext &Ctx = TheModule.getContext();
    getModule().addModuleFlag(llvm::Module::Error, "target-abi",
                              llvm::MDString::get(Ctx, ABIStr));
  }

  if (CodeGenOpts.SanitizeCfiCrossDso) {
    // Indicate that we want cross-DSO control flow integrity checks.
    getModule().addModuleFlag(llvm::Module::Override, "Cross-DSO CFI", 1);
  }

  if (CodeGenOpts.WholeProgramVTables) {
    // Indicate whether VFE was enabled for this module, so that the
    // vcall_visibility metadata added under whole program vtables is handled
    // appropriately in the optimizer.
    getModule().addModuleFlag(llvm::Module::Error, "Virtual Function Elim",
                              CodeGenOpts.VirtualFunctionElimination);
  }

  if (LangOpts.Sanitize.has(SanitizerKind::CFIICall)) {
    getModule().addModuleFlag(llvm::Module::Override,
                              "CFI Canonical Jump Tables",
                              CodeGenOpts.SanitizeCfiCanonicalJumpTables);
  }

  if (CodeGenOpts.CFProtectionReturn &&
      Target.checkCFProtectionReturnSupported(getDiags())) {
    // Indicate that we want to instrument return control flow protection.
    getModule().addModuleFlag(llvm::Module::Override, "cf-protection-return",
                              1);
  }

  if (CodeGenOpts.CFProtectionBranch &&
      Target.checkCFProtectionBranchSupported(getDiags())) {
    // Indicate that we want to instrument branch control flow protection.
    getModule().addModuleFlag(llvm::Module::Override, "cf-protection-branch",
                              1);
  }

  if (LangOpts.CUDAIsDevice && getTriple().isNVPTX()) {
    // Indicate whether __nvvm_reflect should be configured to flush denormal
    // floating point values to 0.  (This corresponds to its "__CUDA_FTZ"
    // property.)
    getModule().addModuleFlag(llvm::Module::Override, "nvvm-reflect-ftz",
                              CodeGenOpts.FP32DenormalMode.Output !=
                                  llvm::DenormalMode::IEEE);
  }

  // Emit OpenCL specific module metadata: OpenCL/SPIR version.
  if (LangOpts.OpenCL) {
    EmitOpenCLMetadata();
    // Emit SPIR version.
    if (getTriple().isSPIR()) {
      // SPIR v2.0 s2.12 - The SPIR version used by the module is stored in the
      // opencl.spir.version named metadata.
      // C++ is backwards compatible with OpenCL v2.0.
      auto Version = LangOpts.OpenCLCPlusPlus ? 200 : LangOpts.OpenCLVersion;
      llvm::Metadata *SPIRVerElts[] = {
          llvm::ConstantAsMetadata::get(llvm::ConstantInt::get(
              Int32Ty, Version / 100)),
          llvm::ConstantAsMetadata::get(llvm::ConstantInt::get(
              Int32Ty, (Version / 100 > 1) ? 0 : 2))};
      llvm::NamedMDNode *SPIRVerMD =
          TheModule.getOrInsertNamedMetadata("opencl.spir.version");
      llvm::LLVMContext &Ctx = TheModule.getContext();
      SPIRVerMD->addOperand(llvm::MDNode::get(Ctx, SPIRVerElts));
    }
  }

  // Emit SYCL specific module metadata: OpenCL/SPIR version, OpenCL language.
  if (LangOpts.SYCLIsDevice) {
    llvm::LLVMContext &Ctx = TheModule.getContext();
    llvm::Metadata *SPIRVerElts[] = {
        llvm::ConstantAsMetadata::get(llvm::ConstantInt::get(Int32Ty, 1)),
        llvm::ConstantAsMetadata::get(llvm::ConstantInt::get(Int32Ty, 2))};
    llvm::NamedMDNode *SPIRVerMD =
        TheModule.getOrInsertNamedMetadata("opencl.spir.version");
    SPIRVerMD->addOperand(llvm::MDNode::get(Ctx, SPIRVerElts));
    // We are trying to look like OpenCL C++ for SPIR-V translator.
    // 4 - OpenCL_CPP, 100000 - OpenCL C++ version 1.0
    // 0 - ESIMD, if any kernel or function is an explicit SIMD one
    int Lang = llvm::any_of(TheModule,
                            [](const auto &F) {
                              return F.getMetadata("sycl_explicit_simd");
                            })
                   ? 0
                   : 4;

    llvm::Metadata *SPIRVSourceElts[] = {
        llvm::ConstantAsMetadata::get(llvm::ConstantInt::get(Int32Ty, Lang)),
        llvm::ConstantAsMetadata::get(llvm::ConstantInt::get(Int32Ty, 100000))};
    llvm::NamedMDNode *SPIRVSourceMD =
        TheModule.getOrInsertNamedMetadata("spirv.Source");
    SPIRVSourceMD->addOperand(llvm::MDNode::get(Ctx, SPIRVSourceElts));
  }

  if (uint32_t PLevel = Context.getLangOpts().PICLevel) {
    assert(PLevel < 3 && "Invalid PIC Level");
    getModule().setPICLevel(static_cast<llvm::PICLevel::Level>(PLevel));
    if (Context.getLangOpts().PIE)
      getModule().setPIELevel(static_cast<llvm::PIELevel::Level>(PLevel));
  }

  if (getCodeGenOpts().CodeModel.size() > 0) {
    unsigned CM = llvm::StringSwitch<unsigned>(getCodeGenOpts().CodeModel)
                  .Case("tiny", llvm::CodeModel::Tiny)
                  .Case("small", llvm::CodeModel::Small)
                  .Case("kernel", llvm::CodeModel::Kernel)
                  .Case("medium", llvm::CodeModel::Medium)
                  .Case("large", llvm::CodeModel::Large)
                  .Default(~0u);
    if (CM != ~0u) {
      llvm::CodeModel::Model codeModel = static_cast<llvm::CodeModel::Model>(CM);
      getModule().setCodeModel(codeModel);
    }
  }

  if (CodeGenOpts.NoPLT)
    getModule().setRtLibUseGOT();

  SimplifyPersonality();

  if (getCodeGenOpts().EmitDeclMetadata)
    EmitDeclMetadata();

  if (getCodeGenOpts().EmitGcovArcs || getCodeGenOpts().EmitGcovNotes)
    EmitCoverageFile();

  if (CGDebugInfo *DI = getModuleDebugInfo())
    DI->finalize();

  if (getCodeGenOpts().EmitVersionIdentMetadata)
    EmitVersionIdentMetadata();

  if (!getCodeGenOpts().RecordCommandLine.empty())
    EmitCommandLineMetadata();

  getTargetCodeGenInfo().emitTargetMetadata(*this, MangledDeclNames);

  EmitBackendOptionsMetadata(getCodeGenOpts());
}

void CodeGenModule::EmitOpenCLMetadata() {
  // SPIR v2.0 s2.13 - The OpenCL version used by the module is stored in the
  // opencl.ocl.version named metadata node.
  // C++ is backwards compatible with OpenCL v2.0.
  // FIXME: We might need to add CXX version at some point too?
  auto Version = LangOpts.OpenCLCPlusPlus ? 200 : LangOpts.OpenCLVersion;
  llvm::Metadata *OCLVerElts[] = {
      llvm::ConstantAsMetadata::get(llvm::ConstantInt::get(
          Int32Ty, Version / 100)),
      llvm::ConstantAsMetadata::get(llvm::ConstantInt::get(
          Int32Ty, (Version % 100) / 10))};
  llvm::NamedMDNode *OCLVerMD =
      TheModule.getOrInsertNamedMetadata("opencl.ocl.version");
  llvm::LLVMContext &Ctx = TheModule.getContext();
  OCLVerMD->addOperand(llvm::MDNode::get(Ctx, OCLVerElts));
}

void CodeGenModule::EmitBackendOptionsMetadata(
    const CodeGenOptions CodeGenOpts) {
  switch (getTriple().getArch()) {
  default:
    break;
  case llvm::Triple::riscv32:
  case llvm::Triple::riscv64:
    getModule().addModuleFlag(llvm::Module::Error, "SmallDataLimit",
                              CodeGenOpts.SmallDataLimit);
    break;
  }
}

void CodeGenModule::UpdateCompletedType(const TagDecl *TD) {
  // Make sure that this type is translated.
  Types.UpdateCompletedType(TD);
}

void CodeGenModule::RefreshTypeCacheForClass(const CXXRecordDecl *RD) {
  // Make sure that this type is translated.
  Types.RefreshTypeCacheForClass(RD);
}

llvm::MDNode *CodeGenModule::getTBAATypeInfo(QualType QTy) {
  if (!TBAA)
    return nullptr;
  return TBAA->getTypeInfo(QTy);
}

TBAAAccessInfo CodeGenModule::getTBAAAccessInfo(QualType AccessType) {
  if (!TBAA)
    return TBAAAccessInfo();
  if (getLangOpts().CUDAIsDevice) {
    // As CUDA builtin surface/texture types are replaced, skip generating TBAA
    // access info.
    if (AccessType->isCUDADeviceBuiltinSurfaceType()) {
      if (getTargetCodeGenInfo().getCUDADeviceBuiltinSurfaceDeviceType() !=
          nullptr)
        return TBAAAccessInfo();
    } else if (AccessType->isCUDADeviceBuiltinTextureType()) {
      if (getTargetCodeGenInfo().getCUDADeviceBuiltinTextureDeviceType() !=
          nullptr)
        return TBAAAccessInfo();
    }
  }
  return TBAA->getAccessInfo(AccessType);
}

TBAAAccessInfo
CodeGenModule::getTBAAVTablePtrAccessInfo(llvm::Type *VTablePtrType) {
  if (!TBAA)
    return TBAAAccessInfo();
  return TBAA->getVTablePtrAccessInfo(VTablePtrType);
}

llvm::MDNode *CodeGenModule::getTBAAStructInfo(QualType QTy) {
  if (!TBAA)
    return nullptr;
  return TBAA->getTBAAStructInfo(QTy);
}

llvm::MDNode *CodeGenModule::getTBAABaseTypeInfo(QualType QTy) {
  if (!TBAA)
    return nullptr;
  return TBAA->getBaseTypeInfo(QTy);
}

llvm::MDNode *CodeGenModule::getTBAAAccessTagInfo(TBAAAccessInfo Info) {
  if (!TBAA)
    return nullptr;
  return TBAA->getAccessTagInfo(Info);
}

TBAAAccessInfo CodeGenModule::mergeTBAAInfoForCast(TBAAAccessInfo SourceInfo,
                                                   TBAAAccessInfo TargetInfo) {
  if (!TBAA)
    return TBAAAccessInfo();
  return TBAA->mergeTBAAInfoForCast(SourceInfo, TargetInfo);
}

TBAAAccessInfo
CodeGenModule::mergeTBAAInfoForConditionalOperator(TBAAAccessInfo InfoA,
                                                   TBAAAccessInfo InfoB) {
  if (!TBAA)
    return TBAAAccessInfo();
  return TBAA->mergeTBAAInfoForConditionalOperator(InfoA, InfoB);
}

TBAAAccessInfo
CodeGenModule::mergeTBAAInfoForMemoryTransfer(TBAAAccessInfo DestInfo,
                                              TBAAAccessInfo SrcInfo) {
  if (!TBAA)
    return TBAAAccessInfo();
  return TBAA->mergeTBAAInfoForConditionalOperator(DestInfo, SrcInfo);
}

void CodeGenModule::DecorateInstructionWithTBAA(llvm::Instruction *Inst,
                                                TBAAAccessInfo TBAAInfo) {
  if (llvm::MDNode *Tag = getTBAAAccessTagInfo(TBAAInfo))
    Inst->setMetadata(llvm::LLVMContext::MD_tbaa, Tag);
}

void CodeGenModule::DecorateInstructionWithInvariantGroup(
    llvm::Instruction *I, const CXXRecordDecl *RD) {
  I->setMetadata(llvm::LLVMContext::MD_invariant_group,
                 llvm::MDNode::get(getLLVMContext(), {}));
}

void CodeGenModule::Error(SourceLocation loc, StringRef message) {
  unsigned diagID = getDiags().getCustomDiagID(DiagnosticsEngine::Error, "%0");
  getDiags().Report(Context.getFullLoc(loc), diagID) << message;
}

/// ErrorUnsupported - Print out an error that codegen doesn't support the
/// specified stmt yet.
void CodeGenModule::ErrorUnsupported(const Stmt *S, const char *Type) {
  unsigned DiagID = getDiags().getCustomDiagID(DiagnosticsEngine::Error,
                                               "cannot compile this %0 yet");
  std::string Msg = Type;
  getDiags().Report(Context.getFullLoc(S->getBeginLoc()), DiagID)
      << Msg << S->getSourceRange();
}

/// ErrorUnsupported - Print out an error that codegen doesn't support the
/// specified decl yet.
void CodeGenModule::ErrorUnsupported(const Decl *D, const char *Type) {
  unsigned DiagID = getDiags().getCustomDiagID(DiagnosticsEngine::Error,
                                               "cannot compile this %0 yet");
  std::string Msg = Type;
  getDiags().Report(Context.getFullLoc(D->getLocation()), DiagID) << Msg;
}

llvm::ConstantInt *CodeGenModule::getSize(CharUnits size) {
  return llvm::ConstantInt::get(SizeTy, size.getQuantity());
}

void CodeGenModule::setGlobalVisibility(llvm::GlobalValue *GV,
                                        const NamedDecl *D) const {
  if (GV->hasDLLImportStorageClass())
    return;
  // Internal definitions always have default visibility.
  if (GV->hasLocalLinkage()) {
    GV->setVisibility(llvm::GlobalValue::DefaultVisibility);
    return;
  }
  if (!D)
    return;
  // Set visibility for definitions, and for declarations if requested globally
  // or set explicitly.
  LinkageInfo LV = D->getLinkageAndVisibility();
  if (LV.isVisibilityExplicit() || getLangOpts().SetVisibilityForExternDecls ||
      !GV->isDeclarationForLinker())
    GV->setVisibility(GetLLVMVisibility(LV.getVisibility()));
}

static bool shouldAssumeDSOLocal(const CodeGenModule &CGM,
                                 llvm::GlobalValue *GV) {
  if (GV->hasLocalLinkage())
    return true;

  if (!GV->hasDefaultVisibility() && !GV->hasExternalWeakLinkage())
    return true;

  // DLLImport explicitly marks the GV as external.
  if (GV->hasDLLImportStorageClass())
    return false;

  const llvm::Triple &TT = CGM.getTriple();
  if (TT.isWindowsGNUEnvironment()) {
    // In MinGW, variables without DLLImport can still be automatically
    // imported from a DLL by the linker; don't mark variables that
    // potentially could come from another DLL as DSO local.
    if (GV->isDeclarationForLinker() && isa<llvm::GlobalVariable>(GV) &&
        !GV->isThreadLocal())
      return false;
  }

  // On COFF, don't mark 'extern_weak' symbols as DSO local. If these symbols
  // remain unresolved in the link, they can be resolved to zero, which is
  // outside the current DSO.
  if (TT.isOSBinFormatCOFF() && GV->hasExternalWeakLinkage())
    return false;

  // Every other GV is local on COFF.
  // Make an exception for windows OS in the triple: Some firmware builds use
  // *-win32-macho triples. This (accidentally?) produced windows relocations
  // without GOT tables in older clang versions; Keep this behaviour.
  // FIXME: even thread local variables?
  if (TT.isOSBinFormatCOFF() || (TT.isOSWindows() && TT.isOSBinFormatMachO()))
    return true;

  // Only handle COFF and ELF for now.
  if (!TT.isOSBinFormatELF())
    return false;

  // If this is not an executable, don't assume anything is local.
  const auto &CGOpts = CGM.getCodeGenOpts();
  llvm::Reloc::Model RM = CGOpts.RelocationModel;
  const auto &LOpts = CGM.getLangOpts();
  if (RM != llvm::Reloc::Static && !LOpts.PIE)
    return false;

  // A definition cannot be preempted from an executable.
  if (!GV->isDeclarationForLinker())
    return true;

  // Most PIC code sequences that assume that a symbol is local cannot produce a
  // 0 if it turns out the symbol is undefined. While this is ABI and relocation
  // depended, it seems worth it to handle it here.
  if (RM == llvm::Reloc::PIC_ && GV->hasExternalWeakLinkage())
    return false;

  // PPC has no copy relocations and cannot use a plt entry as a symbol address.
  llvm::Triple::ArchType Arch = TT.getArch();
  if (Arch == llvm::Triple::ppc || Arch == llvm::Triple::ppc64 ||
      Arch == llvm::Triple::ppc64le)
    return false;

  // If we can use copy relocations we can assume it is local.
  if (auto *Var = dyn_cast<llvm::GlobalVariable>(GV))
    if (!Var->isThreadLocal() &&
        (RM == llvm::Reloc::Static || CGOpts.PIECopyRelocations))
      return true;

  // If we can use a plt entry as the symbol address we can assume it
  // is local.
  // FIXME: This should work for PIE, but the gold linker doesn't support it.
  if (isa<llvm::Function>(GV) && !CGOpts.NoPLT && RM == llvm::Reloc::Static)
    return true;

  // Otherwise don't assume it is local.
  return false;
}

void CodeGenModule::setDSOLocal(llvm::GlobalValue *GV) const {
  GV->setDSOLocal(shouldAssumeDSOLocal(*this, GV));
}

void CodeGenModule::setDLLImportDLLExport(llvm::GlobalValue *GV,
                                          GlobalDecl GD) const {
  const auto *D = dyn_cast<NamedDecl>(GD.getDecl());
  // C++ destructors have a few C++ ABI specific special cases.
  if (const auto *Dtor = dyn_cast_or_null<CXXDestructorDecl>(D)) {
    getCXXABI().setCXXDestructorDLLStorage(GV, Dtor, GD.getDtorType());
    return;
  }
  setDLLImportDLLExport(GV, D);
}

void CodeGenModule::setDLLImportDLLExport(llvm::GlobalValue *GV,
                                          const NamedDecl *D) const {
  if (D && D->isExternallyVisible()) {
    if (D->hasAttr<DLLImportAttr>())
      GV->setDLLStorageClass(llvm::GlobalVariable::DLLImportStorageClass);
    else if (D->hasAttr<DLLExportAttr>() && !GV->isDeclarationForLinker())
      GV->setDLLStorageClass(llvm::GlobalVariable::DLLExportStorageClass);
  }
}

void CodeGenModule::setGVProperties(llvm::GlobalValue *GV,
                                    GlobalDecl GD) const {
  setDLLImportDLLExport(GV, GD);
  setGVPropertiesAux(GV, dyn_cast<NamedDecl>(GD.getDecl()));
}

void CodeGenModule::setGVProperties(llvm::GlobalValue *GV,
                                    const NamedDecl *D) const {
  setDLLImportDLLExport(GV, D);
  setGVPropertiesAux(GV, D);
}

void CodeGenModule::setGVPropertiesAux(llvm::GlobalValue *GV,
                                       const NamedDecl *D) const {
  setGlobalVisibility(GV, D);
  setDSOLocal(GV);
  GV->setPartition(CodeGenOpts.SymbolPartition);
}

static llvm::GlobalVariable::ThreadLocalMode GetLLVMTLSModel(StringRef S) {
  return llvm::StringSwitch<llvm::GlobalVariable::ThreadLocalMode>(S)
      .Case("global-dynamic", llvm::GlobalVariable::GeneralDynamicTLSModel)
      .Case("local-dynamic", llvm::GlobalVariable::LocalDynamicTLSModel)
      .Case("initial-exec", llvm::GlobalVariable::InitialExecTLSModel)
      .Case("local-exec", llvm::GlobalVariable::LocalExecTLSModel);
}

llvm::GlobalVariable::ThreadLocalMode
CodeGenModule::GetDefaultLLVMTLSModel() const {
  switch (CodeGenOpts.getDefaultTLSModel()) {
  case CodeGenOptions::GeneralDynamicTLSModel:
    return llvm::GlobalVariable::GeneralDynamicTLSModel;
  case CodeGenOptions::LocalDynamicTLSModel:
    return llvm::GlobalVariable::LocalDynamicTLSModel;
  case CodeGenOptions::InitialExecTLSModel:
    return llvm::GlobalVariable::InitialExecTLSModel;
  case CodeGenOptions::LocalExecTLSModel:
    return llvm::GlobalVariable::LocalExecTLSModel;
  }
  llvm_unreachable("Invalid TLS model!");
}

void CodeGenModule::setTLSMode(llvm::GlobalValue *GV, const VarDecl &D) const {
  assert(D.getTLSKind() && "setting TLS mode on non-TLS var!");

  llvm::GlobalValue::ThreadLocalMode TLM;
  TLM = GetDefaultLLVMTLSModel();

  // Override the TLS model if it is explicitly specified.
  if (const TLSModelAttr *Attr = D.getAttr<TLSModelAttr>()) {
    TLM = GetLLVMTLSModel(Attr->getModel());
  }

  GV->setThreadLocalMode(TLM);
}

static std::string getCPUSpecificMangling(const CodeGenModule &CGM,
                                          StringRef Name) {
  const TargetInfo &Target = CGM.getTarget();
  return (Twine('.') + Twine(Target.CPUSpecificManglingCharacter(Name))).str();
}

static void AppendCPUSpecificCPUDispatchMangling(const CodeGenModule &CGM,
                                                 const CPUSpecificAttr *Attr,
                                                 unsigned CPUIndex,
                                                 raw_ostream &Out) {
  // cpu_specific gets the current name, dispatch gets the resolver if IFunc is
  // supported.
  if (Attr)
    Out << getCPUSpecificMangling(CGM, Attr->getCPUName(CPUIndex)->getName());
  else if (CGM.getTarget().supportsIFunc())
    Out << ".resolver";
}

static void AppendTargetMangling(const CodeGenModule &CGM,
                                 const TargetAttr *Attr, raw_ostream &Out) {
  if (Attr->isDefaultVersion())
    return;

  Out << '.';
  const TargetInfo &Target = CGM.getTarget();
  ParsedTargetAttr Info =
      Attr->parse([&Target](StringRef LHS, StringRef RHS) {
        // Multiversioning doesn't allow "no-${feature}", so we can
        // only have "+" prefixes here.
        assert(LHS.startswith("+") && RHS.startswith("+") &&
               "Features should always have a prefix.");
        return Target.multiVersionSortPriority(LHS.substr(1)) >
               Target.multiVersionSortPriority(RHS.substr(1));
      });

  bool IsFirst = true;

  if (!Info.Architecture.empty()) {
    IsFirst = false;
    Out << "arch_" << Info.Architecture;
  }

  for (StringRef Feat : Info.Features) {
    if (!IsFirst)
      Out << '_';
    IsFirst = false;
    Out << Feat.substr(1);
  }
}

static std::string getMangledNameImpl(const CodeGenModule &CGM, GlobalDecl GD,
                                      const NamedDecl *ND,
                                      bool OmitMultiVersionMangling = false) {
  SmallString<256> Buffer;
  llvm::raw_svector_ostream Out(Buffer);
  MangleContext &MC = CGM.getCXXABI().getMangleContext();
  if (MC.shouldMangleDeclName(ND))
    MC.mangleName(GD.getWithDecl(ND), Out);
  else {
    IdentifierInfo *II = ND->getIdentifier();
    assert(II && "Attempt to mangle unnamed decl.");
    const auto *FD = dyn_cast<FunctionDecl>(ND);

    if (FD &&
        FD->getType()->castAs<FunctionType>()->getCallConv() == CC_X86RegCall) {
      Out << "__regcall3__" << II->getName();
    } else if (FD && FD->hasAttr<CUDAGlobalAttr>() &&
               GD.getKernelReferenceKind() == KernelReferenceKind::Stub) {
      Out << "__device_stub__" << II->getName();
    } else {
      Out << II->getName();
    }
  }

  if (const auto *FD = dyn_cast<FunctionDecl>(ND))
    if (FD->isMultiVersion() && !OmitMultiVersionMangling) {
      switch (FD->getMultiVersionKind()) {
      case MultiVersionKind::CPUDispatch:
      case MultiVersionKind::CPUSpecific:
        AppendCPUSpecificCPUDispatchMangling(CGM,
                                             FD->getAttr<CPUSpecificAttr>(),
                                             GD.getMultiVersionIndex(), Out);
        break;
      case MultiVersionKind::Target:
        AppendTargetMangling(CGM, FD->getAttr<TargetAttr>(), Out);
        break;
      case MultiVersionKind::None:
        llvm_unreachable("None multiversion type isn't valid here");
      }
    }

  return std::string(Out.str());
}

void CodeGenModule::UpdateMultiVersionNames(GlobalDecl GD,
                                            const FunctionDecl *FD) {
  if (!FD->isMultiVersion())
    return;

  // Get the name of what this would be without the 'target' attribute.  This
  // allows us to lookup the version that was emitted when this wasn't a
  // multiversion function.
  std::string NonTargetName =
      getMangledNameImpl(*this, GD, FD, /*OmitMultiVersionMangling=*/true);
  GlobalDecl OtherGD;
  if (lookupRepresentativeDecl(NonTargetName, OtherGD)) {
    assert(OtherGD.getCanonicalDecl()
               .getDecl()
               ->getAsFunction()
               ->isMultiVersion() &&
           "Other GD should now be a multiversioned function");
    // OtherFD is the version of this function that was mangled BEFORE
    // becoming a MultiVersion function.  It potentially needs to be updated.
    const FunctionDecl *OtherFD = OtherGD.getCanonicalDecl()
                                      .getDecl()
                                      ->getAsFunction()
                                      ->getMostRecentDecl();
    std::string OtherName = getMangledNameImpl(*this, OtherGD, OtherFD);
    // This is so that if the initial version was already the 'default'
    // version, we don't try to update it.
    if (OtherName != NonTargetName) {
      // Remove instead of erase, since others may have stored the StringRef
      // to this.
      const auto ExistingRecord = Manglings.find(NonTargetName);
      if (ExistingRecord != std::end(Manglings))
        Manglings.remove(&(*ExistingRecord));
      auto Result = Manglings.insert(std::make_pair(OtherName, OtherGD));
      MangledDeclNames[OtherGD.getCanonicalDecl()] = Result.first->first();
      if (llvm::GlobalValue *Entry = GetGlobalValue(NonTargetName))
        Entry->setName(OtherName);
    }
  }
}

StringRef CodeGenModule::getMangledName(GlobalDecl GD) {
  GlobalDecl CanonicalGD = GD.getCanonicalDecl();

  // Some ABIs don't have constructor variants.  Make sure that base and
  // complete constructors get mangled the same.
  if (const auto *CD = dyn_cast<CXXConstructorDecl>(CanonicalGD.getDecl())) {
    if (!getTarget().getCXXABI().hasConstructorVariants()) {
      CXXCtorType OrigCtorType = GD.getCtorType();
      assert(OrigCtorType == Ctor_Base || OrigCtorType == Ctor_Complete);
      if (OrigCtorType == Ctor_Base)
        CanonicalGD = GlobalDecl(CD, Ctor_Complete);
    }
  }

  auto FoundName = MangledDeclNames.find(CanonicalGD);
  if (FoundName != MangledDeclNames.end())
    return FoundName->second;

  // Keep the first result in the case of a mangling collision.
  const auto *ND = cast<NamedDecl>(GD.getDecl());
  std::string MangledName = getMangledNameImpl(*this, GD, ND);

  // Ensure either we have different ABIs between host and device compilations,
  // says host compilation following MSVC ABI but device compilation follows
  // Itanium C++ ABI or, if they follow the same ABI, kernel names after
  // mangling should be the same after name stubbing. The later checking is
  // very important as the device kernel name being mangled in host-compilation
  // is used to resolve the device binaries to be executed. Inconsistent naming
  // result in undefined behavior. Even though we cannot check that naming
  // directly between host- and device-compilations, the host- and
  // device-mangling in host compilation could help catching certain ones.
  assert(!isa<FunctionDecl>(ND) || !ND->hasAttr<CUDAGlobalAttr>() ||
         getLangOpts().CUDAIsDevice ||
         (getContext().getAuxTargetInfo() &&
          (getContext().getAuxTargetInfo()->getCXXABI() !=
           getContext().getTargetInfo().getCXXABI())) ||
         getCUDARuntime().getDeviceSideName(ND) ==
             getMangledNameImpl(
                 *this,
                 GD.getWithKernelReferenceKind(KernelReferenceKind::Kernel),
                 ND));

  auto Result = Manglings.insert(std::make_pair(MangledName, GD));
  return MangledDeclNames[CanonicalGD] = Result.first->first();
}

StringRef CodeGenModule::getBlockMangledName(GlobalDecl GD,
                                             const BlockDecl *BD) {
  MangleContext &MangleCtx = getCXXABI().getMangleContext();
  const Decl *D = GD.getDecl();

  SmallString<256> Buffer;
  llvm::raw_svector_ostream Out(Buffer);
  if (!D)
    MangleCtx.mangleGlobalBlock(BD,
      dyn_cast_or_null<VarDecl>(initializedGlobalDecl.getDecl()), Out);
  else if (const auto *CD = dyn_cast<CXXConstructorDecl>(D))
    MangleCtx.mangleCtorBlock(CD, GD.getCtorType(), BD, Out);
  else if (const auto *DD = dyn_cast<CXXDestructorDecl>(D))
    MangleCtx.mangleDtorBlock(DD, GD.getDtorType(), BD, Out);
  else
    MangleCtx.mangleBlock(cast<DeclContext>(D), BD, Out);

  auto Result = Manglings.insert(std::make_pair(Out.str(), BD));
  return Result.first->first();
}

llvm::GlobalValue *CodeGenModule::GetGlobalValue(StringRef Name) {
  return getModule().getNamedValue(Name);
}

/// AddGlobalCtor - Add a function to the list that will be called before
/// main() runs.
void CodeGenModule::AddGlobalCtor(llvm::Function *Ctor, int Priority,
                                  llvm::Constant *AssociatedData) {
  // FIXME: Type coercion of void()* types.
  GlobalCtors.push_back(Structor(Priority, Ctor, AssociatedData));
}

/// AddGlobalDtor - Add a function to the list that will be called
/// when the module is unloaded.
void CodeGenModule::AddGlobalDtor(llvm::Function *Dtor, int Priority) {
  if (CodeGenOpts.RegisterGlobalDtorsWithAtExit) {
    if (getCXXABI().useSinitAndSterm())
      llvm::report_fatal_error(
          "register global dtors with atexit() is not supported yet");
    DtorsUsingAtExit[Priority].push_back(Dtor);
    return;
  }

  // FIXME: Type coercion of void()* types.
  GlobalDtors.push_back(Structor(Priority, Dtor, nullptr));
}

void CodeGenModule::EmitCtorList(CtorList &Fns, const char *GlobalName) {
  if (Fns.empty()) return;

  // Ctor function type is void()*.
  llvm::FunctionType* CtorFTy = llvm::FunctionType::get(VoidTy, false);
  llvm::Type *CtorPFTy = llvm::PointerType::get(CtorFTy,
      TheModule.getDataLayout().getProgramAddressSpace());

  // Get the type of a ctor entry, { i32, void ()*, i8* }.
  llvm::StructType *CtorStructTy = llvm::StructType::get(
      Int32Ty, CtorPFTy, VoidPtrTy);

  // Construct the constructor and destructor arrays.
  ConstantInitBuilder builder(*this);
  auto ctors = builder.beginArray(CtorStructTy);
  for (const auto &I : Fns) {
    auto ctor = ctors.beginStruct(CtorStructTy);
    ctor.addInt(Int32Ty, I.Priority);
    ctor.add(llvm::ConstantExpr::getBitCast(I.Initializer, CtorPFTy));
    if (I.AssociatedData)
      ctor.add(llvm::ConstantExpr::getBitCast(I.AssociatedData, VoidPtrTy));
    else
      ctor.addNullPointer(VoidPtrTy);
    ctor.finishAndAddTo(ctors);
  }

  auto list =
    ctors.finishAndCreateGlobal(GlobalName, getPointerAlign(),
                                /*constant*/ false,
                                llvm::GlobalValue::AppendingLinkage);

  // The LTO linker doesn't seem to like it when we set an alignment
  // on appending variables.  Take it off as a workaround.
  list->setAlignment(llvm::None);

  Fns.clear();
}

llvm::GlobalValue::LinkageTypes
CodeGenModule::getFunctionLinkage(GlobalDecl GD) {
  const auto *D = cast<FunctionDecl>(GD.getDecl());

  GVALinkage Linkage = getContext().GetGVALinkageForFunction(D);

  if (const auto *Dtor = dyn_cast<CXXDestructorDecl>(D))
    return getCXXABI().getCXXDestructorLinkage(Linkage, Dtor, GD.getDtorType());

  if (isa<CXXConstructorDecl>(D) &&
      cast<CXXConstructorDecl>(D)->isInheritingConstructor() &&
      Context.getTargetInfo().getCXXABI().isMicrosoft()) {
    // Our approach to inheriting constructors is fundamentally different from
    // that used by the MS ABI, so keep our inheriting constructor thunks
    // internal rather than trying to pick an unambiguous mangling for them.
    return llvm::GlobalValue::InternalLinkage;
  }

  return getLLVMLinkageForDeclarator(D, Linkage, /*IsConstantVariable=*/false);
}

llvm::ConstantInt *CodeGenModule::CreateCrossDsoCfiTypeId(llvm::Metadata *MD) {
  llvm::MDString *MDS = dyn_cast<llvm::MDString>(MD);
  if (!MDS) return nullptr;

  return llvm::ConstantInt::get(Int64Ty, llvm::MD5Hash(MDS->getString()));
}

void CodeGenModule::SetLLVMFunctionAttributes(GlobalDecl GD,
                                              const CGFunctionInfo &Info,
                                              llvm::Function *F) {
  unsigned CallingConv;
  llvm::AttributeList PAL;
  ConstructAttributeList(F->getName(), Info, GD, PAL, CallingConv, false);
  F->setAttributes(PAL);
  F->setCallingConv(static_cast<llvm::CallingConv::ID>(CallingConv));
}

static void removeImageAccessQualifier(std::string& TyName) {
  std::string ReadOnlyQual("__read_only");
  std::string::size_type ReadOnlyPos = TyName.find(ReadOnlyQual);
  if (ReadOnlyPos != std::string::npos)
    // "+ 1" for the space after access qualifier.
    TyName.erase(ReadOnlyPos, ReadOnlyQual.size() + 1);
  else {
    std::string WriteOnlyQual("__write_only");
    std::string::size_type WriteOnlyPos = TyName.find(WriteOnlyQual);
    if (WriteOnlyPos != std::string::npos)
      TyName.erase(WriteOnlyPos, WriteOnlyQual.size() + 1);
    else {
      std::string ReadWriteQual("__read_write");
      std::string::size_type ReadWritePos = TyName.find(ReadWriteQual);
      if (ReadWritePos != std::string::npos)
        TyName.erase(ReadWritePos, ReadWriteQual.size() + 1);
    }
  }
}

// Returns the address space id that should be produced to the
// kernel_arg_addr_space metadata. This is always fixed to the ids
// as specified in the SPIR 2.0 specification in order to differentiate
// for example in clGetKernelArgInfo() implementation between the address
// spaces with targets without unique mapping to the OpenCL address spaces
// (basically all single AS CPUs).
static unsigned ArgInfoAddressSpace(LangAS AS) {
  switch (AS) {
  case LangAS::opencl_global:
    return 1;
  case LangAS::opencl_constant:
    return 2;
  case LangAS::opencl_local:
    return 3;
  case LangAS::opencl_generic:
    return 4; // Not in SPIR 2.0 specs.
  case LangAS::opencl_global_device:
    return 5;
  case LangAS::opencl_global_host:
    return 6;
  default:
    return 0; // Assume private.
  }
}

void CodeGenModule::GenOpenCLArgMetadata(llvm::Function *Fn,
                                         const FunctionDecl *FD,
                                         CodeGenFunction *CGF) {
  assert(((FD && CGF) || (!FD && !CGF)) &&
         "Incorrect use - FD and CGF should either be both null or not!");
  // Create MDNodes that represent the kernel arg metadata.
  // Each MDNode is a list in the form of "key", N number of values which is
  // the same number of values as their are kernel arguments.

  const PrintingPolicy &Policy = Context.getPrintingPolicy();

  // MDNode for the kernel argument address space qualifiers.
  SmallVector<llvm::Metadata *, 8> addressQuals;

  // MDNode for the kernel argument access qualifiers (images only).
  SmallVector<llvm::Metadata *, 8> accessQuals;

  // MDNode for the kernel argument type names.
  SmallVector<llvm::Metadata *, 8> argTypeNames;

  // MDNode for the kernel argument base type names.
  SmallVector<llvm::Metadata *, 8> argBaseTypeNames;

  // MDNode for the kernel argument type qualifiers.
  SmallVector<llvm::Metadata *, 8> argTypeQuals;

  // MDNode for the kernel argument names.
  SmallVector<llvm::Metadata *, 8> argNames;

<<<<<<< HEAD
  auto Mangle = [&](QualType ty) {
    /// When using XOCC in hw_emu mode this metadata is stored in an XML
    /// file so we need to remove '<' and '>' because they aren't parsed
    /// correctly
    std::unique_ptr<MangleContext> Ctx{ItaniumMangleContext::create(
        Context, Context.getDiagnostics(), /*IsUniqueNameMangler*/ true)};

    SmallString<256> Buffer;
    llvm::raw_svector_ostream Out(Buffer);
    Ctx->mangleTypeName(ty, Out);
    return Buffer.str().str();
  };
=======
  // MDNode for the intel_buffer_location attribute.
  SmallVector<llvm::Metadata *, 8> argSYCLBufferLocationAttr;
>>>>>>> 3833943f

  if (FD && CGF)
    for (unsigned i = 0, e = FD->getNumParams(); i != e; ++i) {
      const ParmVarDecl *parm = FD->getParamDecl(i);
      QualType ty = parm->getType();
      std::string typeQuals;

      if (ty->isPointerType()) {
        QualType pointeeTy = ty->getPointeeType();

        // Get address qualifier.
        addressQuals.push_back(
            llvm::ConstantAsMetadata::get(CGF->Builder.getInt32(
                ArgInfoAddressSpace(pointeeTy.getAddressSpace()))));

        // Get argument type name.
        std::string typeName =
            pointeeTy.getUnqualifiedType().getAsString(Policy) + "*";

        // Turn "unsigned type" to "utype"
        std::string::size_type pos = typeName.find("unsigned");
        if (pointeeTy.isCanonical() && pos != std::string::npos)
          typeName.erase(pos + 1, 8);

        if (CGF->Target.getTriple().isXilinxSYCLDevice())
          typeName = Mangle(pointeeTy);

        argTypeNames.push_back(llvm::MDString::get(VMContext, typeName));

        std::string baseTypeName =
            pointeeTy.getUnqualifiedType().getCanonicalType().getAsString(
                Policy) +
            "*";

        // Turn "unsigned type" to "utype"
        pos = baseTypeName.find("unsigned");
        if (pos != std::string::npos)
          baseTypeName.erase(pos + 1, 8);

        if (CGF->Target.getTriple().isXilinxSYCLDevice())
          baseTypeName = Mangle(pointeeTy);

        argBaseTypeNames.push_back(
            llvm::MDString::get(VMContext, baseTypeName));

        // Get argument type qualifiers:
        if (ty.isRestrictQualified())
          typeQuals = "restrict";
        if (pointeeTy.isConstQualified() ||
            (pointeeTy.getAddressSpace() == LangAS::opencl_constant))
          typeQuals += typeQuals.empty() ? "const" : " const";
        if (pointeeTy.isVolatileQualified())
          typeQuals += typeQuals.empty() ? "volatile" : " volatile";
      } else {
        uint32_t AddrSpc = 0;
        bool isPipe = ty->isPipeType();
        if (ty->isImageType() || isPipe)
          AddrSpc = ArgInfoAddressSpace(LangAS::opencl_global);

        addressQuals.push_back(
            llvm::ConstantAsMetadata::get(CGF->Builder.getInt32(AddrSpc)));

        // Get argument type name.
        std::string typeName;
        if (isPipe)
          typeName = ty.getCanonicalType()
                         ->castAs<PipeType>()
                         ->getElementType()
                         .getAsString(Policy);
        else
          typeName = ty.getUnqualifiedType().getAsString(Policy);

        // Turn "unsigned type" to "utype"
        std::string::size_type pos = typeName.find("unsigned");
        if (ty.isCanonical() && pos != std::string::npos)
          typeName.erase(pos + 1, 8);

        std::string baseTypeName;
        if (isPipe)
          baseTypeName = ty.getCanonicalType()
                             ->castAs<PipeType>()
                             ->getElementType()
                             .getCanonicalType()
                             .getAsString(Policy);
        else
          baseTypeName =
              ty.getUnqualifiedType().getCanonicalType().getAsString(Policy);

        // Remove access qualifiers on images
        // (as they are inseparable from type in clang implementation,
        // but OpenCL spec provides a special query to get access qualifier
        // via clGetKernelArgInfo with CL_KERNEL_ARG_ACCESS_QUALIFIER):
        if (ty->isImageType()) {
          removeImageAccessQualifier(typeName);
          removeImageAccessQualifier(baseTypeName);
        }

        if (CGF->Target.getTriple().isXilinxSYCLDevice())
          typeName = Mangle(ty);

        argTypeNames.push_back(llvm::MDString::get(VMContext, typeName));

        // Turn "unsigned type" to "utype"
        pos = baseTypeName.find("unsigned");
        if (pos != std::string::npos)
          baseTypeName.erase(pos + 1, 8);

        if (CGF->Target.getTriple().isXilinxSYCLDevice())
          baseTypeName = Mangle(ty);

        argBaseTypeNames.push_back(
            llvm::MDString::get(VMContext, baseTypeName));

        if (isPipe)
          typeQuals = "pipe";
      }

      argTypeQuals.push_back(llvm::MDString::get(VMContext, typeQuals));

      // Get image and pipe access qualifier:
      if (ty->isImageType() || ty->isPipeType()) {
        const Decl *PDecl = parm;
        if (auto *TD = dyn_cast<TypedefType>(ty))
          PDecl = TD->getDecl();
        const OpenCLAccessAttr *A = PDecl->getAttr<OpenCLAccessAttr>();
        if (A && A->isWriteOnly())
          accessQuals.push_back(llvm::MDString::get(VMContext, "write_only"));
        else if (A && A->isReadWrite())
          accessQuals.push_back(llvm::MDString::get(VMContext, "read_write"));
        else
          accessQuals.push_back(llvm::MDString::get(VMContext, "read_only"));
      } else
        accessQuals.push_back(llvm::MDString::get(VMContext, "none"));

      // Get argument name.
      argNames.push_back(llvm::MDString::get(VMContext, parm->getName()));

      auto *SYCLBufferLocationAttr =
          parm->getAttr<SYCLIntelBufferLocationAttr>();
      argSYCLBufferLocationAttr.push_back(
          (SYCLBufferLocationAttr)
              ? llvm::ConstantAsMetadata::get(CGF->Builder.getInt32(
                    SYCLBufferLocationAttr->getLocationID()))
              : llvm::ConstantAsMetadata::get(CGF->Builder.getInt32(-1)));
    }

  if (LangOpts.SYCLIsDevice && !LangOpts.SYCLExplicitSIMD)
    Fn->setMetadata("kernel_arg_buffer_location",
                    llvm::MDNode::get(VMContext, argSYCLBufferLocationAttr));
  else {
    Fn->setMetadata("kernel_arg_addr_space",
                    llvm::MDNode::get(VMContext, addressQuals));
    Fn->setMetadata("kernel_arg_access_qual",
                    llvm::MDNode::get(VMContext, accessQuals));
    Fn->setMetadata("kernel_arg_type",
                    llvm::MDNode::get(VMContext, argTypeNames));
    Fn->setMetadata("kernel_arg_base_type",
                    llvm::MDNode::get(VMContext, argBaseTypeNames));
    Fn->setMetadata("kernel_arg_type_qual",
                    llvm::MDNode::get(VMContext, argTypeQuals));
    if (getCodeGenOpts().EmitOpenCLArgMetadata)
      Fn->setMetadata("kernel_arg_name",
                      llvm::MDNode::get(VMContext, argNames));
  }
}

/// Determines whether the language options require us to model
/// unwind exceptions.  We treat -fexceptions as mandating this
/// except under the fragile ObjC ABI with only ObjC exceptions
/// enabled.  This means, for example, that C with -fexceptions
/// enables this.
static bool hasUnwindExceptions(const LangOptions &LangOpts) {
  // If exceptions are completely disabled, obviously this is false.
  if (!LangOpts.Exceptions) return false;

  // If C++ exceptions are enabled, this is true.
  if (LangOpts.CXXExceptions) return true;

  // If ObjC exceptions are enabled, this depends on the ABI.
  if (LangOpts.ObjCExceptions) {
    return LangOpts.ObjCRuntime.hasUnwindExceptions();
  }

  return true;
}

static bool requiresMemberFunctionPointerTypeMetadata(CodeGenModule &CGM,
                                                      const CXXMethodDecl *MD) {
  // Check that the type metadata can ever actually be used by a call.
  if (!CGM.getCodeGenOpts().LTOUnit ||
      !CGM.HasHiddenLTOVisibility(MD->getParent()))
    return false;

  // Only functions whose address can be taken with a member function pointer
  // need this sort of type metadata.
  return !MD->isStatic() && !MD->isVirtual() && !isa<CXXConstructorDecl>(MD) &&
         !isa<CXXDestructorDecl>(MD);
}

std::vector<const CXXRecordDecl *>
CodeGenModule::getMostBaseClasses(const CXXRecordDecl *RD) {
  llvm::SetVector<const CXXRecordDecl *> MostBases;

  std::function<void (const CXXRecordDecl *)> CollectMostBases;
  CollectMostBases = [&](const CXXRecordDecl *RD) {
    if (RD->getNumBases() == 0)
      MostBases.insert(RD);
    for (const CXXBaseSpecifier &B : RD->bases())
      CollectMostBases(B.getType()->getAsCXXRecordDecl());
  };
  CollectMostBases(RD);
  return MostBases.takeVector();
}

void CodeGenModule::SetLLVMFunctionAttributesForDefinition(const Decl *D,
                                                           llvm::Function *F) {
  llvm::AttrBuilder B;

  if (CodeGenOpts.UnwindTables)
    B.addAttribute(llvm::Attribute::UWTable);

  if (CodeGenOpts.StackClashProtector)
    B.addAttribute("probe-stack", "inline-asm");

  if (!hasUnwindExceptions(LangOpts))
    B.addAttribute(llvm::Attribute::NoUnwind);

  if (!D || !D->hasAttr<NoStackProtectorAttr>()) {
    if (LangOpts.getStackProtector() == LangOptions::SSPOn)
      B.addAttribute(llvm::Attribute::StackProtect);
    else if (LangOpts.getStackProtector() == LangOptions::SSPStrong)
      B.addAttribute(llvm::Attribute::StackProtectStrong);
    else if (LangOpts.getStackProtector() == LangOptions::SSPReq)
      B.addAttribute(llvm::Attribute::StackProtectReq);
  }

  if (!D) {
    // If we don't have a declaration to control inlining, the function isn't
    // explicitly marked as alwaysinline for semantic reasons, and inlining is
    // disabled, mark the function as noinline.
    if (!F->hasFnAttribute(llvm::Attribute::AlwaysInline) &&
        CodeGenOpts.getInlining() == CodeGenOptions::OnlyAlwaysInlining)
      B.addAttribute(llvm::Attribute::NoInline);

    F->addAttributes(llvm::AttributeList::FunctionIndex, B);
    return;
  }

  // Track whether we need to add the optnone LLVM attribute,
  // starting with the default for this optimization level.
  bool ShouldAddOptNone =
      !CodeGenOpts.DisableO0ImplyOptNone && CodeGenOpts.OptimizationLevel == 0;
  // We can't add optnone in the following cases, it won't pass the verifier.
  ShouldAddOptNone &= !D->hasAttr<MinSizeAttr>();
  ShouldAddOptNone &= !D->hasAttr<AlwaysInlineAttr>();

  // Add optnone, but do so only if the function isn't always_inline.
  if ((ShouldAddOptNone || D->hasAttr<OptimizeNoneAttr>()) &&
      !F->hasFnAttribute(llvm::Attribute::AlwaysInline)) {
    B.addAttribute(llvm::Attribute::OptimizeNone);

    // OptimizeNone implies noinline; we should not be inlining such functions.
    B.addAttribute(llvm::Attribute::NoInline);

    // We still need to handle naked functions even though optnone subsumes
    // much of their semantics.
    if (D->hasAttr<NakedAttr>())
      B.addAttribute(llvm::Attribute::Naked);

    // OptimizeNone wins over OptimizeForSize and MinSize.
    F->removeFnAttr(llvm::Attribute::OptimizeForSize);
    F->removeFnAttr(llvm::Attribute::MinSize);
  } else if (D->hasAttr<NakedAttr>()) {
    // Naked implies noinline: we should not be inlining such functions.
    B.addAttribute(llvm::Attribute::Naked);
    B.addAttribute(llvm::Attribute::NoInline);
  } else if (D->hasAttr<NoDuplicateAttr>()) {
    B.addAttribute(llvm::Attribute::NoDuplicate);
  } else if (D->hasAttr<NoInlineAttr>() && !F->hasFnAttribute(llvm::Attribute::AlwaysInline)) {
    // Add noinline if the function isn't always_inline.
    B.addAttribute(llvm::Attribute::NoInline);
  } else if (D->hasAttr<AlwaysInlineAttr>() &&
             !F->hasFnAttribute(llvm::Attribute::NoInline)) {
    // (noinline wins over always_inline, and we can't specify both in IR)
    B.addAttribute(llvm::Attribute::AlwaysInline);
  } else if (CodeGenOpts.getInlining() == CodeGenOptions::OnlyAlwaysInlining) {
    // If we're not inlining, then force everything that isn't always_inline to
    // carry an explicit noinline attribute.
    if (!F->hasFnAttribute(llvm::Attribute::AlwaysInline))
      B.addAttribute(llvm::Attribute::NoInline);
  } else {
    // Otherwise, propagate the inline hint attribute and potentially use its
    // absence to mark things as noinline.
    if (auto *FD = dyn_cast<FunctionDecl>(D)) {
      // Search function and template pattern redeclarations for inline.
      auto CheckForInline = [](const FunctionDecl *FD) {
        auto CheckRedeclForInline = [](const FunctionDecl *Redecl) {
          return Redecl->isInlineSpecified();
        };
        if (any_of(FD->redecls(), CheckRedeclForInline))
          return true;
        const FunctionDecl *Pattern = FD->getTemplateInstantiationPattern();
        if (!Pattern)
          return false;
        return any_of(Pattern->redecls(), CheckRedeclForInline);
      };
      if (CheckForInline(FD)) {
        B.addAttribute(llvm::Attribute::InlineHint);
      } else if (CodeGenOpts.getInlining() ==
                     CodeGenOptions::OnlyHintInlining &&
                 !FD->isInlined() &&
                 !F->hasFnAttribute(llvm::Attribute::AlwaysInline)) {
        B.addAttribute(llvm::Attribute::NoInline);
      }
    }
  }

  // Add other optimization related attributes if we are optimizing this
  // function.
  if (!D->hasAttr<OptimizeNoneAttr>()) {
    if (D->hasAttr<ColdAttr>()) {
      if (!ShouldAddOptNone)
        B.addAttribute(llvm::Attribute::OptimizeForSize);
      B.addAttribute(llvm::Attribute::Cold);
    }

    if (D->hasAttr<MinSizeAttr>())
      B.addAttribute(llvm::Attribute::MinSize);
  }

  F->addAttributes(llvm::AttributeList::FunctionIndex, B);

  unsigned alignment = D->getMaxAlignment() / Context.getCharWidth();
  if (alignment)
    F->setAlignment(llvm::Align(alignment));

  if (!D->hasAttr<AlignedAttr>())
    if (LangOpts.FunctionAlignment)
      F->setAlignment(llvm::Align(1ull << LangOpts.FunctionAlignment));

  // Some C++ ABIs require 2-byte alignment for member functions, in order to
  // reserve a bit for differentiating between virtual and non-virtual member
  // functions. If the current target's C++ ABI requires this and this is a
  // member function, set its alignment accordingly.
  if (getTarget().getCXXABI().areMemberFunctionsAligned()) {
    if (F->getAlignment() < 2 && isa<CXXMethodDecl>(D))
      F->setAlignment(llvm::Align(2));
  }

  // In the cross-dso CFI mode with canonical jump tables, we want !type
  // attributes on definitions only.
  if (CodeGenOpts.SanitizeCfiCrossDso &&
      CodeGenOpts.SanitizeCfiCanonicalJumpTables) {
    if (auto *FD = dyn_cast<FunctionDecl>(D)) {
      // Skip available_externally functions. They won't be codegen'ed in the
      // current module anyway.
      if (getContext().GetGVALinkageForFunction(FD) != GVA_AvailableExternally)
        CreateFunctionTypeMetadataForIcall(FD, F);
    }
  }

  // Emit type metadata on member functions for member function pointer checks.
  // These are only ever necessary on definitions; we're guaranteed that the
  // definition will be present in the LTO unit as a result of LTO visibility.
  auto *MD = dyn_cast<CXXMethodDecl>(D);
  if (MD && requiresMemberFunctionPointerTypeMetadata(*this, MD)) {
    for (const CXXRecordDecl *Base : getMostBaseClasses(MD->getParent())) {
      llvm::Metadata *Id =
          CreateMetadataIdentifierForType(Context.getMemberPointerType(
              MD->getType(), Context.getRecordType(Base).getTypePtr()));
      F->addTypeMetadata(0, Id);
    }
  }
}

void CodeGenModule::SetCommonAttributes(GlobalDecl GD, llvm::GlobalValue *GV) {
  const Decl *D = GD.getDecl();
  if (dyn_cast_or_null<NamedDecl>(D))
    setGVProperties(GV, GD);
  else
    GV->setVisibility(llvm::GlobalValue::DefaultVisibility);

  if (D && D->hasAttr<UsedAttr>())
    addUsedGlobal(GV);

  if (CodeGenOpts.KeepStaticConsts && D && isa<VarDecl>(D)) {
    const auto *VD = cast<VarDecl>(D);
    if (VD->getType().isConstQualified() &&
        VD->getStorageDuration() == SD_Static)
      addUsedGlobal(GV);
  }
}

bool CodeGenModule::GetCPUAndFeaturesAttributes(GlobalDecl GD,
                                                llvm::AttrBuilder &Attrs) {
  // Add target-cpu and target-features attributes to functions. If
  // we have a decl for the function and it has a target attribute then
  // parse that and add it to the feature set.
  StringRef TargetCPU = getTarget().getTargetOpts().CPU;
  StringRef TuneCPU = getTarget().getTargetOpts().TuneCPU;
  std::vector<std::string> Features;
  const auto *FD = dyn_cast_or_null<FunctionDecl>(GD.getDecl());
  FD = FD ? FD->getMostRecentDecl() : FD;
  const auto *TD = FD ? FD->getAttr<TargetAttr>() : nullptr;
  const auto *SD = FD ? FD->getAttr<CPUSpecificAttr>() : nullptr;
  bool AddedAttr = false;
  if (TD || SD) {
    llvm::StringMap<bool> FeatureMap;
    getContext().getFunctionFeatureMap(FeatureMap, GD);

    // Produce the canonical string for this set of features.
    for (const llvm::StringMap<bool>::value_type &Entry : FeatureMap)
      Features.push_back((Entry.getValue() ? "+" : "-") + Entry.getKey().str());

    // Now add the target-cpu and target-features to the function.
    // While we populated the feature map above, we still need to
    // get and parse the target attribute so we can get the cpu for
    // the function.
    if (TD) {
      ParsedTargetAttr ParsedAttr = TD->parse();
      if (!ParsedAttr.Architecture.empty() &&
          getTarget().isValidCPUName(ParsedAttr.Architecture)) {
        TargetCPU = ParsedAttr.Architecture;
        TuneCPU = ""; // Clear the tune CPU.
      }
      if (!ParsedAttr.Tune.empty() &&
          getTarget().isValidCPUName(ParsedAttr.Tune))
        TuneCPU = ParsedAttr.Tune;
    }
  } else {
    // Otherwise just add the existing target cpu and target features to the
    // function.
    Features = getTarget().getTargetOpts().Features;
  }

  if (!TargetCPU.empty()) {
    Attrs.addAttribute("target-cpu", TargetCPU);
    AddedAttr = true;
  }
  if (!TuneCPU.empty()) {
    Attrs.addAttribute("tune-cpu", TuneCPU);
    AddedAttr = true;
  }
  if (!Features.empty()) {
    llvm::sort(Features);
    Attrs.addAttribute("target-features", llvm::join(Features, ","));
    AddedAttr = true;
  }

  return AddedAttr;
}

void CodeGenModule::setNonAliasAttributes(GlobalDecl GD,
                                          llvm::GlobalObject *GO) {
  const Decl *D = GD.getDecl();
  SetCommonAttributes(GD, GO);

  if (D) {
    if (auto *GV = dyn_cast<llvm::GlobalVariable>(GO)) {
      if (auto *SA = D->getAttr<PragmaClangBSSSectionAttr>())
        GV->addAttribute("bss-section", SA->getName());
      if (auto *SA = D->getAttr<PragmaClangDataSectionAttr>())
        GV->addAttribute("data-section", SA->getName());
      if (auto *SA = D->getAttr<PragmaClangRodataSectionAttr>())
        GV->addAttribute("rodata-section", SA->getName());
      if (auto *SA = D->getAttr<PragmaClangRelroSectionAttr>())
        GV->addAttribute("relro-section", SA->getName());
    }

    if (auto *F = dyn_cast<llvm::Function>(GO)) {
      if (auto *SA = D->getAttr<PragmaClangTextSectionAttr>())
        if (!D->getAttr<SectionAttr>())
          F->addFnAttr("implicit-section-name", SA->getName());

      llvm::AttrBuilder Attrs;
      if (GetCPUAndFeaturesAttributes(GD, Attrs)) {
        // We know that GetCPUAndFeaturesAttributes will always have the
        // newest set, since it has the newest possible FunctionDecl, so the
        // new ones should replace the old.
        llvm::AttrBuilder RemoveAttrs;
        RemoveAttrs.addAttribute("target-cpu");
        RemoveAttrs.addAttribute("target-features");
        RemoveAttrs.addAttribute("tune-cpu");
        F->removeAttributes(llvm::AttributeList::FunctionIndex, RemoveAttrs);
        F->addAttributes(llvm::AttributeList::FunctionIndex, Attrs);
      }
    }

    if (const auto *CSA = D->getAttr<CodeSegAttr>())
      GO->setSection(CSA->getName());
    else if (const auto *SA = D->getAttr<SectionAttr>())
      GO->setSection(SA->getName());
  }

  getTargetCodeGenInfo().setTargetAttributes(D, GO, *this);
}

void CodeGenModule::SetInternalFunctionAttributes(GlobalDecl GD,
                                                  llvm::Function *F,
                                                  const CGFunctionInfo &FI) {
  const Decl *D = GD.getDecl();
  SetLLVMFunctionAttributes(GD, FI, F);
  SetLLVMFunctionAttributesForDefinition(D, F);

  F->setLinkage(llvm::Function::InternalLinkage);

  setNonAliasAttributes(GD, F);
}

static void setLinkageForGV(llvm::GlobalValue *GV, const NamedDecl *ND) {
  // Set linkage and visibility in case we never see a definition.
  LinkageInfo LV = ND->getLinkageAndVisibility();
  // Don't set internal linkage on declarations.
  // "extern_weak" is overloaded in LLVM; we probably should have
  // separate linkage types for this.
  if (isExternallyVisible(LV.getLinkage()) &&
      (ND->hasAttr<WeakAttr>() || ND->isWeakImported()))
    GV->setLinkage(llvm::GlobalValue::ExternalWeakLinkage);
}

void CodeGenModule::CreateFunctionTypeMetadataForIcall(const FunctionDecl *FD,
                                                       llvm::Function *F) {
  // Only if we are checking indirect calls.
  if (!LangOpts.Sanitize.has(SanitizerKind::CFIICall))
    return;

  // Non-static class methods are handled via vtable or member function pointer
  // checks elsewhere.
  if (isa<CXXMethodDecl>(FD) && !cast<CXXMethodDecl>(FD)->isStatic())
    return;

  llvm::Metadata *MD = CreateMetadataIdentifierForType(FD->getType());
  F->addTypeMetadata(0, MD);
  F->addTypeMetadata(0, CreateMetadataIdentifierGeneralized(FD->getType()));

  // Emit a hash-based bit set entry for cross-DSO calls.
  if (CodeGenOpts.SanitizeCfiCrossDso)
    if (auto CrossDsoTypeId = CreateCrossDsoCfiTypeId(MD))
      F->addTypeMetadata(0, llvm::ConstantAsMetadata::get(CrossDsoTypeId));
}

void CodeGenModule::SetFunctionAttributes(GlobalDecl GD, llvm::Function *F,
                                          bool IsIncompleteFunction,
                                          bool IsThunk) {

  if (llvm::Intrinsic::ID IID = F->getIntrinsicID()) {
    // If this is an intrinsic function, set the function's attributes
    // to the intrinsic's attributes.
    F->setAttributes(llvm::Intrinsic::getAttributes(getLLVMContext(), IID));
    return;
  }

  const auto *FD = cast<FunctionDecl>(GD.getDecl());

  if (!IsIncompleteFunction)
    SetLLVMFunctionAttributes(GD, getTypes().arrangeGlobalDeclaration(GD), F);

  // Add the Returned attribute for "this", except for iOS 5 and earlier
  // where substantial code, including the libstdc++ dylib, was compiled with
  // GCC and does not actually return "this".
  if (!IsThunk && getCXXABI().HasThisReturn(GD) &&
      !(getTriple().isiOS() && getTriple().isOSVersionLT(6))) {
    assert(!F->arg_empty() &&
           F->arg_begin()->getType()
             ->canLosslesslyBitCastTo(F->getReturnType()) &&
           "unexpected this return");
    F->addAttribute(1, llvm::Attribute::Returned);
  }

  // Only a few attributes are set on declarations; these may later be
  // overridden by a definition.

  setLinkageForGV(F, FD);
  setGVProperties(F, FD);

  // Setup target-specific attributes.
  if (!IsIncompleteFunction && F->isDeclaration())
    getTargetCodeGenInfo().setTargetAttributes(FD, F, *this);

  if (const auto *CSA = FD->getAttr<CodeSegAttr>())
    F->setSection(CSA->getName());
  else if (const auto *SA = FD->getAttr<SectionAttr>())
     F->setSection(SA->getName());

  // If we plan on emitting this inline builtin, we can't treat it as a builtin.
  if (FD->isInlineBuiltinDeclaration()) {
    const FunctionDecl *FDBody;
    bool HasBody = FD->hasBody(FDBody);
    (void)HasBody;
    assert(HasBody && "Inline builtin declarations should always have an "
                      "available body!");
    if (shouldEmitFunction(FDBody))
      F->addAttribute(llvm::AttributeList::FunctionIndex,
                      llvm::Attribute::NoBuiltin);
  }

  if (FD->isReplaceableGlobalAllocationFunction()) {
    // A replaceable global allocation function does not act like a builtin by
    // default, only if it is invoked by a new-expression or delete-expression.
    F->addAttribute(llvm::AttributeList::FunctionIndex,
                    llvm::Attribute::NoBuiltin);
  }

  if (isa<CXXConstructorDecl>(FD) || isa<CXXDestructorDecl>(FD))
    F->setUnnamedAddr(llvm::GlobalValue::UnnamedAddr::Global);
  else if (const auto *MD = dyn_cast<CXXMethodDecl>(FD))
    if (MD->isVirtual())
      F->setUnnamedAddr(llvm::GlobalValue::UnnamedAddr::Global);

  // Don't emit entries for function declarations in the cross-DSO mode. This
  // is handled with better precision by the receiving DSO. But if jump tables
  // are non-canonical then we need type metadata in order to produce the local
  // jump table.
  if (!CodeGenOpts.SanitizeCfiCrossDso ||
      !CodeGenOpts.SanitizeCfiCanonicalJumpTables)
    CreateFunctionTypeMetadataForIcall(FD, F);

  if (getLangOpts().OpenMP && FD->hasAttr<OMPDeclareSimdDeclAttr>())
    getOpenMPRuntime().emitDeclareSimdFunction(FD, F);

  if (const auto *CB = FD->getAttr<CallbackAttr>()) {
    // Annotate the callback behavior as metadata:
    //  - The callback callee (as argument number).
    //  - The callback payloads (as argument numbers).
    llvm::LLVMContext &Ctx = F->getContext();
    llvm::MDBuilder MDB(Ctx);

    // The payload indices are all but the first one in the encoding. The first
    // identifies the callback callee.
    int CalleeIdx = *CB->encoding_begin();
    ArrayRef<int> PayloadIndices(CB->encoding_begin() + 1, CB->encoding_end());
    F->addMetadata(llvm::LLVMContext::MD_callback,
                   *llvm::MDNode::get(Ctx, {MDB.createCallbackEncoding(
                                               CalleeIdx, PayloadIndices,
                                               /* VarArgsArePassed */ false)}));
  }
}

void CodeGenModule::addUsedGlobal(llvm::GlobalValue *GV) {
  assert(!GV->isDeclaration() &&
         "Only globals with definition can force usage.");
  LLVMUsed.emplace_back(GV);
}

void CodeGenModule::addCompilerUsedGlobal(llvm::GlobalValue *GV) {
  assert(!GV->isDeclaration() &&
         "Only globals with definition can force usage.");
  LLVMCompilerUsed.emplace_back(GV);
}

static void emitUsed(CodeGenModule &CGM, StringRef Name,
                     std::vector<llvm::WeakTrackingVH> &List) {
  // Don't create llvm.used if there is no need.
  if (List.empty())
    return;

  // Convert List to what ConstantArray needs.
  SmallVector<llvm::Constant*, 8> UsedArray;
  UsedArray.resize(List.size());
  for (unsigned i = 0, e = List.size(); i != e; ++i) {
    UsedArray[i] =
        llvm::ConstantExpr::getPointerBitCastOrAddrSpaceCast(
            cast<llvm::Constant>(&*List[i]), CGM.Int8PtrTy);
  }

  if (UsedArray.empty())
    return;
  llvm::ArrayType *ATy = llvm::ArrayType::get(CGM.Int8PtrTy, UsedArray.size());

  auto *GV = new llvm::GlobalVariable(
      CGM.getModule(), ATy, false, llvm::GlobalValue::AppendingLinkage,
      llvm::ConstantArray::get(ATy, UsedArray), Name);

  GV->setSection("llvm.metadata");
}

void CodeGenModule::emitLLVMUsed() {
  emitUsed(*this, "llvm.used", LLVMUsed);
  emitUsed(*this, "llvm.compiler.used", LLVMCompilerUsed);
}

void CodeGenModule::AppendLinkerOptions(StringRef Opts) {
  auto *MDOpts = llvm::MDString::get(getLLVMContext(), Opts);
  LinkerOptionsMetadata.push_back(llvm::MDNode::get(getLLVMContext(), MDOpts));
}

void CodeGenModule::AddDetectMismatch(StringRef Name, StringRef Value) {
  llvm::SmallString<32> Opt;
  getTargetCodeGenInfo().getDetectMismatchOption(Name, Value, Opt);
  if (Opt.empty())
    return;
  auto *MDOpts = llvm::MDString::get(getLLVMContext(), Opt);
  LinkerOptionsMetadata.push_back(llvm::MDNode::get(getLLVMContext(), MDOpts));
}

void CodeGenModule::AddDependentLib(StringRef Lib) {
  auto &C = getLLVMContext();
  if (getTarget().getTriple().isOSBinFormatELF()) {
      ELFDependentLibraries.push_back(
        llvm::MDNode::get(C, llvm::MDString::get(C, Lib)));
    return;
  }

  llvm::SmallString<24> Opt;
  getTargetCodeGenInfo().getDependentLibraryOption(Lib, Opt);
  auto *MDOpts = llvm::MDString::get(getLLVMContext(), Opt);
  LinkerOptionsMetadata.push_back(llvm::MDNode::get(C, MDOpts));
}

/// Add link options implied by the given module, including modules
/// it depends on, using a postorder walk.
static void addLinkOptionsPostorder(CodeGenModule &CGM, Module *Mod,
                                    SmallVectorImpl<llvm::MDNode *> &Metadata,
                                    llvm::SmallPtrSet<Module *, 16> &Visited) {
  // Import this module's parent.
  if (Mod->Parent && Visited.insert(Mod->Parent).second) {
    addLinkOptionsPostorder(CGM, Mod->Parent, Metadata, Visited);
  }

  // Import this module's dependencies.
  for (unsigned I = Mod->Imports.size(); I > 0; --I) {
    if (Visited.insert(Mod->Imports[I - 1]).second)
      addLinkOptionsPostorder(CGM, Mod->Imports[I-1], Metadata, Visited);
  }

  // Add linker options to link against the libraries/frameworks
  // described by this module.
  llvm::LLVMContext &Context = CGM.getLLVMContext();
  bool IsELF = CGM.getTarget().getTriple().isOSBinFormatELF();

  // For modules that use export_as for linking, use that module
  // name instead.
  if (Mod->UseExportAsModuleLinkName)
    return;

  for (unsigned I = Mod->LinkLibraries.size(); I > 0; --I) {
    // Link against a framework.  Frameworks are currently Darwin only, so we
    // don't to ask TargetCodeGenInfo for the spelling of the linker option.
    if (Mod->LinkLibraries[I-1].IsFramework) {
      llvm::Metadata *Args[2] = {
          llvm::MDString::get(Context, "-framework"),
          llvm::MDString::get(Context, Mod->LinkLibraries[I - 1].Library)};

      Metadata.push_back(llvm::MDNode::get(Context, Args));
      continue;
    }

    // Link against a library.
    if (IsELF) {
      llvm::Metadata *Args[2] = {
          llvm::MDString::get(Context, "lib"),
          llvm::MDString::get(Context, Mod->LinkLibraries[I - 1].Library),
      };
      Metadata.push_back(llvm::MDNode::get(Context, Args));
    } else {
      llvm::SmallString<24> Opt;
      CGM.getTargetCodeGenInfo().getDependentLibraryOption(
          Mod->LinkLibraries[I - 1].Library, Opt);
      auto *OptString = llvm::MDString::get(Context, Opt);
      Metadata.push_back(llvm::MDNode::get(Context, OptString));
    }
  }
}

void CodeGenModule::EmitModuleLinkOptions() {
  // Collect the set of all of the modules we want to visit to emit link
  // options, which is essentially the imported modules and all of their
  // non-explicit child modules.
  llvm::SetVector<clang::Module *> LinkModules;
  llvm::SmallPtrSet<clang::Module *, 16> Visited;
  SmallVector<clang::Module *, 16> Stack;

  // Seed the stack with imported modules.
  for (Module *M : ImportedModules) {
    // Do not add any link flags when an implementation TU of a module imports
    // a header of that same module.
    if (M->getTopLevelModuleName() == getLangOpts().CurrentModule &&
        !getLangOpts().isCompilingModule())
      continue;
    if (Visited.insert(M).second)
      Stack.push_back(M);
  }

  // Find all of the modules to import, making a little effort to prune
  // non-leaf modules.
  while (!Stack.empty()) {
    clang::Module *Mod = Stack.pop_back_val();

    bool AnyChildren = false;

    // Visit the submodules of this module.
    for (const auto &SM : Mod->submodules()) {
      // Skip explicit children; they need to be explicitly imported to be
      // linked against.
      if (SM->IsExplicit)
        continue;

      if (Visited.insert(SM).second) {
        Stack.push_back(SM);
        AnyChildren = true;
      }
    }

    // We didn't find any children, so add this module to the list of
    // modules to link against.
    if (!AnyChildren) {
      LinkModules.insert(Mod);
    }
  }

  // Add link options for all of the imported modules in reverse topological
  // order.  We don't do anything to try to order import link flags with respect
  // to linker options inserted by things like #pragma comment().
  SmallVector<llvm::MDNode *, 16> MetadataArgs;
  Visited.clear();
  for (Module *M : LinkModules)
    if (Visited.insert(M).second)
      addLinkOptionsPostorder(*this, M, MetadataArgs, Visited);
  std::reverse(MetadataArgs.begin(), MetadataArgs.end());
  LinkerOptionsMetadata.append(MetadataArgs.begin(), MetadataArgs.end());

  // Add the linker options metadata flag.
  auto *NMD = getModule().getOrInsertNamedMetadata("llvm.linker.options");
  for (auto *MD : LinkerOptionsMetadata)
    NMD->addOperand(MD);
}

void CodeGenModule::EmitDeferred() {
  // Emit deferred declare target declarations.
  if (getLangOpts().OpenMP && !getLangOpts().OpenMPSimd)
    getOpenMPRuntime().emitDeferredTargetDecls();

  // Emit code for any potentially referenced deferred decls.  Since a
  // previously unused static decl may become used during the generation of code
  // for a static function, iterate until no changes are made.

  if (!DeferredVTables.empty()) {
    EmitDeferredVTables();

    // Emitting a vtable doesn't directly cause more vtables to
    // become deferred, although it can cause functions to be
    // emitted that then need those vtables.
    assert(DeferredVTables.empty());
  }

  // Stop if we're out of both deferred vtables and deferred declarations.
  if (DeferredDeclsToEmit.empty())
    return;

  // Grab the list of decls to emit. If EmitGlobalDefinition schedules more
  // work, it will not interfere with this.
  std::vector<GlobalDecl> CurDeclsToEmit;
  CurDeclsToEmit.swap(DeferredDeclsToEmit);

  for (GlobalDecl &D : CurDeclsToEmit) {
    // We should call GetAddrOfGlobal with IsForDefinition set to true in order
    // to get GlobalValue with exactly the type we need, not something that
    // might had been created for another decl with the same mangled name but
    // different type.
    llvm::GlobalValue *GV = dyn_cast<llvm::GlobalValue>(
        GetAddrOfGlobal(D, ForDefinition));

    // In case of different address spaces, we may still get a cast, even with
    // IsForDefinition equal to true. Query mangled names table to get
    // GlobalValue.
    if (!GV)
      GV = GetGlobalValue(getMangledName(D));

    // Make sure GetGlobalValue returned non-null.
    assert(GV);

    // Check to see if we've already emitted this.  This is necessary
    // for a couple of reasons: first, decls can end up in the
    // deferred-decls queue multiple times, and second, decls can end
    // up with definitions in unusual ways (e.g. by an extern inline
    // function acquiring a strong function redefinition).  Just
    // ignore these cases.
    if (!GV->isDeclaration())
      continue;

    // If this is OpenMP, check if it is legal to emit this global normally.
    if (LangOpts.OpenMP && OpenMPRuntime && OpenMPRuntime->emitTargetGlobal(D))
      continue;

    // Otherwise, emit the definition and move on to the next one.
    EmitGlobalDefinition(D, GV);

    // If we found out that we need to emit more decls, do that recursively.
    // This has the advantage that the decls are emitted in a DFS and related
    // ones are close together, which is convenient for testing.
    if (!DeferredVTables.empty() || !DeferredDeclsToEmit.empty()) {
      EmitDeferred();
      assert(DeferredVTables.empty() && DeferredDeclsToEmit.empty());
    }
  }
}

void CodeGenModule::EmitVTablesOpportunistically() {
  // Try to emit external vtables as available_externally if they have emitted
  // all inlined virtual functions.  It runs after EmitDeferred() and therefore
  // is not allowed to create new references to things that need to be emitted
  // lazily. Note that it also uses fact that we eagerly emitting RTTI.

  assert((OpportunisticVTables.empty() || shouldOpportunisticallyEmitVTables())
         && "Only emit opportunistic vtables with optimizations");

  for (const CXXRecordDecl *RD : OpportunisticVTables) {
    assert(getVTables().isVTableExternal(RD) &&
           "This queue should only contain external vtables");
    if (getCXXABI().canSpeculativelyEmitVTable(RD))
      VTables.GenerateClassData(RD);
  }
  OpportunisticVTables.clear();
}

void CodeGenModule::EmitGlobalAnnotations() {
  if (Annotations.empty())
    return;

  // Create a new global variable for the ConstantStruct in the Module.
  llvm::Constant *Array = llvm::ConstantArray::get(llvm::ArrayType::get(
    Annotations[0]->getType(), Annotations.size()), Annotations);
  auto *gv = new llvm::GlobalVariable(getModule(), Array->getType(), false,
                                      llvm::GlobalValue::AppendingLinkage,
                                      Array, "llvm.global.annotations");
  gv->setSection(AnnotationSection);
}

llvm::Constant *CodeGenModule::EmitAnnotationString(StringRef Str) {
  llvm::Constant *&AStr = AnnotationStrings[Str];
  if (AStr)
    return AStr;

  // Not found yet, create a new global.
  llvm::Constant *s = llvm::ConstantDataArray::getString(getLLVMContext(), Str);
  auto *gv =
      new llvm::GlobalVariable(getModule(), s->getType(), true,
                               llvm::GlobalValue::PrivateLinkage, s, ".str");
  gv->setSection(AnnotationSection);
  gv->setUnnamedAddr(llvm::GlobalValue::UnnamedAddr::Global);
  AStr = gv;
  return gv;
}

llvm::Constant *CodeGenModule::EmitAnnotationUnit(SourceLocation Loc) {
  SourceManager &SM = getContext().getSourceManager();
  PresumedLoc PLoc = SM.getPresumedLoc(Loc);
  if (PLoc.isValid())
    return EmitAnnotationString(PLoc.getFilename());
  return EmitAnnotationString(SM.getBufferName(Loc));
}

llvm::Constant *CodeGenModule::EmitAnnotationLineNo(SourceLocation L) {
  SourceManager &SM = getContext().getSourceManager();
  PresumedLoc PLoc = SM.getPresumedLoc(L);
  unsigned LineNo = PLoc.isValid() ? PLoc.getLine() :
    SM.getExpansionLineNumber(L);
  return llvm::ConstantInt::get(Int32Ty, LineNo);
}

llvm::Constant *CodeGenModule::EmitAnnotateAttr(llvm::GlobalValue *GV,
                                                const AnnotateAttr *AA,
                                                SourceLocation L) {
  // Get the globals for file name, annotation, and the line number.
  llvm::Constant *AnnoGV = EmitAnnotationString(AA->getAnnotation()),
                 *UnitGV = EmitAnnotationUnit(L),
                 *LineNoCst = EmitAnnotationLineNo(L);

  llvm::Constant *ASZeroGV = GV;
  if (GV->getAddressSpace() != 0) {
    ASZeroGV = llvm::ConstantExpr::getAddrSpaceCast(
                   GV, GV->getValueType()->getPointerTo(0));
  }

  // Create the ConstantStruct for the global annotation.
  llvm::Constant *Fields[4] = {
    llvm::ConstantExpr::getBitCast(ASZeroGV, Int8PtrTy),
    llvm::ConstantExpr::getBitCast(AnnoGV, Int8PtrTy),
    llvm::ConstantExpr::getBitCast(UnitGV, Int8PtrTy),
    LineNoCst
  };
  return llvm::ConstantStruct::getAnon(Fields);
}

void CodeGenModule::AddGlobalAnnotations(const ValueDecl *D,
                                         llvm::GlobalValue *GV) {
  assert(D->hasAttr<AnnotateAttr>() && "no annotate attribute");
  // Get the struct elements for these annotations.
  for (const auto *I : D->specific_attrs<AnnotateAttr>())
    Annotations.push_back(EmitAnnotateAttr(GV, I, D->getLocation()));
}

bool CodeGenModule::isInSanitizerBlacklist(SanitizerMask Kind,
                                           llvm::Function *Fn,
                                           SourceLocation Loc) const {
  const auto &SanitizerBL = getContext().getSanitizerBlacklist();
  // Blacklist by function name.
  if (SanitizerBL.isBlacklistedFunction(Kind, Fn->getName()))
    return true;
  // Blacklist by location.
  if (Loc.isValid())
    return SanitizerBL.isBlacklistedLocation(Kind, Loc);
  // If location is unknown, this may be a compiler-generated function. Assume
  // it's located in the main file.
  auto &SM = Context.getSourceManager();
  if (const auto *MainFile = SM.getFileEntryForID(SM.getMainFileID())) {
    return SanitizerBL.isBlacklistedFile(Kind, MainFile->getName());
  }
  return false;
}

bool CodeGenModule::isInSanitizerBlacklist(llvm::GlobalVariable *GV,
                                           SourceLocation Loc, QualType Ty,
                                           StringRef Category) const {
  // For now globals can be blacklisted only in ASan and KASan.
  const SanitizerMask EnabledAsanMask =
      LangOpts.Sanitize.Mask &
      (SanitizerKind::Address | SanitizerKind::KernelAddress |
       SanitizerKind::HWAddress | SanitizerKind::KernelHWAddress |
       SanitizerKind::MemTag);
  if (!EnabledAsanMask)
    return false;
  const auto &SanitizerBL = getContext().getSanitizerBlacklist();
  if (SanitizerBL.isBlacklistedGlobal(EnabledAsanMask, GV->getName(), Category))
    return true;
  if (SanitizerBL.isBlacklistedLocation(EnabledAsanMask, Loc, Category))
    return true;
  // Check global type.
  if (!Ty.isNull()) {
    // Drill down the array types: if global variable of a fixed type is
    // blacklisted, we also don't instrument arrays of them.
    while (auto AT = dyn_cast<ArrayType>(Ty.getTypePtr()))
      Ty = AT->getElementType();
    Ty = Ty.getCanonicalType().getUnqualifiedType();
    // We allow to blacklist only record types (classes, structs etc.)
    if (Ty->isRecordType()) {
      std::string TypeStr = Ty.getAsString(getContext().getPrintingPolicy());
      if (SanitizerBL.isBlacklistedType(EnabledAsanMask, TypeStr, Category))
        return true;
    }
  }
  return false;
}

bool CodeGenModule::imbueXRayAttrs(llvm::Function *Fn, SourceLocation Loc,
                                   StringRef Category) const {
  const auto &XRayFilter = getContext().getXRayFilter();
  using ImbueAttr = XRayFunctionFilter::ImbueAttribute;
  auto Attr = ImbueAttr::NONE;
  if (Loc.isValid())
    Attr = XRayFilter.shouldImbueLocation(Loc, Category);
  if (Attr == ImbueAttr::NONE)
    Attr = XRayFilter.shouldImbueFunction(Fn->getName());
  switch (Attr) {
  case ImbueAttr::NONE:
    return false;
  case ImbueAttr::ALWAYS:
    Fn->addFnAttr("function-instrument", "xray-always");
    break;
  case ImbueAttr::ALWAYS_ARG1:
    Fn->addFnAttr("function-instrument", "xray-always");
    Fn->addFnAttr("xray-log-args", "1");
    break;
  case ImbueAttr::NEVER:
    Fn->addFnAttr("function-instrument", "xray-never");
    break;
  }
  return true;
}

bool CodeGenModule::MustBeEmitted(const ValueDecl *Global) {
  // Never defer when EmitAllDecls is specified.
  if (LangOpts.EmitAllDecls)
    return true;

  if (CodeGenOpts.KeepStaticConsts) {
    const auto *VD = dyn_cast<VarDecl>(Global);
    if (VD && VD->getType().isConstQualified() &&
        VD->getStorageDuration() == SD_Static)
      return true;
  }

  return getContext().DeclMustBeEmitted(Global);
}

bool CodeGenModule::MayBeEmittedEagerly(const ValueDecl *Global) {
  if (const auto *FD = dyn_cast<FunctionDecl>(Global)) {
    if (FD->getTemplateSpecializationKind() == TSK_ImplicitInstantiation)
      // Implicit template instantiations may change linkage if they are later
      // explicitly instantiated, so they should not be emitted eagerly.
      return false;
    // In OpenMP 5.0 function may be marked as device_type(nohost) and we should
    // not emit them eagerly unless we sure that the function must be emitted on
    // the host.
    if (LangOpts.OpenMP >= 50 && !LangOpts.OpenMPSimd &&
        !LangOpts.OpenMPIsDevice &&
        !OMPDeclareTargetDeclAttr::getDeviceType(FD) &&
        !FD->isUsed(/*CheckUsedAttr=*/false) && !FD->isReferenced())
      return false;
  }
  if (const auto *VD = dyn_cast<VarDecl>(Global))
    if (Context.getInlineVariableDefinitionKind(VD) ==
        ASTContext::InlineVariableDefinitionKind::WeakUnknown)
      // A definition of an inline constexpr static data member may change
      // linkage later if it's redeclared outside the class.
      return false;
  // If OpenMP is enabled and threadprivates must be generated like TLS, delay
  // codegen for global variables, because they may be marked as threadprivate.
  if (LangOpts.OpenMP && LangOpts.OpenMPUseTLS &&
      getContext().getTargetInfo().isTLSSupported() && isa<VarDecl>(Global) &&
      !isTypeConstant(Global->getType(), false) &&
      !OMPDeclareTargetDeclAttr::isDeclareTargetDeclaration(Global))
    return false;

  return true;
}

ConstantAddress CodeGenModule::GetAddrOfMSGuidDecl(const MSGuidDecl *GD) {
  StringRef Name = getMangledName(GD);

  // The UUID descriptor should be pointer aligned.
  CharUnits Alignment = CharUnits::fromQuantity(PointerAlignInBytes);

  // Look for an existing global.
  if (llvm::GlobalVariable *GV = getModule().getNamedGlobal(Name))
    return ConstantAddress(GV, Alignment);

  ConstantEmitter Emitter(*this);
  llvm::Constant *Init;

  APValue &V = GD->getAsAPValue();
  if (!V.isAbsent()) {
    // If possible, emit the APValue version of the initializer. In particular,
    // this gets the type of the constant right.
    Init = Emitter.emitForInitializer(
        GD->getAsAPValue(), GD->getType().getAddressSpace(), GD->getType());
  } else {
    // As a fallback, directly construct the constant.
    // FIXME: This may get padding wrong under esoteric struct layout rules.
    // MSVC appears to create a complete type 'struct __s_GUID' that it
    // presumably uses to represent these constants.
    MSGuidDecl::Parts Parts = GD->getParts();
    llvm::Constant *Fields[4] = {
        llvm::ConstantInt::get(Int32Ty, Parts.Part1),
        llvm::ConstantInt::get(Int16Ty, Parts.Part2),
        llvm::ConstantInt::get(Int16Ty, Parts.Part3),
        llvm::ConstantDataArray::getRaw(
            StringRef(reinterpret_cast<char *>(Parts.Part4And5), 8), 8,
            Int8Ty)};
    Init = llvm::ConstantStruct::getAnon(Fields);
  }

  auto *GV = new llvm::GlobalVariable(
      getModule(), Init->getType(),
      /*isConstant=*/true, llvm::GlobalValue::LinkOnceODRLinkage, Init, Name);
  if (supportsCOMDAT())
    GV->setComdat(TheModule.getOrInsertComdat(GV->getName()));
  setDSOLocal(GV);

  llvm::Constant *Addr = GV;
  if (!V.isAbsent()) {
    Emitter.finalize(GV);
  } else {
    llvm::Type *Ty = getTypes().ConvertTypeForMem(GD->getType());
    Addr = llvm::ConstantExpr::getBitCast(
        GV, Ty->getPointerTo(GV->getAddressSpace()));
  }
  return ConstantAddress(Addr, Alignment);
}

ConstantAddress CodeGenModule::GetWeakRefReference(const ValueDecl *VD) {
  const AliasAttr *AA = VD->getAttr<AliasAttr>();
  assert(AA && "No alias?");

  CharUnits Alignment = getContext().getDeclAlign(VD);
  llvm::Type *DeclTy = getTypes().ConvertTypeForMem(VD->getType());

  // See if there is already something with the target's name in the module.
  llvm::GlobalValue *Entry = GetGlobalValue(AA->getAliasee());
  if (Entry) {
    unsigned AS = getContext().getTargetAddressSpace(VD->getType());
    auto Ptr = llvm::ConstantExpr::getBitCast(Entry, DeclTy->getPointerTo(AS));
    return ConstantAddress(Ptr, Alignment);
  }

  llvm::Constant *Aliasee;
  if (isa<llvm::FunctionType>(DeclTy))
    Aliasee = GetOrCreateLLVMFunction(AA->getAliasee(), DeclTy,
                                      GlobalDecl(cast<FunctionDecl>(VD)),
                                      /*ForVTable=*/false);
  else
    Aliasee = GetOrCreateLLVMGlobal(AA->getAliasee(),
                                    llvm::PointerType::getUnqual(DeclTy),
                                    nullptr);

  auto *F = cast<llvm::GlobalValue>(Aliasee);
  F->setLinkage(llvm::Function::ExternalWeakLinkage);
  WeakRefReferences.insert(F);

  return ConstantAddress(Aliasee, Alignment);
}

void CodeGenModule::EmitGlobal(GlobalDecl GD) {
  const auto *Global = cast<ValueDecl>(GD.getDecl());

  // Weak references don't produce any output by themselves.
  if (Global->hasAttr<WeakRefAttr>())
    return;

  // If this is an alias definition (which otherwise looks like a declaration)
  // emit it now.
  if (Global->hasAttr<AliasAttr>())
    return EmitAliasDefinition(GD);

  // IFunc like an alias whose value is resolved at runtime by calling resolver.
  if (Global->hasAttr<IFuncAttr>())
    return emitIFuncDefinition(GD);

  // If this is a cpu_dispatch multiversion function, emit the resolver.
  if (Global->hasAttr<CPUDispatchAttr>())
    return emitCPUDispatchDefinition(GD);

  // If this is CUDA, be selective about which declarations we emit.
  if (LangOpts.CUDA) {
    if (LangOpts.CUDAIsDevice) {
      if (!Global->hasAttr<CUDADeviceAttr>() &&
          !Global->hasAttr<CUDAGlobalAttr>() &&
          !Global->hasAttr<CUDAConstantAttr>() &&
          !Global->hasAttr<CUDASharedAttr>() &&
          !Global->getType()->isCUDADeviceBuiltinSurfaceType() &&
          !Global->getType()->isCUDADeviceBuiltinTextureType())
        return;
    } else {
      // We need to emit host-side 'shadows' for all global
      // device-side variables because the CUDA runtime needs their
      // size and host-side address in order to provide access to
      // their device-side incarnations.

      // So device-only functions are the only things we skip.
      if (isa<FunctionDecl>(Global) && !Global->hasAttr<CUDAHostAttr>() &&
          Global->hasAttr<CUDADeviceAttr>())
        return;

      assert((isa<FunctionDecl>(Global) || isa<VarDecl>(Global)) &&
             "Expected Variable or Function");
    }
  }

  if (LangOpts.OpenMP) {
    // If this is OpenMP, check if it is legal to emit this global normally.
    if (OpenMPRuntime && OpenMPRuntime->emitTargetGlobal(GD))
      return;
    if (auto *DRD = dyn_cast<OMPDeclareReductionDecl>(Global)) {
      if (MustBeEmitted(Global))
        EmitOMPDeclareReduction(DRD);
      return;
    } else if (auto *DMD = dyn_cast<OMPDeclareMapperDecl>(Global)) {
      if (MustBeEmitted(Global))
        EmitOMPDeclareMapper(DMD);
      return;
    }
  }

  // Ignore declarations, they will be emitted on their first use.
  if (const auto *FD = dyn_cast<FunctionDecl>(Global)) {
    // Forward declarations are emitted lazily on first use.
    if (!FD->doesThisDeclarationHaveABody()) {
      if (!FD->doesDeclarationForceExternallyVisibleDefinition())
        return;

      StringRef MangledName = getMangledName(GD);

      // Compute the function info and LLVM type.
      const CGFunctionInfo &FI = getTypes().arrangeGlobalDeclaration(GD);
      llvm::Type *Ty = getTypes().GetFunctionType(FI);

      GetOrCreateLLVMFunction(MangledName, Ty, GD, /*ForVTable=*/false,
                              /*DontDefer=*/false);
      return;
    }
  } else {
    const auto *VD = cast<VarDecl>(Global);
    assert(VD->isFileVarDecl() && "Cannot emit local var decl as global.");
    if (VD->isThisDeclarationADefinition() != VarDecl::Definition &&
        !Context.isMSStaticDataMemberInlineDefinition(VD)) {
      if (LangOpts.OpenMP) {
        // Emit declaration of the must-be-emitted declare target variable.
        if (llvm::Optional<OMPDeclareTargetDeclAttr::MapTypeTy> Res =
                OMPDeclareTargetDeclAttr::isDeclareTargetDeclaration(VD)) {
          bool UnifiedMemoryEnabled =
              getOpenMPRuntime().hasRequiresUnifiedSharedMemory();
          if (*Res == OMPDeclareTargetDeclAttr::MT_To &&
              !UnifiedMemoryEnabled) {
            (void)GetAddrOfGlobalVar(VD);
          } else {
            assert(((*Res == OMPDeclareTargetDeclAttr::MT_Link) ||
                    (*Res == OMPDeclareTargetDeclAttr::MT_To &&
                     UnifiedMemoryEnabled)) &&
                   "Link clause or to clause with unified memory expected.");
            (void)getOpenMPRuntime().getAddrOfDeclareTargetVar(VD);
          }

          return;
        }
      }
      // If this declaration may have caused an inline variable definition to
      // change linkage, make sure that it's emitted.
      if (Context.getInlineVariableDefinitionKind(VD) ==
          ASTContext::InlineVariableDefinitionKind::Strong)
        GetAddrOfGlobalVar(VD);
      return;
    }
  }

  // clang::ParseAST ensures that we emit the SYCL devices at the end, so
  // anything that is a device (or indirectly called) will be handled later.
  if (LangOpts.SYCLIsDevice && MustBeEmitted(Global)) {
    addDeferredDeclToEmit(GD);
    return;
  }

  // Defer code generation to first use when possible, e.g. if this is an inline
  // function. If the global must always be emitted, do it eagerly if possible
  // to benefit from cache locality.
  if (MustBeEmitted(Global) && MayBeEmittedEagerly(Global)) {
    // Emit the definition if it can't be deferred.
    EmitGlobalDefinition(GD);
    return;
  }

  // If we're deferring emission of a C++ variable with an
  // initializer, remember the order in which it appeared in the file.
  if (getLangOpts().CPlusPlus && isa<VarDecl>(Global) &&
      cast<VarDecl>(Global)->hasInit()) {
    DelayedCXXInitPosition[Global] = CXXGlobalInits.size();
    CXXGlobalInits.push_back(nullptr);
  }

  StringRef MangledName = getMangledName(GD);
  if (GetGlobalValue(MangledName) != nullptr) {
    // The value has already been used and should therefore be emitted.
    addDeferredDeclToEmit(GD);
  } else if (MustBeEmitted(Global)) {
    // The value must be emitted, but cannot be emitted eagerly.
    assert(!MayBeEmittedEagerly(Global));
    addDeferredDeclToEmit(GD);
  } else {
    // Otherwise, remember that we saw a deferred decl with this name.  The
    // first use of the mangled name will cause it to move into
    // DeferredDeclsToEmit.
    DeferredDecls[MangledName] = GD;
  }
}

// Check if T is a class type with a destructor that's not dllimport.
static bool HasNonDllImportDtor(QualType T) {
  if (const auto *RT = T->getBaseElementTypeUnsafe()->getAs<RecordType>())
    if (CXXRecordDecl *RD = dyn_cast<CXXRecordDecl>(RT->getDecl()))
      if (RD->getDestructor() && !RD->getDestructor()->hasAttr<DLLImportAttr>())
        return true;

  return false;
}

namespace {
  struct FunctionIsDirectlyRecursive
      : public ConstStmtVisitor<FunctionIsDirectlyRecursive, bool> {
    const StringRef Name;
    const Builtin::Context &BI;
    FunctionIsDirectlyRecursive(StringRef N, const Builtin::Context &C)
        : Name(N), BI(C) {}

    bool VisitCallExpr(const CallExpr *E) {
      const FunctionDecl *FD = E->getDirectCallee();
      if (!FD)
        return false;
      AsmLabelAttr *Attr = FD->getAttr<AsmLabelAttr>();
      if (Attr && Name == Attr->getLabel())
        return true;
      unsigned BuiltinID = FD->getBuiltinID();
      if (!BuiltinID || !BI.isLibFunction(BuiltinID))
        return false;
      StringRef BuiltinName = BI.getName(BuiltinID);
      if (BuiltinName.startswith("__builtin_") &&
          Name == BuiltinName.slice(strlen("__builtin_"), StringRef::npos)) {
        return true;
      }
      return false;
    }

    bool VisitStmt(const Stmt *S) {
      for (const Stmt *Child : S->children())
        if (Child && this->Visit(Child))
          return true;
      return false;
    }
  };

  // Make sure we're not referencing non-imported vars or functions.
  struct DLLImportFunctionVisitor
      : public RecursiveASTVisitor<DLLImportFunctionVisitor> {
    bool SafeToInline = true;

    bool shouldVisitImplicitCode() const { return true; }

    bool VisitVarDecl(VarDecl *VD) {
      if (VD->getTLSKind()) {
        // A thread-local variable cannot be imported.
        SafeToInline = false;
        return SafeToInline;
      }

      // A variable definition might imply a destructor call.
      if (VD->isThisDeclarationADefinition())
        SafeToInline = !HasNonDllImportDtor(VD->getType());

      return SafeToInline;
    }

    bool VisitCXXBindTemporaryExpr(CXXBindTemporaryExpr *E) {
      if (const auto *D = E->getTemporary()->getDestructor())
        SafeToInline = D->hasAttr<DLLImportAttr>();
      return SafeToInline;
    }

    bool VisitDeclRefExpr(DeclRefExpr *E) {
      ValueDecl *VD = E->getDecl();
      if (isa<FunctionDecl>(VD))
        SafeToInline = VD->hasAttr<DLLImportAttr>();
      else if (VarDecl *V = dyn_cast<VarDecl>(VD))
        SafeToInline = !V->hasGlobalStorage() || V->hasAttr<DLLImportAttr>();
      return SafeToInline;
    }

    bool VisitCXXConstructExpr(CXXConstructExpr *E) {
      SafeToInline = E->getConstructor()->hasAttr<DLLImportAttr>();
      return SafeToInline;
    }

    bool VisitCXXMemberCallExpr(CXXMemberCallExpr *E) {
      CXXMethodDecl *M = E->getMethodDecl();
      if (!M) {
        // Call through a pointer to member function. This is safe to inline.
        SafeToInline = true;
      } else {
        SafeToInline = M->hasAttr<DLLImportAttr>();
      }
      return SafeToInline;
    }

    bool VisitCXXDeleteExpr(CXXDeleteExpr *E) {
      SafeToInline = E->getOperatorDelete()->hasAttr<DLLImportAttr>();
      return SafeToInline;
    }

    bool VisitCXXNewExpr(CXXNewExpr *E) {
      SafeToInline = E->getOperatorNew()->hasAttr<DLLImportAttr>();
      return SafeToInline;
    }
  };
}

// isTriviallyRecursive - Check if this function calls another
// decl that, because of the asm attribute or the other decl being a builtin,
// ends up pointing to itself.
bool
CodeGenModule::isTriviallyRecursive(const FunctionDecl *FD) {
  StringRef Name;
  if (getCXXABI().getMangleContext().shouldMangleDeclName(FD)) {
    // asm labels are a special kind of mangling we have to support.
    AsmLabelAttr *Attr = FD->getAttr<AsmLabelAttr>();
    if (!Attr)
      return false;
    Name = Attr->getLabel();
  } else {
    Name = FD->getName();
  }

  FunctionIsDirectlyRecursive Walker(Name, Context.BuiltinInfo);
  const Stmt *Body = FD->getBody();
  return Body ? Walker.Visit(Body) : false;
}

bool CodeGenModule::shouldEmitFunction(GlobalDecl GD) {
  if (getFunctionLinkage(GD) != llvm::Function::AvailableExternallyLinkage)
    return true;
  const auto *F = cast<FunctionDecl>(GD.getDecl());
  if (CodeGenOpts.OptimizationLevel == 0 && !F->hasAttr<AlwaysInlineAttr>())
    return false;

  if (F->hasAttr<DLLImportAttr>()) {
    // Check whether it would be safe to inline this dllimport function.
    DLLImportFunctionVisitor Visitor;
    Visitor.TraverseFunctionDecl(const_cast<FunctionDecl*>(F));
    if (!Visitor.SafeToInline)
      return false;

    if (const CXXDestructorDecl *Dtor = dyn_cast<CXXDestructorDecl>(F)) {
      // Implicit destructor invocations aren't captured in the AST, so the
      // check above can't see them. Check for them manually here.
      for (const Decl *Member : Dtor->getParent()->decls())
        if (isa<FieldDecl>(Member))
          if (HasNonDllImportDtor(cast<FieldDecl>(Member)->getType()))
            return false;
      for (const CXXBaseSpecifier &B : Dtor->getParent()->bases())
        if (HasNonDllImportDtor(B.getType()))
          return false;
    }
  }

  // PR9614. Avoid cases where the source code is lying to us. An available
  // externally function should have an equivalent function somewhere else,
  // but a function that calls itself through asm label/`__builtin_` trickery is
  // clearly not equivalent to the real implementation.
  // This happens in glibc's btowc and in some configure checks.
  return !isTriviallyRecursive(F);
}

bool CodeGenModule::shouldOpportunisticallyEmitVTables() {
  return CodeGenOpts.OptimizationLevel > 0;
}

void CodeGenModule::EmitMultiVersionFunctionDefinition(GlobalDecl GD,
                                                       llvm::GlobalValue *GV) {
  const auto *FD = cast<FunctionDecl>(GD.getDecl());

  if (FD->isCPUSpecificMultiVersion()) {
    auto *Spec = FD->getAttr<CPUSpecificAttr>();
    for (unsigned I = 0; I < Spec->cpus_size(); ++I)
      EmitGlobalFunctionDefinition(GD.getWithMultiVersionIndex(I), nullptr);
    // Requires multiple emits.
  } else
    EmitGlobalFunctionDefinition(GD, GV);
}

void CodeGenModule::EmitGlobalDefinition(GlobalDecl GD, llvm::GlobalValue *GV) {
  const auto *D = cast<ValueDecl>(GD.getDecl());

  PrettyStackTraceDecl CrashInfo(const_cast<ValueDecl *>(D), D->getLocation(),
                                 Context.getSourceManager(),
                                 "Generating code for declaration");

  if (const auto *FD = dyn_cast<FunctionDecl>(D)) {
    // At -O0, don't generate IR for functions with available_externally
    // linkage.
    if (!shouldEmitFunction(GD))
      return;

    llvm::TimeTraceScope TimeScope("CodeGen Function", [&]() {
      std::string Name;
      llvm::raw_string_ostream OS(Name);
      FD->getNameForDiagnostic(OS, getContext().getPrintingPolicy(),
                               /*Qualified=*/true);
      return Name;
    });

    if (const auto *Method = dyn_cast<CXXMethodDecl>(D)) {
      // Make sure to emit the definition(s) before we emit the thunks.
      // This is necessary for the generation of certain thunks.
      if (isa<CXXConstructorDecl>(Method) || isa<CXXDestructorDecl>(Method))
        ABI->emitCXXStructor(GD);
      else if (FD->isMultiVersion())
        EmitMultiVersionFunctionDefinition(GD, GV);
      else
        EmitGlobalFunctionDefinition(GD, GV);

      if (Method->isVirtual())
        getVTables().EmitThunks(GD);

      return;
    }

    if (FD->isMultiVersion())
      return EmitMultiVersionFunctionDefinition(GD, GV);
    return EmitGlobalFunctionDefinition(GD, GV);
  }

  if (const auto *VD = dyn_cast<VarDecl>(D))
    return EmitGlobalVarDefinition(VD, !VD->hasDefinition());

  llvm_unreachable("Invalid argument to EmitGlobalDefinition()");
}

static void ReplaceUsesOfNonProtoTypeWithRealFunction(llvm::GlobalValue *Old,
                                                      llvm::Function *NewFn);

static unsigned
TargetMVPriority(const TargetInfo &TI,
                 const CodeGenFunction::MultiVersionResolverOption &RO) {
  unsigned Priority = 0;
  for (StringRef Feat : RO.Conditions.Features)
    Priority = std::max(Priority, TI.multiVersionSortPriority(Feat));

  if (!RO.Conditions.Architecture.empty())
    Priority = std::max(
        Priority, TI.multiVersionSortPriority(RO.Conditions.Architecture));
  return Priority;
}

void CodeGenModule::emitMultiVersionFunctions() {
  for (GlobalDecl GD : MultiVersionFuncs) {
    SmallVector<CodeGenFunction::MultiVersionResolverOption, 10> Options;
    const FunctionDecl *FD = cast<FunctionDecl>(GD.getDecl());
    getContext().forEachMultiversionedFunctionVersion(
        FD, [this, &GD, &Options](const FunctionDecl *CurFD) {
          GlobalDecl CurGD{
              (CurFD->isDefined() ? CurFD->getDefinition() : CurFD)};
          StringRef MangledName = getMangledName(CurGD);
          llvm::Constant *Func = GetGlobalValue(MangledName);
          if (!Func) {
            if (CurFD->isDefined()) {
              EmitGlobalFunctionDefinition(CurGD, nullptr);
              Func = GetGlobalValue(MangledName);
            } else {
              const CGFunctionInfo &FI =
                  getTypes().arrangeGlobalDeclaration(GD);
              llvm::FunctionType *Ty = getTypes().GetFunctionType(FI);
              Func = GetAddrOfFunction(CurGD, Ty, /*ForVTable=*/false,
                                       /*DontDefer=*/false, ForDefinition);
            }
            assert(Func && "This should have just been created");
          }

          const auto *TA = CurFD->getAttr<TargetAttr>();
          llvm::SmallVector<StringRef, 8> Feats;
          TA->getAddedFeatures(Feats);

          Options.emplace_back(cast<llvm::Function>(Func),
                               TA->getArchitecture(), Feats);
        });

    llvm::Function *ResolverFunc;
    const TargetInfo &TI = getTarget();

    if (TI.supportsIFunc() || FD->isTargetMultiVersion()) {
      ResolverFunc = cast<llvm::Function>(
          GetGlobalValue((getMangledName(GD) + ".resolver").str()));
      ResolverFunc->setLinkage(llvm::Function::WeakODRLinkage);
    } else {
      ResolverFunc = cast<llvm::Function>(GetGlobalValue(getMangledName(GD)));
    }

    if (supportsCOMDAT())
      ResolverFunc->setComdat(
          getModule().getOrInsertComdat(ResolverFunc->getName()));

    llvm::stable_sort(
        Options, [&TI](const CodeGenFunction::MultiVersionResolverOption &LHS,
                       const CodeGenFunction::MultiVersionResolverOption &RHS) {
          return TargetMVPriority(TI, LHS) > TargetMVPriority(TI, RHS);
        });
    CodeGenFunction CGF(*this);
    CGF.EmitMultiVersionResolver(ResolverFunc, Options);
  }
}

void CodeGenModule::emitCPUDispatchDefinition(GlobalDecl GD) {
  const auto *FD = cast<FunctionDecl>(GD.getDecl());
  assert(FD && "Not a FunctionDecl?");
  const auto *DD = FD->getAttr<CPUDispatchAttr>();
  assert(DD && "Not a cpu_dispatch Function?");
  llvm::Type *DeclTy = getTypes().ConvertType(FD->getType());

  if (const auto *CXXFD = dyn_cast<CXXMethodDecl>(FD)) {
    const CGFunctionInfo &FInfo = getTypes().arrangeCXXMethodDeclaration(CXXFD);
    DeclTy = getTypes().GetFunctionType(FInfo);
  }

  StringRef ResolverName = getMangledName(GD);

  llvm::Type *ResolverType;
  GlobalDecl ResolverGD;
  if (getTarget().supportsIFunc())
    ResolverType = llvm::FunctionType::get(
        llvm::PointerType::get(DeclTy,
                               Context.getTargetAddressSpace(FD->getType())),
        false);
  else {
    ResolverType = DeclTy;
    ResolverGD = GD;
  }

  auto *ResolverFunc = cast<llvm::Function>(GetOrCreateLLVMFunction(
      ResolverName, ResolverType, ResolverGD, /*ForVTable=*/false));
  ResolverFunc->setLinkage(llvm::Function::WeakODRLinkage);
  if (supportsCOMDAT())
    ResolverFunc->setComdat(
        getModule().getOrInsertComdat(ResolverFunc->getName()));

  SmallVector<CodeGenFunction::MultiVersionResolverOption, 10> Options;
  const TargetInfo &Target = getTarget();
  unsigned Index = 0;
  for (const IdentifierInfo *II : DD->cpus()) {
    // Get the name of the target function so we can look it up/create it.
    std::string MangledName = getMangledNameImpl(*this, GD, FD, true) +
                              getCPUSpecificMangling(*this, II->getName());

    llvm::Constant *Func = GetGlobalValue(MangledName);

    if (!Func) {
      GlobalDecl ExistingDecl = Manglings.lookup(MangledName);
      if (ExistingDecl.getDecl() &&
          ExistingDecl.getDecl()->getAsFunction()->isDefined()) {
        EmitGlobalFunctionDefinition(ExistingDecl, nullptr);
        Func = GetGlobalValue(MangledName);
      } else {
        if (!ExistingDecl.getDecl())
          ExistingDecl = GD.getWithMultiVersionIndex(Index);

      Func = GetOrCreateLLVMFunction(
          MangledName, DeclTy, ExistingDecl,
          /*ForVTable=*/false, /*DontDefer=*/true,
          /*IsThunk=*/false, llvm::AttributeList(), ForDefinition);
      }
    }

    llvm::SmallVector<StringRef, 32> Features;
    Target.getCPUSpecificCPUDispatchFeatures(II->getName(), Features);
    llvm::transform(Features, Features.begin(),
                    [](StringRef Str) { return Str.substr(1); });
    Features.erase(std::remove_if(
        Features.begin(), Features.end(), [&Target](StringRef Feat) {
          return !Target.validateCpuSupports(Feat);
        }), Features.end());
    Options.emplace_back(cast<llvm::Function>(Func), StringRef{}, Features);
    ++Index;
  }

  llvm::sort(
      Options, [](const CodeGenFunction::MultiVersionResolverOption &LHS,
                  const CodeGenFunction::MultiVersionResolverOption &RHS) {
        return CodeGenFunction::GetX86CpuSupportsMask(LHS.Conditions.Features) >
               CodeGenFunction::GetX86CpuSupportsMask(RHS.Conditions.Features);
      });

  // If the list contains multiple 'default' versions, such as when it contains
  // 'pentium' and 'generic', don't emit the call to the generic one (since we
  // always run on at least a 'pentium'). We do this by deleting the 'least
  // advanced' (read, lowest mangling letter).
  while (Options.size() > 1 &&
         CodeGenFunction::GetX86CpuSupportsMask(
             (Options.end() - 2)->Conditions.Features) == 0) {
    StringRef LHSName = (Options.end() - 2)->Function->getName();
    StringRef RHSName = (Options.end() - 1)->Function->getName();
    if (LHSName.compare(RHSName) < 0)
      Options.erase(Options.end() - 2);
    else
      Options.erase(Options.end() - 1);
  }

  CodeGenFunction CGF(*this);
  CGF.EmitMultiVersionResolver(ResolverFunc, Options);

  if (getTarget().supportsIFunc()) {
    std::string AliasName = getMangledNameImpl(
        *this, GD, FD, /*OmitMultiVersionMangling=*/true);
    llvm::Constant *AliasFunc = GetGlobalValue(AliasName);
    if (!AliasFunc) {
      auto *IFunc = cast<llvm::GlobalIFunc>(GetOrCreateLLVMFunction(
          AliasName, DeclTy, GD, /*ForVTable=*/false, /*DontDefer=*/true,
          /*IsThunk=*/false, llvm::AttributeList(), NotForDefinition));
      auto *GA = llvm::GlobalAlias::create(
         DeclTy, 0, getFunctionLinkage(GD), AliasName, IFunc, &getModule());
      GA->setLinkage(llvm::Function::WeakODRLinkage);
      SetCommonAttributes(GD, GA);
    }
  }
}

/// If a dispatcher for the specified mangled name is not in the module, create
/// and return an llvm Function with the specified type.
llvm::Constant *CodeGenModule::GetOrCreateMultiVersionResolver(
    GlobalDecl GD, llvm::Type *DeclTy, const FunctionDecl *FD) {
  std::string MangledName =
      getMangledNameImpl(*this, GD, FD, /*OmitMultiVersionMangling=*/true);

  // Holds the name of the resolver, in ifunc mode this is the ifunc (which has
  // a separate resolver).
  std::string ResolverName = MangledName;
  if (getTarget().supportsIFunc())
    ResolverName += ".ifunc";
  else if (FD->isTargetMultiVersion())
    ResolverName += ".resolver";

  // If this already exists, just return that one.
  if (llvm::GlobalValue *ResolverGV = GetGlobalValue(ResolverName))
    return ResolverGV;

  // Since this is the first time we've created this IFunc, make sure
  // that we put this multiversioned function into the list to be
  // replaced later if necessary (target multiversioning only).
  if (!FD->isCPUDispatchMultiVersion() && !FD->isCPUSpecificMultiVersion())
    MultiVersionFuncs.push_back(GD);

  if (getTarget().supportsIFunc()) {
    llvm::Type *ResolverType = llvm::FunctionType::get(
        llvm::PointerType::get(
            DeclTy, getContext().getTargetAddressSpace(FD->getType())),
        false);
    llvm::Constant *Resolver = GetOrCreateLLVMFunction(
        MangledName + ".resolver", ResolverType, GlobalDecl{},
        /*ForVTable=*/false);
    llvm::GlobalIFunc *GIF = llvm::GlobalIFunc::create(
        DeclTy, 0, llvm::Function::WeakODRLinkage, "", Resolver, &getModule());
    GIF->setName(ResolverName);
    SetCommonAttributes(FD, GIF);

    return GIF;
  }

  llvm::Constant *Resolver = GetOrCreateLLVMFunction(
      ResolverName, DeclTy, GlobalDecl{}, /*ForVTable=*/false);
  assert(isa<llvm::GlobalValue>(Resolver) &&
         "Resolver should be created for the first time");
  SetCommonAttributes(FD, cast<llvm::GlobalValue>(Resolver));
  return Resolver;
}

/// GetOrCreateLLVMFunction - If the specified mangled name is not in the
/// module, create and return an llvm Function with the specified type. If there
/// is something in the module with the specified name, return it potentially
/// bitcasted to the right type.
///
/// If D is non-null, it specifies a decl that correspond to this.  This is used
/// to set the attributes on the function when it is first created.
llvm::Constant *CodeGenModule::GetOrCreateLLVMFunction(
    StringRef MangledName, llvm::Type *Ty, GlobalDecl GD, bool ForVTable,
    bool DontDefer, bool IsThunk, llvm::AttributeList ExtraAttrs,
    ForDefinition_t IsForDefinition) {
  const Decl *D = GD.getDecl();

  // Any attempts to use a MultiVersion function should result in retrieving
  // the iFunc instead. Name Mangling will handle the rest of the changes.
  if (const FunctionDecl *FD = cast_or_null<FunctionDecl>(D)) {
    // For the device mark the function as one that should be emitted.
    if (getLangOpts().OpenMPIsDevice && OpenMPRuntime &&
        !OpenMPRuntime->markAsGlobalTarget(GD) && FD->isDefined() &&
        !DontDefer && !IsForDefinition) {
      if (const FunctionDecl *FDDef = FD->getDefinition()) {
        GlobalDecl GDDef;
        if (const auto *CD = dyn_cast<CXXConstructorDecl>(FDDef))
          GDDef = GlobalDecl(CD, GD.getCtorType());
        else if (const auto *DD = dyn_cast<CXXDestructorDecl>(FDDef))
          GDDef = GlobalDecl(DD, GD.getDtorType());
        else
          GDDef = GlobalDecl(FDDef);
        EmitGlobal(GDDef);
      }
    }

    if (FD->isMultiVersion()) {
      if (FD->hasAttr<TargetAttr>())
        UpdateMultiVersionNames(GD, FD);
      if (!IsForDefinition)
        return GetOrCreateMultiVersionResolver(GD, Ty, FD);
    }
  }

  // Lookup the entry, lazily creating it if necessary.
  llvm::GlobalValue *Entry = GetGlobalValue(MangledName);
  if (Entry) {
    if (WeakRefReferences.erase(Entry)) {
      const FunctionDecl *FD = cast_or_null<FunctionDecl>(D);
      if (FD && !FD->hasAttr<WeakAttr>())
        Entry->setLinkage(llvm::Function::ExternalLinkage);
    }

    // Handle dropped DLL attributes.
    if (D && !D->hasAttr<DLLImportAttr>() && !D->hasAttr<DLLExportAttr>()) {
      Entry->setDLLStorageClass(llvm::GlobalValue::DefaultStorageClass);
      setDSOLocal(Entry);
    }

    // If there are two attempts to define the same mangled name, issue an
    // error.
    if (IsForDefinition && !Entry->isDeclaration()) {
      GlobalDecl OtherGD;
      // Check that GD is not yet in DiagnosedConflictingDefinitions is required
      // to make sure that we issue an error only once.
      if (lookupRepresentativeDecl(MangledName, OtherGD) &&
          (GD.getCanonicalDecl().getDecl() !=
           OtherGD.getCanonicalDecl().getDecl()) &&
          DiagnosedConflictingDefinitions.insert(GD).second) {
        getDiags().Report(D->getLocation(), diag::err_duplicate_mangled_name)
            << MangledName;
        getDiags().Report(OtherGD.getDecl()->getLocation(),
                          diag::note_previous_definition);
      }
    }

    if ((isa<llvm::Function>(Entry) || isa<llvm::GlobalAlias>(Entry)) &&
        (Entry->getValueType() == Ty)) {
      return Entry;
    }

    // Make sure the result is of the correct type.
    // (If function is requested for a definition, we always need to create a new
    // function, not just return a bitcast.)
    if (!IsForDefinition)
      return llvm::ConstantExpr::getBitCast(Entry, Ty->getPointerTo());
  }

  // This function doesn't have a complete type (for example, the return
  // type is an incomplete struct). Use a fake type instead, and make
  // sure not to try to set attributes.
  bool IsIncompleteFunction = false;

  llvm::FunctionType *FTy;
  if (isa<llvm::FunctionType>(Ty)) {
    FTy = cast<llvm::FunctionType>(Ty);
  } else {
    FTy = llvm::FunctionType::get(VoidTy, false);
    IsIncompleteFunction = true;
  }

  llvm::Function *F =
      llvm::Function::Create(FTy, llvm::Function::ExternalLinkage,
                             Entry ? StringRef() : MangledName, &getModule());

  // If we already created a function with the same mangled name (but different
  // type) before, take its name and add it to the list of functions to be
  // replaced with F at the end of CodeGen.
  //
  // This happens if there is a prototype for a function (e.g. "int f()") and
  // then a definition of a different type (e.g. "int f(int x)").
  if (Entry) {
    F->takeName(Entry);

    // This might be an implementation of a function without a prototype, in
    // which case, try to do special replacement of calls which match the new
    // prototype.  The really key thing here is that we also potentially drop
    // arguments from the call site so as to make a direct call, which makes the
    // inliner happier and suppresses a number of optimizer warnings (!) about
    // dropping arguments.
    if (!Entry->use_empty()) {
      ReplaceUsesOfNonProtoTypeWithRealFunction(Entry, F);
      Entry->removeDeadConstantUsers();
    }

    llvm::Constant *BC = llvm::ConstantExpr::getBitCast(
        F, Entry->getValueType()->getPointerTo());
    addGlobalValReplacement(Entry, BC);
  }

  assert(F->getName() == MangledName && "name was uniqued!");
  if (D)
    SetFunctionAttributes(GD, F, IsIncompleteFunction, IsThunk);
  if (ExtraAttrs.hasAttributes(llvm::AttributeList::FunctionIndex)) {
    llvm::AttrBuilder B(ExtraAttrs, llvm::AttributeList::FunctionIndex);
    F->addAttributes(llvm::AttributeList::FunctionIndex, B);
  }

  if (!DontDefer) {
    // All MSVC dtors other than the base dtor are linkonce_odr and delegate to
    // each other bottoming out with the base dtor.  Therefore we emit non-base
    // dtors on usage, even if there is no dtor definition in the TU.
    if (D && isa<CXXDestructorDecl>(D) &&
        getCXXABI().useThunkForDtorVariant(cast<CXXDestructorDecl>(D),
                                           GD.getDtorType()))
      addDeferredDeclToEmit(GD);

    // This is the first use or definition of a mangled name.  If there is a
    // deferred decl with this name, remember that we need to emit it at the end
    // of the file.
    auto DDI = DeferredDecls.find(MangledName);
    if (DDI != DeferredDecls.end()) {
      // Move the potentially referenced deferred decl to the
      // DeferredDeclsToEmit list, and remove it from DeferredDecls (since we
      // don't need it anymore).
      addDeferredDeclToEmit(DDI->second);
      DeferredDecls.erase(DDI);

      // Otherwise, there are cases we have to worry about where we're
      // using a declaration for which we must emit a definition but where
      // we might not find a top-level definition:
      //   - member functions defined inline in their classes
      //   - friend functions defined inline in some class
      //   - special member functions with implicit definitions
      // If we ever change our AST traversal to walk into class methods,
      // this will be unnecessary.
      //
      // We also don't emit a definition for a function if it's going to be an
      // entry in a vtable, unless it's already marked as used.
    } else if (getLangOpts().CPlusPlus && D) {
      // Look for a declaration that's lexically in a record.
      for (const auto *FD = cast<FunctionDecl>(D)->getMostRecentDecl(); FD;
           FD = FD->getPreviousDecl()) {
        if (isa<CXXRecordDecl>(FD->getLexicalDeclContext())) {
          if (FD->doesThisDeclarationHaveABody()) {
            addDeferredDeclToEmit(GD.getWithDecl(FD));
            break;
          }
        }
      }
    }
  }

  // Make sure the result is of the requested type.
  if (!IsIncompleteFunction) {
    assert(F->getFunctionType() == Ty);
    return F;
  }

  llvm::Type *PTy = llvm::PointerType::getUnqual(Ty);
  return llvm::ConstantExpr::getBitCast(F, PTy);
}

/// GetAddrOfFunction - Return the address of the given function.  If Ty is
/// non-null, then this function will use the specified type if it has to
/// create it (this occurs when we see a definition of the function).
llvm::Constant *CodeGenModule::GetAddrOfFunction(GlobalDecl GD,
                                                 llvm::Type *Ty,
                                                 bool ForVTable,
                                                 bool DontDefer,
                                              ForDefinition_t IsForDefinition) {
  assert(!cast<FunctionDecl>(GD.getDecl())->isConsteval() &&
         "consteval function should never be emitted");
  // If there was no specific requested type, just convert it now.
  if (!Ty) {
    const auto *FD = cast<FunctionDecl>(GD.getDecl());
    Ty = getTypes().ConvertType(FD->getType());
  }

  // Devirtualized destructor calls may come through here instead of via
  // getAddrOfCXXStructor. Make sure we use the MS ABI base destructor instead
  // of the complete destructor when necessary.
  if (const auto *DD = dyn_cast<CXXDestructorDecl>(GD.getDecl())) {
    if (getTarget().getCXXABI().isMicrosoft() &&
        GD.getDtorType() == Dtor_Complete &&
        DD->getParent()->getNumVBases() == 0)
      GD = GlobalDecl(DD, Dtor_Base);
  }

  StringRef MangledName = getMangledName(GD);
  return GetOrCreateLLVMFunction(MangledName, Ty, GD, ForVTable, DontDefer,
                                 /*IsThunk=*/false, llvm::AttributeList(),
                                 IsForDefinition);
}

static const FunctionDecl *
GetRuntimeFunctionDecl(ASTContext &C, StringRef Name) {
  TranslationUnitDecl *TUDecl = C.getTranslationUnitDecl();
  DeclContext *DC = TranslationUnitDecl::castToDeclContext(TUDecl);

  IdentifierInfo &CII = C.Idents.get(Name);
  for (const auto &Result : DC->lookup(&CII))
    if (const auto FD = dyn_cast<FunctionDecl>(Result))
      return FD;

  if (!C.getLangOpts().CPlusPlus)
    return nullptr;

  // Demangle the premangled name from getTerminateFn()
  IdentifierInfo &CXXII =
      (Name == "_ZSt9terminatev" || Name == "?terminate@@YAXXZ")
          ? C.Idents.get("terminate")
          : C.Idents.get(Name);

  for (const auto &N : {"__cxxabiv1", "std"}) {
    IdentifierInfo &NS = C.Idents.get(N);
    for (const auto &Result : DC->lookup(&NS)) {
      NamespaceDecl *ND = dyn_cast<NamespaceDecl>(Result);
      if (auto LSD = dyn_cast<LinkageSpecDecl>(Result))
        for (const auto &Result : LSD->lookup(&NS))
          if ((ND = dyn_cast<NamespaceDecl>(Result)))
            break;

      if (ND)
        for (const auto &Result : ND->lookup(&CXXII))
          if (const auto *FD = dyn_cast<FunctionDecl>(Result))
            return FD;
    }
  }

  return nullptr;
}

/// CreateRuntimeFunction - Create a new runtime function with the specified
/// type and name.
llvm::FunctionCallee
CodeGenModule::CreateRuntimeFunction(llvm::FunctionType *FTy, StringRef Name,
                                     llvm::AttributeList ExtraAttrs, bool Local,
                                     bool AssumeConvergent) {
  if (AssumeConvergent) {
    ExtraAttrs =
        ExtraAttrs.addAttribute(VMContext, llvm::AttributeList::FunctionIndex,
                                llvm::Attribute::Convergent);
  }

  llvm::Constant *C =
      GetOrCreateLLVMFunction(Name, FTy, GlobalDecl(), /*ForVTable=*/false,
                              /*DontDefer=*/false, /*IsThunk=*/false,
                              ExtraAttrs);

  if (auto *F = dyn_cast<llvm::Function>(C)) {
    if (F->empty()) {
      F->setCallingConv(getRuntimeCC());

      // In Windows Itanium environments, try to mark runtime functions
      // dllimport. For Mingw and MSVC, don't. We don't really know if the user
      // will link their standard library statically or dynamically. Marking
      // functions imported when they are not imported can cause linker errors
      // and warnings.
      if (!Local && getTriple().isWindowsItaniumEnvironment() &&
          !getCodeGenOpts().LTOVisibilityPublicStd) {
        const FunctionDecl *FD = GetRuntimeFunctionDecl(Context, Name);
        if (!FD || FD->hasAttr<DLLImportAttr>()) {
          F->setDLLStorageClass(llvm::GlobalValue::DLLImportStorageClass);
          F->setLinkage(llvm::GlobalValue::ExternalLinkage);
        }
      }
      setDSOLocal(F);
    }
  }

  return {FTy, C};
}

/// isTypeConstant - Determine whether an object of this type can be emitted
/// as a constant.
///
/// If ExcludeCtor is true, the duration when the object's constructor runs
/// will not be considered. The caller will need to verify that the object is
/// not written to during its construction.
bool CodeGenModule::isTypeConstant(QualType Ty, bool ExcludeCtor) {
  if (!Ty.isConstant(Context) && !Ty->isReferenceType())
    return false;

  if (Context.getLangOpts().CPlusPlus) {
    if (const CXXRecordDecl *Record
          = Context.getBaseElementType(Ty)->getAsCXXRecordDecl())
      return ExcludeCtor && !Record->hasMutableFields() &&
             Record->hasTrivialDestructor();
  }

  return true;
}

static void maybeEmitPipeStorageMetadata(const VarDecl *D,
                                         llvm::GlobalVariable *GV,
                                         CodeGenModule &CGM) {
  // TODO: Applicable only on pipe storages. Currently they are defined
  // as structures inside of SYCL headers. Add a check for pipe_storage_t
  // when it ready.
  QualType PipeTy = D->getType();
  if (!PipeTy->isStructureType())
    return;

  if (auto *IOAttr = D->getAttr<SYCLIntelPipeIOAttr>()) {
    Optional<llvm::APSInt> ID =
        IOAttr->getID()->getIntegerConstantExpr(D->getASTContext());
    llvm::LLVMContext &Context = CGM.getLLVMContext();
    assert(bool(ID) && "Not an integer constant expression");

    llvm::Metadata *AttrMDArgs[] = {
        llvm::ConstantAsMetadata::get(llvm::ConstantInt::get(
            llvm::Type::getInt32Ty(Context), ID->getSExtValue()))};
    GV->setMetadata(IOAttr->getSpelling(),
                    llvm::MDNode::get(Context, AttrMDArgs));
  }
}

/// GetOrCreateLLVMGlobal - If the specified mangled name is not in the module,
/// create and return an llvm GlobalVariable with the specified type.  If there
/// is something in the module with the specified name, return it potentially
/// bitcasted to the right type.
///
/// If D is non-null, it specifies a decl that correspond to this.  This is used
/// to set the attributes on the global when it is first created.
///
/// If IsForDefinition is true, it is guaranteed that an actual global with
/// type Ty will be returned, not conversion of a variable with the same
/// mangled name but some other type.
llvm::Constant *
CodeGenModule::GetOrCreateLLVMGlobal(StringRef MangledName,
                                     llvm::PointerType *Ty,
                                     const VarDecl *D,
                                     ForDefinition_t IsForDefinition) {
  // Lookup the entry, lazily creating it if necessary.
  llvm::GlobalValue *Entry = GetGlobalValue(MangledName);
  if (Entry) {
    if (WeakRefReferences.erase(Entry)) {
      if (D && !D->hasAttr<WeakAttr>())
        Entry->setLinkage(llvm::Function::ExternalLinkage);
    }

    // Handle dropped DLL attributes.
    if (D && !D->hasAttr<DLLImportAttr>() && !D->hasAttr<DLLExportAttr>())
      Entry->setDLLStorageClass(llvm::GlobalValue::DefaultStorageClass);

    if (LangOpts.OpenMP && !LangOpts.OpenMPSimd && D)
      getOpenMPRuntime().registerTargetGlobalVariable(D, Entry);

    if (Entry->getType() == Ty)
      return Entry;

    // If there are two attempts to define the same mangled name, issue an
    // error.
    if (IsForDefinition && !Entry->isDeclaration()) {
      GlobalDecl OtherGD;
      const VarDecl *OtherD;

      // Check that D is not yet in DiagnosedConflictingDefinitions is required
      // to make sure that we issue an error only once.
      if (D && lookupRepresentativeDecl(MangledName, OtherGD) &&
          (D->getCanonicalDecl() != OtherGD.getCanonicalDecl().getDecl()) &&
          (OtherD = dyn_cast<VarDecl>(OtherGD.getDecl())) &&
          OtherD->hasInit() &&
          DiagnosedConflictingDefinitions.insert(D).second) {
        getDiags().Report(D->getLocation(), diag::err_duplicate_mangled_name)
            << MangledName;
        getDiags().Report(OtherGD.getDecl()->getLocation(),
                          diag::note_previous_definition);
      }
    }

    // Make sure the result is of the correct type.
    if (Entry->getType()->getAddressSpace() != Ty->getAddressSpace())
      return llvm::ConstantExpr::getAddrSpaceCast(Entry, Ty);

    // (If global is requested for a definition, we always need to create a new
    // global, not just return a bitcast.)
    if (!IsForDefinition)
      return llvm::ConstantExpr::getBitCast(Entry, Ty);
  }

  auto AddrSpace = GetGlobalVarAddressSpace(D);
  auto TargetAddrSpace = getContext().getTargetAddressSpace(AddrSpace);

  auto *GV = new llvm::GlobalVariable(
      getModule(), Ty->getElementType(), false,
      llvm::GlobalValue::ExternalLinkage, nullptr, MangledName, nullptr,
      llvm::GlobalVariable::NotThreadLocal, TargetAddrSpace);

  // If we already created a global with the same mangled name (but different
  // type) before, take its name and remove it from its parent.
  if (Entry) {
    GV->takeName(Entry);

    if (!Entry->use_empty()) {
      llvm::Constant *NewPtrForOldDecl =
          llvm::ConstantExpr::getBitCast(GV, Entry->getType());
      Entry->replaceAllUsesWith(NewPtrForOldDecl);
    }

    Entry->eraseFromParent();
  }

  // This is the first use or definition of a mangled name.  If there is a
  // deferred decl with this name, remember that we need to emit it at the end
  // of the file.
  auto DDI = DeferredDecls.find(MangledName);
  if (DDI != DeferredDecls.end()) {
    // Move the potentially referenced deferred decl to the DeferredDeclsToEmit
    // list, and remove it from DeferredDecls (since we don't need it anymore).
    addDeferredDeclToEmit(DDI->second);
    DeferredDecls.erase(DDI);
  }

  // Handle things which are present even on external declarations.
  if (D) {
    if (LangOpts.OpenMP && !LangOpts.OpenMPSimd)
      getOpenMPRuntime().registerTargetGlobalVariable(D, GV);

    // FIXME: This code is overly simple and should be merged with other global
    // handling.
    GV->setConstant(isTypeConstant(D->getType(), false));

    GV->setAlignment(getContext().getDeclAlign(D).getAsAlign());

    setLinkageForGV(GV, D);

    if (D->getTLSKind()) {
      if (D->getTLSKind() == VarDecl::TLS_Dynamic)
        CXXThreadLocals.push_back(D);
      setTLSMode(GV, *D);
    }

    setGVProperties(GV, D);

    // If required by the ABI, treat declarations of static data members with
    // inline initializers as definitions.
    if (getContext().isMSStaticDataMemberInlineDefinition(D)) {
      EmitGlobalVarDefinition(D);
    }

    // Emit section information for extern variables.
    if (D->hasExternalStorage()) {
      if (const SectionAttr *SA = D->getAttr<SectionAttr>())
        GV->setSection(SA->getName());
    }

    // Handle XCore specific ABI requirements.
    if (getTriple().getArch() == llvm::Triple::xcore &&
        D->getLanguageLinkage() == CLanguageLinkage &&
        D->getType().isConstant(Context) &&
        isExternallyVisible(D->getLinkageAndVisibility().getLinkage()))
      GV->setSection(".cp.rodata");

    // Check if we a have a const declaration with an initializer, we may be
    // able to emit it as available_externally to expose it's value to the
    // optimizer.
    if (Context.getLangOpts().CPlusPlus && GV->hasExternalLinkage() &&
        D->getType().isConstQualified() && !GV->hasInitializer() &&
        !D->hasDefinition() && D->hasInit() && !D->hasAttr<DLLImportAttr>()) {
      const auto *Record =
          Context.getBaseElementType(D->getType())->getAsCXXRecordDecl();
      bool HasMutableFields = Record && Record->hasMutableFields();
      if (!HasMutableFields) {
        const VarDecl *InitDecl;
        const Expr *InitExpr = D->getAnyInitializer(InitDecl);
        if (InitExpr) {
          ConstantEmitter emitter(*this);
          llvm::Constant *Init = emitter.tryEmitForInitializer(*InitDecl);
          if (Init) {
            auto *InitType = Init->getType();
            if (GV->getValueType() != InitType) {
              // The type of the initializer does not match the definition.
              // This happens when an initializer has a different type from
              // the type of the global (because of padding at the end of a
              // structure for instance).
              GV->setName(StringRef());
              // Make a new global with the correct type, this is now guaranteed
              // to work.
              auto *NewGV = cast<llvm::GlobalVariable>(
                  GetAddrOfGlobalVar(D, InitType, IsForDefinition)
                      ->stripPointerCasts());

              // Erase the old global, since it is no longer used.
              GV->eraseFromParent();
              GV = NewGV;
            } else {
              GV->setInitializer(Init);
              GV->setConstant(true);
              GV->setLinkage(llvm::GlobalValue::AvailableExternallyLinkage);
            }
            emitter.finalize(GV);
          }
        }
      }
    }

    if (LangOpts.SYCLIsDevice)
      maybeEmitPipeStorageMetadata(D, GV, *this);
  }

  if (GV->isDeclaration())
    getTargetCodeGenInfo().setTargetAttributes(D, GV, *this);

  LangAS ExpectedAS =
      D ? D->getType().getAddressSpace()
        : (LangOpts.OpenCL ? LangAS::opencl_global : LangAS::Default);
  assert(getContext().getTargetAddressSpace(ExpectedAS) ==
         Ty->getPointerAddressSpace());

  if (AddrSpace != ExpectedAS)
    return getTargetCodeGenInfo().performAddrSpaceCast(*this, GV, AddrSpace,
                                                       ExpectedAS, Ty);

  return GV;
}

llvm::Constant *
CodeGenModule::GetAddrOfGlobal(GlobalDecl GD, ForDefinition_t IsForDefinition) {
  const Decl *D = GD.getDecl();

  if (isa<CXXConstructorDecl>(D) || isa<CXXDestructorDecl>(D))
    return getAddrOfCXXStructor(GD, /*FnInfo=*/nullptr, /*FnType=*/nullptr,
                                /*DontDefer=*/false, IsForDefinition);

  if (isa<CXXMethodDecl>(D)) {
    auto FInfo =
        &getTypes().arrangeCXXMethodDeclaration(cast<CXXMethodDecl>(D));
    auto Ty = getTypes().GetFunctionType(*FInfo);
    return GetAddrOfFunction(GD, Ty, /*ForVTable=*/false, /*DontDefer=*/false,
                             IsForDefinition);
  }

  if (isa<FunctionDecl>(D)) {
    const CGFunctionInfo &FI = getTypes().arrangeGlobalDeclaration(GD);
    llvm::FunctionType *Ty = getTypes().GetFunctionType(FI);
    return GetAddrOfFunction(GD, Ty, /*ForVTable=*/false, /*DontDefer=*/false,
                             IsForDefinition);
  }

  return GetAddrOfGlobalVar(cast<VarDecl>(D), /*Ty=*/nullptr, IsForDefinition);
}

llvm::GlobalVariable *CodeGenModule::CreateOrReplaceCXXRuntimeVariable(
    StringRef Name, llvm::Type *Ty, llvm::GlobalValue::LinkageTypes Linkage,
    unsigned Alignment) {
  llvm::GlobalVariable *GV = getModule().getNamedGlobal(Name);
  llvm::GlobalVariable *OldGV = nullptr;

  if (GV) {
    // Check if the variable has the right type.
    if (GV->getValueType() == Ty)
      return GV;

    // Because C++ name mangling, the only way we can end up with an already
    // existing global with the same name is if it has been declared extern "C".
    assert(GV->isDeclaration() && "Declaration has wrong type!");
    OldGV = GV;
  }

  // Create a new variable.
  GV = new llvm::GlobalVariable(getModule(), Ty, /*isConstant=*/true,
                                Linkage, nullptr, Name);

  if (OldGV) {
    // Replace occurrences of the old variable if needed.
    GV->takeName(OldGV);

    if (!OldGV->use_empty()) {
      llvm::Constant *NewPtrForOldDecl =
      llvm::ConstantExpr::getBitCast(GV, OldGV->getType());
      OldGV->replaceAllUsesWith(NewPtrForOldDecl);
    }

    OldGV->eraseFromParent();
  }

  if (supportsCOMDAT() && GV->isWeakForLinker() &&
      !GV->hasAvailableExternallyLinkage())
    GV->setComdat(TheModule.getOrInsertComdat(GV->getName()));

  GV->setAlignment(llvm::MaybeAlign(Alignment));

  return GV;
}

/// GetAddrOfGlobalVar - Return the llvm::Constant for the address of the
/// given global variable.  If Ty is non-null and if the global doesn't exist,
/// then it will be created with the specified type instead of whatever the
/// normal requested type would be. If IsForDefinition is true, it is guaranteed
/// that an actual global with type Ty will be returned, not conversion of a
/// variable with the same mangled name but some other type.
llvm::Constant *CodeGenModule::GetAddrOfGlobalVar(const VarDecl *D,
                                                  llvm::Type *Ty,
                                           ForDefinition_t IsForDefinition) {
  assert(D->hasGlobalStorage() && "Not a global variable");
  QualType ASTTy = D->getType();
  if (!Ty)
    Ty = getTypes().ConvertTypeForMem(ASTTy);

  llvm::PointerType *PTy =
    llvm::PointerType::get(Ty, getContext().getTargetAddressSpace(ASTTy));

  StringRef MangledName = getMangledName(D);
  return GetOrCreateLLVMGlobal(MangledName, PTy, D, IsForDefinition);
}

/// CreateRuntimeVariable - Create a new runtime global variable with the
/// specified type and name.
llvm::Constant *
CodeGenModule::CreateRuntimeVariable(llvm::Type *Ty,
                                     StringRef Name) {
  auto PtrTy =
      getContext().getLangOpts().OpenCL
          ? llvm::PointerType::get(
                Ty, getContext().getTargetAddressSpace(LangAS::opencl_global))
          : llvm::PointerType::getUnqual(Ty);
  auto *Ret = GetOrCreateLLVMGlobal(Name, PtrTy, nullptr);
  setDSOLocal(cast<llvm::GlobalValue>(Ret->stripPointerCasts()));
  return Ret;
}

void CodeGenModule::EmitTentativeDefinition(const VarDecl *D) {
  assert(!D->getInit() && "Cannot emit definite definitions here!");

  StringRef MangledName = getMangledName(D);
  llvm::GlobalValue *GV = GetGlobalValue(MangledName);

  // We already have a definition, not declaration, with the same mangled name.
  // Emitting of declaration is not required (and actually overwrites emitted
  // definition).
  if (GV && !GV->isDeclaration())
    return;

  // If we have not seen a reference to this variable yet, place it into the
  // deferred declarations table to be emitted if needed later.
  if (!MustBeEmitted(D) && !GV) {
      DeferredDecls[MangledName] = D;
      return;
  }

  // The tentative definition is the only definition.
  EmitGlobalVarDefinition(D);
}

void CodeGenModule::EmitExternalDeclaration(const VarDecl *D) {
  EmitExternalVarDeclaration(D);
}

CharUnits CodeGenModule::GetTargetTypeStoreSize(llvm::Type *Ty) const {
  return Context.toCharUnitsFromBits(
      getDataLayout().getTypeStoreSizeInBits(Ty));
}

LangAS CodeGenModule::GetGlobalVarAddressSpace(const VarDecl *D) {
  LangAS AddrSpace = LangAS::Default;
  if (LangOpts.OpenCL) {
    AddrSpace = D ? D->getType().getAddressSpace() : LangAS::opencl_global;
    assert(AddrSpace == LangAS::opencl_global ||
           AddrSpace == LangAS::opencl_global_device ||
           AddrSpace == LangAS::opencl_global_host ||
           AddrSpace == LangAS::opencl_constant ||
           AddrSpace == LangAS::opencl_local ||
           AddrSpace >= LangAS::FirstTargetAddressSpace);
    return AddrSpace;
  }

  if (LangOpts.SYCLIsDevice) {
    if (!D)
      return LangAS::opencl_global;
    auto *Scope = D->getAttr<SYCLScopeAttr>();
    if (Scope && Scope->isWorkGroup())
      return LangAS::opencl_local;
    if (D->getType().getAddressSpace() == LangAS::Default)
      return LangAS::opencl_global;
  }

  if (LangOpts.CUDA && LangOpts.CUDAIsDevice) {
    if (D && D->hasAttr<CUDAConstantAttr>())
      return LangAS::cuda_constant;
    else if (D && D->hasAttr<CUDASharedAttr>())
      return LangAS::cuda_shared;
    else if (D && D->hasAttr<CUDADeviceAttr>())
      return LangAS::cuda_device;
    else if (D && D->getType().isConstQualified())
      return LangAS::cuda_constant;
    else
      return LangAS::cuda_device;
  }

  if (LangOpts.OpenMP) {
    LangAS AS;
    if (OpenMPRuntime->hasAllocateAttributeForGlobalVar(D, AS))
      return AS;
  }
  return getTargetCodeGenInfo().getGlobalVarAddressSpace(*this, D);
}

LangAS CodeGenModule::getStringLiteralAddressSpace() const {
  // OpenCL v1.2 s6.5.3: a string literal is in the constant address space.
  if (LangOpts.OpenCL)
    return LangAS::opencl_constant;
  if (LangOpts.SYCLIsDevice)
    // If we keep a literal string in constant address space, the following code
    // becomes illegal:
    //
    //   const char *getLiteral() n{
    //     return "AB";
    //   }
    return LangAS::opencl_private;
  if (auto AS = getTarget().getConstantAddressSpace())
    return AS.getValue();
  return LangAS::Default;
}

// In address space agnostic languages, string literals are in default address
// space in AST. However, certain targets (e.g. amdgcn) request them to be
// emitted in constant address space in LLVM IR. To be consistent with other
// parts of AST, string literal global variables in constant address space
// need to be casted to default address space before being put into address
// map and referenced by other part of CodeGen.
// In OpenCL, string literals are in constant address space in AST, therefore
// they should not be casted to default address space.
static llvm::Constant *
castStringLiteralToDefaultAddressSpace(CodeGenModule &CGM,
                                       llvm::GlobalVariable *GV) {
  llvm::Constant *Cast = GV;
  if (!CGM.getLangOpts().OpenCL) {
    if (auto AS = CGM.getTarget().getConstantAddressSpace()) {
      if (AS != LangAS::Default)
        Cast = CGM.getTargetCodeGenInfo().performAddrSpaceCast(
            CGM, GV, AS.getValue(), LangAS::Default,
            GV->getValueType()->getPointerTo(
                CGM.getContext().getTargetAddressSpace(LangAS::Default)));
    }
  }
  return Cast;
}

template<typename SomeDecl>
void CodeGenModule::MaybeHandleStaticInExternC(const SomeDecl *D,
                                               llvm::GlobalValue *GV) {
  if (!getLangOpts().CPlusPlus)
    return;

  // Must have 'used' attribute, or else inline assembly can't rely on
  // the name existing.
  if (!D->template hasAttr<UsedAttr>())
    return;

  // Must have internal linkage and an ordinary name.
  if (!D->getIdentifier() || D->getFormalLinkage() != InternalLinkage)
    return;

  // Must be in an extern "C" context. Entities declared directly within
  // a record are not extern "C" even if the record is in such a context.
  const SomeDecl *First = D->getFirstDecl();
  if (First->getDeclContext()->isRecord() || !First->isInExternCContext())
    return;

  // OK, this is an internal linkage entity inside an extern "C" linkage
  // specification. Make a note of that so we can give it the "expected"
  // mangled name if nothing else is using that name.
  std::pair<StaticExternCMap::iterator, bool> R =
      StaticExternCValues.insert(std::make_pair(D->getIdentifier(), GV));

  // If we have multiple internal linkage entities with the same name
  // in extern "C" regions, none of them gets that name.
  if (!R.second)
    R.first->second = nullptr;
}

static bool shouldBeInCOMDAT(CodeGenModule &CGM, const Decl &D) {
  if (!CGM.supportsCOMDAT())
    return false;

  // Do not set COMDAT attribute for CUDA/HIP stub functions to prevent
  // them being "merged" by the COMDAT Folding linker optimization.
  if (D.hasAttr<CUDAGlobalAttr>())
    return false;

  if (D.hasAttr<SelectAnyAttr>())
    return true;

  GVALinkage Linkage;
  if (auto *VD = dyn_cast<VarDecl>(&D))
    Linkage = CGM.getContext().GetGVALinkageForVariable(VD);
  else
    Linkage = CGM.getContext().GetGVALinkageForFunction(cast<FunctionDecl>(&D));

  switch (Linkage) {
  case GVA_Internal:
  case GVA_AvailableExternally:
  case GVA_StrongExternal:
    return false;
  case GVA_DiscardableODR:
  case GVA_StrongODR:
    return true;
  }
  llvm_unreachable("No such linkage");
}

void CodeGenModule::maybeSetTrivialComdat(const Decl &D,
                                          llvm::GlobalObject &GO) {
  if (!shouldBeInCOMDAT(*this, D))
    return;
  GO.setComdat(TheModule.getOrInsertComdat(GO.getName()));
}

void CodeGenModule::generateIntelFPGAAnnotation(
    const Decl *D, llvm::SmallString<256> &AnnotStr) {
  llvm::raw_svector_ostream Out(AnnotStr);
  if (D->hasAttr<IntelFPGARegisterAttr>())
    Out << "{register:1}";
  if (auto const *MA = D->getAttr<IntelFPGAMemoryAttr>()) {
    IntelFPGAMemoryAttr::MemoryKind Kind = MA->getKind();
    Out << "{memory:";
    switch (Kind) {
    case IntelFPGAMemoryAttr::MLAB:
    case IntelFPGAMemoryAttr::BlockRAM:
      Out << IntelFPGAMemoryAttr::ConvertMemoryKindToStr(Kind);
      break;
    case IntelFPGAMemoryAttr::Default:
      Out << "DEFAULT";
      break;
    }
    Out << '}';
    if (const auto *DD = dyn_cast<DeclaratorDecl>(D)) {
      Out << "{sizeinfo:";
      // D can't be of type FunctionDecl (as no memory attribute can be applied
      // to a function)
      QualType ElementTy = DD->getType();
      QualType TmpTy = ElementTy->isArrayType()
                           ? getContext().getBaseElementType(ElementTy)
                           : ElementTy;
      Out << getContext().getTypeSizeInChars(TmpTy).getQuantity();
      // Add the dimension of the array to Out.
      while (const auto *AT = getContext().getAsArrayType(ElementTy)) {
        // Expecting only constant array types, assert otherwise.
        const auto *CAT = cast<ConstantArrayType>(AT);
        Out << "," << CAT->getSize();
        ElementTy = CAT->getElementType();
      }
      Out << '}';
    }
  }
  if (D->hasAttr<IntelFPGASinglePumpAttr>())
    Out << "{pump:1}";
  if (D->hasAttr<IntelFPGADoublePumpAttr>())
    Out << "{pump:2}";
  if (const auto *BWA = D->getAttr<IntelFPGABankWidthAttr>()) {
    llvm::APSInt BWAInt = BWA->getValue()->EvaluateKnownConstInt(getContext());
    Out << '{' << BWA->getSpelling() << ':' << BWAInt << '}';
  }
  if (const auto *PCA = D->getAttr<IntelFPGAPrivateCopiesAttr>()) {
    llvm::APSInt PCAInt = PCA->getValue()->EvaluateKnownConstInt(getContext());
    Out << '{' << PCA->getSpelling() << ':' << PCAInt << '}';
  }
  if (const auto *NBA = D->getAttr<IntelFPGANumBanksAttr>()) {
    llvm::APSInt NBAInt = NBA->getValue()->EvaluateKnownConstInt(getContext());
    Out << '{' << NBA->getSpelling() << ':' << NBAInt << '}';
  }
  if (const auto *BBA = D->getAttr<IntelFPGABankBitsAttr>()) {
    Out << '{' << BBA->getSpelling() << ':';
    for (IntelFPGABankBitsAttr::args_iterator I = BBA->args_begin(),
                                              E = BBA->args_end();
         I != E; ++I) {
      if (I != BBA->args_begin())
        Out << ',';
      llvm::APSInt BBAInt = (*I)->EvaluateKnownConstInt(getContext());
      Out << BBAInt;
    }
    Out << '}';
  }
  if (const auto *MRA = D->getAttr<IntelFPGAMaxReplicatesAttr>()) {
    llvm::APSInt MRAInt = MRA->getValue()->EvaluateKnownConstInt(getContext());
    Out << '{' << MRA->getSpelling() << ':' << MRAInt << '}';
  }
  if (const auto *MA = D->getAttr<IntelFPGAMergeAttr>()) {
    Out << '{' << MA->getSpelling() << ':' << MA->getName() << ':'
        << MA->getDirection() << '}';
  }
  if (D->hasAttr<IntelFPGASimpleDualPortAttr>())
    Out << "{simple_dual_port:1}";
  if (const auto *FP2D = D->getAttr<IntelFPGAForcePow2DepthAttr>()) {
    llvm::APSInt FP2DInt =
        FP2D->getValue()->EvaluateKnownConstInt(getContext());
    Out << '{' << FP2D->getSpelling() << ':' << FP2DInt << '}';
  }
}

void CodeGenModule::addGlobalIntelFPGAAnnotation(const VarDecl *VD,
                                                 llvm::GlobalValue *GV) {
  SmallString<256> AnnotStr;
  generateIntelFPGAAnnotation(VD, AnnotStr);
  if (!AnnotStr.empty()) {
    // Get the globals for file name, annotation, and the line number.
    llvm::Constant *AnnoGV = EmitAnnotationString(AnnotStr),
                   *UnitGV = EmitAnnotationUnit(VD->getLocation()),
                   *LineNoCst = EmitAnnotationLineNo(VD->getLocation());

    llvm::Constant *ASZeroGV = GV;
    if (GV->getAddressSpace() != 0)
      ASZeroGV = llvm::ConstantExpr::getAddrSpaceCast(
          GV, GV->getValueType()->getPointerTo(0));

    // Create the ConstantStruct for the global annotation.
    llvm::Constant *Fields[4] = {
        llvm::ConstantExpr::getBitCast(ASZeroGV, Int8PtrTy),
        llvm::ConstantExpr::getBitCast(AnnoGV, Int8PtrTy),
        llvm::ConstantExpr::getBitCast(UnitGV, Int8PtrTy), LineNoCst};
    Annotations.push_back(llvm::ConstantStruct::getAnon(Fields));
  }
}

/// Pass IsTentative as true if you want to create a tentative definition.
void CodeGenModule::EmitGlobalVarDefinition(const VarDecl *D,
                                            bool IsTentative) {
  // OpenCL global variables of sampler type are translated to function calls,
  // therefore no need to be translated.
  QualType ASTTy = D->getType();
  if (getLangOpts().OpenCL && ASTTy->isSamplerT())
    return;

  // If this is OpenMP device, check if it is legal to emit this global
  // normally.
  if (LangOpts.OpenMPIsDevice && OpenMPRuntime &&
      OpenMPRuntime->emitTargetGlobalVariable(D))
    return;

  llvm::Constant *Init = nullptr;
  bool NeedsGlobalCtor = false;
  bool NeedsGlobalDtor =
      D->needsDestruction(getContext()) == QualType::DK_cxx_destructor;

  const VarDecl *InitDecl;
  const Expr *InitExpr = D->getAnyInitializer(InitDecl);

  Optional<ConstantEmitter> emitter;

  // CUDA E.2.4.1 "__shared__ variables cannot have an initialization
  // as part of their declaration."  Sema has already checked for
  // error cases, so we just need to set Init to UndefValue.
  bool IsCUDASharedVar =
      getLangOpts().CUDAIsDevice && D->hasAttr<CUDASharedAttr>();
  // Shadows of initialized device-side global variables are also left
  // undefined.
  bool IsCUDAShadowVar =
      !getLangOpts().CUDAIsDevice &&
      (D->hasAttr<CUDAConstantAttr>() || D->hasAttr<CUDADeviceAttr>() ||
       D->hasAttr<CUDASharedAttr>());
  bool IsCUDADeviceShadowVar =
      getLangOpts().CUDAIsDevice &&
      (D->getType()->isCUDADeviceBuiltinSurfaceType() ||
       D->getType()->isCUDADeviceBuiltinTextureType());
  // HIP pinned shadow of initialized host-side global variables are also
  // left undefined.
  if (getLangOpts().CUDA &&
      (IsCUDASharedVar || IsCUDAShadowVar || IsCUDADeviceShadowVar))
    Init = llvm::UndefValue::get(getTypes().ConvertType(ASTTy));
  else if (D->hasAttr<LoaderUninitializedAttr>())
    Init = llvm::UndefValue::get(getTypes().ConvertType(ASTTy));
  else if (!InitExpr) {
    // This is a tentative definition; tentative definitions are
    // implicitly initialized with { 0 }.
    //
    // Note that tentative definitions are only emitted at the end of
    // a translation unit, so they should never have incomplete
    // type. In addition, EmitTentativeDefinition makes sure that we
    // never attempt to emit a tentative definition if a real one
    // exists. A use may still exists, however, so we still may need
    // to do a RAUW.
    assert(!ASTTy->isIncompleteType() && "Unexpected incomplete type");
    Init = EmitNullConstant(D->getType());
  } else {
    initializedGlobalDecl = GlobalDecl(D);
    emitter.emplace(*this);
    Init = emitter->tryEmitForInitializer(*InitDecl);

    if (!Init) {
      QualType T = InitExpr->getType();
      if (D->getType()->isReferenceType())
        T = D->getType();

      if (getLangOpts().CPlusPlus) {
        Init = EmitNullConstant(T);
        NeedsGlobalCtor = true;
      } else {
        ErrorUnsupported(D, "static initializer");
        Init = llvm::UndefValue::get(getTypes().ConvertType(T));
      }
    } else {
      // We don't need an initializer, so remove the entry for the delayed
      // initializer position (just in case this entry was delayed) if we
      // also don't need to register a destructor.
      if (getLangOpts().CPlusPlus && !NeedsGlobalDtor)
        DelayedCXXInitPosition.erase(D);
    }
  }

  llvm::Type* InitType = Init->getType();
  llvm::Constant *Entry =
      GetAddrOfGlobalVar(D, InitType, ForDefinition_t(!IsTentative));

  // Strip off pointer casts if we got them.
  Entry = Entry->stripPointerCasts();

  // Entry is now either a Function or GlobalVariable.
  auto *GV = dyn_cast<llvm::GlobalVariable>(Entry);

  // We have a definition after a declaration with the wrong type.
  // We must make a new GlobalVariable* and update everything that used OldGV
  // (a declaration or tentative definition) with the new GlobalVariable*
  // (which will be a definition).
  //
  // This happens if there is a prototype for a global (e.g.
  // "extern int x[];") and then a definition of a different type (e.g.
  // "int x[10];"). This also happens when an initializer has a different type
  // from the type of the global (this happens with unions).
  if (!GV || GV->getValueType() != InitType ||
      GV->getType()->getAddressSpace() !=
          getContext().getTargetAddressSpace(GetGlobalVarAddressSpace(D))) {

    // Move the old entry aside so that we'll create a new one.
    Entry->setName(StringRef());

    // Make a new global with the correct type, this is now guaranteed to work.
    GV = cast<llvm::GlobalVariable>(
        GetAddrOfGlobalVar(D, InitType, ForDefinition_t(!IsTentative))
            ->stripPointerCasts());

    // Replace all uses of the old global with the new global
    llvm::Constant *NewPtrForOldDecl =
        llvm::ConstantExpr::getBitCast(GV, Entry->getType());
    Entry->replaceAllUsesWith(NewPtrForOldDecl);

    // Erase the old global, since it is no longer used.
    cast<llvm::GlobalValue>(Entry)->eraseFromParent();
  }

  MaybeHandleStaticInExternC(D, GV);

  if (D->hasAttr<AnnotateAttr>())
    AddGlobalAnnotations(D, GV);

  // Emit Intel FPGA attribute annotation for a file-scope static variable.
  if (getLangOpts().SYCLIsDevice)
    addGlobalIntelFPGAAnnotation(D, GV);

  if (D->getType().isRestrictQualified()) {
    llvm::LLVMContext &Context = getLLVMContext();

    // Common metadata nodes.
    llvm::NamedMDNode *GlobalsRestrict =
        getModule().getOrInsertNamedMetadata("globals.restrict");
    llvm::Metadata *Args[] = {llvm::ValueAsMetadata::get(GV)};
    llvm::MDNode *Node = llvm::MDNode::get(Context, Args);
    GlobalsRestrict->addOperand(Node);
  }

  // Set the llvm linkage type as appropriate.
  llvm::GlobalValue::LinkageTypes Linkage =
      getLLVMLinkageVarDefinition(D, GV->isConstant());

  // CUDA B.2.1 "The __device__ qualifier declares a variable that resides on
  // the device. [...]"
  // CUDA B.2.2 "The __constant__ qualifier, optionally used together with
  // __device__, declares a variable that: [...]
  // Is accessible from all the threads within the grid and from the host
  // through the runtime library (cudaGetSymbolAddress() / cudaGetSymbolSize()
  // / cudaMemcpyToSymbol() / cudaMemcpyFromSymbol())."
  if (GV && LangOpts.CUDA) {
    if (LangOpts.CUDAIsDevice) {
      if (Linkage != llvm::GlobalValue::InternalLinkage &&
          (D->hasAttr<CUDADeviceAttr>() || D->hasAttr<CUDAConstantAttr>()))
        GV->setExternallyInitialized(true);
    } else {
      // Host-side shadows of external declarations of device-side
      // global variables become internal definitions. These have to
      // be internal in order to prevent name conflicts with global
      // host variables with the same name in a different TUs.
      if (D->hasAttr<CUDADeviceAttr>() || D->hasAttr<CUDAConstantAttr>()) {
        Linkage = llvm::GlobalValue::InternalLinkage;
        // Shadow variables and their properties must be registered with CUDA
        // runtime. Skip Extern global variables, which will be registered in
        // the TU where they are defined.
        if (!D->hasExternalStorage())
          getCUDARuntime().registerDeviceVar(D, *GV, !D->hasDefinition(),
                                             D->hasAttr<CUDAConstantAttr>());
      } else if (D->hasAttr<CUDASharedAttr>()) {
        // __shared__ variables are odd. Shadows do get created, but
        // they are not registered with the CUDA runtime, so they
        // can't really be used to access their device-side
        // counterparts. It's not clear yet whether it's nvcc's bug or
        // a feature, but we've got to do the same for compatibility.
        Linkage = llvm::GlobalValue::InternalLinkage;
      } else if (D->getType()->isCUDADeviceBuiltinSurfaceType() ||
                 D->getType()->isCUDADeviceBuiltinTextureType()) {
        // Builtin surfaces and textures and their template arguments are
        // also registered with CUDA runtime.
        Linkage = llvm::GlobalValue::InternalLinkage;
        const ClassTemplateSpecializationDecl *TD =
            cast<ClassTemplateSpecializationDecl>(
                D->getType()->getAs<RecordType>()->getDecl());
        const TemplateArgumentList &Args = TD->getTemplateArgs();
        if (TD->hasAttr<CUDADeviceBuiltinSurfaceTypeAttr>()) {
          assert(Args.size() == 2 &&
                 "Unexpected number of template arguments of CUDA device "
                 "builtin surface type.");
          auto SurfType = Args[1].getAsIntegral();
          if (!D->hasExternalStorage())
            getCUDARuntime().registerDeviceSurf(D, *GV, !D->hasDefinition(),
                                                SurfType.getSExtValue());
        } else {
          assert(Args.size() == 3 &&
                 "Unexpected number of template arguments of CUDA device "
                 "builtin texture type.");
          auto TexType = Args[1].getAsIntegral();
          auto Normalized = Args[2].getAsIntegral();
          if (!D->hasExternalStorage())
            getCUDARuntime().registerDeviceTex(D, *GV, !D->hasDefinition(),
                                               TexType.getSExtValue(),
                                               Normalized.getZExtValue());
        }
      }
    }
  }

  GV->setInitializer(Init);
  if (emitter)
    emitter->finalize(GV);

  // If it is safe to mark the global 'constant', do so now.
  GV->setConstant(!NeedsGlobalCtor && !NeedsGlobalDtor &&
                  isTypeConstant(D->getType(), true));

  // If it is in a read-only section, mark it 'constant'.
  if (const SectionAttr *SA = D->getAttr<SectionAttr>()) {
    const ASTContext::SectionInfo &SI = Context.SectionInfos[SA->getName()];
    if ((SI.SectionFlags & ASTContext::PSF_Write) == 0)
      GV->setConstant(true);
  }

  GV->setAlignment(getContext().getDeclAlign(D).getAsAlign());

  // On Darwin, unlike other Itanium C++ ABI platforms, the thread-wrapper
  // function is only defined alongside the variable, not also alongside
  // callers. Normally, all accesses to a thread_local go through the
  // thread-wrapper in order to ensure initialization has occurred, underlying
  // variable will never be used other than the thread-wrapper, so it can be
  // converted to internal linkage.
  //
  // However, if the variable has the 'constinit' attribute, it _can_ be
  // referenced directly, without calling the thread-wrapper, so the linkage
  // must not be changed.
  //
  // Additionally, if the variable isn't plain external linkage, e.g. if it's
  // weak or linkonce, the de-duplication semantics are important to preserve,
  // so we don't change the linkage.
  if (D->getTLSKind() == VarDecl::TLS_Dynamic &&
      Linkage == llvm::GlobalValue::ExternalLinkage &&
      Context.getTargetInfo().getTriple().isOSDarwin() &&
      !D->hasAttr<ConstInitAttr>())
    Linkage = llvm::GlobalValue::InternalLinkage;

  GV->setLinkage(Linkage);
  if (D->hasAttr<DLLImportAttr>())
    GV->setDLLStorageClass(llvm::GlobalVariable::DLLImportStorageClass);
  else if (D->hasAttr<DLLExportAttr>())
    GV->setDLLStorageClass(llvm::GlobalVariable::DLLExportStorageClass);
  else
    GV->setDLLStorageClass(llvm::GlobalVariable::DefaultStorageClass);

  if (Linkage == llvm::GlobalVariable::CommonLinkage) {
    // common vars aren't constant even if declared const.
    GV->setConstant(false);
    // Tentative definition of global variables may be initialized with
    // non-zero null pointers. In this case they should have weak linkage
    // since common linkage must have zero initializer and must not have
    // explicit section therefore cannot have non-zero initial value.
    if (!GV->getInitializer()->isNullValue())
      GV->setLinkage(llvm::GlobalVariable::WeakAnyLinkage);
  }

  setNonAliasAttributes(D, GV);

  if (D->getTLSKind() && !GV->isThreadLocal()) {
    if (D->getTLSKind() == VarDecl::TLS_Dynamic)
      CXXThreadLocals.push_back(D);
    setTLSMode(GV, *D);
  }

  maybeSetTrivialComdat(*D, *GV);

  // Emit the initializer function if necessary.
  if (NeedsGlobalCtor || NeedsGlobalDtor)
    EmitCXXGlobalVarDeclInitFunc(D, GV, NeedsGlobalCtor);

  SanitizerMD->reportGlobalToASan(GV, *D, NeedsGlobalCtor);

  // Emit global variable debug information.
  if (CGDebugInfo *DI = getModuleDebugInfo())
    if (getCodeGenOpts().hasReducedDebugInfo())
      DI->EmitGlobalVariable(GV, D);

  if (LangOpts.SYCLIsDevice) {
    maybeEmitPipeStorageMetadata(D, GV, *this);
    // Notify SYCL code generation infrastructure that a global variable is
    // being generated.
    getSYCLRuntime().actOnGlobalVarEmit(*this, *D, GV);
  }
}

void CodeGenModule::EmitExternalVarDeclaration(const VarDecl *D) {
  if (CGDebugInfo *DI = getModuleDebugInfo())
    if (getCodeGenOpts().hasReducedDebugInfo()) {
      QualType ASTTy = D->getType();
      llvm::Type *Ty = getTypes().ConvertTypeForMem(D->getType());
      llvm::PointerType *PTy =
          llvm::PointerType::get(Ty, getContext().getTargetAddressSpace(ASTTy));
      llvm::Constant *GV = GetOrCreateLLVMGlobal(D->getName(), PTy, D);
      DI->EmitExternalVariable(
          cast<llvm::GlobalVariable>(GV->stripPointerCasts()), D);
    }
}

static bool isVarDeclStrongDefinition(const ASTContext &Context,
                                      CodeGenModule &CGM, const VarDecl *D,
                                      bool NoCommon) {
  // Don't give variables common linkage if -fno-common was specified unless it
  // was overridden by a NoCommon attribute.
  if ((NoCommon || D->hasAttr<NoCommonAttr>()) && !D->hasAttr<CommonAttr>())
    return true;

  // C11 6.9.2/2:
  //   A declaration of an identifier for an object that has file scope without
  //   an initializer, and without a storage-class specifier or with the
  //   storage-class specifier static, constitutes a tentative definition.
  if (D->getInit() || D->hasExternalStorage())
    return true;

  // A variable cannot be both common and exist in a section.
  if (D->hasAttr<SectionAttr>())
    return true;

  // A variable cannot be both common and exist in a section.
  // We don't try to determine which is the right section in the front-end.
  // If no specialized section name is applicable, it will resort to default.
  if (D->hasAttr<PragmaClangBSSSectionAttr>() ||
      D->hasAttr<PragmaClangDataSectionAttr>() ||
      D->hasAttr<PragmaClangRelroSectionAttr>() ||
      D->hasAttr<PragmaClangRodataSectionAttr>())
    return true;

  // Thread local vars aren't considered common linkage.
  if (D->getTLSKind())
    return true;

  // Tentative definitions marked with WeakImportAttr are true definitions.
  if (D->hasAttr<WeakImportAttr>())
    return true;

  // A variable cannot be both common and exist in a comdat.
  if (shouldBeInCOMDAT(CGM, *D))
    return true;

  // Declarations with a required alignment do not have common linkage in MSVC
  // mode.
  if (Context.getTargetInfo().getCXXABI().isMicrosoft()) {
    if (D->hasAttr<AlignedAttr>())
      return true;
    QualType VarType = D->getType();
    if (Context.isAlignmentRequired(VarType))
      return true;

    if (const auto *RT = VarType->getAs<RecordType>()) {
      const RecordDecl *RD = RT->getDecl();
      for (const FieldDecl *FD : RD->fields()) {
        if (FD->isBitField())
          continue;
        if (FD->hasAttr<AlignedAttr>())
          return true;
        if (Context.isAlignmentRequired(FD->getType()))
          return true;
      }
    }
  }

  // Microsoft's link.exe doesn't support alignments greater than 32 bytes for
  // common symbols, so symbols with greater alignment requirements cannot be
  // common.
  // Other COFF linkers (ld.bfd and LLD) support arbitrary power-of-two
  // alignments for common symbols via the aligncomm directive, so this
  // restriction only applies to MSVC environments.
  if (Context.getTargetInfo().getTriple().isKnownWindowsMSVCEnvironment() &&
      Context.getTypeAlignIfKnown(D->getType()) >
          Context.toBits(CharUnits::fromQuantity(32)))
    return true;

  return false;
}

llvm::GlobalValue::LinkageTypes CodeGenModule::getLLVMLinkageForDeclarator(
    const DeclaratorDecl *D, GVALinkage Linkage, bool IsConstantVariable) {
  if (Linkage == GVA_Internal)
    return llvm::Function::InternalLinkage;

  if (D->hasAttr<WeakAttr>()) {
    if (IsConstantVariable)
      return llvm::GlobalVariable::WeakODRLinkage;
    else
      return llvm::GlobalVariable::WeakAnyLinkage;
  }

  if (const auto *FD = D->getAsFunction())
    if (FD->isMultiVersion() && Linkage == GVA_AvailableExternally)
      return llvm::GlobalVariable::LinkOnceAnyLinkage;

  // We are guaranteed to have a strong definition somewhere else,
  // so we can use available_externally linkage.
  if (Linkage == GVA_AvailableExternally)
    return llvm::GlobalValue::AvailableExternallyLinkage;

  // Note that Apple's kernel linker doesn't support symbol
  // coalescing, so we need to avoid linkonce and weak linkages there.
  // Normally, this means we just map to internal, but for explicit
  // instantiations we'll map to external.

  // In C++, the compiler has to emit a definition in every translation unit
  // that references the function.  We should use linkonce_odr because
  // a) if all references in this translation unit are optimized away, we
  // don't need to codegen it.  b) if the function persists, it needs to be
  // merged with other definitions. c) C++ has the ODR, so we know the
  // definition is dependable.
  if (Linkage == GVA_DiscardableODR)
    return !Context.getLangOpts().AppleKext ? llvm::Function::LinkOnceODRLinkage
                                            : llvm::Function::InternalLinkage;

  // An explicit instantiation of a template has weak linkage, since
  // explicit instantiations can occur in multiple translation units
  // and must all be equivalent. However, we are not allowed to
  // throw away these explicit instantiations.
  //
  // We don't currently support CUDA device code spread out across multiple TUs,
  // so say that CUDA templates are either external (for kernels) or internal.
  // This lets llvm perform aggressive inter-procedural optimizations.
  if (Linkage == GVA_StrongODR) {
    if (Context.getLangOpts().AppleKext)
      return llvm::Function::ExternalLinkage;
    if (Context.getLangOpts().CUDA && Context.getLangOpts().CUDAIsDevice)
      return D->hasAttr<CUDAGlobalAttr>() ? llvm::Function::ExternalLinkage
                                          : llvm::Function::InternalLinkage;
    return llvm::Function::WeakODRLinkage;
  }

  // C++ doesn't have tentative definitions and thus cannot have common
  // linkage.
  if (!getLangOpts().CPlusPlus && isa<VarDecl>(D) &&
      !isVarDeclStrongDefinition(Context, *this, cast<VarDecl>(D),
                                 CodeGenOpts.NoCommon))
    return llvm::GlobalVariable::CommonLinkage;

  // selectany symbols are externally visible, so use weak instead of
  // linkonce.  MSVC optimizes away references to const selectany globals, so
  // all definitions should be the same and ODR linkage should be used.
  // http://msdn.microsoft.com/en-us/library/5tkz6s71.aspx
  if (D->hasAttr<SelectAnyAttr>())
    return llvm::GlobalVariable::WeakODRLinkage;

  // Otherwise, we have strong external linkage.
  assert(Linkage == GVA_StrongExternal);
  return llvm::GlobalVariable::ExternalLinkage;
}

llvm::GlobalValue::LinkageTypes CodeGenModule::getLLVMLinkageVarDefinition(
    const VarDecl *VD, bool IsConstant) {
  GVALinkage Linkage = getContext().GetGVALinkageForVariable(VD);
  return getLLVMLinkageForDeclarator(VD, Linkage, IsConstant);
}

/// Replace the uses of a function that was declared with a non-proto type.
/// We want to silently drop extra arguments from call sites
static void replaceUsesOfNonProtoConstant(llvm::Constant *old,
                                          llvm::Function *newFn) {
  // Fast path.
  if (old->use_empty()) return;

  llvm::Type *newRetTy = newFn->getReturnType();
  SmallVector<llvm::Value*, 4> newArgs;
  SmallVector<llvm::OperandBundleDef, 1> newBundles;

  for (llvm::Value::use_iterator ui = old->use_begin(), ue = old->use_end();
         ui != ue; ) {
    llvm::Value::use_iterator use = ui++; // Increment before the use is erased.
    llvm::User *user = use->getUser();

    // Recognize and replace uses of bitcasts.  Most calls to
    // unprototyped functions will use bitcasts.
    if (auto *bitcast = dyn_cast<llvm::ConstantExpr>(user)) {
      if (bitcast->getOpcode() == llvm::Instruction::BitCast)
        replaceUsesOfNonProtoConstant(bitcast, newFn);
      continue;
    }

    // Recognize calls to the function.
    llvm::CallBase *callSite = dyn_cast<llvm::CallBase>(user);
    if (!callSite) continue;
    if (!callSite->isCallee(&*use))
      continue;

    // If the return types don't match exactly, then we can't
    // transform this call unless it's dead.
    if (callSite->getType() != newRetTy && !callSite->use_empty())
      continue;

    // Get the call site's attribute list.
    SmallVector<llvm::AttributeSet, 8> newArgAttrs;
    llvm::AttributeList oldAttrs = callSite->getAttributes();

    // If the function was passed too few arguments, don't transform.
    unsigned newNumArgs = newFn->arg_size();
    if (callSite->arg_size() < newNumArgs)
      continue;

    // If extra arguments were passed, we silently drop them.
    // If any of the types mismatch, we don't transform.
    unsigned argNo = 0;
    bool dontTransform = false;
    for (llvm::Argument &A : newFn->args()) {
      if (callSite->getArgOperand(argNo)->getType() != A.getType()) {
        dontTransform = true;
        break;
      }

      // Add any parameter attributes.
      newArgAttrs.push_back(oldAttrs.getParamAttributes(argNo));
      argNo++;
    }
    if (dontTransform)
      continue;

    // Okay, we can transform this.  Create the new call instruction and copy
    // over the required information.
    newArgs.append(callSite->arg_begin(), callSite->arg_begin() + argNo);

    // Copy over any operand bundles.
    callSite->getOperandBundlesAsDefs(newBundles);

    llvm::CallBase *newCall;
    if (dyn_cast<llvm::CallInst>(callSite)) {
      newCall =
          llvm::CallInst::Create(newFn, newArgs, newBundles, "", callSite);
    } else {
      auto *oldInvoke = cast<llvm::InvokeInst>(callSite);
      newCall = llvm::InvokeInst::Create(newFn, oldInvoke->getNormalDest(),
                                         oldInvoke->getUnwindDest(), newArgs,
                                         newBundles, "", callSite);
    }
    newArgs.clear(); // for the next iteration

    if (!newCall->getType()->isVoidTy())
      newCall->takeName(callSite);
    newCall->setAttributes(llvm::AttributeList::get(
        newFn->getContext(), oldAttrs.getFnAttributes(),
        oldAttrs.getRetAttributes(), newArgAttrs));
    newCall->setCallingConv(callSite->getCallingConv());

    // Finally, remove the old call, replacing any uses with the new one.
    if (!callSite->use_empty())
      callSite->replaceAllUsesWith(newCall);

    // Copy debug location attached to CI.
    if (callSite->getDebugLoc())
      newCall->setDebugLoc(callSite->getDebugLoc());

    callSite->eraseFromParent();
  }
}

/// ReplaceUsesOfNonProtoTypeWithRealFunction - This function is called when we
/// implement a function with no prototype, e.g. "int foo() {}".  If there are
/// existing call uses of the old function in the module, this adjusts them to
/// call the new function directly.
///
/// This is not just a cleanup: the always_inline pass requires direct calls to
/// functions to be able to inline them.  If there is a bitcast in the way, it
/// won't inline them.  Instcombine normally deletes these calls, but it isn't
/// run at -O0.
static void ReplaceUsesOfNonProtoTypeWithRealFunction(llvm::GlobalValue *Old,
                                                      llvm::Function *NewFn) {
  // If we're redefining a global as a function, don't transform it.
  if (!isa<llvm::Function>(Old)) return;

  replaceUsesOfNonProtoConstant(Old, NewFn);
}

void CodeGenModule::HandleCXXStaticMemberVarInstantiation(VarDecl *VD) {
  auto DK = VD->isThisDeclarationADefinition();
  if (DK == VarDecl::Definition && VD->hasAttr<DLLImportAttr>())
    return;

  TemplateSpecializationKind TSK = VD->getTemplateSpecializationKind();
  // If we have a definition, this might be a deferred decl. If the
  // instantiation is explicit, make sure we emit it at the end.
  if (VD->getDefinition() && TSK == TSK_ExplicitInstantiationDefinition)
    GetAddrOfGlobalVar(VD);

  EmitTopLevelDecl(VD);
}

void CodeGenModule::EmitGlobalFunctionDefinition(GlobalDecl GD,
                                                 llvm::GlobalValue *GV) {
  const auto *D = cast<FunctionDecl>(GD.getDecl());

  // Compute the function info and LLVM type.
  const CGFunctionInfo &FI = getTypes().arrangeGlobalDeclaration(GD);
  llvm::FunctionType *Ty = getTypes().GetFunctionType(FI);

  // Get or create the prototype for the function.
  if (!GV || (GV->getValueType() != Ty))
    GV = cast<llvm::GlobalValue>(GetAddrOfFunction(GD, Ty, /*ForVTable=*/false,
                                                   /*DontDefer=*/true,
                                                   ForDefinition));

  // Already emitted.
  if (!GV->isDeclaration())
    return;

  // We need to set linkage and visibility on the function before
  // generating code for it because various parts of IR generation
  // want to propagate this information down (e.g. to local static
  // declarations).
  auto *Fn = cast<llvm::Function>(GV);
  setFunctionLinkage(GD, Fn);

  // FIXME: this is redundant with part of setFunctionDefinitionAttributes
  setGVProperties(Fn, GD);

  MaybeHandleStaticInExternC(D, Fn);


  maybeSetTrivialComdat(*D, *Fn);

  CodeGenFunction(*this).GenerateCode(GD, Fn, FI);

  setNonAliasAttributes(GD, Fn);
  SetLLVMFunctionAttributesForDefinition(D, Fn);

  if (const ConstructorAttr *CA = D->getAttr<ConstructorAttr>())
    AddGlobalCtor(Fn, CA->getPriority());
  if (const DestructorAttr *DA = D->getAttr<DestructorAttr>())
    AddGlobalDtor(Fn, DA->getPriority());
  if (D->hasAttr<AnnotateAttr>())
    AddGlobalAnnotations(D, Fn);
}

void CodeGenModule::EmitAliasDefinition(GlobalDecl GD) {
  const auto *D = cast<ValueDecl>(GD.getDecl());
  const AliasAttr *AA = D->getAttr<AliasAttr>();
  assert(AA && "Not an alias?");

  StringRef MangledName = getMangledName(GD);

  if (AA->getAliasee() == MangledName) {
    Diags.Report(AA->getLocation(), diag::err_cyclic_alias) << 0;
    return;
  }

  // If there is a definition in the module, then it wins over the alias.
  // This is dubious, but allow it to be safe.  Just ignore the alias.
  llvm::GlobalValue *Entry = GetGlobalValue(MangledName);
  if (Entry && !Entry->isDeclaration())
    return;

  Aliases.push_back(GD);

  llvm::Type *DeclTy = getTypes().ConvertTypeForMem(D->getType());

  // Create a reference to the named value.  This ensures that it is emitted
  // if a deferred decl.
  llvm::Constant *Aliasee;
  llvm::GlobalValue::LinkageTypes LT;
  if (isa<llvm::FunctionType>(DeclTy)) {
    Aliasee = GetOrCreateLLVMFunction(AA->getAliasee(), DeclTy, GD,
                                      /*ForVTable=*/false);
    LT = getFunctionLinkage(GD);
  } else {
    Aliasee = GetOrCreateLLVMGlobal(AA->getAliasee(),
                                    llvm::PointerType::getUnqual(DeclTy),
                                    /*D=*/nullptr);
    LT = getLLVMLinkageVarDefinition(cast<VarDecl>(GD.getDecl()),
                                     D->getType().isConstQualified());
  }

  // Create the new alias itself, but don't set a name yet.
  unsigned AS = Aliasee->getType()->getPointerAddressSpace();
  auto *GA =
      llvm::GlobalAlias::create(DeclTy, AS, LT, "", Aliasee, &getModule());

  if (Entry) {
    if (GA->getAliasee() == Entry) {
      Diags.Report(AA->getLocation(), diag::err_cyclic_alias) << 0;
      return;
    }

    assert(Entry->isDeclaration());

    // If there is a declaration in the module, then we had an extern followed
    // by the alias, as in:
    //   extern int test6();
    //   ...
    //   int test6() __attribute__((alias("test7")));
    //
    // Remove it and replace uses of it with the alias.
    GA->takeName(Entry);

    Entry->replaceAllUsesWith(llvm::ConstantExpr::getBitCast(GA,
                                                          Entry->getType()));
    Entry->eraseFromParent();
  } else {
    GA->setName(MangledName);
  }

  // Set attributes which are particular to an alias; this is a
  // specialization of the attributes which may be set on a global
  // variable/function.
  if (D->hasAttr<WeakAttr>() || D->hasAttr<WeakRefAttr>() ||
      D->isWeakImported()) {
    GA->setLinkage(llvm::Function::WeakAnyLinkage);
  }

  if (const auto *VD = dyn_cast<VarDecl>(D))
    if (VD->getTLSKind())
      setTLSMode(GA, *VD);

  SetCommonAttributes(GD, GA);
}

void CodeGenModule::emitIFuncDefinition(GlobalDecl GD) {
  const auto *D = cast<ValueDecl>(GD.getDecl());
  const IFuncAttr *IFA = D->getAttr<IFuncAttr>();
  assert(IFA && "Not an ifunc?");

  StringRef MangledName = getMangledName(GD);

  if (IFA->getResolver() == MangledName) {
    Diags.Report(IFA->getLocation(), diag::err_cyclic_alias) << 1;
    return;
  }

  // Report an error if some definition overrides ifunc.
  llvm::GlobalValue *Entry = GetGlobalValue(MangledName);
  if (Entry && !Entry->isDeclaration()) {
    GlobalDecl OtherGD;
    if (lookupRepresentativeDecl(MangledName, OtherGD) &&
        DiagnosedConflictingDefinitions.insert(GD).second) {
      Diags.Report(D->getLocation(), diag::err_duplicate_mangled_name)
          << MangledName;
      Diags.Report(OtherGD.getDecl()->getLocation(),
                   diag::note_previous_definition);
    }
    return;
  }

  Aliases.push_back(GD);

  llvm::Type *DeclTy = getTypes().ConvertTypeForMem(D->getType());
  llvm::Constant *Resolver =
      GetOrCreateLLVMFunction(IFA->getResolver(), DeclTy, GD,
                              /*ForVTable=*/false);
  llvm::GlobalIFunc *GIF =
      llvm::GlobalIFunc::create(DeclTy, 0, llvm::Function::ExternalLinkage,
                                "", Resolver, &getModule());
  if (Entry) {
    if (GIF->getResolver() == Entry) {
      Diags.Report(IFA->getLocation(), diag::err_cyclic_alias) << 1;
      return;
    }
    assert(Entry->isDeclaration());

    // If there is a declaration in the module, then we had an extern followed
    // by the ifunc, as in:
    //   extern int test();
    //   ...
    //   int test() __attribute__((ifunc("resolver")));
    //
    // Remove it and replace uses of it with the ifunc.
    GIF->takeName(Entry);

    Entry->replaceAllUsesWith(llvm::ConstantExpr::getBitCast(GIF,
                                                          Entry->getType()));
    Entry->eraseFromParent();
  } else
    GIF->setName(MangledName);

  SetCommonAttributes(GD, GIF);
}

llvm::Function *CodeGenModule::getIntrinsic(unsigned IID,
                                            ArrayRef<llvm::Type*> Tys) {
  return llvm::Intrinsic::getDeclaration(&getModule(), (llvm::Intrinsic::ID)IID,
                                         Tys);
}

static llvm::StringMapEntry<llvm::GlobalVariable *> &
GetConstantCFStringEntry(llvm::StringMap<llvm::GlobalVariable *> &Map,
                         const StringLiteral *Literal, bool TargetIsLSB,
                         bool &IsUTF16, unsigned &StringLength) {
  StringRef String = Literal->getString();
  unsigned NumBytes = String.size();

  // Check for simple case.
  if (!Literal->containsNonAsciiOrNull()) {
    StringLength = NumBytes;
    return *Map.insert(std::make_pair(String, nullptr)).first;
  }

  // Otherwise, convert the UTF8 literals into a string of shorts.
  IsUTF16 = true;

  SmallVector<llvm::UTF16, 128> ToBuf(NumBytes + 1); // +1 for ending nulls.
  const llvm::UTF8 *FromPtr = (const llvm::UTF8 *)String.data();
  llvm::UTF16 *ToPtr = &ToBuf[0];

  (void)llvm::ConvertUTF8toUTF16(&FromPtr, FromPtr + NumBytes, &ToPtr,
                                 ToPtr + NumBytes, llvm::strictConversion);

  // ConvertUTF8toUTF16 returns the length in ToPtr.
  StringLength = ToPtr - &ToBuf[0];

  // Add an explicit null.
  *ToPtr = 0;
  return *Map.insert(std::make_pair(
                         StringRef(reinterpret_cast<const char *>(ToBuf.data()),
                                   (StringLength + 1) * 2),
                         nullptr)).first;
}

ConstantAddress
CodeGenModule::GetAddrOfConstantCFString(const StringLiteral *Literal) {
  unsigned StringLength = 0;
  bool isUTF16 = false;
  llvm::StringMapEntry<llvm::GlobalVariable *> &Entry =
      GetConstantCFStringEntry(CFConstantStringMap, Literal,
                               getDataLayout().isLittleEndian(), isUTF16,
                               StringLength);

  if (auto *C = Entry.second)
    return ConstantAddress(C, CharUnits::fromQuantity(C->getAlignment()));

  llvm::Constant *Zero = llvm::Constant::getNullValue(Int32Ty);
  llvm::Constant *Zeros[] = { Zero, Zero };

  const ASTContext &Context = getContext();
  const llvm::Triple &Triple = getTriple();

  const auto CFRuntime = getLangOpts().CFRuntime;
  const bool IsSwiftABI =
      static_cast<unsigned>(CFRuntime) >=
      static_cast<unsigned>(LangOptions::CoreFoundationABI::Swift);
  const bool IsSwift4_1 = CFRuntime == LangOptions::CoreFoundationABI::Swift4_1;

  // If we don't already have it, get __CFConstantStringClassReference.
  if (!CFConstantStringClassRef) {
    const char *CFConstantStringClassName = "__CFConstantStringClassReference";
    llvm::Type *Ty = getTypes().ConvertType(getContext().IntTy);
    Ty = llvm::ArrayType::get(Ty, 0);

    switch (CFRuntime) {
    default: break;
    case LangOptions::CoreFoundationABI::Swift: LLVM_FALLTHROUGH;
    case LangOptions::CoreFoundationABI::Swift5_0:
      CFConstantStringClassName =
          Triple.isOSDarwin() ? "$s15SwiftFoundation19_NSCFConstantStringCN"
                              : "$s10Foundation19_NSCFConstantStringCN";
      Ty = IntPtrTy;
      break;
    case LangOptions::CoreFoundationABI::Swift4_2:
      CFConstantStringClassName =
          Triple.isOSDarwin() ? "$S15SwiftFoundation19_NSCFConstantStringCN"
                              : "$S10Foundation19_NSCFConstantStringCN";
      Ty = IntPtrTy;
      break;
    case LangOptions::CoreFoundationABI::Swift4_1:
      CFConstantStringClassName =
          Triple.isOSDarwin() ? "__T015SwiftFoundation19_NSCFConstantStringCN"
                              : "__T010Foundation19_NSCFConstantStringCN";
      Ty = IntPtrTy;
      break;
    }

    llvm::Constant *C = CreateRuntimeVariable(Ty, CFConstantStringClassName);

    if (Triple.isOSBinFormatELF() || Triple.isOSBinFormatCOFF()) {
      llvm::GlobalValue *GV = nullptr;

      if ((GV = dyn_cast<llvm::GlobalValue>(C))) {
        IdentifierInfo &II = Context.Idents.get(GV->getName());
        TranslationUnitDecl *TUDecl = Context.getTranslationUnitDecl();
        DeclContext *DC = TranslationUnitDecl::castToDeclContext(TUDecl);

        const VarDecl *VD = nullptr;
        for (const auto &Result : DC->lookup(&II))
          if ((VD = dyn_cast<VarDecl>(Result)))
            break;

        if (Triple.isOSBinFormatELF()) {
          if (!VD)
            GV->setLinkage(llvm::GlobalValue::ExternalLinkage);
        } else {
          GV->setLinkage(llvm::GlobalValue::ExternalLinkage);
          if (!VD || !VD->hasAttr<DLLExportAttr>())
            GV->setDLLStorageClass(llvm::GlobalValue::DLLImportStorageClass);
          else
            GV->setDLLStorageClass(llvm::GlobalValue::DLLExportStorageClass);
        }

        setDSOLocal(GV);
      }
    }

    // Decay array -> ptr
    CFConstantStringClassRef =
        IsSwiftABI ? llvm::ConstantExpr::getPtrToInt(C, Ty)
                   : llvm::ConstantExpr::getGetElementPtr(Ty, C, Zeros);
  }

  QualType CFTy = Context.getCFConstantStringType();

  auto *STy = cast<llvm::StructType>(getTypes().ConvertType(CFTy));

  ConstantInitBuilder Builder(*this);
  auto Fields = Builder.beginStruct(STy);

  // Class pointer.
  Fields.add(cast<llvm::ConstantExpr>(CFConstantStringClassRef));

  // Flags.
  if (IsSwiftABI) {
    Fields.addInt(IntPtrTy, IsSwift4_1 ? 0x05 : 0x01);
    Fields.addInt(Int64Ty, isUTF16 ? 0x07d0 : 0x07c8);
  } else {
    Fields.addInt(IntTy, isUTF16 ? 0x07d0 : 0x07C8);
  }

  // String pointer.
  llvm::Constant *C = nullptr;
  if (isUTF16) {
    auto Arr = llvm::makeArrayRef(
        reinterpret_cast<uint16_t *>(const_cast<char *>(Entry.first().data())),
        Entry.first().size() / 2);
    C = llvm::ConstantDataArray::get(VMContext, Arr);
  } else {
    C = llvm::ConstantDataArray::getString(VMContext, Entry.first());
  }

  // Note: -fwritable-strings doesn't make the backing store strings of
  // CFStrings writable. (See <rdar://problem/10657500>)
  auto *GV =
      new llvm::GlobalVariable(getModule(), C->getType(), /*isConstant=*/true,
                               llvm::GlobalValue::PrivateLinkage, C, ".str");
  GV->setUnnamedAddr(llvm::GlobalValue::UnnamedAddr::Global);
  // Don't enforce the target's minimum global alignment, since the only use
  // of the string is via this class initializer.
  CharUnits Align = isUTF16 ? Context.getTypeAlignInChars(Context.ShortTy)
                            : Context.getTypeAlignInChars(Context.CharTy);
  GV->setAlignment(Align.getAsAlign());

  // FIXME: We set the section explicitly to avoid a bug in ld64 224.1.
  // Without it LLVM can merge the string with a non unnamed_addr one during
  // LTO.  Doing that changes the section it ends in, which surprises ld64.
  if (Triple.isOSBinFormatMachO())
    GV->setSection(isUTF16 ? "__TEXT,__ustring"
                           : "__TEXT,__cstring,cstring_literals");
  // Make sure the literal ends up in .rodata to allow for safe ICF and for
  // the static linker to adjust permissions to read-only later on.
  else if (Triple.isOSBinFormatELF())
    GV->setSection(".rodata");

  // String.
  llvm::Constant *Str =
      llvm::ConstantExpr::getGetElementPtr(GV->getValueType(), GV, Zeros);

  if (isUTF16)
    // Cast the UTF16 string to the correct type.
    Str = llvm::ConstantExpr::getBitCast(Str, Int8PtrTy);
  Fields.add(Str);

  // String length.
  llvm::IntegerType *LengthTy =
      llvm::IntegerType::get(getModule().getContext(),
                             Context.getTargetInfo().getLongWidth());
  if (IsSwiftABI) {
    if (CFRuntime == LangOptions::CoreFoundationABI::Swift4_1 ||
        CFRuntime == LangOptions::CoreFoundationABI::Swift4_2)
      LengthTy = Int32Ty;
    else
      LengthTy = IntPtrTy;
  }
  Fields.addInt(LengthTy, StringLength);

  // Swift ABI requires 8-byte alignment to ensure that the _Atomic(uint64_t) is
  // properly aligned on 32-bit platforms.
  CharUnits Alignment =
      IsSwiftABI ? Context.toCharUnitsFromBits(64) : getPointerAlign();

  // The struct.
  GV = Fields.finishAndCreateGlobal("_unnamed_cfstring_", Alignment,
                                    /*isConstant=*/false,
                                    llvm::GlobalVariable::PrivateLinkage);
  GV->addAttribute("objc_arc_inert");
  switch (Triple.getObjectFormat()) {
  case llvm::Triple::UnknownObjectFormat:
    llvm_unreachable("unknown file format");
  case llvm::Triple::GOFF:
    llvm_unreachable("GOFF is not yet implemented");
  case llvm::Triple::XCOFF:
    llvm_unreachable("XCOFF is not yet implemented");
  case llvm::Triple::COFF:
  case llvm::Triple::ELF:
  case llvm::Triple::Wasm:
    GV->setSection("cfstring");
    break;
  case llvm::Triple::MachO:
    GV->setSection("__DATA,__cfstring");
    break;
  }
  Entry.second = GV;

  return ConstantAddress(GV, Alignment);
}

bool CodeGenModule::getExpressionLocationsEnabled() const {
  return !CodeGenOpts.EmitCodeView || CodeGenOpts.DebugColumnInfo;
}

QualType CodeGenModule::getObjCFastEnumerationStateType() {
  if (ObjCFastEnumerationStateType.isNull()) {
    RecordDecl *D = Context.buildImplicitRecord("__objcFastEnumerationState");
    D->startDefinition();

    QualType FieldTypes[] = {
      Context.UnsignedLongTy,
      Context.getPointerType(Context.getObjCIdType()),
      Context.getPointerType(Context.UnsignedLongTy),
      Context.getConstantArrayType(Context.UnsignedLongTy,
                           llvm::APInt(32, 5), nullptr, ArrayType::Normal, 0)
    };

    for (size_t i = 0; i < 4; ++i) {
      FieldDecl *Field = FieldDecl::Create(Context,
                                           D,
                                           SourceLocation(),
                                           SourceLocation(), nullptr,
                                           FieldTypes[i], /*TInfo=*/nullptr,
                                           /*BitWidth=*/nullptr,
                                           /*Mutable=*/false,
                                           ICIS_NoInit);
      Field->setAccess(AS_public);
      D->addDecl(Field);
    }

    D->completeDefinition();
    ObjCFastEnumerationStateType = Context.getTagDeclType(D);
  }

  return ObjCFastEnumerationStateType;
}

llvm::Constant *
CodeGenModule::GetConstantArrayFromStringLiteral(const StringLiteral *E) {
  assert(!E->getType()->isPointerType() && "Strings are always arrays");

  // Don't emit it as the address of the string, emit the string data itself
  // as an inline array.
  if (E->getCharByteWidth() == 1) {
    SmallString<64> Str(E->getString());

    // Resize the string to the right size, which is indicated by its type.
    const ConstantArrayType *CAT = Context.getAsConstantArrayType(E->getType());
    Str.resize(CAT->getSize().getZExtValue());
    return llvm::ConstantDataArray::getString(VMContext, Str, false);
  }

  auto *AType = cast<llvm::ArrayType>(getTypes().ConvertType(E->getType()));
  llvm::Type *ElemTy = AType->getElementType();
  unsigned NumElements = AType->getNumElements();

  // Wide strings have either 2-byte or 4-byte elements.
  if (ElemTy->getPrimitiveSizeInBits() == 16) {
    SmallVector<uint16_t, 32> Elements;
    Elements.reserve(NumElements);

    for(unsigned i = 0, e = E->getLength(); i != e; ++i)
      Elements.push_back(E->getCodeUnit(i));
    Elements.resize(NumElements);
    return llvm::ConstantDataArray::get(VMContext, Elements);
  }

  assert(ElemTy->getPrimitiveSizeInBits() == 32);
  SmallVector<uint32_t, 32> Elements;
  Elements.reserve(NumElements);

  for(unsigned i = 0, e = E->getLength(); i != e; ++i)
    Elements.push_back(E->getCodeUnit(i));
  Elements.resize(NumElements);
  return llvm::ConstantDataArray::get(VMContext, Elements);
}

static llvm::GlobalVariable *
GenerateStringLiteral(llvm::Constant *C, llvm::GlobalValue::LinkageTypes LT,
                      CodeGenModule &CGM, StringRef GlobalName,
                      CharUnits Alignment) {
  unsigned AddrSpace = CGM.getContext().getTargetAddressSpace(
      CGM.getStringLiteralAddressSpace());

  llvm::Module &M = CGM.getModule();
  // Create a global variable for this string
  auto *GV = new llvm::GlobalVariable(
      M, C->getType(), !CGM.getLangOpts().WritableStrings, LT, C, GlobalName,
      nullptr, llvm::GlobalVariable::NotThreadLocal, AddrSpace);
  GV->setAlignment(Alignment.getAsAlign());
  GV->setUnnamedAddr(llvm::GlobalValue::UnnamedAddr::Global);
  if (GV->isWeakForLinker()) {
    assert(CGM.supportsCOMDAT() && "Only COFF uses weak string literals");
    GV->setComdat(M.getOrInsertComdat(GV->getName()));
  }
  CGM.setDSOLocal(GV);

  return GV;
}

/// GetAddrOfConstantStringFromLiteral - Return a pointer to a
/// constant array for the given string literal.
ConstantAddress
CodeGenModule::GetAddrOfConstantStringFromLiteral(const StringLiteral *S,
                                                  StringRef Name) {
  CharUnits Alignment = getContext().getAlignOfGlobalVarInChars(S->getType());

  llvm::Constant *C = GetConstantArrayFromStringLiteral(S);
  llvm::GlobalVariable **Entry = nullptr;
  if (!LangOpts.WritableStrings) {
    Entry = &ConstantStringMap[C];
    if (auto GV = *Entry) {
      if (Alignment.getQuantity() > GV->getAlignment())
        GV->setAlignment(Alignment.getAsAlign());
      return ConstantAddress(castStringLiteralToDefaultAddressSpace(*this, GV),
                             Alignment);
    }
  }

  SmallString<256> MangledNameBuffer;
  StringRef GlobalVariableName;
  llvm::GlobalValue::LinkageTypes LT;

  // Mangle the string literal if that's how the ABI merges duplicate strings.
  // Don't do it if they are writable, since we don't want writes in one TU to
  // affect strings in another.
  if (getCXXABI().getMangleContext().shouldMangleStringLiteral(S) &&
      !LangOpts.WritableStrings) {
    llvm::raw_svector_ostream Out(MangledNameBuffer);
    getCXXABI().getMangleContext().mangleStringLiteral(S, Out);
    LT = llvm::GlobalValue::LinkOnceODRLinkage;
    GlobalVariableName = MangledNameBuffer;
  } else {
    LT = llvm::GlobalValue::PrivateLinkage;
    GlobalVariableName = Name;
  }

  auto GV = GenerateStringLiteral(C, LT, *this, GlobalVariableName, Alignment);
  if (Entry)
    *Entry = GV;

  SanitizerMD->reportGlobalToASan(GV, S->getStrTokenLoc(0), "<string literal>",
                                  QualType());

  return ConstantAddress(castStringLiteralToDefaultAddressSpace(*this, GV),
                         Alignment);
}

/// GetAddrOfConstantStringFromObjCEncode - Return a pointer to a constant
/// array for the given ObjCEncodeExpr node.
ConstantAddress
CodeGenModule::GetAddrOfConstantStringFromObjCEncode(const ObjCEncodeExpr *E) {
  std::string Str;
  getContext().getObjCEncodingForType(E->getEncodedType(), Str);

  return GetAddrOfConstantCString(Str);
}

/// GetAddrOfConstantCString - Returns a pointer to a character array containing
/// the literal and a terminating '\0' character.
/// The result has pointer to array type.
ConstantAddress CodeGenModule::GetAddrOfConstantCString(
    const std::string &Str, const char *GlobalName) {
  StringRef StrWithNull(Str.c_str(), Str.size() + 1);
  CharUnits Alignment =
    getContext().getAlignOfGlobalVarInChars(getContext().CharTy);

  llvm::Constant *C =
      llvm::ConstantDataArray::getString(getLLVMContext(), StrWithNull, false);

  // Don't share any string literals if strings aren't constant.
  llvm::GlobalVariable **Entry = nullptr;
  if (!LangOpts.WritableStrings) {
    Entry = &ConstantStringMap[C];
    if (auto GV = *Entry) {
      if (Alignment.getQuantity() > GV->getAlignment())
        GV->setAlignment(Alignment.getAsAlign());
      return ConstantAddress(castStringLiteralToDefaultAddressSpace(*this, GV),
                             Alignment);
    }
  }

  // Get the default prefix if a name wasn't specified.
  if (!GlobalName)
    GlobalName = ".str";
  // Create a global variable for this.
  auto GV = GenerateStringLiteral(C, llvm::GlobalValue::PrivateLinkage, *this,
                                  GlobalName, Alignment);
  if (Entry)
    *Entry = GV;

  return ConstantAddress(castStringLiteralToDefaultAddressSpace(*this, GV),
                         Alignment);
}

ConstantAddress CodeGenModule::GetAddrOfGlobalTemporary(
    const MaterializeTemporaryExpr *E, const Expr *Init) {
  assert((E->getStorageDuration() == SD_Static ||
          E->getStorageDuration() == SD_Thread) && "not a global temporary");
  const auto *VD = cast<VarDecl>(E->getExtendingDecl());

  // If we're not materializing a subobject of the temporary, keep the
  // cv-qualifiers from the type of the MaterializeTemporaryExpr.
  QualType MaterializedType = Init->getType();
  if (Init == E->getSubExpr())
    MaterializedType = E->getType();

  CharUnits Align = getContext().getTypeAlignInChars(MaterializedType);

  if (llvm::Constant *Slot = MaterializedGlobalTemporaryMap[E])
    return ConstantAddress(Slot, Align);

  // FIXME: If an externally-visible declaration extends multiple temporaries,
  // we need to give each temporary the same name in every translation unit (and
  // we also need to make the temporaries externally-visible).
  SmallString<256> Name;
  llvm::raw_svector_ostream Out(Name);
  getCXXABI().getMangleContext().mangleReferenceTemporary(
      VD, E->getManglingNumber(), Out);

  APValue *Value = nullptr;
  if (E->getStorageDuration() == SD_Static && VD && VD->evaluateValue()) {
    // If the initializer of the extending declaration is a constant
    // initializer, we should have a cached constant initializer for this
    // temporary. Note that this might have a different value from the value
    // computed by evaluating the initializer if the surrounding constant
    // expression modifies the temporary.
    Value = E->getOrCreateValue(false);
  }

  // Try evaluating it now, it might have a constant initializer.
  Expr::EvalResult EvalResult;
  if (!Value && Init->EvaluateAsRValue(EvalResult, getContext()) &&
      !EvalResult.hasSideEffects())
    Value = &EvalResult.Val;

  LangAS AddrSpace =
      VD ? GetGlobalVarAddressSpace(VD) : MaterializedType.getAddressSpace();

  Optional<ConstantEmitter> emitter;
  llvm::Constant *InitialValue = nullptr;
  bool Constant = false;
  llvm::Type *Type;
  if (Value) {
    // The temporary has a constant initializer, use it.
    emitter.emplace(*this);
    InitialValue = emitter->emitForInitializer(*Value, AddrSpace,
                                               MaterializedType);
    Constant = isTypeConstant(MaterializedType, /*ExcludeCtor*/Value);
    Type = InitialValue->getType();
  } else {
    // No initializer, the initialization will be provided when we
    // initialize the declaration which performed lifetime extension.
    Type = getTypes().ConvertTypeForMem(MaterializedType);
  }

  // Create a global variable for this lifetime-extended temporary.
  llvm::GlobalValue::LinkageTypes Linkage =
      getLLVMLinkageVarDefinition(VD, Constant);
  if (Linkage == llvm::GlobalVariable::ExternalLinkage) {
    const VarDecl *InitVD;
    if (VD->isStaticDataMember() && VD->getAnyInitializer(InitVD) &&
        isa<CXXRecordDecl>(InitVD->getLexicalDeclContext())) {
      // Temporaries defined inside a class get linkonce_odr linkage because the
      // class can be defined in multiple translation units.
      Linkage = llvm::GlobalVariable::LinkOnceODRLinkage;
    } else {
      // There is no need for this temporary to have external linkage if the
      // VarDecl has external linkage.
      Linkage = llvm::GlobalVariable::InternalLinkage;
    }
  }
  auto TargetAS = getContext().getTargetAddressSpace(AddrSpace);
  auto *GV = new llvm::GlobalVariable(
      getModule(), Type, Constant, Linkage, InitialValue, Name.c_str(),
      /*InsertBefore=*/nullptr, llvm::GlobalVariable::NotThreadLocal, TargetAS);
  if (emitter) emitter->finalize(GV);
  setGVProperties(GV, VD);
  GV->setAlignment(Align.getAsAlign());
  if (supportsCOMDAT() && GV->isWeakForLinker())
    GV->setComdat(TheModule.getOrInsertComdat(GV->getName()));
  if (VD->getTLSKind())
    setTLSMode(GV, *VD);
  llvm::Constant *CV = GV;
  if (AddrSpace != LangAS::Default)
    CV = getTargetCodeGenInfo().performAddrSpaceCast(
        *this, GV, AddrSpace, LangAS::Default,
        Type->getPointerTo(
            getContext().getTargetAddressSpace(LangAS::Default)));
  MaterializedGlobalTemporaryMap[E] = CV;
  return ConstantAddress(CV, Align);
}

/// EmitObjCPropertyImplementations - Emit information for synthesized
/// properties for an implementation.
void CodeGenModule::EmitObjCPropertyImplementations(const
                                                    ObjCImplementationDecl *D) {
  for (const auto *PID : D->property_impls()) {
    // Dynamic is just for type-checking.
    if (PID->getPropertyImplementation() == ObjCPropertyImplDecl::Synthesize) {
      ObjCPropertyDecl *PD = PID->getPropertyDecl();

      // Determine which methods need to be implemented, some may have
      // been overridden. Note that ::isPropertyAccessor is not the method
      // we want, that just indicates if the decl came from a
      // property. What we want to know is if the method is defined in
      // this implementation.
      auto *Getter = PID->getGetterMethodDecl();
      if (!Getter || Getter->isSynthesizedAccessorStub())
        CodeGenFunction(*this).GenerateObjCGetter(
            const_cast<ObjCImplementationDecl *>(D), PID);
      auto *Setter = PID->getSetterMethodDecl();
      if (!PD->isReadOnly() && (!Setter || Setter->isSynthesizedAccessorStub()))
        CodeGenFunction(*this).GenerateObjCSetter(
                                 const_cast<ObjCImplementationDecl *>(D), PID);
    }
  }
}

static bool needsDestructMethod(ObjCImplementationDecl *impl) {
  const ObjCInterfaceDecl *iface = impl->getClassInterface();
  for (const ObjCIvarDecl *ivar = iface->all_declared_ivar_begin();
       ivar; ivar = ivar->getNextIvar())
    if (ivar->getType().isDestructedType())
      return true;

  return false;
}

static bool AllTrivialInitializers(CodeGenModule &CGM,
                                   ObjCImplementationDecl *D) {
  CodeGenFunction CGF(CGM);
  for (ObjCImplementationDecl::init_iterator B = D->init_begin(),
       E = D->init_end(); B != E; ++B) {
    CXXCtorInitializer *CtorInitExp = *B;
    Expr *Init = CtorInitExp->getInit();
    if (!CGF.isTrivialInitializer(Init))
      return false;
  }
  return true;
}

/// EmitObjCIvarInitializations - Emit information for ivar initialization
/// for an implementation.
void CodeGenModule::EmitObjCIvarInitializations(ObjCImplementationDecl *D) {
  // We might need a .cxx_destruct even if we don't have any ivar initializers.
  if (needsDestructMethod(D)) {
    IdentifierInfo *II = &getContext().Idents.get(".cxx_destruct");
    Selector cxxSelector = getContext().Selectors.getSelector(0, &II);
    ObjCMethodDecl *DTORMethod = ObjCMethodDecl::Create(
        getContext(), D->getLocation(), D->getLocation(), cxxSelector,
        getContext().VoidTy, nullptr, D,
        /*isInstance=*/true, /*isVariadic=*/false,
        /*isPropertyAccessor=*/true, /*isSynthesizedAccessorStub=*/false,
        /*isImplicitlyDeclared=*/true,
        /*isDefined=*/false, ObjCMethodDecl::Required);
    D->addInstanceMethod(DTORMethod);
    CodeGenFunction(*this).GenerateObjCCtorDtorMethod(D, DTORMethod, false);
    D->setHasDestructors(true);
  }

  // If the implementation doesn't have any ivar initializers, we don't need
  // a .cxx_construct.
  if (D->getNumIvarInitializers() == 0 ||
      AllTrivialInitializers(*this, D))
    return;

  IdentifierInfo *II = &getContext().Idents.get(".cxx_construct");
  Selector cxxSelector = getContext().Selectors.getSelector(0, &II);
  // The constructor returns 'self'.
  ObjCMethodDecl *CTORMethod = ObjCMethodDecl::Create(
      getContext(), D->getLocation(), D->getLocation(), cxxSelector,
      getContext().getObjCIdType(), nullptr, D, /*isInstance=*/true,
      /*isVariadic=*/false,
      /*isPropertyAccessor=*/true, /*isSynthesizedAccessorStub=*/false,
      /*isImplicitlyDeclared=*/true,
      /*isDefined=*/false, ObjCMethodDecl::Required);
  D->addInstanceMethod(CTORMethod);
  CodeGenFunction(*this).GenerateObjCCtorDtorMethod(D, CTORMethod, true);
  D->setHasNonZeroConstructors(true);
}

// EmitLinkageSpec - Emit all declarations in a linkage spec.
void CodeGenModule::EmitLinkageSpec(const LinkageSpecDecl *LSD) {
  if (LSD->getLanguage() != LinkageSpecDecl::lang_c &&
      LSD->getLanguage() != LinkageSpecDecl::lang_cxx) {
    ErrorUnsupported(LSD, "linkage spec");
    return;
  }

  EmitDeclContext(LSD);
}

void CodeGenModule::EmitDeclContext(const DeclContext *DC) {
  for (auto *I : DC->decls()) {
    // Unlike other DeclContexts, the contents of an ObjCImplDecl at TU scope
    // are themselves considered "top-level", so EmitTopLevelDecl on an
    // ObjCImplDecl does not recursively visit them. We need to do that in
    // case they're nested inside another construct (LinkageSpecDecl /
    // ExportDecl) that does stop them from being considered "top-level".
    if (auto *OID = dyn_cast<ObjCImplDecl>(I)) {
      for (auto *M : OID->methods())
        EmitTopLevelDecl(M);
    }

    EmitTopLevelDecl(I);
  }
}

/// EmitTopLevelDecl - Emit code for a single top level declaration.
void CodeGenModule::EmitTopLevelDecl(Decl *D) {
  // Ignore dependent declarations.
  if (D->isTemplated())
    return;

  // Consteval function shouldn't be emitted.
  if (auto *FD = dyn_cast<FunctionDecl>(D))
    if (FD->isConsteval())
      return;

  switch (D->getKind()) {
  case Decl::CXXConversion:
  case Decl::CXXMethod:
  case Decl::Function:
    EmitGlobal(cast<FunctionDecl>(D));
    // Always provide some coverage mapping
    // even for the functions that aren't emitted.
    AddDeferredUnusedCoverageMapping(D);
    break;

  case Decl::CXXDeductionGuide:
    // Function-like, but does not result in code emission.
    break;

  case Decl::Var:
  case Decl::Decomposition:
  case Decl::VarTemplateSpecialization:
    EmitGlobal(cast<VarDecl>(D));
    if (auto *DD = dyn_cast<DecompositionDecl>(D))
      for (auto *B : DD->bindings())
        if (auto *HD = B->getHoldingVar())
          EmitGlobal(HD);
    break;

  // Indirect fields from global anonymous structs and unions can be
  // ignored; only the actual variable requires IR gen support.
  case Decl::IndirectField:
    break;

  // C++ Decls
  case Decl::Namespace:
    EmitDeclContext(cast<NamespaceDecl>(D));
    break;
  case Decl::ClassTemplateSpecialization: {
    const auto *Spec = cast<ClassTemplateSpecializationDecl>(D);
    if (CGDebugInfo *DI = getModuleDebugInfo())
      if (Spec->getSpecializationKind() ==
              TSK_ExplicitInstantiationDefinition &&
          Spec->hasDefinition())
        DI->completeTemplateDefinition(*Spec);
  } LLVM_FALLTHROUGH;
  case Decl::CXXRecord: {
    CXXRecordDecl *CRD = cast<CXXRecordDecl>(D);
    if (CGDebugInfo *DI = getModuleDebugInfo()) {
      if (CRD->hasDefinition())
        DI->EmitAndRetainType(getContext().getRecordType(cast<RecordDecl>(D)));
      if (auto *ES = D->getASTContext().getExternalSource())
        if (ES->hasExternalDefinitions(D) == ExternalASTSource::EK_Never)
          DI->completeUnusedClass(*CRD);
    }
    // Emit any static data members, they may be definitions.
    for (auto *I : CRD->decls())
      if (isa<VarDecl>(I) || isa<CXXRecordDecl>(I))
        EmitTopLevelDecl(I);
    break;
  }
    // No code generation needed.
  case Decl::UsingShadow:
  case Decl::ClassTemplate:
  case Decl::VarTemplate:
  case Decl::Concept:
  case Decl::VarTemplatePartialSpecialization:
  case Decl::FunctionTemplate:
  case Decl::TypeAliasTemplate:
  case Decl::Block:
  case Decl::Empty:
  case Decl::Binding:
    break;
  case Decl::Using:          // using X; [C++]
    if (CGDebugInfo *DI = getModuleDebugInfo())
        DI->EmitUsingDecl(cast<UsingDecl>(*D));
    break;
  case Decl::NamespaceAlias:
    if (CGDebugInfo *DI = getModuleDebugInfo())
        DI->EmitNamespaceAlias(cast<NamespaceAliasDecl>(*D));
    break;
  case Decl::UsingDirective: // using namespace X; [C++]
    if (CGDebugInfo *DI = getModuleDebugInfo())
      DI->EmitUsingDirective(cast<UsingDirectiveDecl>(*D));
    break;
  case Decl::CXXConstructor:
    getCXXABI().EmitCXXConstructors(cast<CXXConstructorDecl>(D));
    break;
  case Decl::CXXDestructor:
    getCXXABI().EmitCXXDestructors(cast<CXXDestructorDecl>(D));
    break;

  case Decl::StaticAssert:
    // Nothing to do.
    break;

  // Objective-C Decls

  // Forward declarations, no (immediate) code generation.
  case Decl::ObjCInterface:
  case Decl::ObjCCategory:
    break;

  case Decl::ObjCProtocol: {
    auto *Proto = cast<ObjCProtocolDecl>(D);
    if (Proto->isThisDeclarationADefinition())
      ObjCRuntime->GenerateProtocol(Proto);
    break;
  }

  case Decl::ObjCCategoryImpl:
    // Categories have properties but don't support synthesize so we
    // can ignore them here.
    ObjCRuntime->GenerateCategory(cast<ObjCCategoryImplDecl>(D));
    break;

  case Decl::ObjCImplementation: {
    auto *OMD = cast<ObjCImplementationDecl>(D);
    EmitObjCPropertyImplementations(OMD);
    EmitObjCIvarInitializations(OMD);
    ObjCRuntime->GenerateClass(OMD);
    // Emit global variable debug information.
    if (CGDebugInfo *DI = getModuleDebugInfo())
      if (getCodeGenOpts().hasReducedDebugInfo())
        DI->getOrCreateInterfaceType(getContext().getObjCInterfaceType(
            OMD->getClassInterface()), OMD->getLocation());
    break;
  }
  case Decl::ObjCMethod: {
    auto *OMD = cast<ObjCMethodDecl>(D);
    // If this is not a prototype, emit the body.
    if (OMD->getBody())
      CodeGenFunction(*this).GenerateObjCMethod(OMD);
    break;
  }
  case Decl::ObjCCompatibleAlias:
    ObjCRuntime->RegisterAlias(cast<ObjCCompatibleAliasDecl>(D));
    break;

  case Decl::PragmaComment: {
    const auto *PCD = cast<PragmaCommentDecl>(D);
    switch (PCD->getCommentKind()) {
    case PCK_Unknown:
      llvm_unreachable("unexpected pragma comment kind");
    case PCK_Linker:
      AppendLinkerOptions(PCD->getArg());
      break;
    case PCK_Lib:
        AddDependentLib(PCD->getArg());
      break;
    case PCK_Compiler:
    case PCK_ExeStr:
    case PCK_User:
      break; // We ignore all of these.
    }
    break;
  }

  case Decl::PragmaDetectMismatch: {
    const auto *PDMD = cast<PragmaDetectMismatchDecl>(D);
    AddDetectMismatch(PDMD->getName(), PDMD->getValue());
    break;
  }

  case Decl::LinkageSpec:
    EmitLinkageSpec(cast<LinkageSpecDecl>(D));
    break;

  case Decl::FileScopeAsm: {
    // File-scope asm is ignored during device-side CUDA compilation.
    if (LangOpts.CUDA && LangOpts.CUDAIsDevice)
      break;
    // File-scope asm is ignored during device-side OpenMP compilation.
    if (LangOpts.OpenMPIsDevice)
      break;
    auto *AD = cast<FileScopeAsmDecl>(D);
    getModule().appendModuleInlineAsm(AD->getAsmString()->getString());
    break;
  }

  case Decl::Import: {
    auto *Import = cast<ImportDecl>(D);

    // If we've already imported this module, we're done.
    if (!ImportedModules.insert(Import->getImportedModule()))
      break;

    // Emit debug information for direct imports.
    if (!Import->getImportedOwningModule()) {
      if (CGDebugInfo *DI = getModuleDebugInfo())
        DI->EmitImportDecl(*Import);
    }

    // Find all of the submodules and emit the module initializers.
    llvm::SmallPtrSet<clang::Module *, 16> Visited;
    SmallVector<clang::Module *, 16> Stack;
    Visited.insert(Import->getImportedModule());
    Stack.push_back(Import->getImportedModule());

    while (!Stack.empty()) {
      clang::Module *Mod = Stack.pop_back_val();
      if (!EmittedModuleInitializers.insert(Mod).second)
        continue;

      for (auto *D : Context.getModuleInitializers(Mod))
        EmitTopLevelDecl(D);

      // Visit the submodules of this module.
      for (clang::Module::submodule_iterator Sub = Mod->submodule_begin(),
                                             SubEnd = Mod->submodule_end();
           Sub != SubEnd; ++Sub) {
        // Skip explicit children; they need to be explicitly imported to emit
        // the initializers.
        if ((*Sub)->IsExplicit)
          continue;

        if (Visited.insert(*Sub).second)
          Stack.push_back(*Sub);
      }
    }
    break;
  }

  case Decl::Export:
    EmitDeclContext(cast<ExportDecl>(D));
    break;

  case Decl::OMPThreadPrivate:
    EmitOMPThreadPrivateDecl(cast<OMPThreadPrivateDecl>(D));
    break;

  case Decl::OMPAllocate:
    break;

  case Decl::OMPDeclareReduction:
    EmitOMPDeclareReduction(cast<OMPDeclareReductionDecl>(D));
    break;

  case Decl::OMPDeclareMapper:
    EmitOMPDeclareMapper(cast<OMPDeclareMapperDecl>(D));
    break;

  case Decl::OMPRequires:
    EmitOMPRequiresDecl(cast<OMPRequiresDecl>(D));
    break;

  case Decl::Typedef:
  case Decl::TypeAlias: // using foo = bar; [C++11]
    if (CGDebugInfo *DI = getModuleDebugInfo())
      DI->EmitAndRetainType(
          getContext().getTypedefType(cast<TypedefNameDecl>(D)));
    break;

  case Decl::Record:
    if (CGDebugInfo *DI = getModuleDebugInfo())
      if (cast<RecordDecl>(D)->getDefinition())
        DI->EmitAndRetainType(getContext().getRecordType(cast<RecordDecl>(D)));
    break;

  case Decl::Enum:
    if (CGDebugInfo *DI = getModuleDebugInfo())
      if (cast<EnumDecl>(D)->getDefinition())
        DI->EmitAndRetainType(getContext().getEnumType(cast<EnumDecl>(D)));
    break;

  default:
    // Make sure we handled everything we should, every other kind is a
    // non-top-level decl.  FIXME: Would be nice to have an isTopLevelDeclKind
    // function. Need to recode Decl::Kind to do that easily.
    assert(isa<TypeDecl>(D) && "Unsupported decl kind");
    break;
  }
}

void CodeGenModule::AddDeferredUnusedCoverageMapping(Decl *D) {
  // Do we need to generate coverage mapping?
  if (!CodeGenOpts.CoverageMapping)
    return;
  switch (D->getKind()) {
  case Decl::CXXConversion:
  case Decl::CXXMethod:
  case Decl::Function:
  case Decl::ObjCMethod:
  case Decl::CXXConstructor:
  case Decl::CXXDestructor: {
    if (!cast<FunctionDecl>(D)->doesThisDeclarationHaveABody())
      break;
    SourceManager &SM = getContext().getSourceManager();
    if (LimitedCoverage && SM.getMainFileID() != SM.getFileID(D->getBeginLoc()))
      break;
    auto I = DeferredEmptyCoverageMappingDecls.find(D);
    if (I == DeferredEmptyCoverageMappingDecls.end())
      DeferredEmptyCoverageMappingDecls[D] = true;
    break;
  }
  default:
    break;
  };
}

void CodeGenModule::ClearUnusedCoverageMapping(const Decl *D) {
  // Do we need to generate coverage mapping?
  if (!CodeGenOpts.CoverageMapping)
    return;
  if (const auto *Fn = dyn_cast<FunctionDecl>(D)) {
    if (Fn->isTemplateInstantiation())
      ClearUnusedCoverageMapping(Fn->getTemplateInstantiationPattern());
  }
  auto I = DeferredEmptyCoverageMappingDecls.find(D);
  if (I == DeferredEmptyCoverageMappingDecls.end())
    DeferredEmptyCoverageMappingDecls[D] = false;
  else
    I->second = false;
}

void CodeGenModule::EmitDeferredUnusedCoverageMappings() {
  // We call takeVector() here to avoid use-after-free.
  // FIXME: DeferredEmptyCoverageMappingDecls is getting mutated because
  // we deserialize function bodies to emit coverage info for them, and that
  // deserializes more declarations. How should we handle that case?
  for (const auto &Entry : DeferredEmptyCoverageMappingDecls.takeVector()) {
    if (!Entry.second)
      continue;
    const Decl *D = Entry.first;
    switch (D->getKind()) {
    case Decl::CXXConversion:
    case Decl::CXXMethod:
    case Decl::Function:
    case Decl::ObjCMethod: {
      CodeGenPGO PGO(*this);
      GlobalDecl GD(cast<FunctionDecl>(D));
      PGO.emitEmptyCounterMapping(D, getMangledName(GD),
                                  getFunctionLinkage(GD));
      break;
    }
    case Decl::CXXConstructor: {
      CodeGenPGO PGO(*this);
      GlobalDecl GD(cast<CXXConstructorDecl>(D), Ctor_Base);
      PGO.emitEmptyCounterMapping(D, getMangledName(GD),
                                  getFunctionLinkage(GD));
      break;
    }
    case Decl::CXXDestructor: {
      CodeGenPGO PGO(*this);
      GlobalDecl GD(cast<CXXDestructorDecl>(D), Dtor_Base);
      PGO.emitEmptyCounterMapping(D, getMangledName(GD),
                                  getFunctionLinkage(GD));
      break;
    }
    default:
      break;
    };
  }
}

void CodeGenModule::EmitMainVoidAlias() {
  // In order to transition away from "__original_main" gracefully, emit an
  // alias for "main" in the no-argument case so that libc can detect when
  // new-style no-argument main is in used.
  if (llvm::Function *F = getModule().getFunction("main")) {
    if (!F->isDeclaration() && F->arg_size() == 0 && !F->isVarArg() &&
        F->getReturnType()->isIntegerTy(Context.getTargetInfo().getIntWidth()))
      addUsedGlobal(llvm::GlobalAlias::create("__main_void", F));
  }
}

/// Turns the given pointer into a constant.
static llvm::Constant *GetPointerConstant(llvm::LLVMContext &Context,
                                          const void *Ptr) {
  uintptr_t PtrInt = reinterpret_cast<uintptr_t>(Ptr);
  llvm::Type *i64 = llvm::Type::getInt64Ty(Context);
  return llvm::ConstantInt::get(i64, PtrInt);
}

static void EmitGlobalDeclMetadata(CodeGenModule &CGM,
                                   llvm::NamedMDNode *&GlobalMetadata,
                                   GlobalDecl D,
                                   llvm::GlobalValue *Addr) {
  if (!GlobalMetadata)
    GlobalMetadata =
      CGM.getModule().getOrInsertNamedMetadata("clang.global.decl.ptrs");

  // TODO: should we report variant information for ctors/dtors?
  llvm::Metadata *Ops[] = {llvm::ConstantAsMetadata::get(Addr),
                           llvm::ConstantAsMetadata::get(GetPointerConstant(
                               CGM.getLLVMContext(), D.getDecl()))};
  GlobalMetadata->addOperand(llvm::MDNode::get(CGM.getLLVMContext(), Ops));
}

/// For each function which is declared within an extern "C" region and marked
/// as 'used', but has internal linkage, create an alias from the unmangled
/// name to the mangled name if possible. People expect to be able to refer
/// to such functions with an unmangled name from inline assembly within the
/// same translation unit.
void CodeGenModule::EmitStaticExternCAliases() {
  if (!getTargetCodeGenInfo().shouldEmitStaticExternCAliases())
    return;
  for (auto &I : StaticExternCValues) {
    IdentifierInfo *Name = I.first;
    llvm::GlobalValue *Val = I.second;
    if (Val && !getModule().getNamedValue(Name->getName()))
      addUsedGlobal(llvm::GlobalAlias::create(Name->getName(), Val));
  }
}

bool CodeGenModule::lookupRepresentativeDecl(StringRef MangledName,
                                             GlobalDecl &Result) const {
  auto Res = Manglings.find(MangledName);
  if (Res == Manglings.end())
    return false;
  Result = Res->getValue();
  return true;
}

/// Emits metadata nodes associating all the global values in the
/// current module with the Decls they came from.  This is useful for
/// projects using IR gen as a subroutine.
///
/// Since there's currently no way to associate an MDNode directly
/// with an llvm::GlobalValue, we create a global named metadata
/// with the name 'clang.global.decl.ptrs'.
void CodeGenModule::EmitDeclMetadata() {
  llvm::NamedMDNode *GlobalMetadata = nullptr;

  for (auto &I : MangledDeclNames) {
    llvm::GlobalValue *Addr = getModule().getNamedValue(I.second);
    // Some mangled names don't necessarily have an associated GlobalValue
    // in this module, e.g. if we mangled it for DebugInfo.
    if (Addr)
      EmitGlobalDeclMetadata(*this, GlobalMetadata, I.first, Addr);
  }
}

/// Emits metadata nodes for all the local variables in the current
/// function.
void CodeGenFunction::EmitDeclMetadata() {
  if (LocalDeclMap.empty()) return;

  llvm::LLVMContext &Context = getLLVMContext();

  // Find the unique metadata ID for this name.
  unsigned DeclPtrKind = Context.getMDKindID("clang.decl.ptr");

  llvm::NamedMDNode *GlobalMetadata = nullptr;

  for (auto &I : LocalDeclMap) {
    const Decl *D = I.first;
    llvm::Value *Addr = I.second.getPointer();
    if (auto *Alloca = dyn_cast<llvm::AllocaInst>(Addr)) {
      llvm::Value *DAddr = GetPointerConstant(getLLVMContext(), D);
      Alloca->setMetadata(
          DeclPtrKind, llvm::MDNode::get(
                           Context, llvm::ValueAsMetadata::getConstant(DAddr)));
    } else if (auto *GV = dyn_cast<llvm::GlobalValue>(Addr)) {
      GlobalDecl GD = GlobalDecl(cast<VarDecl>(D));
      EmitGlobalDeclMetadata(CGM, GlobalMetadata, GD, GV);
    }
  }
}

void CodeGenModule::EmitVersionIdentMetadata() {
  llvm::NamedMDNode *IdentMetadata =
    TheModule.getOrInsertNamedMetadata("llvm.ident");
  std::string Version = getClangFullVersion();
  llvm::LLVMContext &Ctx = TheModule.getContext();

  llvm::Metadata *IdentNode[] = {llvm::MDString::get(Ctx, Version)};
  IdentMetadata->addOperand(llvm::MDNode::get(Ctx, IdentNode));
}

void CodeGenModule::EmitCommandLineMetadata() {
  llvm::NamedMDNode *CommandLineMetadata =
    TheModule.getOrInsertNamedMetadata("llvm.commandline");
  std::string CommandLine = getCodeGenOpts().RecordCommandLine;
  llvm::LLVMContext &Ctx = TheModule.getContext();

  llvm::Metadata *CommandLineNode[] = {llvm::MDString::get(Ctx, CommandLine)};
  CommandLineMetadata->addOperand(llvm::MDNode::get(Ctx, CommandLineNode));
}

void CodeGenModule::EmitCoverageFile() {
  if (getCodeGenOpts().CoverageDataFile.empty() &&
      getCodeGenOpts().CoverageNotesFile.empty())
    return;

  llvm::NamedMDNode *CUNode = TheModule.getNamedMetadata("llvm.dbg.cu");
  if (!CUNode)
    return;

  llvm::NamedMDNode *GCov = TheModule.getOrInsertNamedMetadata("llvm.gcov");
  llvm::LLVMContext &Ctx = TheModule.getContext();
  auto *CoverageDataFile =
      llvm::MDString::get(Ctx, getCodeGenOpts().CoverageDataFile);
  auto *CoverageNotesFile =
      llvm::MDString::get(Ctx, getCodeGenOpts().CoverageNotesFile);
  for (int i = 0, e = CUNode->getNumOperands(); i != e; ++i) {
    llvm::MDNode *CU = CUNode->getOperand(i);
    llvm::Metadata *Elts[] = {CoverageNotesFile, CoverageDataFile, CU};
    GCov->addOperand(llvm::MDNode::get(Ctx, Elts));
  }
}

llvm::Constant *CodeGenModule::GetAddrOfRTTIDescriptor(QualType Ty,
                                                       bool ForEH) {
  // Return a bogus pointer if RTTI is disabled, unless it's for EH.
  // FIXME: should we even be calling this method if RTTI is disabled
  // and it's not for EH?
  if ((!ForEH && !getLangOpts().RTTI) || getLangOpts().CUDAIsDevice ||
      (getLangOpts().OpenMP && getLangOpts().OpenMPIsDevice &&
       getTriple().isNVPTX()))
    return llvm::Constant::getNullValue(Int8PtrTy);

  if (ForEH && Ty->isObjCObjectPointerType() &&
      LangOpts.ObjCRuntime.isGNUFamily())
    return ObjCRuntime->GetEHType(Ty);

  return getCXXABI().getAddrOfRTTIDescriptor(Ty);
}

void CodeGenModule::EmitOMPThreadPrivateDecl(const OMPThreadPrivateDecl *D) {
  // Do not emit threadprivates in simd-only mode.
  if (LangOpts.OpenMP && LangOpts.OpenMPSimd)
    return;
  for (auto RefExpr : D->varlists()) {
    auto *VD = cast<VarDecl>(cast<DeclRefExpr>(RefExpr)->getDecl());
    bool PerformInit =
        VD->getAnyInitializer() &&
        !VD->getAnyInitializer()->isConstantInitializer(getContext(),
                                                        /*ForRef=*/false);

    Address Addr(GetAddrOfGlobalVar(VD), getContext().getDeclAlign(VD));
    if (auto InitFunction = getOpenMPRuntime().emitThreadPrivateVarDefinition(
            VD, Addr, RefExpr->getBeginLoc(), PerformInit))
      CXXGlobalInits.push_back(InitFunction);
  }
}

llvm::Metadata *
CodeGenModule::CreateMetadataIdentifierImpl(QualType T, MetadataTypeMap &Map,
                                            StringRef Suffix) {
  llvm::Metadata *&InternalId = Map[T.getCanonicalType()];
  if (InternalId)
    return InternalId;

  if (isExternallyVisible(T->getLinkage())) {
    std::string OutName;
    llvm::raw_string_ostream Out(OutName);
    getCXXABI().getMangleContext().mangleTypeName(T, Out);
    Out << Suffix;

    InternalId = llvm::MDString::get(getLLVMContext(), Out.str());
  } else {
    InternalId = llvm::MDNode::getDistinct(getLLVMContext(),
                                           llvm::ArrayRef<llvm::Metadata *>());
  }

  return InternalId;
}

llvm::Metadata *CodeGenModule::CreateMetadataIdentifierForType(QualType T) {
  return CreateMetadataIdentifierImpl(T, MetadataIdMap, "");
}

llvm::Metadata *
CodeGenModule::CreateMetadataIdentifierForVirtualMemPtrType(QualType T) {
  return CreateMetadataIdentifierImpl(T, VirtualMetadataIdMap, ".virtual");
}

// Generalize pointer types to a void pointer with the qualifiers of the
// originally pointed-to type, e.g. 'const char *' and 'char * const *'
// generalize to 'const void *' while 'char *' and 'const char **' generalize to
// 'void *'.
static QualType GeneralizeType(ASTContext &Ctx, QualType Ty) {
  if (!Ty->isPointerType())
    return Ty;

  return Ctx.getPointerType(
      QualType(Ctx.VoidTy).withCVRQualifiers(
          Ty->getPointeeType().getCVRQualifiers()));
}

// Apply type generalization to a FunctionType's return and argument types
static QualType GeneralizeFunctionType(ASTContext &Ctx, QualType Ty) {
  if (auto *FnType = Ty->getAs<FunctionProtoType>()) {
    SmallVector<QualType, 8> GeneralizedParams;
    for (auto &Param : FnType->param_types())
      GeneralizedParams.push_back(GeneralizeType(Ctx, Param));

    return Ctx.getFunctionType(
        GeneralizeType(Ctx, FnType->getReturnType()),
        GeneralizedParams, FnType->getExtProtoInfo());
  }

  if (auto *FnType = Ty->getAs<FunctionNoProtoType>())
    return Ctx.getFunctionNoProtoType(
        GeneralizeType(Ctx, FnType->getReturnType()));

  llvm_unreachable("Encountered unknown FunctionType");
}

llvm::Metadata *CodeGenModule::CreateMetadataIdentifierGeneralized(QualType T) {
  return CreateMetadataIdentifierImpl(GeneralizeFunctionType(getContext(), T),
                                      GeneralizedMetadataIdMap, ".generalized");
}

/// Returns whether this module needs the "all-vtables" type identifier.
bool CodeGenModule::NeedAllVtablesTypeId() const {
  // Returns true if at least one of vtable-based CFI checkers is enabled and
  // is not in the trapping mode.
  return ((LangOpts.Sanitize.has(SanitizerKind::CFIVCall) &&
           !CodeGenOpts.SanitizeTrap.has(SanitizerKind::CFIVCall)) ||
          (LangOpts.Sanitize.has(SanitizerKind::CFINVCall) &&
           !CodeGenOpts.SanitizeTrap.has(SanitizerKind::CFINVCall)) ||
          (LangOpts.Sanitize.has(SanitizerKind::CFIDerivedCast) &&
           !CodeGenOpts.SanitizeTrap.has(SanitizerKind::CFIDerivedCast)) ||
          (LangOpts.Sanitize.has(SanitizerKind::CFIUnrelatedCast) &&
           !CodeGenOpts.SanitizeTrap.has(SanitizerKind::CFIUnrelatedCast)));
}

void CodeGenModule::AddVTableTypeMetadata(llvm::GlobalVariable *VTable,
                                          CharUnits Offset,
                                          const CXXRecordDecl *RD) {
  llvm::Metadata *MD =
      CreateMetadataIdentifierForType(QualType(RD->getTypeForDecl(), 0));
  VTable->addTypeMetadata(Offset.getQuantity(), MD);

  if (CodeGenOpts.SanitizeCfiCrossDso)
    if (auto CrossDsoTypeId = CreateCrossDsoCfiTypeId(MD))
      VTable->addTypeMetadata(Offset.getQuantity(),
                              llvm::ConstantAsMetadata::get(CrossDsoTypeId));

  if (NeedAllVtablesTypeId()) {
    llvm::Metadata *MD = llvm::MDString::get(getLLVMContext(), "all-vtables");
    VTable->addTypeMetadata(Offset.getQuantity(), MD);
  }
}

llvm::SanitizerStatReport &CodeGenModule::getSanStats() {
  if (!SanStats)
    SanStats = std::make_unique<llvm::SanitizerStatReport>(&getModule());

  return *SanStats;
}
llvm::Value *
CodeGenModule::createOpenCLIntToSamplerConversion(const Expr *E,
                                                  CodeGenFunction &CGF) {
  llvm::Constant *C = ConstantEmitter(CGF).emitAbstract(E, E->getType());
  auto SamplerT = getOpenCLRuntime().getSamplerType(E->getType().getTypePtr());
  auto FTy = llvm::FunctionType::get(SamplerT, {C->getType()}, false);
  return CGF.Builder.CreateCall(CreateRuntimeFunction(FTy,
                                "__translate_sampler_initializer"),
                                {C});
}

CharUnits CodeGenModule::getNaturalPointeeTypeAlignment(
    QualType T, LValueBaseInfo *BaseInfo, TBAAAccessInfo *TBAAInfo) {
  return getNaturalTypeAlignment(T->getPointeeType(), BaseInfo, TBAAInfo,
                                 /* forPointeeType= */ true);
}

CharUnits CodeGenModule::getNaturalTypeAlignment(QualType T,
                                                 LValueBaseInfo *BaseInfo,
                                                 TBAAAccessInfo *TBAAInfo,
                                                 bool forPointeeType) {
  if (TBAAInfo)
    *TBAAInfo = getTBAAAccessInfo(T);

  // FIXME: This duplicates logic in ASTContext::getTypeAlignIfKnown. But
  // that doesn't return the information we need to compute BaseInfo.

  // Honor alignment typedef attributes even on incomplete types.
  // We also honor them straight for C++ class types, even as pointees;
  // there's an expressivity gap here.
  if (auto TT = T->getAs<TypedefType>()) {
    if (auto Align = TT->getDecl()->getMaxAlignment()) {
      if (BaseInfo)
        *BaseInfo = LValueBaseInfo(AlignmentSource::AttributedType);
      return getContext().toCharUnitsFromBits(Align);
    }
  }

  bool AlignForArray = T->isArrayType();

  // Analyze the base element type, so we don't get confused by incomplete
  // array types.
  T = getContext().getBaseElementType(T);

  if (T->isIncompleteType()) {
    // We could try to replicate the logic from
    // ASTContext::getTypeAlignIfKnown, but nothing uses the alignment if the
    // type is incomplete, so it's impossible to test. We could try to reuse
    // getTypeAlignIfKnown, but that doesn't return the information we need
    // to set BaseInfo.  So just ignore the possibility that the alignment is
    // greater than one.
    if (BaseInfo)
      *BaseInfo = LValueBaseInfo(AlignmentSource::Type);
    return CharUnits::One();
  }

  if (BaseInfo)
    *BaseInfo = LValueBaseInfo(AlignmentSource::Type);

  CharUnits Alignment;
  // For C++ class pointees, we don't know whether we're pointing at a
  // base or a complete object, so we generally need to use the
  // non-virtual alignment.
  const CXXRecordDecl *RD;
  if (forPointeeType && !AlignForArray && (RD = T->getAsCXXRecordDecl())) {
    Alignment = getClassPointerAlignment(RD);
  } else {
    Alignment = getContext().getTypeAlignInChars(T);
    if (T.getQualifiers().hasUnaligned())
      Alignment = CharUnits::One();
  }

  // Cap to the global maximum type alignment unless the alignment
  // was somehow explicit on the type.
  if (unsigned MaxAlign = getLangOpts().MaxTypeAlign) {
    if (Alignment.getQuantity() > MaxAlign &&
        !getContext().isAlignmentRequired(T))
      Alignment = CharUnits::fromQuantity(MaxAlign);
  }
  return Alignment;
}

bool CodeGenModule::stopAutoInit() {
  unsigned StopAfter = getContext().getLangOpts().TrivialAutoVarInitStopAfter;
  if (StopAfter) {
    // This number is positive only when -ftrivial-auto-var-init-stop-after=* is
    // used
    if (NumAutoVarInit >= StopAfter) {
      return true;
    }
    if (!NumAutoVarInit) {
      unsigned DiagID = getDiags().getCustomDiagID(
          DiagnosticsEngine::Warning,
          "-ftrivial-auto-var-init-stop-after=%0 has been enabled to limit the "
          "number of times ftrivial-auto-var-init=%1 gets applied.");
      getDiags().Report(DiagID)
          << StopAfter
          << (getContext().getLangOpts().getTrivialAutoVarInit() ==
                      LangOptions::TrivialAutoVarInitKind::Zero
                  ? "zero"
                  : "pattern");
    }
    ++NumAutoVarInit;
  }
  return false;
}<|MERGE_RESOLUTION|>--- conflicted
+++ resolved
@@ -1421,7 +1421,6 @@
   // MDNode for the kernel argument names.
   SmallVector<llvm::Metadata *, 8> argNames;
 
-<<<<<<< HEAD
   auto Mangle = [&](QualType ty) {
     /// When using XOCC in hw_emu mode this metadata is stored in an XML
     /// file so we need to remove '<' and '>' because they aren't parsed
@@ -1434,10 +1433,9 @@
     Ctx->mangleTypeName(ty, Out);
     return Buffer.str().str();
   };
-=======
+
   // MDNode for the intel_buffer_location attribute.
   SmallVector<llvm::Metadata *, 8> argSYCLBufferLocationAttr;
->>>>>>> 3833943f
 
   if (FD && CGF)
     for (unsigned i = 0, e = FD->getNumParams(); i != e; ++i) {

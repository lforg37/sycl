//===--- SPIR.h - Declare SPIR and SPIR-V target feature support *- C++ -*-===//
//
// Part of the LLVM Project, under the Apache License v2.0 with LLVM Exceptions.
// See https://llvm.org/LICENSE.txt for license information.
// SPDX-License-Identifier: Apache-2.0 WITH LLVM-exception
//
//===----------------------------------------------------------------------===//
//
// This file declares SPIR and SPIR-V TargetInfo objects.
//
//===----------------------------------------------------------------------===//

#ifndef LLVM_CLANG_LIB_BASIC_TARGETS_SPIR_H
#define LLVM_CLANG_LIB_BASIC_TARGETS_SPIR_H

#include "clang/Basic/TargetInfo.h"
#include "clang/Basic/TargetOptions.h"
#include "llvm/ADT/Triple.h"
#include "llvm/IR/DataLayout.h"
#include "llvm/Support/Compiler.h"
#include "OSTargets.h"

namespace clang {
namespace targets {

// Used by both the SPIR and SPIR-V targets.
static const unsigned SPIRDefIsPrivMap[] = {
    0, // Default
    1, // opencl_global
    3, // opencl_local
    2, // opencl_constant
    0, // opencl_private
    4, // opencl_generic
    5, // opencl_global_device
    6, // opencl_global_host
    0, // cuda_device
    0, // cuda_constant
    0, // cuda_shared
    // SYCL address space values for this map are dummy
    0, // sycl_global
    0, // sycl_global_device
    0, // sycl_global_host
    0, // sycl_local
    0, // sycl_private
    0, // ptr32_sptr
    0, // ptr32_uptr
    0  // ptr64
};

// Used by both the SPIR and SPIR-V targets.
static const unsigned SPIRDefIsGenMap[] = {
    4, // Default
    // OpenCL address space values for this map are dummy and they can't be used
    // FIXME: reset opencl_global entry to 0. Currently CodeGen libary uses
    // opencl_global in SYCL language mode, but we should switch to using
    // sycl_global instead.
    1, // opencl_global
    0, // opencl_local
    2, // opencl_constant
    0, // opencl_private
    0, // opencl_generic
    0, // opencl_global_device
    0, // opencl_global_host
    // cuda_* address space mapping is intended for HIPSPV (HIP to SPIR-V
    // translation). This mapping is enabled when the language mode is HIP.
    1, // cuda_device
    // cuda_constant pointer can be casted to default/"flat" pointer, but in
    // SPIR-V casts between constant and generic pointers are not allowed. For
    // this reason cuda_constant is mapped to SPIR-V CrossWorkgroup.
    1, // cuda_constant
    3, // cuda_shared
    1, // sycl_global
    5, // sycl_global_device
    6, // sycl_global_host
    3, // sycl_local
    0, // sycl_private
    0, // ptr32_sptr
    0, // ptr32_uptr
    0  // ptr64
};

// Base class for SPIR and SPIR-V target info.
class LLVM_LIBRARY_VISIBILITY BaseSPIRTargetInfo : public TargetInfo {
protected:
  BaseSPIRTargetInfo(const llvm::Triple &Triple, const TargetOptions &)
      : TargetInfo(Triple) {
<<<<<<< HEAD
=======
    assert((Triple.isSPIR() || Triple.isSPIRV()) &&
           "Invalid architecture for SPIR or SPIR-V.");
    assert(getTriple().getOS() == llvm::Triple::UnknownOS &&
           "SPIR(-V) target must use unknown OS");
    assert(getTriple().getEnvironment() == llvm::Triple::UnknownEnvironment &&
           "SPIR(-V) target must use unknown environment type");
>>>>>>> f4d3cb4c
    TLSSupported = false;
    VLASupported = false;
    LongWidth = LongAlign = 64;
    AddrSpaceMap = &SPIRDefIsPrivMap;
    UseAddrSpaceMapMangling = true;
    HasLegalHalfType = true;
    HasFloat16 = true;
    // Define available target features
    // These must be defined in sorted order!
    NoAsmVariants = true;
  }

public:
  // SPIR supports the half type and the only llvm intrinsic allowed in SPIR is
  // memcpy as per section 3 of the SPIR spec.
  bool useFP16ConversionIntrinsics() const override { return false; }

  ArrayRef<Builtin::Info> getTargetBuiltins() const override { return None; }

  const char *getClobbers() const override { return ""; }

  ArrayRef<const char *> getGCCRegNames() const override { return None; }

  bool validateAsmConstraint(const char *&Name,
                             TargetInfo::ConstraintInfo &info) const override {
    return true;
  }

  ArrayRef<TargetInfo::GCCRegAlias> getGCCRegAliases() const override {
    return None;
  }

  BuiltinVaListKind getBuiltinVaListKind() const override {
    return TargetInfo::VoidPtrBuiltinVaList;
  }

  Optional<unsigned>
  getDWARFAddressSpace(unsigned AddressSpace) const override {
    return AddressSpace;
  }

  CallingConvCheckResult checkCallingConvention(CallingConv CC) const override {
    return (CC == CC_SpirFunction || CC == CC_OpenCLKernel) ? CCCR_OK
                                                            : CCCR_Warning;
  }

  CallingConv getDefaultCallingConv() const override {
    return CC_SpirFunction;
  }

  void setAddressSpaceMap(bool DefaultIsGeneric) {
    AddrSpaceMap = DefaultIsGeneric ? &SPIRDefIsGenMap : &SPIRDefIsPrivMap;
  }

  void adjust(DiagnosticsEngine &Diags, LangOptions &Opts) override {
    TargetInfo::adjust(Diags, Opts);
    // NOTE: SYCL specification considers unannotated pointers and references
    // to be pointing to the generic address space. See section 5.9.3 of
    // SYCL 2020 specification.
<<<<<<< HEAD
    // Currently, there is no way of representing SYCL's default address space
    // language semantics along with the semantics of embedded C's default
    // address space in the same address space map. Hence the map needs to be
    // reset to allow mapping to the desired value of 'Default' entry for SYCL.
    setAddressSpaceMap(/*DefaultIsGeneric=*/Opts.SYCLIsDevice);
=======
    // Currently, there is no way of representing SYCL's and HIP's default
    // address space language semantic along with the semantics of embedded C's
    // default address space in the same address space map. Hence the map needs
    // to be reset to allow mapping to the desired value of 'Default' entry for
    // SYCL and HIP.
    setAddressSpaceMap(
        /*DefaultIsGeneric=*/Opts.SYCLIsDevice ||
        // The address mapping from HIP language for device code is only defined
        // for SPIR-V.
        (getTriple().isSPIRV() && Opts.HIP && Opts.CUDAIsDevice));
>>>>>>> f4d3cb4c
  }

  void setSupportedOpenCLOpts() override {
    // Assume all OpenCL extensions and optional core features are supported
    // for SPIR and SPIR-V since they are generic targets.
    supportAllOpenCLOpts();
  }

  bool hasExtIntType() const override { return true; }

  bool hasInt128Type() const override { return false; }
};

class LLVM_LIBRARY_VISIBILITY SPIRTargetInfo : public BaseSPIRTargetInfo {
public:
  SPIRTargetInfo(const llvm::Triple &Triple, const TargetOptions &Opts)
      : BaseSPIRTargetInfo(Triple, Opts) {
<<<<<<< HEAD
=======
    assert(Triple.isSPIR() && "Invalid architecture for SPIR.");
    assert(getTriple().getOS() == llvm::Triple::UnknownOS &&
           "SPIR target must use unknown OS");
    assert(getTriple().getEnvironment() == llvm::Triple::UnknownEnvironment &&
           "SPIR target must use unknown environment type");
>>>>>>> f4d3cb4c
  }

  void getTargetDefines(const LangOptions &Opts,
                        MacroBuilder &Builder) const override;

  bool hasFeature(StringRef Feature) const override {
    return Feature == "spir";
  }
};

class LLVM_LIBRARY_VISIBILITY SPIR32TargetInfo : public SPIRTargetInfo {
public:
  SPIR32TargetInfo(const llvm::Triple &Triple, const TargetOptions &Opts)
      : SPIRTargetInfo(Triple, Opts) {
    assert(Triple.getArch() == llvm::Triple::spir &&
           "Invalid architecture for 32-bit SPIR.");
    PointerWidth = PointerAlign = 32;
    SizeType = TargetInfo::UnsignedInt;
    PtrDiffType = IntPtrType = TargetInfo::SignedInt;
    resetDataLayout(
        "e-p:32:32-i64:64-v16:16-v24:32-v32:32-v48:64-"
        "v96:128-v192:256-v256:256-v512:512-v1024:1024-n8:16:32:64");
  }

  void getTargetDefines(const LangOptions &Opts,
                        MacroBuilder &Builder) const override;
};

class LLVM_LIBRARY_VISIBILITY SPIR64TargetInfo : public SPIRTargetInfo {
public:
  SPIR64TargetInfo(const llvm::Triple &Triple, const TargetOptions &Opts)
      : SPIRTargetInfo(Triple, Opts) {
    assert(Triple.getArch() == llvm::Triple::spir64 &&
           "Invalid architecture for 64-bit SPIR.");
    PointerWidth = PointerAlign = 64;
    SizeType = TargetInfo::UnsignedLong;
    PtrDiffType = IntPtrType = TargetInfo::SignedLong;

    resetDataLayout(
        "e-i64:64-v16:16-v24:32-v32:32-v48:64-"
        "v96:128-v192:256-v256:256-v512:512-v1024:1024-n8:16:32:64");
  }

  void getTargetDefines(const LangOptions &Opts,
                        MacroBuilder &Builder) const override;
};

// x86-32 SPIR Windows target
class LLVM_LIBRARY_VISIBILITY WindowsX86_32SPIRTargetInfo
    : public WindowsTargetInfo<SPIR32TargetInfo> {
public:
  WindowsX86_32SPIRTargetInfo(const llvm::Triple &Triple,
                              const TargetOptions &Opts)
      : WindowsTargetInfo<SPIR32TargetInfo>(Triple, Opts) {
    DoubleAlign = LongLongAlign = 64;
    WCharType = UnsignedShort;
  }

  BuiltinVaListKind getBuiltinVaListKind() const override {
    return TargetInfo::CharPtrBuiltinVaList;
  }

  CallingConvCheckResult checkCallingConvention(CallingConv CC) const override {
    if (CC == CC_X86VectorCall)
      // Permit CC_X86VectorCall which is used in Microsoft headers
      return CCCR_OK;
    return (CC == CC_SpirFunction || CC == CC_OpenCLKernel) ? CCCR_OK
                                    : CCCR_Warning;
  }
};

// x86-32 SPIR Windows Visual Studio target
class LLVM_LIBRARY_VISIBILITY MicrosoftX86_32SPIRTargetInfo
    : public WindowsX86_32SPIRTargetInfo {
public:
  MicrosoftX86_32SPIRTargetInfo(const llvm::Triple &Triple,
                            const TargetOptions &Opts)
      : WindowsX86_32SPIRTargetInfo(Triple, Opts) {
  }

  void getTargetDefines(const LangOptions &Opts,
                        MacroBuilder &Builder) const override {
    WindowsX86_32SPIRTargetInfo::getTargetDefines(Opts, Builder);
    // The value of the following reflects processor type.
    // 300=386, 400=486, 500=Pentium, 600=Blend (default)
    // We lost the original triple, so we use the default.
    // TBD should we keep these lines?  Copied from X86.h.
    Builder.defineMacro("_M_IX86", "600");
  }
};

// x86-64 SPIR64 Windows target
class LLVM_LIBRARY_VISIBILITY WindowsX86_64_SPIR64TargetInfo
    : public WindowsTargetInfo<SPIR64TargetInfo> {
public:
  WindowsX86_64_SPIR64TargetInfo(const llvm::Triple &Triple,
                                 const TargetOptions &Opts)
      : WindowsTargetInfo<SPIR64TargetInfo>(Triple, Opts) {
    LongWidth = LongAlign = 32;
    DoubleAlign = LongLongAlign = 64;
    IntMaxType = SignedLongLong;
    Int64Type = SignedLongLong;
    SizeType = UnsignedLongLong;
    PtrDiffType = SignedLongLong;
    IntPtrType = SignedLongLong;
    WCharType = UnsignedShort;
  }

  BuiltinVaListKind getBuiltinVaListKind() const override {
    return TargetInfo::CharPtrBuiltinVaList;
  }

  CallingConvCheckResult checkCallingConvention(CallingConv CC) const override {
    if (CC == CC_X86VectorCall)
      // Permit CC_X86VectorCall which is used in Microsoft headers
      return CCCR_OK;
    return (CC == CC_SpirFunction || CC == CC_OpenCLKernel) ? CCCR_OK
                                    : CCCR_Warning;
  }
};

// x86-64 SPIR64 Windows Visual Studio target
class LLVM_LIBRARY_VISIBILITY MicrosoftX86_64_SPIR64TargetInfo
    : public WindowsX86_64_SPIR64TargetInfo {
public:
  MicrosoftX86_64_SPIR64TargetInfo(const llvm::Triple &Triple,
                            const TargetOptions &Opts)
      : WindowsX86_64_SPIR64TargetInfo(Triple, Opts) {
  }

  void getTargetDefines(const LangOptions &Opts,
                        MacroBuilder &Builder) const override {
    WindowsX86_64_SPIR64TargetInfo::getTargetDefines(Opts, Builder);
    Builder.defineMacro("_M_X64", "100");
    Builder.defineMacro("_M_AMD64", "100");
  }
};

class LLVM_LIBRARY_VISIBILITY SPIRVTargetInfo : public BaseSPIRTargetInfo {
public:
  SPIRVTargetInfo(const llvm::Triple &Triple, const TargetOptions &Opts)
      : BaseSPIRTargetInfo(Triple, Opts) {
    assert(Triple.isSPIRV() && "Invalid architecture for SPIR-V.");
    assert(getTriple().getOS() == llvm::Triple::UnknownOS &&
           "SPIR-V target must use unknown OS");
    assert(getTriple().getEnvironment() == llvm::Triple::UnknownEnvironment &&
           "SPIR-V target must use unknown environment type");
  }

  void getTargetDefines(const LangOptions &Opts,
                        MacroBuilder &Builder) const override;

  bool hasFeature(StringRef Feature) const override {
    return Feature == "spirv";
  }
};

class LLVM_LIBRARY_VISIBILITY SPIRV32TargetInfo : public SPIRVTargetInfo {
public:
  SPIRV32TargetInfo(const llvm::Triple &Triple, const TargetOptions &Opts)
      : SPIRVTargetInfo(Triple, Opts) {
    assert(Triple.getArch() == llvm::Triple::spirv32 &&
           "Invalid architecture for 32-bit SPIR-V.");
    PointerWidth = PointerAlign = 32;
    SizeType = TargetInfo::UnsignedInt;
    PtrDiffType = IntPtrType = TargetInfo::SignedInt;
    resetDataLayout("e-p:32:32-i64:64-v16:16-v24:32-v32:32-v48:64-"
                    "v96:128-v192:256-v256:256-v512:512-v1024:1024");
  }

  void getTargetDefines(const LangOptions &Opts,
                        MacroBuilder &Builder) const override;
};

class LLVM_LIBRARY_VISIBILITY SPIRV64TargetInfo : public SPIRVTargetInfo {
public:
  SPIRV64TargetInfo(const llvm::Triple &Triple, const TargetOptions &Opts)
      : SPIRVTargetInfo(Triple, Opts) {
    assert(Triple.getArch() == llvm::Triple::spirv64 &&
           "Invalid architecture for 64-bit SPIR-V.");
    PointerWidth = PointerAlign = 64;
    SizeType = TargetInfo::UnsignedLong;
    PtrDiffType = IntPtrType = TargetInfo::SignedLong;
    resetDataLayout("e-i64:64-v16:16-v24:32-v32:32-v48:64-"
                    "v96:128-v192:256-v256:256-v512:512-v1024:1024");
  }

  void getTargetDefines(const LangOptions &Opts,
                        MacroBuilder &Builder) const override;
};

} // namespace targets
} // namespace clang
#endif // LLVM_CLANG_LIB_BASIC_TARGETS_SPIR_H<|MERGE_RESOLUTION|>--- conflicted
+++ resolved
@@ -84,15 +84,8 @@
 protected:
   BaseSPIRTargetInfo(const llvm::Triple &Triple, const TargetOptions &)
       : TargetInfo(Triple) {
-<<<<<<< HEAD
-=======
     assert((Triple.isSPIR() || Triple.isSPIRV()) &&
            "Invalid architecture for SPIR or SPIR-V.");
-    assert(getTriple().getOS() == llvm::Triple::UnknownOS &&
-           "SPIR(-V) target must use unknown OS");
-    assert(getTriple().getEnvironment() == llvm::Triple::UnknownEnvironment &&
-           "SPIR(-V) target must use unknown environment type");
->>>>>>> f4d3cb4c
     TLSSupported = false;
     VLASupported = false;
     LongWidth = LongAlign = 64;
@@ -152,13 +145,6 @@
     // NOTE: SYCL specification considers unannotated pointers and references
     // to be pointing to the generic address space. See section 5.9.3 of
     // SYCL 2020 specification.
-<<<<<<< HEAD
-    // Currently, there is no way of representing SYCL's default address space
-    // language semantics along with the semantics of embedded C's default
-    // address space in the same address space map. Hence the map needs to be
-    // reset to allow mapping to the desired value of 'Default' entry for SYCL.
-    setAddressSpaceMap(/*DefaultIsGeneric=*/Opts.SYCLIsDevice);
-=======
     // Currently, there is no way of representing SYCL's and HIP's default
     // address space language semantic along with the semantics of embedded C's
     // default address space in the same address space map. Hence the map needs
@@ -169,7 +155,6 @@
         // The address mapping from HIP language for device code is only defined
         // for SPIR-V.
         (getTriple().isSPIRV() && Opts.HIP && Opts.CUDAIsDevice));
->>>>>>> f4d3cb4c
   }
 
   void setSupportedOpenCLOpts() override {
@@ -187,14 +172,7 @@
 public:
   SPIRTargetInfo(const llvm::Triple &Triple, const TargetOptions &Opts)
       : BaseSPIRTargetInfo(Triple, Opts) {
-<<<<<<< HEAD
-=======
     assert(Triple.isSPIR() && "Invalid architecture for SPIR.");
-    assert(getTriple().getOS() == llvm::Triple::UnknownOS &&
-           "SPIR target must use unknown OS");
-    assert(getTriple().getEnvironment() == llvm::Triple::UnknownEnvironment &&
-           "SPIR target must use unknown environment type");
->>>>>>> f4d3cb4c
   }
 
   void getTargetDefines(const LangOptions &Opts,

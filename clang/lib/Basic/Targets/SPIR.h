--- conflicted
+++ resolved
@@ -46,17 +46,12 @@
     0  // ptr64
 };
 
-<<<<<<< HEAD
-static const unsigned SYCLAddrSpaceMap[] = {
-    0, // Default
-=======
 static const unsigned SPIRDefIsGenMap[] = {
     4, // Default
     // OpenCL address space values for this map are dummy and they can't be used
     // FIXME: reset opencl_global entry to 0. Currently CodeGen libary uses
     // opencl_global in SYCL language mode, but we should switch to using
     // sycl_global instead.
->>>>>>> a418e1cd
     1, // opencl_global
     0, // opencl_local
     2, // opencl_constant

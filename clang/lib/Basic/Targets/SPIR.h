--- conflicted
+++ resolved
@@ -79,13 +79,6 @@
 protected:
   BaseSPIRTargetInfo(const llvm::Triple &Triple, const TargetOptions &)
       : TargetInfo(Triple) {
-<<<<<<< HEAD
-=======
-    assert(getTriple().getOS() == llvm::Triple::UnknownOS &&
-           "SPIR(-V) target must use unknown OS");
-    assert(getTriple().getEnvironment() == llvm::Triple::UnknownEnvironment &&
-           "SPIR(-V) target must use unknown environment type");
->>>>>>> a10a69fe
     TLSSupported = false;
     VLASupported = false;
     LongWidth = LongAlign = 64;
@@ -167,10 +160,6 @@
 public:
   SPIRTargetInfo(const llvm::Triple &Triple, const TargetOptions &Opts)
       : BaseSPIRTargetInfo(Triple, Opts) {
-    assert(getTriple().getOS() == llvm::Triple::UnknownOS &&
-           "SPIR target must use unknown OS");
-    assert(getTriple().getEnvironment() == llvm::Triple::UnknownEnvironment &&
-           "SPIR target must use unknown environment type");
   }
 
   void getTargetDefines(const LangOptions &Opts,
@@ -214,7 +203,6 @@
                         MacroBuilder &Builder) const override;
 };
 
-<<<<<<< HEAD
 // x86-32 SPIR Windows target
 class LLVM_LIBRARY_VISIBILITY WindowsX86_32SPIRTargetInfo
     : public WindowsTargetInfo<SPIR32TargetInfo> {
@@ -305,7 +293,7 @@
     Builder.defineMacro("_M_AMD64", "100");
   }
 };
-=======
+
 class LLVM_LIBRARY_VISIBILITY SPIRVTargetInfo : public BaseSPIRTargetInfo {
 public:
   SPIRVTargetInfo(const llvm::Triple &Triple, const TargetOptions &Opts)
@@ -354,7 +342,6 @@
                         MacroBuilder &Builder) const override;
 };
 
->>>>>>> a10a69fe
 } // namespace targets
 } // namespace clang
 #endif // LLVM_CLANG_LIB_BASIC_TARGETS_SPIR_H
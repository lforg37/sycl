//===- CallGraph.cpp - AST-based Call graph -------------------------------===//
//
// Part of the LLVM Project, under the Apache License v2.0 with LLVM Exceptions.
// See https://llvm.org/LICENSE.txt for license information.
// SPDX-License-Identifier: Apache-2.0 WITH LLVM-exception
//
//===----------------------------------------------------------------------===//
//
//  This file defines the AST-based CallGraph.
//
//===----------------------------------------------------------------------===//

#include "clang/Analysis/CallGraph.h"
#include "clang/AST/Decl.h"
#include "clang/AST/DeclBase.h"
#include "clang/AST/DeclObjC.h"
#include "clang/AST/Expr.h"
#include "clang/AST/ExprObjC.h"
#include "clang/AST/Stmt.h"
#include "clang/AST/StmtVisitor.h"
#include "clang/Basic/IdentifierTable.h"
#include "clang/Basic/LLVM.h"
#include "llvm/ADT/PostOrderIterator.h"
#include "llvm/ADT/STLExtras.h"
#include "llvm/ADT/Statistic.h"
#include "llvm/Support/Casting.h"
#include "llvm/Support/Compiler.h"
#include "llvm/Support/DOTGraphTraits.h"
#include "llvm/Support/GraphWriter.h"
#include "llvm/Support/raw_ostream.h"
#include <cassert>
#include <memory>
#include <string>

using namespace clang;

#define DEBUG_TYPE "CallGraph"

STATISTIC(NumObjCCallEdges, "Number of Objective-C method call edges");
STATISTIC(NumBlockCallEdges, "Number of block call edges");

namespace {

/// A helper class, which walks the AST and locates all the call sites in the
/// given function body.
class CGBuilder : public StmtVisitor<CGBuilder> {
  CallGraph *G;
  CallGraphNode *CallerNode;

public:
  CGBuilder(CallGraph *g, CallGraphNode *N) : G(g), CallerNode(N) {}

  void VisitStmt(Stmt *S) { VisitChildren(S); }

  Decl *getDeclFromCall(CallExpr *CE) {
    if (FunctionDecl *CalleeDecl = CE->getDirectCallee())
      return CalleeDecl;

    // Simple detection of a call through a block.
    Expr *CEE = CE->getCallee()->IgnoreParenImpCasts();
    if (BlockExpr *Block = dyn_cast<BlockExpr>(CEE)) {
      NumBlockCallEdges++;
      return Block->getBlockDecl();
    }

    return nullptr;
  }

  void addCalledDecl(Decl *D) {
    if (G->includeInGraph(D)) {
      CallGraphNode *CalleeNode = G->getOrInsertNode(D);
      CallerNode->addCallee(CalleeNode);
    }
  }

  void VisitCallExpr(CallExpr *CE) {
    if (Decl *D = getDeclFromCall(CE))
      addCalledDecl(D);
    VisitChildren(CE);
  }

  void VisitLambdaExpr(LambdaExpr *LE) {
    if (CXXMethodDecl *MD = LE->getCallOperator())
      G->VisitFunctionDecl(MD);
  }

  void VisitCXXNewExpr(CXXNewExpr *E) {
    if (FunctionDecl *FD = E->getOperatorNew())
      addCalledDecl(FD);
    VisitChildren(E);
  }

  void VisitCXXConstructExpr(CXXConstructExpr *E) {
    CXXConstructorDecl *Ctor = E->getConstructor();
    if (FunctionDecl *Def = Ctor->getDefinition())
      addCalledDecl(Def);
<<<<<<< HEAD
    const auto *ConstructedType = Ctor->getParent();
    if (ConstructedType->hasUserDeclaredDestructor()) {
      CXXDestructorDecl *Dtor = ConstructedType->getDestructor();
      if (FunctionDecl *Def = Dtor->getDefinition())
        addCalledDecl(Def);
    }
=======
>>>>>>> 8cf3dfea
    VisitChildren(E);
  }

  // Include the evaluation of the default argument.
  void VisitCXXDefaultArgExpr(CXXDefaultArgExpr *E) {
    Visit(E->getExpr());
  }

  // Include the evaluation of the default initializers in a class.
  void VisitCXXDefaultInitExpr(CXXDefaultInitExpr *E) {
    Visit(E->getExpr());
  }

  // Adds may-call edges for the ObjC message sends.
  void VisitObjCMessageExpr(ObjCMessageExpr *ME) {
    if (ObjCInterfaceDecl *IDecl = ME->getReceiverInterface()) {
      Selector Sel = ME->getSelector();

      // Find the callee definition within the same translation unit.
      Decl *D = nullptr;
      if (ME->isInstanceMessage())
        D = IDecl->lookupPrivateMethod(Sel);
      else
        D = IDecl->lookupPrivateClassMethod(Sel);
      if (D) {
        addCalledDecl(D);
        NumObjCCallEdges++;
      }
    }
  }

  void VisitChildren(Stmt *S) {
    for (Stmt *SubStmt : S->children())
      if (SubStmt)
        this->Visit(SubStmt);
  }
};

} // namespace

void CallGraph::addNodesForBlocks(DeclContext *D) {
  if (BlockDecl *BD = dyn_cast<BlockDecl>(D))
    addNodeForDecl(BD, true);

  for (auto *I : D->decls())
    if (auto *DC = dyn_cast<DeclContext>(I))
      addNodesForBlocks(DC);
}

CallGraph::CallGraph() {
  Root = getOrInsertNode(nullptr);
}

CallGraph::~CallGraph() = default;

bool CallGraph::includeInGraph(const Decl *D) {
  assert(D);
  if (!D->hasBody())
    return false;

  if (const FunctionDecl *FD = dyn_cast<FunctionDecl>(D)) {
    // We skip function template definitions, as their semantics is
    // only determined when they are instantiated.
    if (FD->isDependentContext())
      return false;

    IdentifierInfo *II = FD->getIdentifier();
    if (II && II->getName().startswith("__inline"))
      return false;
  }

  return true;
}

void CallGraph::addNodeForDecl(Decl* D, bool IsGlobal) {
  assert(D);

  // Allocate a new node, mark it as root, and process its calls.
  CallGraphNode *Node = getOrInsertNode(D);

  // Process all the calls by this function as well.
  CGBuilder builder(this, Node);
  if (Stmt *Body = D->getBody())
    builder.Visit(Body);

  // Include C++ constructor member initializers.
  if (auto constructor = dyn_cast<CXXConstructorDecl>(D)) {
    for (CXXCtorInitializer *init : constructor->inits()) {
      builder.Visit(init->getInit());
    }
  }
}

CallGraphNode *CallGraph::getNode(const Decl *F) const {
  FunctionMapTy::const_iterator I = FunctionMap.find(F);
  if (I == FunctionMap.end()) return nullptr;
  return I->second.get();
}

CallGraphNode *CallGraph::getOrInsertNode(Decl *F) {
  if (F && !isa<ObjCMethodDecl>(F))
    F = F->getCanonicalDecl();

  std::unique_ptr<CallGraphNode> &Node = FunctionMap[F];
  if (Node)
    return Node.get();

  Node = std::make_unique<CallGraphNode>(F);
  // Make Root node a parent of all functions to make sure all are reachable.
  if (F)
    Root->addCallee(Node.get());
  return Node.get();
}

void CallGraph::print(raw_ostream &OS) const {
  OS << " --- Call graph Dump --- \n";

  // We are going to print the graph in reverse post order, partially, to make
  // sure the output is deterministic.
  llvm::ReversePostOrderTraversal<const CallGraph *> RPOT(this);
  for (llvm::ReversePostOrderTraversal<const CallGraph *>::rpo_iterator
         I = RPOT.begin(), E = RPOT.end(); I != E; ++I) {
    const CallGraphNode *N = *I;

    OS << "  Function: ";
    if (N == Root)
      OS << "< root >";
    else
      N->print(OS);

    OS << " calls: ";
    for (CallGraphNode::const_iterator CI = N->begin(),
                                       CE = N->end(); CI != CE; ++CI) {
      assert(*CI != Root && "No one can call the root node.");
      (*CI)->print(OS);
      OS << " ";
    }
    OS << '\n';
  }
  OS.flush();
}

LLVM_DUMP_METHOD void CallGraph::dump() const {
  print(llvm::errs());
}

void CallGraph::viewGraph() const {
  llvm::ViewGraph(this, "CallGraph");
}

void CallGraphNode::print(raw_ostream &os) const {
  if (const NamedDecl *ND = dyn_cast_or_null<NamedDecl>(FD))
      return ND->printQualifiedName(os);
  os << "< >";
}

LLVM_DUMP_METHOD void CallGraphNode::dump() const {
  print(llvm::errs());
}

namespace llvm {

template <>
struct DOTGraphTraits<const CallGraph*> : public DefaultDOTGraphTraits {
  DOTGraphTraits (bool isSimple = false) : DefaultDOTGraphTraits(isSimple) {}

  static std::string getNodeLabel(const CallGraphNode *Node,
                                  const CallGraph *CG) {
    if (CG->getRoot() == Node) {
      return "< root >";
    }
    if (const NamedDecl *ND = dyn_cast_or_null<NamedDecl>(Node->getDecl()))
      return ND->getNameAsString();
    else
      return "< >";
  }
};

} // namespace llvm<|MERGE_RESOLUTION|>--- conflicted
+++ resolved
@@ -94,15 +94,14 @@
     CXXConstructorDecl *Ctor = E->getConstructor();
     if (FunctionDecl *Def = Ctor->getDefinition())
       addCalledDecl(Def);
-<<<<<<< HEAD
+    // TODO: resolve issues raised in review with llorg. See
+    // https://reviews.llvm.org/D65453?vs=on&id=212351&whitespace=ignore-most#1632207
     const auto *ConstructedType = Ctor->getParent();
     if (ConstructedType->hasUserDeclaredDestructor()) {
       CXXDestructorDecl *Dtor = ConstructedType->getDestructor();
       if (FunctionDecl *Def = Dtor->getDefinition())
         addCalledDecl(Def);
     }
-=======
->>>>>>> 8cf3dfea
     VisitChildren(E);
   }
 

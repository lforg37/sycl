//===- Action.h - Abstract compilation steps --------------------*- C++ -*-===//
//
// Part of the LLVM Project, under the Apache License v2.0 with LLVM Exceptions.
// See https://llvm.org/LICENSE.txt for license information.
// SPDX-License-Identifier: Apache-2.0 WITH LLVM-exception
//
//===----------------------------------------------------------------------===//

#ifndef LLVM_CLANG_DRIVER_ACTION_H
#define LLVM_CLANG_DRIVER_ACTION_H

#include "clang/Basic/LLVM.h"
#include "clang/Driver/Types.h"
#include "clang/Driver/Util.h"
#include "llvm/ADT/ArrayRef.h"
#include "llvm/ADT/STLExtras.h"
#include "llvm/ADT/SmallVector.h"
#include "llvm/ADT/StringRef.h"
#include "llvm/ADT/iterator_range.h"
#include <initializer_list>
#include <string>

namespace llvm {
namespace opt {

class Arg;

} // namespace opt
} // namespace llvm

namespace clang {
namespace driver {

class ToolChain;

/// Action - Represent an abstract compilation step to perform.
///
/// An action represents an edge in the compilation graph; typically
/// it is a job to transform an input using some tool.
///
/// The current driver is hard wired to expect actions which produce a
/// single primary output, at least in terms of controlling the
/// compilation. Actions can produce auxiliary files, but can only
/// produce a single output to feed into subsequent actions.
///
/// Actions are usually owned by a Compilation, which creates new
/// actions via MakeAction().
class Action {
public:
  using size_type = ActionList::size_type;
  using input_iterator = ActionList::iterator;
  using input_const_iterator = ActionList::const_iterator;
  using input_range = llvm::iterator_range<input_iterator>;
  using input_const_range = llvm::iterator_range<input_const_iterator>;

  enum ActionClass {
    InputClass = 0,
    BindArchClass,
    OffloadClass,
    PreprocessJobClass,
    PrecompileJobClass,
    HeaderModulePrecompileJobClass,
    AnalyzeJobClass,
    MigrateJobClass,
    CompileJobClass,
    BackendJobClass,
    AssembleJobClass,
    LinkJobClass,
    IfsMergeJobClass,
    LipoJobClass,
    DsymutilJobClass,
    VerifyDebugInfoJobClass,
    VerifyPCHJobClass,
    OffloadBundlingJobClass,
    OffloadUnbundlingJobClass,
    OffloadWrapperJobClass,
<<<<<<< HEAD
    SPIRVTranslatorJobClass,
    SPIRCheckJobClass,
    SYCLPostLinkJobClass,
    PartialLinkJobClass,
    BackendCompileJobClass,
    FileTableTformJobClass,

    JobClassFirst = PreprocessJobClass,
    JobClassLast = FileTableTformJobClass
=======
    StaticLibJobClass,

    JobClassFirst = PreprocessJobClass,
    JobClassLast = StaticLibJobClass
>>>>>>> 4bafb0ad
  };

  // The offloading kind determines if this action is binded to a particular
  // programming model. Each entry reserves one bit. We also have a special kind
  // to designate the host offloading tool chain.
  enum OffloadKind {
    OFK_None = 0x00,

    // The host offloading tool chain.
    OFK_Host = 0x01,

    // The device offloading tool chains - one bit for each programming model.
    OFK_Cuda = 0x02,
    OFK_OpenMP = 0x04,
    OFK_HIP = 0x08,
    OFK_SYCL = 0x10
  };

  static const char *getClassName(ActionClass AC);

private:
  ActionClass Kind;

  /// The output type of this action.
  types::ID Type;

  ActionList Inputs;

  /// Flag that is set to true if this action can be collapsed with others
  /// actions that depend on it. This is true by default and set to false when
  /// the action is used by two different tool chains, which is enabled by the
  /// offloading support implementation.
  bool CanBeCollapsedWithNextDependentAction = true;

protected:
  ///
  /// Offload information.
  ///

  /// The host offloading kind - a combination of kinds encoded in a mask.
  /// Multiple programming models may be supported simultaneously by the same
  /// host.
  unsigned ActiveOffloadKindMask = 0u;

  /// Offloading kind of the device.
  OffloadKind OffloadingDeviceKind = OFK_None;

  /// The Offloading architecture associated with this action.
  const char *OffloadingArch = nullptr;

  Action(ActionClass Kind, types::ID Type) : Action(Kind, ActionList(), Type) {}
  Action(ActionClass Kind, Action *Input, types::ID Type)
      : Action(Kind, ActionList({Input}), Type) {}
  Action(ActionClass Kind, Action *Input)
      : Action(Kind, ActionList({Input}), Input->getType()) {}
  Action(ActionClass Kind, const ActionList &Inputs, types::ID Type)
      : Kind(Kind), Type(Type), Inputs(Inputs) {}

public:
  virtual ~Action();

  const char *getClassName() const { return Action::getClassName(getKind()); }

  ActionClass getKind() const { return Kind; }
  types::ID getType() const { return Type; }

  ActionList &getInputs() { return Inputs; }
  const ActionList &getInputs() const { return Inputs; }

  size_type size() const { return Inputs.size(); }

  input_iterator input_begin() { return Inputs.begin(); }
  input_iterator input_end() { return Inputs.end(); }
  input_range inputs() { return input_range(input_begin(), input_end()); }
  input_const_iterator input_begin() const { return Inputs.begin(); }
  input_const_iterator input_end() const { return Inputs.end(); }
  input_const_range inputs() const {
    return input_const_range(input_begin(), input_end());
  }

  /// Mark this action as not legal to collapse.
  void setCannotBeCollapsedWithNextDependentAction() {
    CanBeCollapsedWithNextDependentAction = false;
  }

  /// Return true if this function can be collapsed with others.
  bool isCollapsingWithNextDependentActionLegal() const {
    return CanBeCollapsedWithNextDependentAction;
  }

  /// Return a string containing the offload kind of the action.
  std::string getOffloadingKindPrefix() const;

  /// Return a string that can be used as prefix in order to generate unique
  /// files for each offloading kind. By default, no prefix is used for
  /// non-device kinds, except if \a CreatePrefixForHost is set.
  static std::string
  GetOffloadingFileNamePrefix(OffloadKind Kind,
                              StringRef NormalizedTriple,
                              bool CreatePrefixForHost = false);

  /// Return a string containing a offload kind name.
  static StringRef GetOffloadKindName(OffloadKind Kind);

  /// Set the device offload info of this action and propagate it to its
  /// dependences.
  void propagateDeviceOffloadInfo(OffloadKind OKind, const char *OArch);

  /// Append the host offload info of this action and propagate it to its
  /// dependences.
  void propagateHostOffloadInfo(unsigned OKinds, const char *OArch);

  /// Set the offload info of this action to be the same as the provided action,
  /// and propagate it to its dependences.
  void propagateOffloadInfo(const Action *A);

  unsigned getOffloadingHostActiveKinds() const {
    return ActiveOffloadKindMask;
  }

  OffloadKind getOffloadingDeviceKind() const { return OffloadingDeviceKind; }
  const char *getOffloadingArch() const { return OffloadingArch; }

  /// Check if this action have any offload kinds. Note that host offload kinds
  /// are only set if the action is a dependence to a host offload action.
  bool isHostOffloading(OffloadKind OKind) const {
    return ActiveOffloadKindMask & OKind;
  }
  bool isDeviceOffloading(OffloadKind OKind) const {
    return OffloadingDeviceKind == OKind;
  }
  bool isOffloading(OffloadKind OKind) const {
    return isHostOffloading(OKind) || isDeviceOffloading(OKind);
  }
};

class InputAction : public Action {
  const llvm::opt::Arg &Input;

  virtual void anchor();

public:
  InputAction(const llvm::opt::Arg &Input, types::ID Type);

  const llvm::opt::Arg &getInputArg() const { return Input; }

  static bool classof(const Action *A) {
    return A->getKind() == InputClass;
  }
};

class BindArchAction : public Action {
  virtual void anchor();

  /// The architecture to bind, or 0 if the default architecture
  /// should be bound.
  StringRef ArchName;

public:
  BindArchAction(Action *Input, StringRef ArchName);

  StringRef getArchName() const { return ArchName; }

  static bool classof(const Action *A) {
    return A->getKind() == BindArchClass;
  }
};

/// An offload action combines host or/and device actions according to the
/// programming model implementation needs and propagates the offloading kind to
/// its dependences.
class OffloadAction final : public Action {
  virtual void anchor();

public:
  /// Type used to communicate device actions. It associates bound architecture,
  /// toolchain, and offload kind to each action.
  class DeviceDependences final {
  public:
    using ToolChainList = SmallVector<const ToolChain *, 3>;
    using BoundArchList = SmallVector<const char *, 3>;
    using OffloadKindList = SmallVector<OffloadKind, 3>;

  private:
    // Lists that keep the information for each dependency. All the lists are
    // meant to be updated in sync. We are adopting separate lists instead of a
    // list of structs, because that simplifies forwarding the actions list to
    // initialize the inputs of the base Action class.

    /// The dependence actions.
    ActionList DeviceActions;

    /// The offloading toolchains that should be used with the action.
    ToolChainList DeviceToolChains;

    /// The architectures that should be used with this action.
    BoundArchList DeviceBoundArchs;

    /// The offload kind of each dependence.
    OffloadKindList DeviceOffloadKinds;

  public:
    /// Add a action along with the associated toolchain, bound arch, and
    /// offload kind.
    void add(Action &A, const ToolChain &TC, const char *BoundArch,
             OffloadKind OKind);

    /// Get each of the individual arrays.
    const ActionList &getActions() const { return DeviceActions; }
    const ToolChainList &getToolChains() const { return DeviceToolChains; }
    const BoundArchList &getBoundArchs() const { return DeviceBoundArchs; }
    const OffloadKindList &getOffloadKinds() const {
      return DeviceOffloadKinds;
    }
  };

  /// Type used to communicate host actions. It associates bound architecture,
  /// toolchain, and offload kinds to the host action.
  class HostDependence final {
    /// The dependence action.
    Action &HostAction;

    /// The offloading toolchain that should be used with the action.
    const ToolChain &HostToolChain;

    /// The architectures that should be used with this action.
    const char *HostBoundArch = nullptr;

    /// The offload kind of each dependence.
    unsigned HostOffloadKinds = 0u;

  public:
    HostDependence(Action &A, const ToolChain &TC, const char *BoundArch,
                   const unsigned OffloadKinds)
        : HostAction(A), HostToolChain(TC), HostBoundArch(BoundArch),
          HostOffloadKinds(OffloadKinds) {}

    /// Constructor version that obtains the offload kinds from the device
    /// dependencies.
    HostDependence(Action &A, const ToolChain &TC, const char *BoundArch,
                   const DeviceDependences &DDeps);
    Action *getAction() const { return &HostAction; }
    const ToolChain *getToolChain() const { return &HostToolChain; }
    const char *getBoundArch() const { return HostBoundArch; }
    unsigned getOffloadKinds() const { return HostOffloadKinds; }
  };

  using OffloadActionWorkTy =
      llvm::function_ref<void(Action *, const ToolChain *, const char *)>;

private:
  /// The host offloading toolchain that should be used with the action.
  const ToolChain *HostTC = nullptr;

  /// The tool chains associated with the list of actions.
  DeviceDependences::ToolChainList DevToolChains;

public:
  OffloadAction(const HostDependence &HDep);
  OffloadAction(const DeviceDependences &DDeps, types::ID Ty);
  OffloadAction(const HostDependence &HDep, const DeviceDependences &DDeps);

  /// Execute the work specified in \a Work on the host dependence.
  void doOnHostDependence(const OffloadActionWorkTy &Work) const;

  /// Execute the work specified in \a Work on each device dependence.
  void doOnEachDeviceDependence(const OffloadActionWorkTy &Work) const;

  /// Execute the work specified in \a Work on each dependence.
  void doOnEachDependence(const OffloadActionWorkTy &Work) const;

  /// Execute the work specified in \a Work on each host or device dependence if
  /// \a IsHostDependenceto is true or false, respectively.
  void doOnEachDependence(bool IsHostDependence,
                          const OffloadActionWorkTy &Work) const;

  /// Return true if the action has a host dependence.
  bool hasHostDependence() const;

  /// Return the host dependence of this action. This function is only expected
  /// to be called if the host dependence exists.
  Action *getHostDependence() const;

  /// Return true if the action has a single device dependence. If \a
  /// DoNotConsiderHostActions is set, ignore the host dependence, if any, while
  /// accounting for the number of dependences.
  bool hasSingleDeviceDependence(bool DoNotConsiderHostActions = false) const;

  /// Return the single device dependence of this action. This function is only
  /// expected to be called if a single device dependence exists. If \a
  /// DoNotConsiderHostActions is set, a host dependence is allowed.
  Action *
  getSingleDeviceDependence(bool DoNotConsiderHostActions = false) const;

  static bool classof(const Action *A) { return A->getKind() == OffloadClass; }
};

class JobAction : public Action {
  virtual void anchor();

protected:
  JobAction(ActionClass Kind, Action *Input, types::ID Type);
  JobAction(ActionClass Kind, const ActionList &Inputs, types::ID Type);

public:
  static bool classof(const Action *A) {
    return (A->getKind() >= JobClassFirst &&
            A->getKind() <= JobClassLast);
  }
};

class PreprocessJobAction : public JobAction {
  void anchor() override;

public:
  PreprocessJobAction(Action *Input, types::ID OutputType);

  static bool classof(const Action *A) {
    return A->getKind() == PreprocessJobClass;
  }
};

class PrecompileJobAction : public JobAction {
  void anchor() override;

protected:
  PrecompileJobAction(ActionClass Kind, Action *Input, types::ID OutputType);

public:
  PrecompileJobAction(Action *Input, types::ID OutputType);

  static bool classof(const Action *A) {
    return A->getKind() == PrecompileJobClass ||
           A->getKind() == HeaderModulePrecompileJobClass;
  }
};

class HeaderModulePrecompileJobAction : public PrecompileJobAction {
  void anchor() override;

  const char *ModuleName;

public:
  HeaderModulePrecompileJobAction(Action *Input, types::ID OutputType,
                                  const char *ModuleName);

  static bool classof(const Action *A) {
    return A->getKind() == HeaderModulePrecompileJobClass;
  }

  void addModuleHeaderInput(Action *Input) {
    getInputs().push_back(Input);
  }

  const char *getModuleName() const { return ModuleName; }
};

class AnalyzeJobAction : public JobAction {
  void anchor() override;

public:
  AnalyzeJobAction(Action *Input, types::ID OutputType);

  static bool classof(const Action *A) {
    return A->getKind() == AnalyzeJobClass;
  }
};

class MigrateJobAction : public JobAction {
  void anchor() override;

public:
  MigrateJobAction(Action *Input, types::ID OutputType);

  static bool classof(const Action *A) {
    return A->getKind() == MigrateJobClass;
  }
};

class CompileJobAction : public JobAction {
  void anchor() override;

public:
  CompileJobAction(Action *Input, types::ID OutputType);

  static bool classof(const Action *A) {
    return A->getKind() == CompileJobClass;
  }
};

class BackendJobAction : public JobAction {
  void anchor() override;

public:
  BackendJobAction(Action *Input, types::ID OutputType);

  static bool classof(const Action *A) {
    return A->getKind() == BackendJobClass;
  }
};

class AssembleJobAction : public JobAction {
  void anchor() override;

public:
  AssembleJobAction(Action *Input, types::ID OutputType);

  static bool classof(const Action *A) {
    return A->getKind() == AssembleJobClass;
  }
};

class IfsMergeJobAction : public JobAction {
  void anchor() override;

public:
  IfsMergeJobAction(ActionList &Inputs, types::ID Type);

  static bool classof(const Action *A) {
    return A->getKind() == IfsMergeJobClass;
  }
};

class LinkJobAction : public JobAction {
  void anchor() override;

public:
  LinkJobAction(ActionList &Inputs, types::ID Type);

  static bool classof(const Action *A) {
    return A->getKind() == LinkJobClass;
  }
};

class LipoJobAction : public JobAction {
  void anchor() override;

public:
  LipoJobAction(ActionList &Inputs, types::ID Type);

  static bool classof(const Action *A) {
    return A->getKind() == LipoJobClass;
  }
};

class DsymutilJobAction : public JobAction {
  void anchor() override;

public:
  DsymutilJobAction(ActionList &Inputs, types::ID Type);

  static bool classof(const Action *A) {
    return A->getKind() == DsymutilJobClass;
  }
};

class VerifyJobAction : public JobAction {
  void anchor() override;

public:
  VerifyJobAction(ActionClass Kind, Action *Input, types::ID Type);

  static bool classof(const Action *A) {
    return A->getKind() == VerifyDebugInfoJobClass ||
           A->getKind() == VerifyPCHJobClass;
  }
};

class VerifyDebugInfoJobAction : public VerifyJobAction {
  void anchor() override;

public:
  VerifyDebugInfoJobAction(Action *Input, types::ID Type);

  static bool classof(const Action *A) {
    return A->getKind() == VerifyDebugInfoJobClass;
  }
};

class VerifyPCHJobAction : public VerifyJobAction {
  void anchor() override;

public:
  VerifyPCHJobAction(Action *Input, types::ID Type);

  static bool classof(const Action *A) {
    return A->getKind() == VerifyPCHJobClass;
  }
};

class OffloadBundlingJobAction : public JobAction {
  void anchor() override;

public:
  // Offloading bundling doesn't change the type of output.
  OffloadBundlingJobAction(ActionList &Inputs);

  static bool classof(const Action *A) {
    return A->getKind() == OffloadBundlingJobClass;
  }
};

class OffloadUnbundlingJobAction final : public JobAction {
  void anchor() override;

public:
  /// Type that provides information about the actions that depend on this
  /// unbundling action.
  struct DependentActionInfo final {
    /// The tool chain of the dependent action.
    const ToolChain *DependentToolChain = nullptr;

    /// The bound architecture of the dependent action.
    StringRef DependentBoundArch;

    /// The offload kind of the dependent action.
    const OffloadKind DependentOffloadKind = OFK_None;

    DependentActionInfo(const ToolChain *DependentToolChain,
                        StringRef DependentBoundArch,
                        const OffloadKind DependentOffloadKind)
        : DependentToolChain(DependentToolChain),
          DependentBoundArch(DependentBoundArch),
          DependentOffloadKind(DependentOffloadKind) {}
  };

private:
  /// Container that keeps information about each dependence of this unbundling
  /// action.
  SmallVector<DependentActionInfo, 6> DependentActionInfoArray;

public:
  // Offloading unbundling doesn't change the type of output.
  OffloadUnbundlingJobAction(Action *Input);
  OffloadUnbundlingJobAction(ActionList &Inputs, types::ID Type);

  /// Register information about a dependent action.
  void registerDependentActionInfo(const ToolChain *TC, StringRef BoundArch,
                                   OffloadKind Kind) {
    DependentActionInfoArray.push_back({TC, BoundArch, Kind});
  }

  /// Return the information about all depending actions.
  ArrayRef<DependentActionInfo> getDependentActionsInfo() const {
    return DependentActionInfoArray;
  }

  static bool classof(const Action *A) {
    return A->getKind() == OffloadUnbundlingJobClass;
  }
};

class OffloadWrapperJobAction : public JobAction {
  void anchor() override;

public:
  OffloadWrapperJobAction(ActionList &Inputs, types::ID Type);
  OffloadWrapperJobAction(Action *Input, types::ID OutputType);

  static bool classof(const Action *A) {
    return A->getKind() == OffloadWrapperJobClass;
  }
};

<<<<<<< HEAD
class SPIRVTranslatorJobAction : public JobAction {
  void anchor() override;

public:
  SPIRVTranslatorJobAction(Action *Input, types::ID OutputType);

  static bool classof(const Action *A) {
    return A->getKind() == SPIRVTranslatorJobClass;
  }
};

// Provides a check of the given input file for the existence of SPIR kernel
// code.  This is currently only used for FPGA specific tool chains and can
// be expanded to perform other SPIR checks if needed.
class SPIRCheckJobAction : public JobAction {
  void anchor() override;

public:
  SPIRCheckJobAction(Action *Input, types::ID OutputType);

  static bool classof(const Action *A) {
    return A->getKind() == SPIRCheckJobClass;
  }
};

class SYCLPostLinkJobAction : public JobAction {
  void anchor() override;

public:
  SYCLPostLinkJobAction(Action *Input, types::ID OutputType);

  static bool classof(const Action *A) {
    return A->getKind() == SYCLPostLinkJobClass;
  }

  void setRTSetsSpecConstants(bool Val) { RTSetsSpecConsts = Val; }

  bool getRTSetsSpecConstants() const { return RTSetsSpecConsts; }

private:
  bool RTSetsSpecConsts = true;
};

class PartialLinkJobAction : public JobAction {
  void anchor() override;

public:
  PartialLinkJobAction(Action *Input, types::ID OutputType);
  PartialLinkJobAction(ActionList &Input, types::ID OutputType);

  static bool classof(const Action *A) {
    return A->getKind() == PartialLinkJobClass;
  }
};

class BackendCompileJobAction : public JobAction {
  void anchor() override;

public:
  BackendCompileJobAction(ActionList &Inputs, types::ID OutputType);
  BackendCompileJobAction(Action *Input, types::ID OutputType);

  static bool classof(const Action *A) {
    return A->getKind() == BackendCompileJobClass;
  }
};

// Represents a file table transformation action. The order of inputs to a
// FileTableTformJobAction at construction time must accord with the tforms
// added later - some tforms "consume" inputs. For example, "replace column"
// needs another file to read the replacement column from.
class FileTableTformJobAction : public JobAction {
  void anchor() override;

public:
  struct Tform {
    enum Kind { EXTRACT, EXTRACT_DROP_TITLE, REPLACE };

    Tform() = default;
    Tform(Kind K, std::initializer_list<StringRef> Args) : TheKind(K) {
      for (auto A : Args)
        TheArgs.emplace_back(A.str());
    }

    Kind TheKind;
    SmallVector<std::string, 2> TheArgs;
  };

  FileTableTformJobAction(Action *Input, types::ID OutputType);
  FileTableTformJobAction(ActionList &Inputs, types::ID OutputType);

  // Deletes all columns except the one with given name.
  void addExtractColumnTform(StringRef ColumnName, bool WithColTitle = true);

  // Replaces a column with title <From> in this table with a column with title
  // <To> from another file table passed as input to this action.
  void addReplaceColumnTform(StringRef From, StringRef To);

  static bool classof(const Action *A) {
    return A->getKind() == FileTableTformJobClass;
  }

  const ArrayRef<Tform> getTforms() const { return Tforms; }

private:
  SmallVector<Tform, 2> Tforms; // transformation actions requested
};

=======
class StaticLibJobAction : public JobAction {
  void anchor() override;

public:
  StaticLibJobAction(ActionList &Inputs, types::ID Type);

  static bool classof(const Action *A) {
    return A->getKind() == StaticLibJobClass;
  }
};

>>>>>>> 4bafb0ad
} // namespace driver
} // namespace clang

#endif // LLVM_CLANG_DRIVER_ACTION_H<|MERGE_RESOLUTION|>--- conflicted
+++ resolved
@@ -74,22 +74,16 @@
     OffloadBundlingJobClass,
     OffloadUnbundlingJobClass,
     OffloadWrapperJobClass,
-<<<<<<< HEAD
     SPIRVTranslatorJobClass,
     SPIRCheckJobClass,
     SYCLPostLinkJobClass,
     PartialLinkJobClass,
     BackendCompileJobClass,
     FileTableTformJobClass,
-
-    JobClassFirst = PreprocessJobClass,
-    JobClassLast = FileTableTformJobClass
-=======
     StaticLibJobClass,
 
     JobClassFirst = PreprocessJobClass,
     JobClassLast = StaticLibJobClass
->>>>>>> 4bafb0ad
   };
 
   // The offloading kind determines if this action is binded to a particular
@@ -654,7 +648,6 @@
   }
 };
 
-<<<<<<< HEAD
 class SPIRVTranslatorJobAction : public JobAction {
   void anchor() override;
 
@@ -763,7 +756,6 @@
   SmallVector<Tform, 2> Tforms; // transformation actions requested
 };
 
-=======
 class StaticLibJobAction : public JobAction {
   void anchor() override;
 
@@ -775,7 +767,6 @@
   }
 };
 
->>>>>>> 4bafb0ad
 } // namespace driver
 } // namespace clang
 

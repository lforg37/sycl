--- conflicted
+++ resolved
@@ -1167,11 +1167,7 @@
   bool defaultedDefaultConstructorIsConstexpr() const {
     return data().DefaultedDefaultConstructorIsConstexpr &&
            (!isUnion() || hasInClassInitializer() || !hasVariantMembers() ||
-<<<<<<< HEAD
-            getLangOpts().CPlusPlus2a);
-=======
             getLangOpts().CPlusPlus20);
->>>>>>> a34309b7
   }
 
   /// Determine whether this class has a constexpr default constructor.
@@ -1263,11 +1259,7 @@
   /// would be constexpr.
   bool defaultedDestructorIsConstexpr() const {
     return data().DefaultedDestructorIsConstexpr &&
-<<<<<<< HEAD
-           getLangOpts().CPlusPlus2a;
-=======
            getLangOpts().CPlusPlus20;
->>>>>>> a34309b7
   }
 
   /// Determine whether this class has a constexpr destructor.
@@ -1365,11 +1357,7 @@
   /// Only in C++17 and beyond, are lambdas literal types.
   bool isLiteral() const {
     const LangOptions &LangOpts = getLangOpts();
-<<<<<<< HEAD
-    return (LangOpts.CPlusPlus2a ? hasConstexprDestructor()
-=======
     return (LangOpts.CPlusPlus20 ? hasConstexprDestructor()
->>>>>>> a34309b7
                                           : hasTrivialDestructor()) &&
            (!isLambda() || LangOpts.CPlusPlus17) &&
            !hasNonLiteralTypeFieldsOrBases() &&

--- conflicted
+++ resolved
@@ -217,13 +217,9 @@
 LANGOPT(CUDADeviceApproxTranscendentals, 1, 0, "using approximate transcendental functions")
 LANGOPT(GPURelocatableDeviceCode, 1, 0, "generate relocatable device code")
 
-<<<<<<< HEAD
-LANGOPT(SYCL              , 1, 0, "Generate code for SYCL device")
+LANGOPT(SYCLIsDevice      , 1, 0, "Generate code for SYCL device")
 LANGOPT(SYCLUseBitcode    , 1, 0, "Generate bitcode for SYCL")
-=======
-LANGOPT(SYCLIsDevice      , 1, 0, "Generate code for SYCL device")
-
->>>>>>> c2d6b84d
+
 LANGOPT(SizedDeallocation , 1, 0, "sized deallocation")
 LANGOPT(AlignedAllocation , 1, 0, "aligned allocation")
 LANGOPT(AlignedAllocationUnavailable, 1, 0, "aligned allocation functions are unavailable")

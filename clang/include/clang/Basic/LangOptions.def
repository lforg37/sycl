//===--- LangOptions.def - Language option database -------------*- C++ -*-===//
//
// Part of the LLVM Project, under the Apache License v2.0 with LLVM Exceptions.
// See https://llvm.org/LICENSE.txt for license information.
// SPDX-License-Identifier: Apache-2.0 WITH LLVM-exception
//
//===----------------------------------------------------------------------===//
//
// This file defines the language options. Users of this file must
// define the LANGOPT macro to make use of this information.
//
// Optionally, the user may also define:
//
// BENIGN_LANGOPT: for options that don't affect the construction of the AST in
//     any way (that is, the value can be different between an implicit module
//     and the user of that module).
//
// COMPATIBLE_LANGOPT: for options that affect the construction of the AST in
//     a way that doesn't prevent interoperability (that is, the value can be
//     different between an explicit module and the user of that module).
//
// ENUM_LANGOPT: for options that have enumeration, rather than unsigned, type.
//
// VALUE_LANGOPT: for options that describe a value rather than a flag.
//
// BENIGN_ENUM_LANGOPT, COMPATIBLE_ENUM_LANGOPT,
// BENIGN_VALUE_LANGOPT, COMPATIBLE_VALUE_LANGOPT: combinations of the above.
//
// FIXME: Clients should be able to more easily select whether they want
// different levels of compatibility versus how to handle different kinds
// of option.
//
// The Description field should be a noun phrase, for instance "frobbing all
// widgets" or "C's implicit blintz feature".
//===----------------------------------------------------------------------===//

#ifndef LANGOPT
#  error Define the LANGOPT macro to handle language options
#endif

#ifndef COMPATIBLE_LANGOPT
#  define COMPATIBLE_LANGOPT(Name, Bits, Default, Description) \
     LANGOPT(Name, Bits, Default, Description)
#endif

#ifndef BENIGN_LANGOPT
#  define BENIGN_LANGOPT(Name, Bits, Default, Description) \
     COMPATIBLE_LANGOPT(Name, Bits, Default, Description)
#endif

#ifndef ENUM_LANGOPT
#  define ENUM_LANGOPT(Name, Type, Bits, Default, Description) \
     LANGOPT(Name, Bits, Default, Description)
#endif

#ifndef COMPATIBLE_ENUM_LANGOPT
#  define COMPATIBLE_ENUM_LANGOPT(Name, Type, Bits, Default, Description) \
     ENUM_LANGOPT(Name, Type, Bits, Default, Description)
#endif

#ifndef BENIGN_ENUM_LANGOPT
#  define BENIGN_ENUM_LANGOPT(Name, Type, Bits, Default, Description) \
     COMPATIBLE_ENUM_LANGOPT(Name, Type, Bits, Default, Description)
#endif

#ifndef VALUE_LANGOPT
#  define VALUE_LANGOPT(Name, Bits, Default, Description) \
     LANGOPT(Name, Bits, Default, Description)
#endif

#ifndef COMPATIBLE_VALUE_LANGOPT
#  define COMPATIBLE_VALUE_LANGOPT(Name, Bits, Default, Description) \
     VALUE_LANGOPT(Name, Bits, Default, Description)
#endif

#ifndef BENIGN_VALUE_LANGOPT
#  define BENIGN_VALUE_LANGOPT(Name, Bits, Default, Description) \
     COMPATIBLE_VALUE_LANGOPT(Name, Bits, Default, Description)
#endif

// FIXME: A lot of the BENIGN_ options should be COMPATIBLE_ instead.
LANGOPT(C99               , 1, 0, "C99")
LANGOPT(C11               , 1, 0, "C11")
LANGOPT(C17               , 1, 0, "C17")
LANGOPT(MSVCCompat        , 1, 0, "Microsoft Visual C++ full compatibility mode")
LANGOPT(MicrosoftExt      , 1, 0, "Microsoft C++ extensions")
LANGOPT(AsmBlocks         , 1, 0, "Microsoft inline asm blocks")
LANGOPT(Borland           , 1, 0, "Borland extensions")
LANGOPT(CPlusPlus         , 1, 0, "C++")
LANGOPT(CPlusPlus11       , 1, 0, "C++11")
LANGOPT(CPlusPlus14       , 1, 0, "C++14")
LANGOPT(CPlusPlus17       , 1, 0, "C++17")
LANGOPT(CPlusPlus2a       , 1, 0, "C++2a")
LANGOPT(ObjC              , 1, 0, "Objective-C")
BENIGN_LANGOPT(ObjCDefaultSynthProperties , 1, 0,
               "Objective-C auto-synthesized properties")
BENIGN_LANGOPT(EncodeExtendedBlockSig , 1, 0,
               "Encoding extended block type signature")
BENIGN_LANGOPT(ObjCInferRelatedResultType , 1, 1,
               "Objective-C related result type inference")
LANGOPT(AppExt , 1, 0, "Objective-C App Extension")
LANGOPT(Trigraphs         , 1, 0,"trigraphs")
LANGOPT(LineComment       , 1, 0, "'//' comments")
LANGOPT(Bool              , 1, 0, "bool, true, and false keywords")
LANGOPT(Half              , 1, 0, "half keyword")
LANGOPT(WChar             , 1, CPlusPlus, "wchar_t keyword")
LANGOPT(Char8             , 1, 0, "char8_t keyword")
LANGOPT(DeclSpecKeyword   , 1, 0, "__declspec keyword")
BENIGN_LANGOPT(DollarIdents   , 1, 1, "'$' in identifiers")
BENIGN_LANGOPT(AsmPreprocessor, 1, 0, "preprocessor in asm mode")
LANGOPT(GNUMode           , 1, 1, "GNU extensions")
LANGOPT(GNUKeywords       , 1, 1, "GNU keywords")
BENIGN_LANGOPT(ImplicitInt, 1, !C99 && !CPlusPlus, "C89 implicit 'int'")
LANGOPT(Digraphs          , 1, 0, "digraphs")
BENIGN_LANGOPT(HexFloats  , 1, C99, "C99 hexadecimal float constants")
LANGOPT(CXXOperatorNames  , 1, 0, "C++ operator name keywords")
LANGOPT(AppleKext         , 1, 0, "Apple kext support")
BENIGN_LANGOPT(PascalStrings, 1, 0, "Pascal string support")
LANGOPT(WritableStrings   , 1, 0, "writable string support")
LANGOPT(ConstStrings      , 1, 0, "const-qualified string support")
LANGOPT(LaxVectorConversions , 1, 1, "lax vector conversions")
LANGOPT(AltiVec           , 1, 0, "AltiVec-style vector initializers")
LANGOPT(ZVector           , 1, 0, "System z vector extensions")
LANGOPT(Exceptions        , 1, 0, "exception handling")
LANGOPT(ObjCExceptions    , 1, 0, "Objective-C exceptions")
LANGOPT(CXXExceptions     , 1, 0, "C++ exceptions")
LANGOPT(DWARFExceptions   , 1, 0, "dwarf exception handling")
LANGOPT(SjLjExceptions    , 1, 0, "setjmp-longjump exception handling")
LANGOPT(SEHExceptions     , 1, 0, "SEH .xdata exception handling")
LANGOPT(ExternCNoUnwind   , 1, 0, "Assume extern C functions don't unwind")
LANGOPT(TraditionalCPP    , 1, 0, "traditional CPP emulation")
LANGOPT(RTTI              , 1, 1, "run-time type information")
LANGOPT(RTTIData          , 1, 1, "emit run-time type information data")
LANGOPT(MSBitfields       , 1, 0, "Microsoft-compatible structure layout")
LANGOPT(Freestanding, 1, 0, "freestanding implementation")
LANGOPT(NoBuiltin         , 1, 0, "disable builtin functions")
LANGOPT(NoMathBuiltin     , 1, 0, "disable math builtin functions")
LANGOPT(GNUAsm            , 1, 1, "GNU-style inline assembly")
LANGOPT(Coroutines        , 1, 0, "C++20 coroutines")
LANGOPT(DllExportInlines  , 1, 1, "dllexported classes dllexport inline methods")
LANGOPT(RelaxedTemplateTemplateArgs, 1, 0, "C++17 relaxed matching of template template arguments")

LANGOPT(DoubleSquareBracketAttributes, 1, 0, "'[[]]' attributes extension for all language standard modes")

BENIGN_LANGOPT(ThreadsafeStatics , 1, 1, "thread-safe static initializers")
LANGOPT(POSIXThreads      , 1, 0, "POSIX thread support")
LANGOPT(Blocks            , 1, 0, "blocks extension to C")
BENIGN_LANGOPT(EmitAllDecls      , 1, 0, "emitting all declarations")
LANGOPT(MathErrno         , 1, 1, "errno in math functions")
BENIGN_LANGOPT(HeinousExtensions , 1, 0, "extensions that we really don't like and may be ripped out at any time")
LANGOPT(Modules           , 1, 0, "modules extension to C")
COMPATIBLE_LANGOPT(ModulesTS  , 1, 0, "C++ Modules TS")
BENIGN_ENUM_LANGOPT(CompilingModule, CompilingModuleKind, 2, CMK_None,
                    "compiling a module interface")
BENIGN_LANGOPT(CompilingPCH, 1, 0, "building a pch")
BENIGN_LANGOPT(BuildingPCHWithObjectFile, 1, 0, "building a pch which has a corresponding object file")
COMPATIBLE_LANGOPT(ModulesDeclUse    , 1, 0, "require declaration of module uses")
BENIGN_LANGOPT(ModulesSearchAll  , 1, 1, "searching even non-imported modules to find unresolved references")
COMPATIBLE_LANGOPT(ModulesStrictDeclUse, 1, 0, "requiring declaration of module uses and all headers to be in modules")
BENIGN_LANGOPT(ModulesErrorRecovery, 1, 1, "automatically importing modules as needed when performing error recovery")
BENIGN_LANGOPT(ImplicitModules, 1, 1, "building modules that are not specified via -fmodule-file")
COMPATIBLE_LANGOPT(ModulesLocalVisibility, 1, 0, "local submodule visibility")
COMPATIBLE_LANGOPT(Optimize          , 1, 0, "__OPTIMIZE__ predefined macro")
COMPATIBLE_LANGOPT(OptimizeSize      , 1, 0, "__OPTIMIZE_SIZE__ predefined macro")
COMPATIBLE_LANGOPT(Static            , 1, 0, "__STATIC__ predefined macro (as opposed to __DYNAMIC__)")
VALUE_LANGOPT(PackStruct  , 32, 0,
              "default struct packing maximum alignment")
VALUE_LANGOPT(MaxTypeAlign  , 32, 0,
              "default maximum alignment for types")
VALUE_LANGOPT(AlignDouble            , 1, 0, "Controls if doubles should be aligned to 8 bytes (x86 only)")
COMPATIBLE_VALUE_LANGOPT(PICLevel    , 2, 0, "__PIC__ level")
COMPATIBLE_VALUE_LANGOPT(PIE         , 1, 0, "is pie")
LANGOPT(ROPI                         , 1, 0, "Read-only position independence")
LANGOPT(RWPI                         , 1, 0, "Read-write position independence")
COMPATIBLE_LANGOPT(GNUInline         , 1, 0, "GNU inline semantics")
COMPATIBLE_LANGOPT(NoInlineDefine    , 1, 0, "__NO_INLINE__ predefined macro")
COMPATIBLE_LANGOPT(Deprecated        , 1, 0, "__DEPRECATED predefined macro")
COMPATIBLE_LANGOPT(FastMath          , 1, 0, "fast FP math optimizations, and __FAST_MATH__ predefined macro")
COMPATIBLE_LANGOPT(FiniteMathOnly    , 1, 0, "__FINITE_MATH_ONLY__ predefined macro")
COMPATIBLE_LANGOPT(UnsafeFPMath      , 1, 0, "Unsafe Floating Point Math")

BENIGN_LANGOPT(ObjCGCBitmapPrint , 1, 0, "printing of GC's bitmap layout for __weak/__strong ivars")

BENIGN_LANGOPT(AccessControl     , 1, 1, "C++ access control")
LANGOPT(CharIsSigned      , 1, 1, "signed char")
LANGOPT(WCharSize         , 4, 0, "width of wchar_t")
LANGOPT(WCharIsSigned        , 1, 0, "signed or unsigned wchar_t")
ENUM_LANGOPT(MSPointerToMemberRepresentationMethod, PragmaMSPointersToMembersKind, 2, PPTMK_BestCase, "member-pointer representation method")
ENUM_LANGOPT(DefaultCallingConv, DefaultCallingConvention, 3, DCC_None, "default calling convention")

LANGOPT(ShortEnums        , 1, 0, "short enum types")

LANGOPT(OpenCL            , 1, 0, "OpenCL")
LANGOPT(OpenCLVersion     , 32, 0, "OpenCL C version")
LANGOPT(OpenCLCPlusPlus   , 1, 0, "OpenCL C++")
LANGOPT(OpenCLCPlusPlusVersion     , 32, 0, "OpenCL C++ version")
LANGOPT(NativeHalfType    , 1, 0, "Native half type support")
LANGOPT(NativeHalfArgsAndReturns, 1, 0, "Native half args and returns")
LANGOPT(HalfArgsAndReturns, 1, 0, "half args and returns")
LANGOPT(CUDA              , 1, 0, "CUDA")
LANGOPT(HIP               , 1, 0, "HIP")
LANGOPT(OpenMP            , 32, 0, "OpenMP support and version of OpenMP (31, 40 or 45)")
LANGOPT(OpenMPSimd        , 1, 0, "Use SIMD only OpenMP support.")
LANGOPT(OpenMPUseTLS      , 1, 0, "Use TLS for threadprivates or runtime calls")
LANGOPT(OpenMPIsDevice    , 1, 0, "Generate code only for OpenMP target device")
LANGOPT(OpenMPCUDAMode    , 1, 0, "Generate code for OpenMP pragmas in SIMT/SPMD mode")
LANGOPT(OpenMPCUDAForceFullRuntime , 1, 0, "Force to use full runtime in all constructs when offloading to CUDA devices")
LANGOPT(OpenMPCUDANumSMs  , 32, 0, "Number of SMs for CUDA devices.")
LANGOPT(OpenMPCUDABlocksPerSM  , 32, 0, "Number of blocks per SM for CUDA devices.")
LANGOPT(OpenMPCUDAReductionBufNum , 32, 1024, "Number of the reduction records in the intermediate reduction buffer used for the teams reductions.")
LANGOPT(OpenMPOptimisticCollapse  , 1, 0, "Use at most 32 bits to represent the collapsed loop nest counter.")
LANGOPT(RenderScript      , 1, 0, "RenderScript")

LANGOPT(CUDAIsDevice      , 1, 0, "compiling for CUDA device")
LANGOPT(CUDAAllowVariadicFunctions, 1, 0, "allowing variadic functions in CUDA device code")
LANGOPT(CUDAHostDeviceConstexpr, 1, 1, "treating unattributed constexpr functions as __host__ __device__")
LANGOPT(CUDADeviceApproxTranscendentals, 1, 0, "using approximate transcendental functions")
LANGOPT(GPURelocatableDeviceCode, 1, 0, "generate relocatable device code")

<<<<<<< HEAD
LANGOPT(SYCL              , 1, 0, "Generate code for SYCL device")
LANGOPT(SYCLUseBitcode    , 1, 0, "Generate bitcode for SYCL")
LANGOPT(SYCLXOCCDevice    , 1, 0, "Generate SPIR compliant bitcode for XOCC consumption")
=======
LANGOPT(SYCLIsDevice      , 1, 0, "Generate code for SYCL device")
LANGOPT(SYCLAllowFuncPtr  , 1, 0, "Allow function pointers in SYCL device code")

>>>>>>> 3e11f59c
LANGOPT(SizedDeallocation , 1, 0, "sized deallocation")
LANGOPT(AlignedAllocation , 1, 0, "aligned allocation")
LANGOPT(AlignedAllocationUnavailable, 1, 0, "aligned allocation functions are unavailable")
LANGOPT(NewAlignOverride  , 32, 0, "maximum alignment guaranteed by '::operator new(size_t)'")
LANGOPT(ConceptsTS , 1, 0, "enable C++ Extensions for Concepts")
BENIGN_LANGOPT(ModulesCodegen , 1, 0, "Modules code generation")
BENIGN_LANGOPT(ModulesDebugInfo , 1, 0, "Modules debug info")
BENIGN_LANGOPT(ElideConstructors , 1, 1, "C++ copy constructor elision")
BENIGN_LANGOPT(DumpRecordLayouts , 1, 0, "dumping the layout of IRgen'd records")
BENIGN_LANGOPT(DumpRecordLayoutsSimple , 1, 0, "dumping the layout of IRgen'd records in a simple form")
BENIGN_LANGOPT(DumpVTableLayouts , 1, 0, "dumping the layouts of emitted vtables")
LANGOPT(NoConstantCFStrings , 1, 0, "no constant CoreFoundation strings")
BENIGN_LANGOPT(InlineVisibilityHidden , 1, 0, "hidden visibility for inline C++ methods")
LANGOPT(GlobalAllocationFunctionVisibilityHidden , 1, 0, "hidden visibility for global operator new and delete declaration")
BENIGN_LANGOPT(ParseUnknownAnytype, 1, 0, "__unknown_anytype")
BENIGN_LANGOPT(DebuggerSupport , 1, 0, "debugger support")
BENIGN_LANGOPT(DebuggerCastResultToId, 1, 0, "for 'po' in the debugger, cast the result to id if it is of unknown type")
BENIGN_LANGOPT(DebuggerObjCLiteral , 1, 0, "debugger Objective-C literals and subscripting support")

BENIGN_LANGOPT(SpellChecking , 1, 1, "spell-checking")
LANGOPT(SinglePrecisionConstants , 1, 0, "treating double-precision floating point constants as single precision constants")
LANGOPT(FastRelaxedMath , 1, 0, "OpenCL fast relaxed math")
/// FP_CONTRACT mode (on/off/fast).
ENUM_LANGOPT(DefaultFPContractMode, FPContractModeKind, 2, FPC_Off, "FP contraction type")
LANGOPT(NoBitFieldTypeAlign , 1, 0, "bit-field type alignment")
LANGOPT(HexagonQdsp6Compat , 1, 0, "hexagon-qdsp6 backward compatibility")
LANGOPT(ObjCAutoRefCount , 1, 0, "Objective-C automated reference counting")
LANGOPT(ObjCWeakRuntime     , 1, 0, "__weak support in the ARC runtime")
LANGOPT(ObjCWeak            , 1, 0, "Objective-C __weak in ARC and MRC files")
LANGOPT(ObjCSubscriptingLegacyRuntime         , 1, 0, "Subscripting support in legacy ObjectiveC runtime")
LANGOPT(CFProtectionBranch , 1, 0, "Control-Flow Branch Protection enabled")
LANGOPT(FakeAddressSpaceMap , 1, 0, "OpenCL fake address space map")
ENUM_LANGOPT(AddressSpaceMapMangling , AddrSpaceMapMangling, 2, ASMM_Target, "OpenCL address space map mangling mode")
LANGOPT(IncludeDefaultHeader, 1, 0, "Include default header file for OpenCL")
BENIGN_LANGOPT(DelayedTemplateParsing , 1, 0, "delayed template parsing")
LANGOPT(BlocksRuntimeOptional , 1, 0, "optional blocks runtime")
LANGOPT(
    CompleteMemberPointers, 1, 0,
    "Require member pointer base types to be complete at the point where the "
    "type's inheritance model would be determined under the Microsoft ABI")

ENUM_LANGOPT(GC, GCMode, 2, NonGC, "Objective-C Garbage Collection mode")
ENUM_LANGOPT(ValueVisibilityMode, Visibility, 3, DefaultVisibility,
             "default visibility for functions and variables [-fvisibility]")
ENUM_LANGOPT(TypeVisibilityMode, Visibility, 3, DefaultVisibility,
             "default visibility for types [-ftype-visibility]")
LANGOPT(SetVisibilityForExternDecls, 1, 0,
        "apply global symbol visibility to external declarations without an explicit visibility")
ENUM_LANGOPT(StackProtector, StackProtectorMode, 2, SSPOff,
             "stack protector mode")
ENUM_LANGOPT(TrivialAutoVarInit, TrivialAutoVarInitKind, 2, TrivialAutoVarInitKind::Uninitialized,
             "trivial automatic variable initialization")
ENUM_LANGOPT(SignedOverflowBehavior, SignedOverflowBehaviorTy, 2, SOB_Undefined,
             "signed integer overflow handling")

BENIGN_LANGOPT(ArrowDepth, 32, 256,
               "maximum number of operator->s to follow")
BENIGN_LANGOPT(InstantiationDepth, 32, 1024,
               "maximum template instantiation depth")
BENIGN_LANGOPT(ConstexprCallDepth, 32, 512,
               "maximum constexpr call depth")
BENIGN_LANGOPT(ConstexprStepLimit, 32, 1048576,
               "maximum constexpr evaluation steps")
BENIGN_LANGOPT(BracketDepth, 32, 256,
               "maximum bracket nesting depth")
BENIGN_LANGOPT(NumLargeByValueCopy, 32, 0,
        "if non-zero, warn about parameter or return Warn if parameter/return value is larger in bytes than this setting. 0 is no check.")
VALUE_LANGOPT(MSCompatibilityVersion, 32, 0, "Microsoft Visual C/C++ Version")
VALUE_LANGOPT(VtorDispMode, 2, 1, "How many vtordisps to insert")

LANGOPT(ApplePragmaPack, 1, 0, "Apple gcc-compatible #pragma pack handling")

LANGOPT(RetainCommentsFromSystemHeaders, 1, 0, "retain documentation comments from system headers in the AST")

LANGOPT(SanitizeAddressFieldPadding, 2, 0, "controls how aggressive is ASan "
                                           "field padding (0: none, 1:least "
                                           "aggressive, 2: more aggressive)")

LANGOPT(XRayInstrument, 1, 0, "controls whether to do XRay instrumentation")
LANGOPT(XRayAlwaysEmitCustomEvents, 1, 0,
        "controls whether to always emit intrinsic calls to "
        "__xray_customevent(...) builtin.")
LANGOPT(XRayAlwaysEmitTypedEvents, 1, 0,
        "controls whether to always emit intrinsic calls to "
        "__xray_typedevent(...) builtin.")

LANGOPT(ForceEmitVTables, 1, 0, "whether to emit all vtables")

BENIGN_LANGOPT(AllowEditorPlaceholders, 1, 0,
               "allow editor placeholders in source")

ENUM_LANGOPT(ClangABICompat, ClangABI, 4, ClangABI::Latest,
             "version of Clang that we should attempt to be ABI-compatible "
             "with")

COMPATIBLE_VALUE_LANGOPT(FunctionAlignment, 5, 0, "Default alignment for functions")

LANGOPT(FixedPoint, 1, 0, "fixed point types")
LANGOPT(PaddingOnUnsignedFixedPoint, 1, 0,
        "unsigned fixed point types having one extra padding bit")

LANGOPT(RegisterStaticDestructors, 1, 1, "Register C++ static destructors")

#undef LANGOPT
#undef COMPATIBLE_LANGOPT
#undef BENIGN_LANGOPT
#undef ENUM_LANGOPT
#undef COMPATIBLE_ENUM_LANGOPT
#undef BENIGN_ENUM_LANGOPT
#undef VALUE_LANGOPT
#undef COMPATIBLE_VALUE_LANGOPT
#undef BENIGN_VALUE_LANGOPT<|MERGE_RESOLUTION|>--- conflicted
+++ resolved
@@ -217,15 +217,10 @@
 LANGOPT(CUDADeviceApproxTranscendentals, 1, 0, "using approximate transcendental functions")
 LANGOPT(GPURelocatableDeviceCode, 1, 0, "generate relocatable device code")
 
-<<<<<<< HEAD
-LANGOPT(SYCL              , 1, 0, "Generate code for SYCL device")
-LANGOPT(SYCLUseBitcode    , 1, 0, "Generate bitcode for SYCL")
 LANGOPT(SYCLXOCCDevice    , 1, 0, "Generate SPIR compliant bitcode for XOCC consumption")
-=======
 LANGOPT(SYCLIsDevice      , 1, 0, "Generate code for SYCL device")
-LANGOPT(SYCLAllowFuncPtr  , 1, 0, "Allow function pointers in SYCL device code")
-
->>>>>>> 3e11f59c
+LANGOPT(SYCLAllowFuncPtr , 1, 0, "Allow function pointers in SYCL device code")
+
 LANGOPT(SizedDeallocation , 1, 0, "sized deallocation")
 LANGOPT(AlignedAllocation , 1, 0, "aligned allocation")
 LANGOPT(AlignedAllocationUnavailable, 1, 0, "aligned allocation functions are unavailable")

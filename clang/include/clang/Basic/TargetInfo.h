--- conflicted
+++ resolved
@@ -53,16 +53,6 @@
 namespace Builtin { struct Info; }
 
 enum class FloatModeKind {
-<<<<<<< HEAD
-  NoFloat = 255,
-  Half = 0,
-  Float,
-  Double,
-  LongDouble,
-  Float128,
-  Ibm128,
-  Last = Ibm128
-=======
   NoFloat = 0,
   Half = 1 << 0,
   Float = 1 << 1,
@@ -71,7 +61,6 @@
   Float128 = 1 << 4,
   Ibm128 = 1 << 5,
   LLVM_MARK_AS_BITMASK_ENUM(Ibm128)
->>>>>>> 3de04b6d
 };
 
 /// Fields controlling how types are laid out in memory; these may need to
@@ -233,13 +222,9 @@
   mutable VersionTuple PlatformMinVersion;
 
   unsigned HasAlignMac68kSupport : 1;
-<<<<<<< HEAD
-  unsigned RealTypeUsesObjCFPRetMask : (int)FloatModeKind::Last + 1;
-=======
   unsigned RealTypeUsesObjCFPRetMask
       : llvm::BitmaskEnumDetail::bitWidth(
             (int)FloatModeKind::LLVM_BITMASK_LARGEST_ENUMERATOR);
->>>>>>> 3de04b6d
   unsigned ComplexLongDoubleUsesFP2Ret : 1;
 
   unsigned HasBuiltinMSVaList : 1;
@@ -908,13 +893,7 @@
   /// Check whether the given real type should use the "fpret" flavor of
   /// Objective-C message passing on this target.
   bool useObjCFPRetForRealType(FloatModeKind T) const {
-<<<<<<< HEAD
-    assert(T <= FloatModeKind::Last &&
-           "T value is larger than RealTypeUsesObjCFPRetMask can handle");
-    return RealTypeUsesObjCFPRetMask & (1 << (int)T);
-=======
     return RealTypeUsesObjCFPRetMask & llvm::BitmaskEnumDetail::Underlying(T);
->>>>>>> 3de04b6d
   }
 
   /// Check whether _Complex long double should use the "fp2ret" flavor

--- conflicted
+++ resolved
@@ -1,11 +1,4 @@
-<<<<<<< HEAD
-// RUN: %clang_cc1 -triple spir64-unknown-unknown-sycldevice -disable-llvm-passes -fsycl-is-device -emit-llvm %s -o - > %t
-// RUN: cat %t | FileCheck %s --check-prefix ENABLE
-// RUN: cat %t | FileCheck %s --check-prefix COUNT
-// RUN: cat %t | FileCheck %s --check-prefix DISABLE
-=======
 // RUN: %clang_cc1 -triple spir64-unknown-unknown -disable-llvm-passes -fsycl-is-device -emit-llvm %s -o - | FileCheck %s
->>>>>>> 8677d5d5
 
 void enable() {
   // CHECK-LABEL: define dso_local spir_func void @_Z6enablev()

--- conflicted
+++ resolved
@@ -2,18 +2,6 @@
 // RUN: %clang -I %S/Inputs --sycl -Xclang -fsycl-int-header=%t.h %s -c -o kernel.spv
 // RUN: FileCheck -input-file=%t.h %s
 
-<<<<<<< HEAD
-// CHECK:template <> struct KernelInfo<KernelName> {
-// CHECK:template <> struct KernelInfo<nm1::nm2::KernelName0> {
-// CHECK:template <> struct KernelInfo<nm1::KernelName1> {
-// CHECK:template <> struct KernelInfo<nm1::KernelName3<nm1::nm2::KernelName0>> {
-// CHECK:template <> struct KernelInfo<nm1::KernelName3<nm1::KernelName1>> {
-// CHECK:template <> struct KernelInfo<nm1::KernelName4<nm1::nm2::KernelName0>> {
-// CHECK:template <> struct KernelInfo<nm1::KernelName4<nm1::KernelName1>> {
-// CHECK:template <> struct KernelInfo<nm1::KernelName3<KernelName5>> {
-// CHECK:template <> struct KernelInfo<nm1::KernelName4<KernelName7>> {
-// CHECK:template <> struct KernelInfo<TmplClassInAnonNS<ClassInAnonNS>> {
-=======
 // CHECK:template <> struct KernelInfo<class KernelName> {
 // CHECK:template <> struct KernelInfo<::nm1::nm2::KernelName0> {
 // CHECK:template <> struct KernelInfo<::nm1::KernelName1> {
@@ -25,7 +13,6 @@
 // CHECK:template <> struct KernelInfo<::nm1::KernelName4<KernelName7>> {
 // CHECK:template <> struct KernelInfo<::nm1::KernelName8< ::nm1::nm2::C>> {
 // CHECK:template <> struct KernelInfo<class TmplClassInAnonNS<class ClassInAnonNS>> {
->>>>>>> 02531c49
 
 // This test checks if the SYCL device compiler is able to generate correct
 // integration header when the kernel name class is expressed in different

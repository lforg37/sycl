// This testcase checks emission of debug info for threadprivate variables
// present in any clause of OpenMP construct.

// REQUIRES: x86_64-linux

<<<<<<< HEAD
// RUN: %clang_cc1 -opaque-pointers -debug-info-kind=limited -x c -verify -triple x86_64-pc-linux-gnu -fopenmp -emit-llvm %s -o - | FileCheck %s
=======
// RUN: %clang_cc1 -debug-info-kind=constructor -x c -verify -triple x86_64-pc-linux-gnu -fopenmp -emit-llvm %s -o - | FileCheck %s
>>>>>>> 4821508d
// expected-no-diagnostics

// CHECK: define internal void @.omp_outlined._debug__(
// CHECK: call void @llvm.dbg.declare(metadata ptr %.global_tid..addr,
// CHECK: call void @llvm.dbg.declare(metadata ptr %.bound_tid..addr,
// CHECK: call void @llvm.dbg.declare(metadata ptr %nt.addr
// CHECK: store ptr %gbl_dynamic_int, ptr %gbl_dynamic_int.addr, align 8
// CHECK-NOT: call void @llvm.dbg.declare(metadata ptr %gbl_dynamic_int.addr
// CHECK-NOT: call void @llvm.dbg.declare(metadata ptr %gbl_static_int.addr

extern int printf(const char *, ...);
extern void omp_set_num_threads(int);
extern int omp_get_num_threads(void);
extern int omp_get_thread_num(void);

int gbl_dynamic_int;
__thread int gbl_static_int;

#pragma omp threadprivate(gbl_dynamic_int)

int main() {
  int nt = 0;
  int offset = 10;
  gbl_dynamic_int = 55;
  gbl_static_int = 77;

  omp_set_num_threads(4);
#pragma omp parallel copyin(gbl_dynamic_int, gbl_static_int)
  {
    int data;
    int tid;
    nt = omp_get_num_threads();
    tid = omp_get_thread_num();
    data = gbl_dynamic_int + gbl_static_int;
    gbl_dynamic_int += 10;
    gbl_static_int += 20;
#pragma omp barrier
    if (tid == 0)
      printf("In parallel region total threads = %d, thread id = %d data=%d gbl_dyn_addr = %p, gbl_static_addr = %p\n",
             nt, tid, data, &gbl_dynamic_int, &gbl_static_int);
    if (tid == 1)
      printf("In parallel region total threads = %d, thread id = %d data=%d gbl_dyn_addr = %p, gbl_static_addr = %p\n",
             nt, tid, data, &gbl_dynamic_int, &gbl_static_int);
    if (tid == 2)
      printf("In parallel region total threads = %d, thread id = %d data=%d gbl_dyn_addr = %p, gbl_static_addr = %p\n",
             nt, tid, data, &gbl_dynamic_int, &gbl_static_int);
    if (tid == 3)
      printf("In parallel region total threads = %d, thread id = %d data=%d gbl_dyn_addr = %p, gbl_static_addr = %p\n",
             nt, tid, data, &gbl_dynamic_int, &gbl_static_int);
  }

  return 0;
}<|MERGE_RESOLUTION|>--- conflicted
+++ resolved
@@ -3,11 +3,7 @@
 
 // REQUIRES: x86_64-linux
 
-<<<<<<< HEAD
-// RUN: %clang_cc1 -opaque-pointers -debug-info-kind=limited -x c -verify -triple x86_64-pc-linux-gnu -fopenmp -emit-llvm %s -o - | FileCheck %s
-=======
-// RUN: %clang_cc1 -debug-info-kind=constructor -x c -verify -triple x86_64-pc-linux-gnu -fopenmp -emit-llvm %s -o - | FileCheck %s
->>>>>>> 4821508d
+// RUN: %clang_cc1 -opaque-pointers -debug-info-kind=constructor -x c -verify -triple x86_64-pc-linux-gnu -fopenmp -emit-llvm %s -o - | FileCheck %s
 // expected-no-diagnostics
 
 // CHECK: define internal void @.omp_outlined._debug__(

// RUN: %clang_cc1 -D__ARM_FEATURE_SVE -triple aarch64-none-linux-gnu -target-feature +sve -fallow-half-arguments-and-returns -S -O1 -Werror -emit-llvm -o - %s | FileCheck %s
// RUN: %clang_cc1 -D__ARM_FEATURE_SVE -DSVE_OVERLOADED_FORMS -triple aarch64-none-linux-gnu -target-feature +sve -fallow-half-arguments-and-returns -S -O1 -Werror -emit-llvm -o - %s | FileCheck %s

#include <arm_sve.h>

#ifdef SVE_OVERLOADED_FORMS
// A simple used,unused... macro, long enough to represent any SVE builtin.
#define SVE_ACLE_FUNC(A1,A2_UNUSED,A3,A4_UNUSED) A1##A3
#else
#define SVE_ACLE_FUNC(A1,A2,A3,A4) A1##A2##A3##A4
#endif

svint8_t test_svld1_s8(svbool_t pg, const int8_t *base)
{
  // CHECK-LABEL: test_svld1_s8
<<<<<<< HEAD
  // CHECK-DAG: %[[BASE:.*]] = bitcast i8* %base to <vscale x 16 x i8>*
  // CHECK-DAG: %[[LOAD:.*]] = call <vscale x 16 x i8> @llvm.masked.load.nxv16i8.p0nxv16i8(<vscale x 16 x i8>* %[[BASE]], i32 1, <vscale x 16 x i1> %pg, <vscale x 16 x i8> zeroinitializer)
=======
  // CHECK: %[[LOAD:.*]] = call <vscale x 16 x i8> @llvm.aarch64.sve.ld1.nxv16i8(<vscale x 16 x i1> %pg, i8* %base)
>>>>>>> a34309b7
  // CHECK: ret <vscale x 16 x i8> %[[LOAD]]
  return SVE_ACLE_FUNC(svld1,_s8,,)(pg, base);
}

svint16_t test_svld1_s16(svbool_t pg, const int16_t *base)
{
  // CHECK-LABEL: test_svld1_s16
<<<<<<< HEAD
  // CHECK-DAG: %[[PG:.*]] = call <vscale x 8 x i1> @llvm.aarch64.sve.convert.from.svbool.nxv8i1(<vscale x 16 x i1> %pg)
  // CHECK-DAG: %[[BASE:.*]] = bitcast i16* %base to <vscale x 8 x i16>*
  // CHECK: %[[LOAD:.*]] = call <vscale x 8 x i16> @llvm.masked.load.nxv8i16.p0nxv8i16(<vscale x 8 x i16>* %[[BASE]], i32 1, <vscale x 8 x i1> %[[PG]], <vscale x 8 x i16> zeroinitializer)
=======
  // CHECK: %[[PG:.*]] = call <vscale x 8 x i1> @llvm.aarch64.sve.convert.from.svbool.nxv8i1(<vscale x 16 x i1> %pg)
  // CHECK: %[[LOAD:.*]] = call <vscale x 8 x i16> @llvm.aarch64.sve.ld1.nxv8i16(<vscale x 8 x i1> %[[PG]], i16* %base)
>>>>>>> a34309b7
  // CHECK: ret <vscale x 8 x i16> %[[LOAD]]
  return SVE_ACLE_FUNC(svld1,_s16,,)(pg, base);
}

svint32_t test_svld1_s32(svbool_t pg, const int32_t *base)
{
  // CHECK-LABEL: test_svld1_s32
<<<<<<< HEAD
  // CHECK-DAG: %[[PG:.*]] = call <vscale x 4 x i1> @llvm.aarch64.sve.convert.from.svbool.nxv4i1(<vscale x 16 x i1> %pg)
  // CHECK-DAG: %[[BASE:.*]] = bitcast i32* %base to <vscale x 4 x i32>*
  // CHECK: %[[LOAD:.*]] = call <vscale x 4 x i32> @llvm.masked.load.nxv4i32.p0nxv4i32(<vscale x 4 x i32>* %[[BASE]], i32 1, <vscale x 4 x i1> %[[PG]], <vscale x 4 x i32> zeroinitializer)
=======
  // CHECK: %[[PG:.*]] = call <vscale x 4 x i1> @llvm.aarch64.sve.convert.from.svbool.nxv4i1(<vscale x 16 x i1> %pg)
  // CHECK: %[[LOAD:.*]] = call <vscale x 4 x i32> @llvm.aarch64.sve.ld1.nxv4i32(<vscale x 4 x i1> %[[PG]], i32* %base)
>>>>>>> a34309b7
  // CHECK: ret <vscale x 4 x i32> %[[LOAD]]
  return SVE_ACLE_FUNC(svld1,_s32,,)(pg, base);
}

svint64_t test_svld1_s64(svbool_t pg, const int64_t *base)
{
  // CHECK-LABEL: test_svld1_s64
<<<<<<< HEAD
  // CHECK-DAG: %[[PG:.*]] = call <vscale x 2 x i1> @llvm.aarch64.sve.convert.from.svbool.nxv2i1(<vscale x 16 x i1> %pg)
  // CHECK-DAG: %[[BASE:.*]] = bitcast i64* %base to <vscale x 2 x i64>*
  // CHECK: %[[LOAD:.*]] = call <vscale x 2 x i64> @llvm.masked.load.nxv2i64.p0nxv2i64(<vscale x 2 x i64>* %[[BASE]], i32 1, <vscale x 2 x i1> %[[PG]], <vscale x 2 x i64> zeroinitializer)
=======
  // CHECK: %[[PG:.*]] = call <vscale x 2 x i1> @llvm.aarch64.sve.convert.from.svbool.nxv2i1(<vscale x 16 x i1> %pg)
  // CHECK: %[[LOAD:.*]] = call <vscale x 2 x i64> @llvm.aarch64.sve.ld1.nxv2i64(<vscale x 2 x i1> %[[PG]], i64* %base)
>>>>>>> a34309b7
  // CHECK: ret <vscale x 2 x i64> %[[LOAD]]
  return SVE_ACLE_FUNC(svld1,_s64,,)(pg, base);
}

svuint8_t test_svld1_u8(svbool_t pg, const uint8_t *base)
{
  // CHECK-LABEL: test_svld1_u8
<<<<<<< HEAD
  // CHECK: %[[BASE:.*]] = bitcast i8* %base to <vscale x 16 x i8>*
  // CHECK: %[[LOAD:.*]] = call <vscale x 16 x i8> @llvm.masked.load.nxv16i8.p0nxv16i8(<vscale x 16 x i8>* %[[BASE]], i32 1, <vscale x 16 x i1> %pg, <vscale x 16 x i8> zeroinitializer)
=======
  // CHECK: %[[LOAD:.*]] = call <vscale x 16 x i8> @llvm.aarch64.sve.ld1.nxv16i8(<vscale x 16 x i1> %pg, i8* %base)
>>>>>>> a34309b7
  // CHECK: ret <vscale x 16 x i8> %[[LOAD]]
  return SVE_ACLE_FUNC(svld1,_u8,,)(pg, base);
}

svuint16_t test_svld1_u16(svbool_t pg, const uint16_t *base)
{
  // CHECK-LABEL: test_svld1_u16
<<<<<<< HEAD
  // CHECK-DAG: %[[PG:.*]] = call <vscale x 8 x i1> @llvm.aarch64.sve.convert.from.svbool.nxv8i1(<vscale x 16 x i1> %pg)
  // CHECK-DAG: %[[BASE:.*]] = bitcast i16* %base to <vscale x 8 x i16>*
  // CHECK: %[[LOAD:.*]] = call <vscale x 8 x i16> @llvm.masked.load.nxv8i16.p0nxv8i16(<vscale x 8 x i16>* %[[BASE]], i32 1, <vscale x 8 x i1> %[[PG]], <vscale x 8 x i16> zeroinitializer)
=======
  // CHECK: %[[PG:.*]] = call <vscale x 8 x i1> @llvm.aarch64.sve.convert.from.svbool.nxv8i1(<vscale x 16 x i1> %pg)
  // CHECK: %[[LOAD:.*]] = call <vscale x 8 x i16> @llvm.aarch64.sve.ld1.nxv8i16(<vscale x 8 x i1> %[[PG]], i16* %base)
>>>>>>> a34309b7
  // CHECK: ret <vscale x 8 x i16> %[[LOAD]]
  return SVE_ACLE_FUNC(svld1,_u16,,)(pg, base);
}

svuint32_t test_svld1_u32(svbool_t pg, const uint32_t *base)
{
  // CHECK-LABEL: test_svld1_u32
<<<<<<< HEAD
  // CHECK-DAG: %[[PG:.*]] = call <vscale x 4 x i1> @llvm.aarch64.sve.convert.from.svbool.nxv4i1(<vscale x 16 x i1> %pg)
  // CHECK-DAG: %[[BASE:.*]] = bitcast i32* %base to <vscale x 4 x i32>*
  // CHECK: %[[LOAD:.*]] = call <vscale x 4 x i32> @llvm.masked.load.nxv4i32.p0nxv4i32(<vscale x 4 x i32>* %[[BASE]], i32 1, <vscale x 4 x i1> %[[PG]], <vscale x 4 x i32> zeroinitializer)
=======
  // CHECK: %[[PG:.*]] = call <vscale x 4 x i1> @llvm.aarch64.sve.convert.from.svbool.nxv4i1(<vscale x 16 x i1> %pg)
  // CHECK: %[[LOAD:.*]] = call <vscale x 4 x i32> @llvm.aarch64.sve.ld1.nxv4i32(<vscale x 4 x i1> %[[PG]], i32* %base)
>>>>>>> a34309b7
  // CHECK: ret <vscale x 4 x i32> %[[LOAD]]
  return SVE_ACLE_FUNC(svld1,_u32,,)(pg, base);
}

svuint64_t test_svld1_u64(svbool_t pg, const uint64_t *base)
{
  // CHECK-LABEL: test_svld1_u64
<<<<<<< HEAD
  // CHECK-DAG: %[[PG:.*]] = call <vscale x 2 x i1> @llvm.aarch64.sve.convert.from.svbool.nxv2i1(<vscale x 16 x i1> %pg)
  // CHECK-DAG: %[[BASE:.*]] = bitcast i64* %base to <vscale x 2 x i64>*
  // CHECK: %[[LOAD:.*]] = call <vscale x 2 x i64> @llvm.masked.load.nxv2i64.p0nxv2i64(<vscale x 2 x i64>* %[[BASE]], i32 1, <vscale x 2 x i1> %[[PG]], <vscale x 2 x i64> zeroinitializer)
=======
  // CHECK: %[[PG:.*]] = call <vscale x 2 x i1> @llvm.aarch64.sve.convert.from.svbool.nxv2i1(<vscale x 16 x i1> %pg)
  // CHECK: %[[LOAD:.*]] = call <vscale x 2 x i64> @llvm.aarch64.sve.ld1.nxv2i64(<vscale x 2 x i1> %[[PG]], i64* %base)
>>>>>>> a34309b7
  // CHECK: ret <vscale x 2 x i64> %[[LOAD]]
  return SVE_ACLE_FUNC(svld1,_u64,,)(pg, base);
}

svfloat16_t test_svld1_f16(svbool_t pg, const float16_t *base)
{
  // CHECK-LABEL: test_svld1_f16
<<<<<<< HEAD
  // CHECK-DAG: %[[PG:.*]] = call <vscale x 8 x i1> @llvm.aarch64.sve.convert.from.svbool.nxv8i1(<vscale x 16 x i1> %pg)
  // CHECK-DAG: %[[BASE:.*]] = bitcast half* %base to <vscale x 8 x half>*
  // CHECK: %[[LOAD:.*]] = call <vscale x 8 x half> @llvm.masked.load.nxv8f16.p0nxv8f16(<vscale x 8 x half>* %[[BASE]], i32 1, <vscale x 8 x i1> %[[PG]], <vscale x 8 x half> zeroinitializer)
=======
  // CHECK: %[[PG:.*]] = call <vscale x 8 x i1> @llvm.aarch64.sve.convert.from.svbool.nxv8i1(<vscale x 16 x i1> %pg)
  // CHECK: %[[LOAD:.*]] = call <vscale x 8 x half> @llvm.aarch64.sve.ld1.nxv8f16(<vscale x 8 x i1> %[[PG]], half* %base)
>>>>>>> a34309b7
  // CHECK: ret <vscale x 8 x half> %[[LOAD]]
  return SVE_ACLE_FUNC(svld1,_f16,,)(pg, base);
}

svfloat32_t test_svld1_f32(svbool_t pg, const float32_t *base)
{
  // CHECK-LABEL: test_svld1_f32
<<<<<<< HEAD
  // CHECK-DAG: %[[PG:.*]] = call <vscale x 4 x i1> @llvm.aarch64.sve.convert.from.svbool.nxv4i1(<vscale x 16 x i1> %pg)
  // CHECK-DAG: %[[BASE:.*]] = bitcast float* %base to <vscale x 4 x float>*
  // CHECK: %[[LOAD:.*]] = call <vscale x 4 x float> @llvm.masked.load.nxv4f32.p0nxv4f32(<vscale x 4 x float>* %[[BASE]], i32 1, <vscale x 4 x i1> %[[PG]], <vscale x 4 x float> zeroinitializer)
=======
  // CHECK: %[[PG:.*]] = call <vscale x 4 x i1> @llvm.aarch64.sve.convert.from.svbool.nxv4i1(<vscale x 16 x i1> %pg)
  // CHECK: %[[LOAD:.*]] = call <vscale x 4 x float> @llvm.aarch64.sve.ld1.nxv4f32(<vscale x 4 x i1> %[[PG]], float* %base)
>>>>>>> a34309b7
  // CHECK: ret <vscale x 4 x float> %[[LOAD]]
  return SVE_ACLE_FUNC(svld1,_f32,,)(pg, base);
}

svfloat64_t test_svld1_f64(svbool_t pg, const float64_t *base)
{
  // CHECK-LABEL: test_svld1_f64
<<<<<<< HEAD
  // CHECK-DAG: %[[PG:.*]] = call <vscale x 2 x i1> @llvm.aarch64.sve.convert.from.svbool.nxv2i1(<vscale x 16 x i1> %pg)
  // CHECK-DAG: %[[BASE:.*]] = bitcast double* %base to <vscale x 2 x double>*
  // CHECK: %[[LOAD:.*]] = call <vscale x 2 x double> @llvm.masked.load.nxv2f64.p0nxv2f64(<vscale x 2 x double>* %[[BASE]], i32 1, <vscale x 2 x i1> %[[PG]], <vscale x 2 x double> zeroinitializer)
  // CHECK: ret <vscale x 2 x double> %[[LOAD]]
  return SVE_ACLE_FUNC(svld1,_f64,,)(pg, base);
}
svint8_t test_svld1_vnum_s8(svbool_t pg, const int8_t *base, int64_t vnum)
{
  // CHECK-LABEL: test_svld1_vnum_s8
  // CHECK: %[[BASE:.*]] = bitcast i8* %base to <vscale x 16 x i8>*
  // CHECK: %[[GEP:.*]] = getelementptr <vscale x 16 x i8>, <vscale x 16 x i8>* %[[BASE]], i64 %vnum
  // CHECK: %[[LOAD:.*]] = call <vscale x 16 x i8> @llvm.masked.load.nxv16i8.p0nxv16i8(<vscale x 16 x i8>* %[[GEP]], i32 1, <vscale x 16 x i1> %pg, <vscale x 16 x i8> zeroinitializer)
=======
  // CHECK: %[[PG:.*]] = call <vscale x 2 x i1> @llvm.aarch64.sve.convert.from.svbool.nxv2i1(<vscale x 16 x i1> %pg)
  // CHECK: %[[LOAD:.*]] = call <vscale x 2 x double> @llvm.aarch64.sve.ld1.nxv2f64(<vscale x 2 x i1> %[[PG]], double* %base)
  // CHECK: ret <vscale x 2 x double> %[[LOAD]]
  return SVE_ACLE_FUNC(svld1,_f64,,)(pg, base);
}

svint8_t test_svld1_vnum_s8(svbool_t pg, const int8_t *base, int64_t vnum)
{
  // CHECK-LABEL: test_svld1_vnum_s8
  // CHECK: %[[BITCAST:.*]] = bitcast i8* %base to <vscale x 16 x i8>*
  // CHECK: %[[GEP:.*]] = getelementptr <vscale x 16 x i8>, <vscale x 16 x i8>* %[[BITCAST]], i64 %vnum, i64 0
  // CHECK: %[[LOAD:.*]] = call <vscale x 16 x i8> @llvm.aarch64.sve.ld1.nxv16i8(<vscale x 16 x i1> %pg, i8* %[[GEP]])
>>>>>>> a34309b7
  // CHECK: ret <vscale x 16 x i8> %[[LOAD]]
  return SVE_ACLE_FUNC(svld1_vnum,_s8,,)(pg, base, vnum);
}

svint16_t test_svld1_vnum_s16(svbool_t pg, const int16_t *base, int64_t vnum)
{
  // CHECK-LABEL: test_svld1_vnum_s16
  // CHECK-DAG: %[[PG:.*]] = call <vscale x 8 x i1> @llvm.aarch64.sve.convert.from.svbool.nxv8i1(<vscale x 16 x i1> %pg)
<<<<<<< HEAD
  // CHECK-DAG: %[[BASE:.*]] = bitcast i16* %base to <vscale x 8 x i16>*
  // CHECK-DAG: %[[GEP:.*]] = getelementptr <vscale x 8 x i16>, <vscale x 8 x i16>* %[[BASE]], i64 %vnum
  // CHECK: %[[LOAD:.*]] = call <vscale x 8 x i16> @llvm.masked.load.nxv8i16.p0nxv8i16(<vscale x 8 x i16>* %[[GEP]], i32 1, <vscale x 8 x i1> %[[PG]], <vscale x 8 x i16> zeroinitializer)
=======
  // CHECK-DAG: %[[BITCAST:.*]] = bitcast i16* %base to <vscale x 8 x i16>*
  // CHECK-DAG: %[[GEP:.*]] = getelementptr <vscale x 8 x i16>, <vscale x 8 x i16>* %[[BITCAST]], i64 %vnum, i64 0
  // CHECK: %[[LOAD:.*]] = call <vscale x 8 x i16> @llvm.aarch64.sve.ld1.nxv8i16(<vscale x 8 x i1> %[[PG]], i16* %[[GEP]])
>>>>>>> a34309b7
  // CHECK: ret <vscale x 8 x i16> %[[LOAD]]
  return SVE_ACLE_FUNC(svld1_vnum,_s16,,)(pg, base, vnum);
}

svint32_t test_svld1_vnum_s32(svbool_t pg, const int32_t *base, int64_t vnum)
{
  // CHECK-LABEL: test_svld1_vnum_s32
  // CHECK-DAG: %[[PG:.*]] = call <vscale x 4 x i1> @llvm.aarch64.sve.convert.from.svbool.nxv4i1(<vscale x 16 x i1> %pg)
<<<<<<< HEAD
  // CHECK-DAG: %[[BASE:.*]] = bitcast i32* %base to <vscale x 4 x i32>*
  // CHECK-DAG: %[[GEP:.*]] = getelementptr <vscale x 4 x i32>, <vscale x 4 x i32>* %[[BASE]], i64 %vnum
  // CHECK: %[[LOAD:.*]] = call <vscale x 4 x i32> @llvm.masked.load.nxv4i32.p0nxv4i32(<vscale x 4 x i32>* %[[GEP]], i32 1, <vscale x 4 x i1> %[[PG]], <vscale x 4 x i32> zeroinitializer)
=======
  // CHECK-DAG: %[[BITCAST:.*]] = bitcast i32* %base to <vscale x 4 x i32>*
  // CHECK-DAG: %[[GEP:.*]] = getelementptr <vscale x 4 x i32>, <vscale x 4 x i32>* %[[BITCAST]], i64 %vnum, i64 0
  // CHECK: %[[LOAD:.*]] = call <vscale x 4 x i32> @llvm.aarch64.sve.ld1.nxv4i32(<vscale x 4 x i1> %[[PG]], i32* %[[GEP]])
>>>>>>> a34309b7
  // CHECK: ret <vscale x 4 x i32> %[[LOAD]]
  return SVE_ACLE_FUNC(svld1_vnum,_s32,,)(pg, base, vnum);
}

svint64_t test_svld1_vnum_s64(svbool_t pg, const int64_t *base, int64_t vnum)
{
  // CHECK-LABEL: test_svld1_vnum_s64
  // CHECK-DAG: %[[PG:.*]] = call <vscale x 2 x i1> @llvm.aarch64.sve.convert.from.svbool.nxv2i1(<vscale x 16 x i1> %pg)
<<<<<<< HEAD
  // CHECK-DAG: %[[BASE:.*]] = bitcast i64* %base to <vscale x 2 x i64>*
  // CHECK-DAG: %[[GEP:.*]] = getelementptr <vscale x 2 x i64>, <vscale x 2 x i64>* %[[BASE]], i64 %vnum
  // CHECK: %[[LOAD:.*]] = call <vscale x 2 x i64> @llvm.masked.load.nxv2i64.p0nxv2i64(<vscale x 2 x i64>* %[[GEP]], i32 1, <vscale x 2 x i1> %[[PG]], <vscale x 2 x i64> zeroinitializer)
=======
  // CHECK-DAG: %[[BITCAST:.*]] = bitcast i64* %base to <vscale x 2 x i64>*
  // CHECK-DAG: %[[GEP:.*]] = getelementptr <vscale x 2 x i64>, <vscale x 2 x i64>* %[[BITCAST]], i64 %vnum, i64 0
  // CHECK: %[[LOAD:.*]] = call <vscale x 2 x i64> @llvm.aarch64.sve.ld1.nxv2i64(<vscale x 2 x i1> %[[PG]], i64* %[[GEP]])
>>>>>>> a34309b7
  // CHECK: ret <vscale x 2 x i64> %[[LOAD]]
  return SVE_ACLE_FUNC(svld1_vnum,_s64,,)(pg, base, vnum);
}

svuint8_t test_svld1_vnum_u8(svbool_t pg, const uint8_t *base, int64_t vnum)
{
  // CHECK-LABEL: test_svld1_vnum_u8
<<<<<<< HEAD
  // CHECK: %[[BASE:.*]] = bitcast i8* %base to <vscale x 16 x i8>*
  // CHECK: %[[GEP:.*]] = getelementptr <vscale x 16 x i8>, <vscale x 16 x i8>* %[[BASE]], i64 %vnum
  // CHECK: %[[LOAD:.*]] = call <vscale x 16 x i8> @llvm.masked.load.nxv16i8.p0nxv16i8(<vscale x 16 x i8>* %[[GEP]], i32 1, <vscale x 16 x i1> %pg, <vscale x 16 x i8> zeroinitializer)
=======
  // CHECK: %[[BITCAST:.*]] = bitcast i8* %base to <vscale x 16 x i8>*
  // CHECK: %[[GEP:.*]] = getelementptr <vscale x 16 x i8>, <vscale x 16 x i8>* %[[BITCAST]], i64 %vnum, i64 0
  // CHECK: %[[LOAD:.*]] = call <vscale x 16 x i8> @llvm.aarch64.sve.ld1.nxv16i8(<vscale x 16 x i1> %pg, i8* %[[GEP]])
>>>>>>> a34309b7
  // CHECK: ret <vscale x 16 x i8> %[[LOAD]]
  return SVE_ACLE_FUNC(svld1_vnum,_u8,,)(pg, base, vnum);
}

svuint16_t test_svld1_vnum_u16(svbool_t pg, const uint16_t *base, int64_t vnum)
{
  // CHECK-LABEL: test_svld1_vnum_u16
  // CHECK-DAG: %[[PG:.*]] = call <vscale x 8 x i1> @llvm.aarch64.sve.convert.from.svbool.nxv8i1(<vscale x 16 x i1> %pg)
<<<<<<< HEAD
  // CHECK-DAG: %[[BASE:.*]] = bitcast i16* %base to <vscale x 8 x i16>*
  // CHECK-DAG: %[[GEP:.*]] = getelementptr <vscale x 8 x i16>, <vscale x 8 x i16>* %[[BASE]], i64 %vnum
  // CHECK: %[[LOAD:.*]] = call <vscale x 8 x i16> @llvm.masked.load.nxv8i16.p0nxv8i16(<vscale x 8 x i16>* %[[GEP]], i32 1, <vscale x 8 x i1> %[[PG]], <vscale x 8 x i16> zeroinitializer)
=======
  // CHECK-DAG: %[[BITCAST:.*]] = bitcast i16* %base to <vscale x 8 x i16>*
  // CHECK-DAG: %[[GEP:.*]] = getelementptr <vscale x 8 x i16>, <vscale x 8 x i16>* %[[BITCAST]], i64 %vnum, i64 0
  // CHECK: %[[LOAD:.*]] = call <vscale x 8 x i16> @llvm.aarch64.sve.ld1.nxv8i16(<vscale x 8 x i1> %[[PG]], i16* %[[GEP]])
>>>>>>> a34309b7
  // CHECK: ret <vscale x 8 x i16> %[[LOAD]]
  return SVE_ACLE_FUNC(svld1_vnum,_u16,,)(pg, base, vnum);
}

svuint32_t test_svld1_vnum_u32(svbool_t pg, const uint32_t *base, int64_t vnum)
{
  // CHECK-LABEL: test_svld1_vnum_u32
  // CHECK-DAG: %[[PG:.*]] = call <vscale x 4 x i1> @llvm.aarch64.sve.convert.from.svbool.nxv4i1(<vscale x 16 x i1> %pg)
<<<<<<< HEAD
  // CHECK-DAG: %[[BASE:.*]] = bitcast i32* %base to <vscale x 4 x i32>*
  // CHECK-DAG: %[[GEP:.*]] = getelementptr <vscale x 4 x i32>, <vscale x 4 x i32>* %[[BASE]], i64 %vnum
  // CHECK: %[[LOAD:.*]] = call <vscale x 4 x i32> @llvm.masked.load.nxv4i32.p0nxv4i32(<vscale x 4 x i32>* %[[GEP]], i32 1, <vscale x 4 x i1> %[[PG]], <vscale x 4 x i32> zeroinitializer)
=======
  // CHECK-DAG: %[[BITCAST:.*]] = bitcast i32* %base to <vscale x 4 x i32>*
  // CHECK-DAG: %[[GEP:.*]] = getelementptr <vscale x 4 x i32>, <vscale x 4 x i32>* %[[BITCAST]], i64 %vnum, i64 0
  // CHECK: %[[LOAD:.*]] = call <vscale x 4 x i32> @llvm.aarch64.sve.ld1.nxv4i32(<vscale x 4 x i1> %[[PG]], i32* %[[GEP]])
>>>>>>> a34309b7
  // CHECK: ret <vscale x 4 x i32> %[[LOAD]]
  return SVE_ACLE_FUNC(svld1_vnum,_u32,,)(pg, base, vnum);
}

svuint64_t test_svld1_vnum_u64(svbool_t pg, const uint64_t *base, int64_t vnum)
{
  // CHECK-LABEL: test_svld1_vnum_u64
  // CHECK-DAG: %[[PG:.*]] = call <vscale x 2 x i1> @llvm.aarch64.sve.convert.from.svbool.nxv2i1(<vscale x 16 x i1> %pg)
<<<<<<< HEAD
  // CHECK-DAG: %[[BASE:.*]] = bitcast i64* %base to <vscale x 2 x i64>*
  // CHECK-DAG: %[[GEP:.*]] = getelementptr <vscale x 2 x i64>, <vscale x 2 x i64>* %[[BASE]], i64 %vnum
  // CHECK: %[[LOAD:.*]] = call <vscale x 2 x i64> @llvm.masked.load.nxv2i64.p0nxv2i64(<vscale x 2 x i64>* %[[GEP]], i32 1, <vscale x 2 x i1> %[[PG]], <vscale x 2 x i64> zeroinitializer)
=======
  // CHECK-DAG: %[[BITCAST:.*]] = bitcast i64* %base to <vscale x 2 x i64>*
  // CHECK-DAG: %[[GEP:.*]] = getelementptr <vscale x 2 x i64>, <vscale x 2 x i64>* %[[BITCAST]], i64 %vnum, i64 0
  // CHECK: %[[LOAD:.*]] = call <vscale x 2 x i64> @llvm.aarch64.sve.ld1.nxv2i64(<vscale x 2 x i1> %[[PG]], i64* %[[GEP]])
>>>>>>> a34309b7
  // CHECK: ret <vscale x 2 x i64> %[[LOAD]]
  return SVE_ACLE_FUNC(svld1_vnum,_u64,,)(pg, base, vnum);
}

svfloat16_t test_svld1_vnum_f16(svbool_t pg, const float16_t *base, int64_t vnum)
{
  // CHECK-LABEL: test_svld1_vnum_f16
  // CHECK-DAG: %[[PG:.*]] = call <vscale x 8 x i1> @llvm.aarch64.sve.convert.from.svbool.nxv8i1(<vscale x 16 x i1> %pg)
<<<<<<< HEAD
  // CHECK-DAG: %[[BASE:.*]] = bitcast half* %base to <vscale x 8 x half>*
  // CHECK-DAG: %[[GEP:.*]] = getelementptr <vscale x 8 x half>, <vscale x 8 x half>* %[[BASE]], i64 %vnum
  // CHECK: %[[LOAD:.*]] = call <vscale x 8 x half> @llvm.masked.load.nxv8f16.p0nxv8f16(<vscale x 8 x half>* %[[GEP]], i32 1, <vscale x 8 x i1> %[[PG]], <vscale x 8 x half> zeroinitializer)
=======
  // CHECK-DAG: %[[BITCAST:.*]] = bitcast half* %base to <vscale x 8 x half>*
  // CHECK-DAG: %[[GEP:.*]] = getelementptr <vscale x 8 x half>, <vscale x 8 x half>* %[[BITCAST]], i64 %vnum, i64 0
  // CHECK: %[[LOAD:.*]] = call <vscale x 8 x half> @llvm.aarch64.sve.ld1.nxv8f16(<vscale x 8 x i1> %[[PG]], half* %[[GEP]])
>>>>>>> a34309b7
  // CHECK: ret <vscale x 8 x half> %[[LOAD]]
  return SVE_ACLE_FUNC(svld1_vnum,_f16,,)(pg, base, vnum);
}

svfloat32_t test_svld1_vnum_f32(svbool_t pg, const float32_t *base, int64_t vnum)
{
  // CHECK-LABEL: test_svld1_vnum_f32
  // CHECK-DAG: %[[PG:.*]] = call <vscale x 4 x i1> @llvm.aarch64.sve.convert.from.svbool.nxv4i1(<vscale x 16 x i1> %pg)
<<<<<<< HEAD
  // CHECK-DAG: %[[BASE:.*]] = bitcast float* %base to <vscale x 4 x float>*
  // CHECK-DAG: %[[GEP:.*]] = getelementptr <vscale x 4 x float>, <vscale x 4 x float>* %[[BASE]], i64 %vnum
  // CHECK: %[[LOAD:.*]] = call <vscale x 4 x float> @llvm.masked.load.nxv4f32.p0nxv4f32(<vscale x 4 x float>* %[[GEP]], i32 1, <vscale x 4 x i1> %[[PG]], <vscale x 4 x float> zeroinitializer)
=======
  // CHECK-DAG: %[[BITCAST:.*]] = bitcast float* %base to <vscale x 4 x float>*
  // CHECK-DAG: %[[GEP:.*]] = getelementptr <vscale x 4 x float>, <vscale x 4 x float>* %[[BITCAST]], i64 %vnum, i64 0
  // CHECK: %[[LOAD:.*]] = call <vscale x 4 x float> @llvm.aarch64.sve.ld1.nxv4f32(<vscale x 4 x i1> %[[PG]], float* %[[GEP]])
>>>>>>> a34309b7
  // CHECK: ret <vscale x 4 x float> %[[LOAD]]
  return SVE_ACLE_FUNC(svld1_vnum,_f32,,)(pg, base, vnum);
}

svfloat64_t test_svld1_vnum_f64(svbool_t pg, const float64_t *base, int64_t vnum)
{
  // CHECK-LABEL: test_svld1_vnum_f64
  // CHECK-DAG: %[[PG:.*]] = call <vscale x 2 x i1> @llvm.aarch64.sve.convert.from.svbool.nxv2i1(<vscale x 16 x i1> %pg)
<<<<<<< HEAD
  // CHECK-DAG: %[[BASE:.*]] = bitcast double* %base to <vscale x 2 x double>*
  // CHECK-DAG: %[[GEP:.*]] = getelementptr <vscale x 2 x double>, <vscale x 2 x double>* %[[BASE]], i64 %vnum
  // CHECK: %[[LOAD:.*]] = call <vscale x 2 x double> @llvm.masked.load.nxv2f64.p0nxv2f64(<vscale x 2 x double>* %[[GEP]], i32 1, <vscale x 2 x i1> %[[PG]], <vscale x 2 x double> zeroinitializer)
  // CHECK: ret <vscale x 2 x double> %[[LOAD]]
  return SVE_ACLE_FUNC(svld1_vnum,_f64,,)(pg, base, vnum);
=======
  // CHECK-DAG: %[[BITCAST:.*]] = bitcast double* %base to <vscale x 2 x double>*
  // CHECK-DAG: %[[GEP:.*]] = getelementptr <vscale x 2 x double>, <vscale x 2 x double>* %[[BITCAST]], i64 %vnum, i64 0
  // CHECK: %[[LOAD:.*]] = call <vscale x 2 x double> @llvm.aarch64.sve.ld1.nxv2f64(<vscale x 2 x i1> %[[PG]], double* %[[GEP]])
  // CHECK: ret <vscale x 2 x double> %[[LOAD]]
  return SVE_ACLE_FUNC(svld1_vnum,_f64,,)(pg, base, vnum);
}

svint32_t test_svld1_gather_u32base_s32(svbool_t pg, svuint32_t bases) {
  // CHECK-LABEL: test_svld1_gather_u32base_s32
  // CHECK: %[[PG:.*]] = call <vscale x 4 x i1> @llvm.aarch64.sve.convert.from.svbool.nxv4i1(<vscale x 16 x i1> %pg)
  // CHECK: %[[LOAD:.*]] = call <vscale x 4 x i32> @llvm.aarch64.sve.ld1.gather.scalar.offset.nxv4i32.nxv4i32(<vscale x 4 x i1> %[[PG]], <vscale x 4 x i32> %bases, i64 0)
  // CHECK: ret <vscale x 4 x i32> %[[LOAD]]
  return SVE_ACLE_FUNC(svld1_gather, _u32base, _s32, )(pg, bases);
}

svint64_t test_svld1_gather_u64base_s64(svbool_t pg, svuint64_t bases) {
  // CHECK-LABEL: test_svld1_gather_u64base_s64
  // CHECK: %[[PG:.*]] = call <vscale x 2 x i1> @llvm.aarch64.sve.convert.from.svbool.nxv2i1(<vscale x 16 x i1> %pg)
  // CHECK: %[[LOAD:.*]] = call <vscale x 2 x i64> @llvm.aarch64.sve.ld1.gather.scalar.offset.nxv2i64.nxv2i64(<vscale x 2 x i1> %[[PG]], <vscale x 2 x i64> %bases, i64 0)
  // CHECK: ret <vscale x 2 x i64> %[[LOAD]]
  return SVE_ACLE_FUNC(svld1_gather, _u64base, _s64, )(pg, bases);
}

svuint32_t test_svld1_gather_u32base_u32(svbool_t pg, svuint32_t bases) {
  // CHECK-LABEL: test_svld1_gather_u32base_u32
  // CHECK: %[[PG:.*]] = call <vscale x 4 x i1> @llvm.aarch64.sve.convert.from.svbool.nxv4i1(<vscale x 16 x i1> %pg)
  // CHECK: %[[LOAD:.*]] = call <vscale x 4 x i32> @llvm.aarch64.sve.ld1.gather.scalar.offset.nxv4i32.nxv4i32(<vscale x 4 x i1> %[[PG]], <vscale x 4 x i32> %bases, i64 0)
  // CHECK: ret <vscale x 4 x i32> %[[LOAD]]
  return SVE_ACLE_FUNC(svld1_gather, _u32base, _u32, )(pg, bases);
}

svuint64_t test_svld1_gather_u64base_u64(svbool_t pg, svuint64_t bases) {
  // CHECK-LABEL: test_svld1_gather_u64base_u64
  // CHECK: %[[PG:.*]] = call <vscale x 2 x i1> @llvm.aarch64.sve.convert.from.svbool.nxv2i1(<vscale x 16 x i1> %pg)
  // CHECK: %[[LOAD:.*]] = call <vscale x 2 x i64> @llvm.aarch64.sve.ld1.gather.scalar.offset.nxv2i64.nxv2i64(<vscale x 2 x i1> %[[PG]], <vscale x 2 x i64> %bases, i64 0)
  // CHECK: ret <vscale x 2 x i64> %[[LOAD]]
  return SVE_ACLE_FUNC(svld1_gather, _u64base, _u64, )(pg, bases);
}

svfloat32_t test_svld1_gather_u32base_f32(svbool_t pg, svuint32_t bases) {
  // CHECK-LABEL: test_svld1_gather_u32base_f32
  // CHECK: %[[PG:.*]] = call <vscale x 4 x i1> @llvm.aarch64.sve.convert.from.svbool.nxv4i1(<vscale x 16 x i1> %pg)
  // CHECK: %[[LOAD:.*]] = call <vscale x 4 x float> @llvm.aarch64.sve.ld1.gather.scalar.offset.nxv4f32.nxv4i32(<vscale x 4 x i1> %[[PG]], <vscale x 4 x i32> %bases, i64 0)
  // CHECK: ret <vscale x 4 x float> %[[LOAD]]
  return SVE_ACLE_FUNC(svld1_gather, _u32base, _f32, )(pg, bases);
}

svfloat64_t test_svld1_gather_u64base_f64(svbool_t pg, svuint64_t bases) {
  // CHECK-LABEL: test_svld1_gather_u64base_f64
  // CHECK: %[[PG:.*]] = call <vscale x 2 x i1> @llvm.aarch64.sve.convert.from.svbool.nxv2i1(<vscale x 16 x i1> %pg)
  // CHECK: %[[LOAD:.*]] = call <vscale x 2 x double> @llvm.aarch64.sve.ld1.gather.scalar.offset.nxv2f64.nxv2i64(<vscale x 2 x i1> %[[PG]], <vscale x 2 x i64> %bases, i64 0)
  // CHECK: ret <vscale x 2 x double> %[[LOAD]]
  return SVE_ACLE_FUNC(svld1_gather, _u64base, _f64, )(pg, bases);
}

svint32_t test_svld1_gather_s32offset_s32(svbool_t pg, const int32_t *base, svint32_t offsets) {
  // CHECK-LABEL: test_svld1_gather_s32offset_s32
  // CHECK: %[[PG:.*]] = call <vscale x 4 x i1> @llvm.aarch64.sve.convert.from.svbool.nxv4i1(<vscale x 16 x i1> %pg)
  // CHECK: %[[LOAD:.*]] = call <vscale x 4 x i32> @llvm.aarch64.sve.ld1.gather.sxtw.nxv4i32(<vscale x 4 x i1> %[[PG]], i32* %base, <vscale x 4 x i32> %offsets)
  // CHECK: ret <vscale x 4 x i32> %[[LOAD]]
  return SVE_ACLE_FUNC(svld1_gather_, s32, offset, _s32)(pg, base, offsets);
}

svint64_t test_svld1_gather_s64offset_s64(svbool_t pg, const int64_t *base, svint64_t offsets) {
  // CHECK-LABEL: test_svld1_gather_s64offset_s64
  // CHECK: %[[PG:.*]] = call <vscale x 2 x i1> @llvm.aarch64.sve.convert.from.svbool.nxv2i1(<vscale x 16 x i1> %pg)
  // CHECK: %[[LOAD:.*]] = call <vscale x 2 x i64> @llvm.aarch64.sve.ld1.gather.nxv2i64(<vscale x 2 x i1> %[[PG]], i64* %base, <vscale x 2 x i64> %offsets)
  // CHECK: ret <vscale x 2 x i64> %[[LOAD]]
  return SVE_ACLE_FUNC(svld1_gather_, s64, offset, _s64)(pg, base, offsets);
}

svuint32_t test_svld1_gather_s32offset_u32(svbool_t pg, const uint32_t *base, svint32_t offsets) {
  // CHECK-LABEL: test_svld1_gather_s32offset_u32
  // CHECK: %[[PG:.*]] = call <vscale x 4 x i1> @llvm.aarch64.sve.convert.from.svbool.nxv4i1(<vscale x 16 x i1> %pg)
  // CHECK: %[[LOAD:.*]] = call <vscale x 4 x i32> @llvm.aarch64.sve.ld1.gather.sxtw.nxv4i32(<vscale x 4 x i1> %[[PG]], i32* %base, <vscale x 4 x i32> %offsets)
  // CHECK: ret <vscale x 4 x i32> %[[LOAD]]
  return SVE_ACLE_FUNC(svld1_gather_, s32, offset, _u32)(pg, base, offsets);
}

svuint64_t test_svld1_gather_s64offset_u64(svbool_t pg, const uint64_t *base, svint64_t offsets) {
  // CHECK-LABEL: test_svld1_gather_s64offset_u64
  // CHECK: %[[PG:.*]] = call <vscale x 2 x i1> @llvm.aarch64.sve.convert.from.svbool.nxv2i1(<vscale x 16 x i1> %pg)
  // CHECK: %[[LOAD:.*]] = call <vscale x 2 x i64> @llvm.aarch64.sve.ld1.gather.nxv2i64(<vscale x 2 x i1> %[[PG]], i64* %base, <vscale x 2 x i64> %offsets)
  // CHECK: ret <vscale x 2 x i64> %[[LOAD]]
  return SVE_ACLE_FUNC(svld1_gather_, s64, offset, _u64)(pg, base, offsets);
}

svfloat32_t test_svld1_gather_s32offset_f32(svbool_t pg, const float32_t *base, svint32_t offsets) {
  // CHECK-LABEL: test_svld1_gather_s32offset_f32
  // CHECK: %[[PG:.*]] = call <vscale x 4 x i1> @llvm.aarch64.sve.convert.from.svbool.nxv4i1(<vscale x 16 x i1> %pg)
  // CHECK: %[[LOAD:.*]] = call <vscale x 4 x float> @llvm.aarch64.sve.ld1.gather.sxtw.nxv4f32(<vscale x 4 x i1> %[[PG]], float* %base, <vscale x 4 x i32> %offsets)
  // CHECK: ret <vscale x 4 x float> %[[LOAD]]
  return SVE_ACLE_FUNC(svld1_gather_, s32, offset, _f32)(pg, base, offsets);
}

svfloat64_t test_svld1_gather_s64offset_f64(svbool_t pg, const float64_t *base, svint64_t offsets) {
  // CHECK-LABEL: test_svld1_gather_s64offset_f64
  // CHECK: %[[PG:.*]] = call <vscale x 2 x i1> @llvm.aarch64.sve.convert.from.svbool.nxv2i1(<vscale x 16 x i1> %pg)
  // CHECK: %[[LOAD:.*]] = call <vscale x 2 x double> @llvm.aarch64.sve.ld1.gather.nxv2f64(<vscale x 2 x i1> %[[PG]], double* %base, <vscale x 2 x i64> %offsets)
  // CHECK: ret <vscale x 2 x double> %[[LOAD]]
  return SVE_ACLE_FUNC(svld1_gather_, s64, offset, _f64)(pg, base, offsets);
}

svint32_t test_svld1_gather_u32offset_s32(svbool_t pg, const int32_t *base, svuint32_t offsets) {
  // CHECK-LABEL: test_svld1_gather_u32offset_s32
  // CHECK: %[[PG:.*]] = call <vscale x 4 x i1> @llvm.aarch64.sve.convert.from.svbool.nxv4i1(<vscale x 16 x i1> %pg)
  // CHECK: %[[LOAD:.*]] = call <vscale x 4 x i32> @llvm.aarch64.sve.ld1.gather.uxtw.nxv4i32(<vscale x 4 x i1> %[[PG]], i32* %base, <vscale x 4 x i32> %offsets)
  // CHECK: ret <vscale x 4 x i32> %[[LOAD]]
  return SVE_ACLE_FUNC(svld1_gather_, u32, offset, _s32)(pg, base, offsets);
}

svint64_t test_svld1_gather_u64offset_s64(svbool_t pg, const int64_t *base, svuint64_t offsets) {
  // CHECK-LABEL: test_svld1_gather_u64offset_s64
  // CHECK: %[[PG:.*]] = call <vscale x 2 x i1> @llvm.aarch64.sve.convert.from.svbool.nxv2i1(<vscale x 16 x i1> %pg)
  // CHECK: %[[LOAD:.*]] = call <vscale x 2 x i64> @llvm.aarch64.sve.ld1.gather.nxv2i64(<vscale x 2 x i1> %[[PG]], i64* %base, <vscale x 2 x i64> %offsets)
  // CHECK: ret <vscale x 2 x i64> %[[LOAD]]
  return SVE_ACLE_FUNC(svld1_gather_, u64, offset, _s64)(pg, base, offsets);
}

svuint32_t test_svld1_gather_u32offset_u32(svbool_t pg, const uint32_t *base, svuint32_t offsets) {
  // CHECK-LABEL: test_svld1_gather_u32offset_u32
  // CHECK: %[[PG:.*]] = call <vscale x 4 x i1> @llvm.aarch64.sve.convert.from.svbool.nxv4i1(<vscale x 16 x i1> %pg)
  // CHECK: %[[LOAD:.*]] = call <vscale x 4 x i32> @llvm.aarch64.sve.ld1.gather.uxtw.nxv4i32(<vscale x 4 x i1> %[[PG]], i32* %base, <vscale x 4 x i32> %offsets)
  // CHECK: ret <vscale x 4 x i32> %[[LOAD]]
  return SVE_ACLE_FUNC(svld1_gather_, u32, offset, _u32)(pg, base, offsets);
}

svuint64_t test_svld1_gather_u64offset_u64(svbool_t pg, const uint64_t *base, svuint64_t offsets) {
  // CHECK-LABEL: test_svld1_gather_u64offset_u64
  // CHECK: %[[PG:.*]] = call <vscale x 2 x i1> @llvm.aarch64.sve.convert.from.svbool.nxv2i1(<vscale x 16 x i1> %pg)
  // CHECK: %[[LOAD:.*]] = call <vscale x 2 x i64> @llvm.aarch64.sve.ld1.gather.nxv2i64(<vscale x 2 x i1> %[[PG]], i64* %base, <vscale x 2 x i64> %offsets)
  // CHECK: ret <vscale x 2 x i64> %[[LOAD]]
  return SVE_ACLE_FUNC(svld1_gather_, u64, offset, _u64)(pg, base, offsets);
}

svfloat32_t test_svld1_gather_u32offset_f32(svbool_t pg, const float32_t *base, svuint32_t offsets) {
  // CHECK-LABEL: test_svld1_gather_u32offset_f32
  // CHECK: %[[PG:.*]] = call <vscale x 4 x i1> @llvm.aarch64.sve.convert.from.svbool.nxv4i1(<vscale x 16 x i1> %pg)
  // CHECK: %[[LOAD:.*]] = call <vscale x 4 x float> @llvm.aarch64.sve.ld1.gather.uxtw.nxv4f32(<vscale x 4 x i1> %[[PG]], float* %base, <vscale x 4 x i32> %offsets)
  // CHECK: ret <vscale x 4 x float> %[[LOAD]]
  return SVE_ACLE_FUNC(svld1_gather_, u32, offset, _f32)(pg, base, offsets);
}

svfloat64_t test_svld1_gather_u64offset_f64(svbool_t pg, const float64_t *base, svuint64_t offsets) {
  // CHECK-LABEL: test_svld1_gather_u64offset_f64
  // CHECK: %[[PG:.*]] = call <vscale x 2 x i1> @llvm.aarch64.sve.convert.from.svbool.nxv2i1(<vscale x 16 x i1> %pg)
  // CHECK: %[[LOAD:.*]] = call <vscale x 2 x double> @llvm.aarch64.sve.ld1.gather.nxv2f64(<vscale x 2 x i1> %[[PG]], double* %base, <vscale x 2 x i64> %offsets)
  // CHECK: ret <vscale x 2 x double> %[[LOAD]]
  return SVE_ACLE_FUNC(svld1_gather_, u64, offset, _f64)(pg, base, offsets);
}

svint32_t test_svld1_gather_u32base_offset_s32(svbool_t pg, svuint32_t bases, int64_t offset) {
  // CHECK-LABEL: test_svld1_gather_u32base_offset_s32
  // CHECK: %[[PG:.*]] = call <vscale x 4 x i1> @llvm.aarch64.sve.convert.from.svbool.nxv4i1(<vscale x 16 x i1> %pg)
  // CHECK: %[[LOAD:.*]] = call <vscale x 4 x i32> @llvm.aarch64.sve.ld1.gather.scalar.offset.nxv4i32.nxv4i32(<vscale x 4 x i1> %[[PG]], <vscale x 4 x i32> %bases, i64 %offset)
  // CHECK: ret <vscale x 4 x i32> %[[LOAD]]
  return SVE_ACLE_FUNC(svld1_gather, _u32base, _offset_s32, )(pg, bases, offset);
}

svint64_t test_svld1_gather_u64base_offset_s64(svbool_t pg, svuint64_t bases, int64_t offset) {
  // CHECK-LABEL: test_svld1_gather_u64base_offset_s64
  // CHECK: %[[PG:.*]] = call <vscale x 2 x i1> @llvm.aarch64.sve.convert.from.svbool.nxv2i1(<vscale x 16 x i1> %pg)
  // CHECK: %[[LOAD:.*]] = call <vscale x 2 x i64> @llvm.aarch64.sve.ld1.gather.scalar.offset.nxv2i64.nxv2i64(<vscale x 2 x i1> %[[PG]], <vscale x 2 x i64> %bases, i64 %offset)
  // CHECK: ret <vscale x 2 x i64> %[[LOAD]]
  return SVE_ACLE_FUNC(svld1_gather, _u64base, _offset_s64, )(pg, bases, offset);
}

svuint32_t test_svld1_gather_u32base_offset_u32(svbool_t pg, svuint32_t bases, int64_t offset) {
  // CHECK-LABEL: test_svld1_gather_u32base_offset_u32
  // CHECK: %[[PG:.*]] = call <vscale x 4 x i1> @llvm.aarch64.sve.convert.from.svbool.nxv4i1(<vscale x 16 x i1> %pg)
  // CHECK: %[[LOAD:.*]] = call <vscale x 4 x i32> @llvm.aarch64.sve.ld1.gather.scalar.offset.nxv4i32.nxv4i32(<vscale x 4 x i1> %[[PG]], <vscale x 4 x i32> %bases, i64 %offset)
  // CHECK: ret <vscale x 4 x i32> %[[LOAD]]
  return SVE_ACLE_FUNC(svld1_gather, _u32base, _offset_u32, )(pg, bases, offset);
}

svuint64_t test_svld1_gather_u64base_offset_u64(svbool_t pg, svuint64_t bases, int64_t offset) {
  // CHECK-LABEL: test_svld1_gather_u64base_offset_u64
  // CHECK: %[[PG:.*]] = call <vscale x 2 x i1> @llvm.aarch64.sve.convert.from.svbool.nxv2i1(<vscale x 16 x i1> %pg)
  // CHECK: %[[LOAD:.*]] = call <vscale x 2 x i64> @llvm.aarch64.sve.ld1.gather.scalar.offset.nxv2i64.nxv2i64(<vscale x 2 x i1> %[[PG]], <vscale x 2 x i64> %bases, i64 %offset)
  // CHECK: ret <vscale x 2 x i64> %[[LOAD]]
  return SVE_ACLE_FUNC(svld1_gather, _u64base, _offset_u64, )(pg, bases, offset);
}

svfloat32_t test_svld1_gather_u32base_offset_f32(svbool_t pg, svuint32_t bases, int64_t offset) {
  // CHECK-LABEL: test_svld1_gather_u32base_offset_f32
  // CHECK: %[[PG:.*]] = call <vscale x 4 x i1> @llvm.aarch64.sve.convert.from.svbool.nxv4i1(<vscale x 16 x i1> %pg)
  // CHECK: %[[LOAD:.*]] = call <vscale x 4 x float> @llvm.aarch64.sve.ld1.gather.scalar.offset.nxv4f32.nxv4i32(<vscale x 4 x i1> %[[PG]], <vscale x 4 x i32> %bases, i64 %offset)
  // CHECK: ret <vscale x 4 x float> %[[LOAD]]
  return SVE_ACLE_FUNC(svld1_gather, _u32base, _offset_f32, )(pg, bases, offset);
}

svfloat64_t test_svld1_gather_u64base_offset_f64(svbool_t pg, svuint64_t bases, int64_t offset) {
  // CHECK-LABEL: test_svld1_gather_u64base_offset_f64
  // CHECK: %[[PG:.*]] = call <vscale x 2 x i1> @llvm.aarch64.sve.convert.from.svbool.nxv2i1(<vscale x 16 x i1> %pg)
  // CHECK: %[[LOAD:.*]] = call <vscale x 2 x double> @llvm.aarch64.sve.ld1.gather.scalar.offset.nxv2f64.nxv2i64(<vscale x 2 x i1> %[[PG]], <vscale x 2 x i64> %bases, i64 %offset)
  // CHECK: ret <vscale x 2 x double> %[[LOAD]]
  return SVE_ACLE_FUNC(svld1_gather, _u64base, _offset_f64, )(pg, bases, offset);
}

svint32_t test_svld1_gather_s32index_s32(svbool_t pg, const int32_t *base, svint32_t indices) {
  // CHECK-LABEL: test_svld1_gather_s32index_s32
  // CHECK: %[[PG:.*]] = call <vscale x 4 x i1> @llvm.aarch64.sve.convert.from.svbool.nxv4i1(<vscale x 16 x i1> %pg)
  // CHECK: %[[LOAD:.*]] = call <vscale x 4 x i32> @llvm.aarch64.sve.ld1.gather.sxtw.index.nxv4i32(<vscale x 4 x i1> %[[PG]], i32* %base, <vscale x 4 x i32> %indices)
  // CHECK: ret <vscale x 4 x i32> %[[LOAD]]
  return SVE_ACLE_FUNC(svld1_gather_, s32, index, _s32)(pg, base, indices);
}

svint64_t test_svld1_gather_s64index_s64(svbool_t pg, const int64_t *base, svint64_t indices) {
  // CHECK-LABEL: test_svld1_gather_s64index_s64
  // CHECK: %[[PG:.*]] = call <vscale x 2 x i1> @llvm.aarch64.sve.convert.from.svbool.nxv2i1(<vscale x 16 x i1> %pg)
  // CHECK: %[[LOAD:.*]] = call <vscale x 2 x i64> @llvm.aarch64.sve.ld1.gather.index.nxv2i64(<vscale x 2 x i1> %[[PG]], i64* %base, <vscale x 2 x i64> %indices)
  // CHECK: ret <vscale x 2 x i64> %[[LOAD]]
  return SVE_ACLE_FUNC(svld1_gather_, s64, index, _s64)(pg, base, indices);
}

svuint32_t test_svld1_gather_s32index_u32(svbool_t pg, const uint32_t *base, svint32_t indices) {
  // CHECK-LABEL: test_svld1_gather_s32index_u32
  // CHECK: %[[PG:.*]] = call <vscale x 4 x i1> @llvm.aarch64.sve.convert.from.svbool.nxv4i1(<vscale x 16 x i1> %pg)
  // CHECK: %[[LOAD:.*]] = call <vscale x 4 x i32> @llvm.aarch64.sve.ld1.gather.sxtw.index.nxv4i32(<vscale x 4 x i1> %[[PG]], i32* %base, <vscale x 4 x i32> %indices)
  // CHECK: ret <vscale x 4 x i32> %[[LOAD]]
  return SVE_ACLE_FUNC(svld1_gather_, s32, index, _u32)(pg, base, indices);
}

svuint64_t test_svld1_gather_s64index_u64(svbool_t pg, const uint64_t *base, svint64_t indices) {
  // CHECK-LABEL: test_svld1_gather_s64index_u64
  // CHECK: %[[PG:.*]] = call <vscale x 2 x i1> @llvm.aarch64.sve.convert.from.svbool.nxv2i1(<vscale x 16 x i1> %pg)
  // CHECK: %[[LOAD:.*]] = call <vscale x 2 x i64> @llvm.aarch64.sve.ld1.gather.index.nxv2i64(<vscale x 2 x i1> %[[PG]], i64* %base, <vscale x 2 x i64> %indices)
  // CHECK: ret <vscale x 2 x i64> %[[LOAD]]
  return SVE_ACLE_FUNC(svld1_gather_, s64, index, _u64)(pg, base, indices);
}

svfloat32_t test_svld1_gather_s32index_f32(svbool_t pg, const float32_t *base, svint32_t indices) {
  // CHECK-LABEL: test_svld1_gather_s32index_f32
  // CHECK: %[[PG:.*]] = call <vscale x 4 x i1> @llvm.aarch64.sve.convert.from.svbool.nxv4i1(<vscale x 16 x i1> %pg)
  // CHECK: %[[LOAD:.*]] = call <vscale x 4 x float> @llvm.aarch64.sve.ld1.gather.sxtw.index.nxv4f32(<vscale x 4 x i1> %[[PG]], float* %base, <vscale x 4 x i32> %indices)
  // CHECK: ret <vscale x 4 x float> %[[LOAD]]
  return SVE_ACLE_FUNC(svld1_gather_, s32, index, _f32)(pg, base, indices);
}

svfloat64_t test_svld1_gather_s64index_f64(svbool_t pg, const float64_t *base, svint64_t indices) {
  // CHECK-LABEL: test_svld1_gather_s64index_f64
  // CHECK: %[[PG:.*]] = call <vscale x 2 x i1> @llvm.aarch64.sve.convert.from.svbool.nxv2i1(<vscale x 16 x i1> %pg)
  // CHECK: %[[LOAD:.*]] = call <vscale x 2 x double> @llvm.aarch64.sve.ld1.gather.index.nxv2f64(<vscale x 2 x i1> %[[PG]], double* %base, <vscale x 2 x i64> %indices)
  // CHECK: ret <vscale x 2 x double> %[[LOAD]]
  return SVE_ACLE_FUNC(svld1_gather_, s64, index, _f64)(pg, base, indices);
}

svint32_t test_svld1_gather_u32index_s32(svbool_t pg, const int32_t *base, svuint32_t indices) {
  // CHECK-LABEL: test_svld1_gather_u32index_s32
  // CHECK: %[[PG:.*]] = call <vscale x 4 x i1> @llvm.aarch64.sve.convert.from.svbool.nxv4i1(<vscale x 16 x i1> %pg)
  // CHECK: %[[LOAD:.*]] = call <vscale x 4 x i32> @llvm.aarch64.sve.ld1.gather.uxtw.index.nxv4i32(<vscale x 4 x i1> %[[PG]], i32* %base, <vscale x 4 x i32> %indices)
  // CHECK: ret <vscale x 4 x i32> %[[LOAD]]
  return SVE_ACLE_FUNC(svld1_gather_, u32, index, _s32)(pg, base, indices);
}

svint64_t test_svld1_gather_u64index_s64(svbool_t pg, const int64_t *base, svuint64_t indices) {
  // CHECK-LABEL: test_svld1_gather_u64index_s64
  // CHECK: %[[PG:.*]] = call <vscale x 2 x i1> @llvm.aarch64.sve.convert.from.svbool.nxv2i1(<vscale x 16 x i1> %pg)
  // CHECK: %[[LOAD:.*]] = call <vscale x 2 x i64> @llvm.aarch64.sve.ld1.gather.index.nxv2i64(<vscale x 2 x i1> %[[PG]], i64* %base, <vscale x 2 x i64> %indices)
  // CHECK: ret <vscale x 2 x i64> %[[LOAD]]
  return SVE_ACLE_FUNC(svld1_gather_, u64, index, _s64)(pg, base, indices);
}

svuint32_t test_svld1_gather_u32index_u32(svbool_t pg, const uint32_t *base, svuint32_t indices) {
  // CHECK-LABEL: test_svld1_gather_u32index_u32
  // CHECK: %[[PG:.*]] = call <vscale x 4 x i1> @llvm.aarch64.sve.convert.from.svbool.nxv4i1(<vscale x 16 x i1> %pg)
  // CHECK: %[[LOAD:.*]] = call <vscale x 4 x i32> @llvm.aarch64.sve.ld1.gather.uxtw.index.nxv4i32(<vscale x 4 x i1> %[[PG]], i32* %base, <vscale x 4 x i32> %indices)
  // CHECK: ret <vscale x 4 x i32> %[[LOAD]]
  return SVE_ACLE_FUNC(svld1_gather_, u32, index, _u32)(pg, base, indices);
}

svuint64_t test_svld1_gather_u64index_u64(svbool_t pg, const uint64_t *base, svuint64_t indices) {
  // CHECK-LABEL: test_svld1_gather_u64index_u64
  // CHECK: %[[PG:.*]] = call <vscale x 2 x i1> @llvm.aarch64.sve.convert.from.svbool.nxv2i1(<vscale x 16 x i1> %pg)
  // CHECK: %[[LOAD:.*]] = call <vscale x 2 x i64> @llvm.aarch64.sve.ld1.gather.index.nxv2i64(<vscale x 2 x i1> %[[PG]], i64* %base, <vscale x 2 x i64> %indices)
  // CHECK: ret <vscale x 2 x i64> %[[LOAD]]
  return SVE_ACLE_FUNC(svld1_gather_, u64, index, _u64)(pg, base, indices);
}

svfloat32_t test_svld1_gather_u32index_f32(svbool_t pg, const float32_t *base, svuint32_t indices) {
  // CHECK-LABEL: test_svld1_gather_u32index_f32
  // CHECK: %[[PG:.*]] = call <vscale x 4 x i1> @llvm.aarch64.sve.convert.from.svbool.nxv4i1(<vscale x 16 x i1> %pg)
  // CHECK: %[[LOAD:.*]] = call <vscale x 4 x float> @llvm.aarch64.sve.ld1.gather.uxtw.index.nxv4f32(<vscale x 4 x i1> %[[PG]], float* %base, <vscale x 4 x i32> %indices)
  // CHECK: ret <vscale x 4 x float> %[[LOAD]]
  return SVE_ACLE_FUNC(svld1_gather_, u32, index, _f32)(pg, base, indices);
}

svfloat64_t test_svld1_gather_u64index_f64(svbool_t pg, const float64_t *base, svuint64_t indices) {
  // CHECK-LABEL: test_svld1_gather_u64index_f64
  // CHECK: %[[PG:.*]] = call <vscale x 2 x i1> @llvm.aarch64.sve.convert.from.svbool.nxv2i1(<vscale x 16 x i1> %pg)
  // CHECK: %[[LOAD:.*]] = call <vscale x 2 x double> @llvm.aarch64.sve.ld1.gather.index.nxv2f64(<vscale x 2 x i1> %[[PG]], double* %base, <vscale x 2 x i64> %indices)
  // CHECK: ret <vscale x 2 x double> %[[LOAD]]
  return SVE_ACLE_FUNC(svld1_gather_, u64, index, _f64)(pg, base, indices);
}

svint32_t test_svld1_gather_u32base_index_s32(svbool_t pg, svuint32_t bases, int64_t index) {
  // CHECK-LABEL: test_svld1_gather_u32base_index_s32
  // CHECK-DAG: %[[PG:.*]] = call <vscale x 4 x i1> @llvm.aarch64.sve.convert.from.svbool.nxv4i1(<vscale x 16 x i1> %pg)
  // CHECK-DAG: %[[SHL:.*]] = shl i64 %index, 2
  // CHECK: %[[LOAD:.*]] = call <vscale x 4 x i32> @llvm.aarch64.sve.ld1.gather.scalar.offset.nxv4i32.nxv4i32(<vscale x 4 x i1> %[[PG]], <vscale x 4 x i32> %bases, i64 %[[SHL]])
  // CHECK: ret <vscale x 4 x i32> %[[LOAD]]
  return SVE_ACLE_FUNC(svld1_gather, _u32base, _index_s32, )(pg, bases, index);
}

svint64_t test_svld1_gather_u64base_index_s64(svbool_t pg, svuint64_t bases, int64_t index) {
  // CHECK-LABEL: test_svld1_gather_u64base_index_s64
  // CHECK-DAG: %[[PG:.*]] = call <vscale x 2 x i1> @llvm.aarch64.sve.convert.from.svbool.nxv2i1(<vscale x 16 x i1> %pg)
  // CHECK-DAG: %[[SHL:.*]] = shl i64 %index, 3
  // CHECK: %[[LOAD:.*]] = call <vscale x 2 x i64> @llvm.aarch64.sve.ld1.gather.scalar.offset.nxv2i64.nxv2i64(<vscale x 2 x i1> %[[PG]], <vscale x 2 x i64> %bases, i64 %[[SHL]])
  // CHECK: ret <vscale x 2 x i64> %[[LOAD]]
  return SVE_ACLE_FUNC(svld1_gather, _u64base, _index_s64, )(pg, bases, index);
}

svuint32_t test_svld1_gather_u32base_index_u32(svbool_t pg, svuint32_t bases, int64_t index) {
  // CHECK-LABEL: test_svld1_gather_u32base_index_u32
  // CHECK-DAG: %[[PG:.*]] = call <vscale x 4 x i1> @llvm.aarch64.sve.convert.from.svbool.nxv4i1(<vscale x 16 x i1> %pg)
  // CHECK-DAG: %[[SHL:.*]] = shl i64 %index, 2
  // CHECK: %[[LOAD:.*]] = call <vscale x 4 x i32> @llvm.aarch64.sve.ld1.gather.scalar.offset.nxv4i32.nxv4i32(<vscale x 4 x i1> %[[PG]], <vscale x 4 x i32> %bases, i64 %[[SHL]])
  // CHECK: ret <vscale x 4 x i32> %[[LOAD]]
  return SVE_ACLE_FUNC(svld1_gather, _u32base, _index_u32, )(pg, bases, index);
}

svuint64_t test_svld1_gather_u64base_index_u64(svbool_t pg, svuint64_t bases, int64_t index) {
  // CHECK-LABEL: test_svld1_gather_u64base_index_u64
  // CHECK-DAG: %[[PG:.*]] = call <vscale x 2 x i1> @llvm.aarch64.sve.convert.from.svbool.nxv2i1(<vscale x 16 x i1> %pg)
  // CHECK-DAG: %[[SHL:.*]] = shl i64 %index, 3
  // CHECK: %[[LOAD:.*]] = call <vscale x 2 x i64> @llvm.aarch64.sve.ld1.gather.scalar.offset.nxv2i64.nxv2i64(<vscale x 2 x i1> %[[PG]], <vscale x 2 x i64> %bases, i64 %[[SHL]])
  // CHECK: ret <vscale x 2 x i64> %[[LOAD]]
  return SVE_ACLE_FUNC(svld1_gather, _u64base, _index_u64, )(pg, bases, index);
}

svfloat32_t test_svld1_gather_u32base_index_f32(svbool_t pg, svuint32_t bases, int64_t index) {
  // CHECK-LABEL: test_svld1_gather_u32base_index_f32
  // CHECK-DAG: %[[PG:.*]] = call <vscale x 4 x i1> @llvm.aarch64.sve.convert.from.svbool.nxv4i1(<vscale x 16 x i1> %pg)
  // CHECK-DAG: %[[SHL:.*]] = shl i64 %index, 2
  // CHECK: %[[LOAD:.*]] = call <vscale x 4 x float> @llvm.aarch64.sve.ld1.gather.scalar.offset.nxv4f32.nxv4i32(<vscale x 4 x i1> %[[PG]], <vscale x 4 x i32> %bases, i64 %[[SHL]])
  // CHECK: ret <vscale x 4 x float> %[[LOAD]]
  return SVE_ACLE_FUNC(svld1_gather, _u32base, _index_f32, )(pg, bases, index);
}

svfloat64_t test_svld1_gather_u64base_index_f64(svbool_t pg, svuint64_t bases, int64_t index) {
  // CHECK-LABEL: test_svld1_gather_u64base_index_f64
  // CHECK-DAG: %[[PG:.*]] = call <vscale x 2 x i1> @llvm.aarch64.sve.convert.from.svbool.nxv2i1(<vscale x 16 x i1> %pg)
  // CHECK-DAG: %[[SHL:.*]] = shl i64 %index, 3
  // CHECK: %[[LOAD:.*]] = call <vscale x 2 x double> @llvm.aarch64.sve.ld1.gather.scalar.offset.nxv2f64.nxv2i64(<vscale x 2 x i1> %[[PG]], <vscale x 2 x i64> %bases, i64 %[[SHL]])
  // CHECK: ret <vscale x 2 x double> %[[LOAD]]
  return SVE_ACLE_FUNC(svld1_gather, _u64base, _index_f64, )(pg, bases, index);
>>>>>>> a34309b7
}<|MERGE_RESOLUTION|>--- conflicted
+++ resolved
@@ -13,12 +13,7 @@
 svint8_t test_svld1_s8(svbool_t pg, const int8_t *base)
 {
   // CHECK-LABEL: test_svld1_s8
-<<<<<<< HEAD
-  // CHECK-DAG: %[[BASE:.*]] = bitcast i8* %base to <vscale x 16 x i8>*
-  // CHECK-DAG: %[[LOAD:.*]] = call <vscale x 16 x i8> @llvm.masked.load.nxv16i8.p0nxv16i8(<vscale x 16 x i8>* %[[BASE]], i32 1, <vscale x 16 x i1> %pg, <vscale x 16 x i8> zeroinitializer)
-=======
   // CHECK: %[[LOAD:.*]] = call <vscale x 16 x i8> @llvm.aarch64.sve.ld1.nxv16i8(<vscale x 16 x i1> %pg, i8* %base)
->>>>>>> a34309b7
   // CHECK: ret <vscale x 16 x i8> %[[LOAD]]
   return SVE_ACLE_FUNC(svld1,_s8,,)(pg, base);
 }
@@ -26,14 +21,8 @@
 svint16_t test_svld1_s16(svbool_t pg, const int16_t *base)
 {
   // CHECK-LABEL: test_svld1_s16
-<<<<<<< HEAD
-  // CHECK-DAG: %[[PG:.*]] = call <vscale x 8 x i1> @llvm.aarch64.sve.convert.from.svbool.nxv8i1(<vscale x 16 x i1> %pg)
-  // CHECK-DAG: %[[BASE:.*]] = bitcast i16* %base to <vscale x 8 x i16>*
-  // CHECK: %[[LOAD:.*]] = call <vscale x 8 x i16> @llvm.masked.load.nxv8i16.p0nxv8i16(<vscale x 8 x i16>* %[[BASE]], i32 1, <vscale x 8 x i1> %[[PG]], <vscale x 8 x i16> zeroinitializer)
-=======
   // CHECK: %[[PG:.*]] = call <vscale x 8 x i1> @llvm.aarch64.sve.convert.from.svbool.nxv8i1(<vscale x 16 x i1> %pg)
   // CHECK: %[[LOAD:.*]] = call <vscale x 8 x i16> @llvm.aarch64.sve.ld1.nxv8i16(<vscale x 8 x i1> %[[PG]], i16* %base)
->>>>>>> a34309b7
   // CHECK: ret <vscale x 8 x i16> %[[LOAD]]
   return SVE_ACLE_FUNC(svld1,_s16,,)(pg, base);
 }
@@ -41,14 +30,8 @@
 svint32_t test_svld1_s32(svbool_t pg, const int32_t *base)
 {
   // CHECK-LABEL: test_svld1_s32
-<<<<<<< HEAD
-  // CHECK-DAG: %[[PG:.*]] = call <vscale x 4 x i1> @llvm.aarch64.sve.convert.from.svbool.nxv4i1(<vscale x 16 x i1> %pg)
-  // CHECK-DAG: %[[BASE:.*]] = bitcast i32* %base to <vscale x 4 x i32>*
-  // CHECK: %[[LOAD:.*]] = call <vscale x 4 x i32> @llvm.masked.load.nxv4i32.p0nxv4i32(<vscale x 4 x i32>* %[[BASE]], i32 1, <vscale x 4 x i1> %[[PG]], <vscale x 4 x i32> zeroinitializer)
-=======
   // CHECK: %[[PG:.*]] = call <vscale x 4 x i1> @llvm.aarch64.sve.convert.from.svbool.nxv4i1(<vscale x 16 x i1> %pg)
   // CHECK: %[[LOAD:.*]] = call <vscale x 4 x i32> @llvm.aarch64.sve.ld1.nxv4i32(<vscale x 4 x i1> %[[PG]], i32* %base)
->>>>>>> a34309b7
   // CHECK: ret <vscale x 4 x i32> %[[LOAD]]
   return SVE_ACLE_FUNC(svld1,_s32,,)(pg, base);
 }
@@ -56,14 +39,8 @@
 svint64_t test_svld1_s64(svbool_t pg, const int64_t *base)
 {
   // CHECK-LABEL: test_svld1_s64
-<<<<<<< HEAD
-  // CHECK-DAG: %[[PG:.*]] = call <vscale x 2 x i1> @llvm.aarch64.sve.convert.from.svbool.nxv2i1(<vscale x 16 x i1> %pg)
-  // CHECK-DAG: %[[BASE:.*]] = bitcast i64* %base to <vscale x 2 x i64>*
-  // CHECK: %[[LOAD:.*]] = call <vscale x 2 x i64> @llvm.masked.load.nxv2i64.p0nxv2i64(<vscale x 2 x i64>* %[[BASE]], i32 1, <vscale x 2 x i1> %[[PG]], <vscale x 2 x i64> zeroinitializer)
-=======
   // CHECK: %[[PG:.*]] = call <vscale x 2 x i1> @llvm.aarch64.sve.convert.from.svbool.nxv2i1(<vscale x 16 x i1> %pg)
   // CHECK: %[[LOAD:.*]] = call <vscale x 2 x i64> @llvm.aarch64.sve.ld1.nxv2i64(<vscale x 2 x i1> %[[PG]], i64* %base)
->>>>>>> a34309b7
   // CHECK: ret <vscale x 2 x i64> %[[LOAD]]
   return SVE_ACLE_FUNC(svld1,_s64,,)(pg, base);
 }
@@ -71,12 +48,7 @@
 svuint8_t test_svld1_u8(svbool_t pg, const uint8_t *base)
 {
   // CHECK-LABEL: test_svld1_u8
-<<<<<<< HEAD
-  // CHECK: %[[BASE:.*]] = bitcast i8* %base to <vscale x 16 x i8>*
-  // CHECK: %[[LOAD:.*]] = call <vscale x 16 x i8> @llvm.masked.load.nxv16i8.p0nxv16i8(<vscale x 16 x i8>* %[[BASE]], i32 1, <vscale x 16 x i1> %pg, <vscale x 16 x i8> zeroinitializer)
-=======
   // CHECK: %[[LOAD:.*]] = call <vscale x 16 x i8> @llvm.aarch64.sve.ld1.nxv16i8(<vscale x 16 x i1> %pg, i8* %base)
->>>>>>> a34309b7
   // CHECK: ret <vscale x 16 x i8> %[[LOAD]]
   return SVE_ACLE_FUNC(svld1,_u8,,)(pg, base);
 }
@@ -84,14 +56,8 @@
 svuint16_t test_svld1_u16(svbool_t pg, const uint16_t *base)
 {
   // CHECK-LABEL: test_svld1_u16
-<<<<<<< HEAD
-  // CHECK-DAG: %[[PG:.*]] = call <vscale x 8 x i1> @llvm.aarch64.sve.convert.from.svbool.nxv8i1(<vscale x 16 x i1> %pg)
-  // CHECK-DAG: %[[BASE:.*]] = bitcast i16* %base to <vscale x 8 x i16>*
-  // CHECK: %[[LOAD:.*]] = call <vscale x 8 x i16> @llvm.masked.load.nxv8i16.p0nxv8i16(<vscale x 8 x i16>* %[[BASE]], i32 1, <vscale x 8 x i1> %[[PG]], <vscale x 8 x i16> zeroinitializer)
-=======
   // CHECK: %[[PG:.*]] = call <vscale x 8 x i1> @llvm.aarch64.sve.convert.from.svbool.nxv8i1(<vscale x 16 x i1> %pg)
   // CHECK: %[[LOAD:.*]] = call <vscale x 8 x i16> @llvm.aarch64.sve.ld1.nxv8i16(<vscale x 8 x i1> %[[PG]], i16* %base)
->>>>>>> a34309b7
   // CHECK: ret <vscale x 8 x i16> %[[LOAD]]
   return SVE_ACLE_FUNC(svld1,_u16,,)(pg, base);
 }
@@ -99,14 +65,8 @@
 svuint32_t test_svld1_u32(svbool_t pg, const uint32_t *base)
 {
   // CHECK-LABEL: test_svld1_u32
-<<<<<<< HEAD
-  // CHECK-DAG: %[[PG:.*]] = call <vscale x 4 x i1> @llvm.aarch64.sve.convert.from.svbool.nxv4i1(<vscale x 16 x i1> %pg)
-  // CHECK-DAG: %[[BASE:.*]] = bitcast i32* %base to <vscale x 4 x i32>*
-  // CHECK: %[[LOAD:.*]] = call <vscale x 4 x i32> @llvm.masked.load.nxv4i32.p0nxv4i32(<vscale x 4 x i32>* %[[BASE]], i32 1, <vscale x 4 x i1> %[[PG]], <vscale x 4 x i32> zeroinitializer)
-=======
   // CHECK: %[[PG:.*]] = call <vscale x 4 x i1> @llvm.aarch64.sve.convert.from.svbool.nxv4i1(<vscale x 16 x i1> %pg)
   // CHECK: %[[LOAD:.*]] = call <vscale x 4 x i32> @llvm.aarch64.sve.ld1.nxv4i32(<vscale x 4 x i1> %[[PG]], i32* %base)
->>>>>>> a34309b7
   // CHECK: ret <vscale x 4 x i32> %[[LOAD]]
   return SVE_ACLE_FUNC(svld1,_u32,,)(pg, base);
 }
@@ -114,14 +74,8 @@
 svuint64_t test_svld1_u64(svbool_t pg, const uint64_t *base)
 {
   // CHECK-LABEL: test_svld1_u64
-<<<<<<< HEAD
-  // CHECK-DAG: %[[PG:.*]] = call <vscale x 2 x i1> @llvm.aarch64.sve.convert.from.svbool.nxv2i1(<vscale x 16 x i1> %pg)
-  // CHECK-DAG: %[[BASE:.*]] = bitcast i64* %base to <vscale x 2 x i64>*
-  // CHECK: %[[LOAD:.*]] = call <vscale x 2 x i64> @llvm.masked.load.nxv2i64.p0nxv2i64(<vscale x 2 x i64>* %[[BASE]], i32 1, <vscale x 2 x i1> %[[PG]], <vscale x 2 x i64> zeroinitializer)
-=======
   // CHECK: %[[PG:.*]] = call <vscale x 2 x i1> @llvm.aarch64.sve.convert.from.svbool.nxv2i1(<vscale x 16 x i1> %pg)
   // CHECK: %[[LOAD:.*]] = call <vscale x 2 x i64> @llvm.aarch64.sve.ld1.nxv2i64(<vscale x 2 x i1> %[[PG]], i64* %base)
->>>>>>> a34309b7
   // CHECK: ret <vscale x 2 x i64> %[[LOAD]]
   return SVE_ACLE_FUNC(svld1,_u64,,)(pg, base);
 }
@@ -129,14 +83,8 @@
 svfloat16_t test_svld1_f16(svbool_t pg, const float16_t *base)
 {
   // CHECK-LABEL: test_svld1_f16
-<<<<<<< HEAD
-  // CHECK-DAG: %[[PG:.*]] = call <vscale x 8 x i1> @llvm.aarch64.sve.convert.from.svbool.nxv8i1(<vscale x 16 x i1> %pg)
-  // CHECK-DAG: %[[BASE:.*]] = bitcast half* %base to <vscale x 8 x half>*
-  // CHECK: %[[LOAD:.*]] = call <vscale x 8 x half> @llvm.masked.load.nxv8f16.p0nxv8f16(<vscale x 8 x half>* %[[BASE]], i32 1, <vscale x 8 x i1> %[[PG]], <vscale x 8 x half> zeroinitializer)
-=======
   // CHECK: %[[PG:.*]] = call <vscale x 8 x i1> @llvm.aarch64.sve.convert.from.svbool.nxv8i1(<vscale x 16 x i1> %pg)
   // CHECK: %[[LOAD:.*]] = call <vscale x 8 x half> @llvm.aarch64.sve.ld1.nxv8f16(<vscale x 8 x i1> %[[PG]], half* %base)
->>>>>>> a34309b7
   // CHECK: ret <vscale x 8 x half> %[[LOAD]]
   return SVE_ACLE_FUNC(svld1,_f16,,)(pg, base);
 }
@@ -144,14 +92,8 @@
 svfloat32_t test_svld1_f32(svbool_t pg, const float32_t *base)
 {
   // CHECK-LABEL: test_svld1_f32
-<<<<<<< HEAD
-  // CHECK-DAG: %[[PG:.*]] = call <vscale x 4 x i1> @llvm.aarch64.sve.convert.from.svbool.nxv4i1(<vscale x 16 x i1> %pg)
-  // CHECK-DAG: %[[BASE:.*]] = bitcast float* %base to <vscale x 4 x float>*
-  // CHECK: %[[LOAD:.*]] = call <vscale x 4 x float> @llvm.masked.load.nxv4f32.p0nxv4f32(<vscale x 4 x float>* %[[BASE]], i32 1, <vscale x 4 x i1> %[[PG]], <vscale x 4 x float> zeroinitializer)
-=======
   // CHECK: %[[PG:.*]] = call <vscale x 4 x i1> @llvm.aarch64.sve.convert.from.svbool.nxv4i1(<vscale x 16 x i1> %pg)
   // CHECK: %[[LOAD:.*]] = call <vscale x 4 x float> @llvm.aarch64.sve.ld1.nxv4f32(<vscale x 4 x i1> %[[PG]], float* %base)
->>>>>>> a34309b7
   // CHECK: ret <vscale x 4 x float> %[[LOAD]]
   return SVE_ACLE_FUNC(svld1,_f32,,)(pg, base);
 }
@@ -159,20 +101,6 @@
 svfloat64_t test_svld1_f64(svbool_t pg, const float64_t *base)
 {
   // CHECK-LABEL: test_svld1_f64
-<<<<<<< HEAD
-  // CHECK-DAG: %[[PG:.*]] = call <vscale x 2 x i1> @llvm.aarch64.sve.convert.from.svbool.nxv2i1(<vscale x 16 x i1> %pg)
-  // CHECK-DAG: %[[BASE:.*]] = bitcast double* %base to <vscale x 2 x double>*
-  // CHECK: %[[LOAD:.*]] = call <vscale x 2 x double> @llvm.masked.load.nxv2f64.p0nxv2f64(<vscale x 2 x double>* %[[BASE]], i32 1, <vscale x 2 x i1> %[[PG]], <vscale x 2 x double> zeroinitializer)
-  // CHECK: ret <vscale x 2 x double> %[[LOAD]]
-  return SVE_ACLE_FUNC(svld1,_f64,,)(pg, base);
-}
-svint8_t test_svld1_vnum_s8(svbool_t pg, const int8_t *base, int64_t vnum)
-{
-  // CHECK-LABEL: test_svld1_vnum_s8
-  // CHECK: %[[BASE:.*]] = bitcast i8* %base to <vscale x 16 x i8>*
-  // CHECK: %[[GEP:.*]] = getelementptr <vscale x 16 x i8>, <vscale x 16 x i8>* %[[BASE]], i64 %vnum
-  // CHECK: %[[LOAD:.*]] = call <vscale x 16 x i8> @llvm.masked.load.nxv16i8.p0nxv16i8(<vscale x 16 x i8>* %[[GEP]], i32 1, <vscale x 16 x i1> %pg, <vscale x 16 x i8> zeroinitializer)
-=======
   // CHECK: %[[PG:.*]] = call <vscale x 2 x i1> @llvm.aarch64.sve.convert.from.svbool.nxv2i1(<vscale x 16 x i1> %pg)
   // CHECK: %[[LOAD:.*]] = call <vscale x 2 x double> @llvm.aarch64.sve.ld1.nxv2f64(<vscale x 2 x i1> %[[PG]], double* %base)
   // CHECK: ret <vscale x 2 x double> %[[LOAD]]
@@ -185,7 +113,6 @@
   // CHECK: %[[BITCAST:.*]] = bitcast i8* %base to <vscale x 16 x i8>*
   // CHECK: %[[GEP:.*]] = getelementptr <vscale x 16 x i8>, <vscale x 16 x i8>* %[[BITCAST]], i64 %vnum, i64 0
   // CHECK: %[[LOAD:.*]] = call <vscale x 16 x i8> @llvm.aarch64.sve.ld1.nxv16i8(<vscale x 16 x i1> %pg, i8* %[[GEP]])
->>>>>>> a34309b7
   // CHECK: ret <vscale x 16 x i8> %[[LOAD]]
   return SVE_ACLE_FUNC(svld1_vnum,_s8,,)(pg, base, vnum);
 }
@@ -194,15 +121,9 @@
 {
   // CHECK-LABEL: test_svld1_vnum_s16
   // CHECK-DAG: %[[PG:.*]] = call <vscale x 8 x i1> @llvm.aarch64.sve.convert.from.svbool.nxv8i1(<vscale x 16 x i1> %pg)
-<<<<<<< HEAD
-  // CHECK-DAG: %[[BASE:.*]] = bitcast i16* %base to <vscale x 8 x i16>*
-  // CHECK-DAG: %[[GEP:.*]] = getelementptr <vscale x 8 x i16>, <vscale x 8 x i16>* %[[BASE]], i64 %vnum
-  // CHECK: %[[LOAD:.*]] = call <vscale x 8 x i16> @llvm.masked.load.nxv8i16.p0nxv8i16(<vscale x 8 x i16>* %[[GEP]], i32 1, <vscale x 8 x i1> %[[PG]], <vscale x 8 x i16> zeroinitializer)
-=======
   // CHECK-DAG: %[[BITCAST:.*]] = bitcast i16* %base to <vscale x 8 x i16>*
   // CHECK-DAG: %[[GEP:.*]] = getelementptr <vscale x 8 x i16>, <vscale x 8 x i16>* %[[BITCAST]], i64 %vnum, i64 0
   // CHECK: %[[LOAD:.*]] = call <vscale x 8 x i16> @llvm.aarch64.sve.ld1.nxv8i16(<vscale x 8 x i1> %[[PG]], i16* %[[GEP]])
->>>>>>> a34309b7
   // CHECK: ret <vscale x 8 x i16> %[[LOAD]]
   return SVE_ACLE_FUNC(svld1_vnum,_s16,,)(pg, base, vnum);
 }
@@ -211,15 +132,9 @@
 {
   // CHECK-LABEL: test_svld1_vnum_s32
   // CHECK-DAG: %[[PG:.*]] = call <vscale x 4 x i1> @llvm.aarch64.sve.convert.from.svbool.nxv4i1(<vscale x 16 x i1> %pg)
-<<<<<<< HEAD
-  // CHECK-DAG: %[[BASE:.*]] = bitcast i32* %base to <vscale x 4 x i32>*
-  // CHECK-DAG: %[[GEP:.*]] = getelementptr <vscale x 4 x i32>, <vscale x 4 x i32>* %[[BASE]], i64 %vnum
-  // CHECK: %[[LOAD:.*]] = call <vscale x 4 x i32> @llvm.masked.load.nxv4i32.p0nxv4i32(<vscale x 4 x i32>* %[[GEP]], i32 1, <vscale x 4 x i1> %[[PG]], <vscale x 4 x i32> zeroinitializer)
-=======
   // CHECK-DAG: %[[BITCAST:.*]] = bitcast i32* %base to <vscale x 4 x i32>*
   // CHECK-DAG: %[[GEP:.*]] = getelementptr <vscale x 4 x i32>, <vscale x 4 x i32>* %[[BITCAST]], i64 %vnum, i64 0
   // CHECK: %[[LOAD:.*]] = call <vscale x 4 x i32> @llvm.aarch64.sve.ld1.nxv4i32(<vscale x 4 x i1> %[[PG]], i32* %[[GEP]])
->>>>>>> a34309b7
   // CHECK: ret <vscale x 4 x i32> %[[LOAD]]
   return SVE_ACLE_FUNC(svld1_vnum,_s32,,)(pg, base, vnum);
 }
@@ -228,15 +143,9 @@
 {
   // CHECK-LABEL: test_svld1_vnum_s64
   // CHECK-DAG: %[[PG:.*]] = call <vscale x 2 x i1> @llvm.aarch64.sve.convert.from.svbool.nxv2i1(<vscale x 16 x i1> %pg)
-<<<<<<< HEAD
-  // CHECK-DAG: %[[BASE:.*]] = bitcast i64* %base to <vscale x 2 x i64>*
-  // CHECK-DAG: %[[GEP:.*]] = getelementptr <vscale x 2 x i64>, <vscale x 2 x i64>* %[[BASE]], i64 %vnum
-  // CHECK: %[[LOAD:.*]] = call <vscale x 2 x i64> @llvm.masked.load.nxv2i64.p0nxv2i64(<vscale x 2 x i64>* %[[GEP]], i32 1, <vscale x 2 x i1> %[[PG]], <vscale x 2 x i64> zeroinitializer)
-=======
   // CHECK-DAG: %[[BITCAST:.*]] = bitcast i64* %base to <vscale x 2 x i64>*
   // CHECK-DAG: %[[GEP:.*]] = getelementptr <vscale x 2 x i64>, <vscale x 2 x i64>* %[[BITCAST]], i64 %vnum, i64 0
   // CHECK: %[[LOAD:.*]] = call <vscale x 2 x i64> @llvm.aarch64.sve.ld1.nxv2i64(<vscale x 2 x i1> %[[PG]], i64* %[[GEP]])
->>>>>>> a34309b7
   // CHECK: ret <vscale x 2 x i64> %[[LOAD]]
   return SVE_ACLE_FUNC(svld1_vnum,_s64,,)(pg, base, vnum);
 }
@@ -244,15 +153,9 @@
 svuint8_t test_svld1_vnum_u8(svbool_t pg, const uint8_t *base, int64_t vnum)
 {
   // CHECK-LABEL: test_svld1_vnum_u8
-<<<<<<< HEAD
-  // CHECK: %[[BASE:.*]] = bitcast i8* %base to <vscale x 16 x i8>*
-  // CHECK: %[[GEP:.*]] = getelementptr <vscale x 16 x i8>, <vscale x 16 x i8>* %[[BASE]], i64 %vnum
-  // CHECK: %[[LOAD:.*]] = call <vscale x 16 x i8> @llvm.masked.load.nxv16i8.p0nxv16i8(<vscale x 16 x i8>* %[[GEP]], i32 1, <vscale x 16 x i1> %pg, <vscale x 16 x i8> zeroinitializer)
-=======
   // CHECK: %[[BITCAST:.*]] = bitcast i8* %base to <vscale x 16 x i8>*
   // CHECK: %[[GEP:.*]] = getelementptr <vscale x 16 x i8>, <vscale x 16 x i8>* %[[BITCAST]], i64 %vnum, i64 0
   // CHECK: %[[LOAD:.*]] = call <vscale x 16 x i8> @llvm.aarch64.sve.ld1.nxv16i8(<vscale x 16 x i1> %pg, i8* %[[GEP]])
->>>>>>> a34309b7
   // CHECK: ret <vscale x 16 x i8> %[[LOAD]]
   return SVE_ACLE_FUNC(svld1_vnum,_u8,,)(pg, base, vnum);
 }
@@ -261,15 +164,9 @@
 {
   // CHECK-LABEL: test_svld1_vnum_u16
   // CHECK-DAG: %[[PG:.*]] = call <vscale x 8 x i1> @llvm.aarch64.sve.convert.from.svbool.nxv8i1(<vscale x 16 x i1> %pg)
-<<<<<<< HEAD
-  // CHECK-DAG: %[[BASE:.*]] = bitcast i16* %base to <vscale x 8 x i16>*
-  // CHECK-DAG: %[[GEP:.*]] = getelementptr <vscale x 8 x i16>, <vscale x 8 x i16>* %[[BASE]], i64 %vnum
-  // CHECK: %[[LOAD:.*]] = call <vscale x 8 x i16> @llvm.masked.load.nxv8i16.p0nxv8i16(<vscale x 8 x i16>* %[[GEP]], i32 1, <vscale x 8 x i1> %[[PG]], <vscale x 8 x i16> zeroinitializer)
-=======
   // CHECK-DAG: %[[BITCAST:.*]] = bitcast i16* %base to <vscale x 8 x i16>*
   // CHECK-DAG: %[[GEP:.*]] = getelementptr <vscale x 8 x i16>, <vscale x 8 x i16>* %[[BITCAST]], i64 %vnum, i64 0
   // CHECK: %[[LOAD:.*]] = call <vscale x 8 x i16> @llvm.aarch64.sve.ld1.nxv8i16(<vscale x 8 x i1> %[[PG]], i16* %[[GEP]])
->>>>>>> a34309b7
   // CHECK: ret <vscale x 8 x i16> %[[LOAD]]
   return SVE_ACLE_FUNC(svld1_vnum,_u16,,)(pg, base, vnum);
 }
@@ -278,15 +175,9 @@
 {
   // CHECK-LABEL: test_svld1_vnum_u32
   // CHECK-DAG: %[[PG:.*]] = call <vscale x 4 x i1> @llvm.aarch64.sve.convert.from.svbool.nxv4i1(<vscale x 16 x i1> %pg)
-<<<<<<< HEAD
-  // CHECK-DAG: %[[BASE:.*]] = bitcast i32* %base to <vscale x 4 x i32>*
-  // CHECK-DAG: %[[GEP:.*]] = getelementptr <vscale x 4 x i32>, <vscale x 4 x i32>* %[[BASE]], i64 %vnum
-  // CHECK: %[[LOAD:.*]] = call <vscale x 4 x i32> @llvm.masked.load.nxv4i32.p0nxv4i32(<vscale x 4 x i32>* %[[GEP]], i32 1, <vscale x 4 x i1> %[[PG]], <vscale x 4 x i32> zeroinitializer)
-=======
   // CHECK-DAG: %[[BITCAST:.*]] = bitcast i32* %base to <vscale x 4 x i32>*
   // CHECK-DAG: %[[GEP:.*]] = getelementptr <vscale x 4 x i32>, <vscale x 4 x i32>* %[[BITCAST]], i64 %vnum, i64 0
   // CHECK: %[[LOAD:.*]] = call <vscale x 4 x i32> @llvm.aarch64.sve.ld1.nxv4i32(<vscale x 4 x i1> %[[PG]], i32* %[[GEP]])
->>>>>>> a34309b7
   // CHECK: ret <vscale x 4 x i32> %[[LOAD]]
   return SVE_ACLE_FUNC(svld1_vnum,_u32,,)(pg, base, vnum);
 }
@@ -295,15 +186,9 @@
 {
   // CHECK-LABEL: test_svld1_vnum_u64
   // CHECK-DAG: %[[PG:.*]] = call <vscale x 2 x i1> @llvm.aarch64.sve.convert.from.svbool.nxv2i1(<vscale x 16 x i1> %pg)
-<<<<<<< HEAD
-  // CHECK-DAG: %[[BASE:.*]] = bitcast i64* %base to <vscale x 2 x i64>*
-  // CHECK-DAG: %[[GEP:.*]] = getelementptr <vscale x 2 x i64>, <vscale x 2 x i64>* %[[BASE]], i64 %vnum
-  // CHECK: %[[LOAD:.*]] = call <vscale x 2 x i64> @llvm.masked.load.nxv2i64.p0nxv2i64(<vscale x 2 x i64>* %[[GEP]], i32 1, <vscale x 2 x i1> %[[PG]], <vscale x 2 x i64> zeroinitializer)
-=======
   // CHECK-DAG: %[[BITCAST:.*]] = bitcast i64* %base to <vscale x 2 x i64>*
   // CHECK-DAG: %[[GEP:.*]] = getelementptr <vscale x 2 x i64>, <vscale x 2 x i64>* %[[BITCAST]], i64 %vnum, i64 0
   // CHECK: %[[LOAD:.*]] = call <vscale x 2 x i64> @llvm.aarch64.sve.ld1.nxv2i64(<vscale x 2 x i1> %[[PG]], i64* %[[GEP]])
->>>>>>> a34309b7
   // CHECK: ret <vscale x 2 x i64> %[[LOAD]]
   return SVE_ACLE_FUNC(svld1_vnum,_u64,,)(pg, base, vnum);
 }
@@ -312,15 +197,9 @@
 {
   // CHECK-LABEL: test_svld1_vnum_f16
   // CHECK-DAG: %[[PG:.*]] = call <vscale x 8 x i1> @llvm.aarch64.sve.convert.from.svbool.nxv8i1(<vscale x 16 x i1> %pg)
-<<<<<<< HEAD
-  // CHECK-DAG: %[[BASE:.*]] = bitcast half* %base to <vscale x 8 x half>*
-  // CHECK-DAG: %[[GEP:.*]] = getelementptr <vscale x 8 x half>, <vscale x 8 x half>* %[[BASE]], i64 %vnum
-  // CHECK: %[[LOAD:.*]] = call <vscale x 8 x half> @llvm.masked.load.nxv8f16.p0nxv8f16(<vscale x 8 x half>* %[[GEP]], i32 1, <vscale x 8 x i1> %[[PG]], <vscale x 8 x half> zeroinitializer)
-=======
   // CHECK-DAG: %[[BITCAST:.*]] = bitcast half* %base to <vscale x 8 x half>*
   // CHECK-DAG: %[[GEP:.*]] = getelementptr <vscale x 8 x half>, <vscale x 8 x half>* %[[BITCAST]], i64 %vnum, i64 0
   // CHECK: %[[LOAD:.*]] = call <vscale x 8 x half> @llvm.aarch64.sve.ld1.nxv8f16(<vscale x 8 x i1> %[[PG]], half* %[[GEP]])
->>>>>>> a34309b7
   // CHECK: ret <vscale x 8 x half> %[[LOAD]]
   return SVE_ACLE_FUNC(svld1_vnum,_f16,,)(pg, base, vnum);
 }
@@ -329,15 +208,9 @@
 {
   // CHECK-LABEL: test_svld1_vnum_f32
   // CHECK-DAG: %[[PG:.*]] = call <vscale x 4 x i1> @llvm.aarch64.sve.convert.from.svbool.nxv4i1(<vscale x 16 x i1> %pg)
-<<<<<<< HEAD
-  // CHECK-DAG: %[[BASE:.*]] = bitcast float* %base to <vscale x 4 x float>*
-  // CHECK-DAG: %[[GEP:.*]] = getelementptr <vscale x 4 x float>, <vscale x 4 x float>* %[[BASE]], i64 %vnum
-  // CHECK: %[[LOAD:.*]] = call <vscale x 4 x float> @llvm.masked.load.nxv4f32.p0nxv4f32(<vscale x 4 x float>* %[[GEP]], i32 1, <vscale x 4 x i1> %[[PG]], <vscale x 4 x float> zeroinitializer)
-=======
   // CHECK-DAG: %[[BITCAST:.*]] = bitcast float* %base to <vscale x 4 x float>*
   // CHECK-DAG: %[[GEP:.*]] = getelementptr <vscale x 4 x float>, <vscale x 4 x float>* %[[BITCAST]], i64 %vnum, i64 0
   // CHECK: %[[LOAD:.*]] = call <vscale x 4 x float> @llvm.aarch64.sve.ld1.nxv4f32(<vscale x 4 x i1> %[[PG]], float* %[[GEP]])
->>>>>>> a34309b7
   // CHECK: ret <vscale x 4 x float> %[[LOAD]]
   return SVE_ACLE_FUNC(svld1_vnum,_f32,,)(pg, base, vnum);
 }
@@ -346,13 +219,6 @@
 {
   // CHECK-LABEL: test_svld1_vnum_f64
   // CHECK-DAG: %[[PG:.*]] = call <vscale x 2 x i1> @llvm.aarch64.sve.convert.from.svbool.nxv2i1(<vscale x 16 x i1> %pg)
-<<<<<<< HEAD
-  // CHECK-DAG: %[[BASE:.*]] = bitcast double* %base to <vscale x 2 x double>*
-  // CHECK-DAG: %[[GEP:.*]] = getelementptr <vscale x 2 x double>, <vscale x 2 x double>* %[[BASE]], i64 %vnum
-  // CHECK: %[[LOAD:.*]] = call <vscale x 2 x double> @llvm.masked.load.nxv2f64.p0nxv2f64(<vscale x 2 x double>* %[[GEP]], i32 1, <vscale x 2 x i1> %[[PG]], <vscale x 2 x double> zeroinitializer)
-  // CHECK: ret <vscale x 2 x double> %[[LOAD]]
-  return SVE_ACLE_FUNC(svld1_vnum,_f64,,)(pg, base, vnum);
-=======
   // CHECK-DAG: %[[BITCAST:.*]] = bitcast double* %base to <vscale x 2 x double>*
   // CHECK-DAG: %[[GEP:.*]] = getelementptr <vscale x 2 x double>, <vscale x 2 x double>* %[[BITCAST]], i64 %vnum, i64 0
   // CHECK: %[[LOAD:.*]] = call <vscale x 2 x double> @llvm.aarch64.sve.ld1.nxv2f64(<vscale x 2 x i1> %[[PG]], double* %[[GEP]])
@@ -700,5 +566,4 @@
   // CHECK: %[[LOAD:.*]] = call <vscale x 2 x double> @llvm.aarch64.sve.ld1.gather.scalar.offset.nxv2f64.nxv2i64(<vscale x 2 x i1> %[[PG]], <vscale x 2 x i64> %bases, i64 %[[SHL]])
   // CHECK: ret <vscale x 2 x double> %[[LOAD]]
   return SVE_ACLE_FUNC(svld1_gather, _u64base, _index_f64, )(pg, bases, index);
->>>>>>> a34309b7
 }
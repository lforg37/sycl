--- conflicted
+++ resolved
@@ -21,14 +21,11 @@
 #error "Missing cl_clang_storage_class_specifiers define"
 #endif
 #pragma OPENCL EXTENSION cl_clang_storage_class_specifiers : enable
-<<<<<<< HEAD
-=======
 
 #ifndef __cl_clang_function_pointers
 #error "Missing __cl_clang_function_pointers define"
 #endif
 #pragma OPENCL EXTENSION __cl_clang_function_pointers : enable
->>>>>>> 4fde2b6a
 
 // TODO: Temporarily disabling the following test as a work around for the
 // SYCL codepath until the cl_khr_fp16 is restricted to only the sycldevice triple.

--- conflicted
+++ resolved
@@ -3,16 +3,6 @@
 //
 // Check help message.
 //
-<<<<<<< HEAD
-=======
-// RUN: clang-offload-wrapper --help | FileCheck %s --check-prefix CHECK-HELP
-// CHECK-HELP: {{.*}}OVERVIEW: A tool to create a wrapper bitcode for offload target binaries. Takes offload
-// CHECK-HELP: {{.*}}target binaries as input and produces bitcode file containing target binaries packaged
-// CHECK-HELP: {{.*}}as data and initialization code which registers target binaries in offload runtime.
-// CHECK-HELP: {{.*}}USAGE: clang-offload-wrapper [options] <input files>
-// CHECK-HELP: {{.*}}  -o <filename>               - Output filename
-// CHECK-HELP: {{.*}}  --target=<triple>           - Target triple for the output module
->>>>>>> 52cb9725
 
 // RUN: clang-offload-wrapper --help | FileCheck %s --check-prefix CHECK-HELP
 // CHECK-HELP: OVERVIEW: A tool to create a wrapper bitcode for offload target binaries.
@@ -93,7 +83,7 @@
 // CHECK-HELP:     =hip                  -   HIP
 // CHECK-HELP:     =sycl                 -   SYCL
 // CHECK-HELP:   --link-opts=<string>    - link options passed to the offload runtime
-// CHECK-HELP:   -o=<filename>           - Output filename
+// CHECK-HELP:   -o <filename>           - Output filename
 // CHECK-HELP:   --properties=<filename> - File listing device binary image properties, SYCL offload only
 // CHECK-HELP:   --target=<string>       - offload target triple
 // CHECK-HELP:   -v                      - verbose output

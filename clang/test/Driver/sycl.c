--- conflicted
+++ resolved
@@ -7,8 +7,6 @@
 // RUN: %clangxx -### %s 2>&1 | FileCheck %s --check-prefix=DISABLED
 
 // ENABLED: "-cc1"{{.*}} "-fsycl-is-device"
-<<<<<<< HEAD
-// ENABLED-SAME: "-sycl-std={{[-.sycl0-9]+}}"
 // DISABLED-NOT: "-fsycl-is-device"
 
 // RUN: %clang -### -fsycl-device-only -c %s 2>&1 | FileCheck %s --check-prefix=DEFAULT
@@ -55,7 +53,4 @@
 // SYCL-HELP-FPGA: Emitting help information for aoc
 // SYCL-HELP-FPGA: Use triple of 'spir64_fpga-unknown-unknown-sycldevice' to enable ahead of time compilation
 // SYCL-HELP-CPU: Emitting help information for opencl-aot
-// SYCL-HELP-CPU: Use triple of 'spir64_x86_64-unknown-unknown-sycldevice' to enable ahead of time compilation
-=======
-// DISABLED-NOT: "-fsycl-is-device"
->>>>>>> 740ed617
+// SYCL-HELP-CPU: Use triple of 'spir64_x86_64-unknown-unknown-sycldevice' to enable ahead of time compilation
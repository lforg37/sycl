--- conflicted
+++ resolved
@@ -25,7 +25,6 @@
 // NOT_ENABLED-NOT: "-fsycl-std-layout-kernel-params"
 
 // DISABLED-NOT: "-fsycl-is-device"
-<<<<<<< HEAD
 // DISABLED-NOT: "-sycl-std={{.*}}"
 // DISABLED-NOT: "-fsycl-std-layout-kernel-params"
 
@@ -111,12 +110,9 @@
 // RUN: %clang_cl -### -fsycl-device-only -fno-sycl-id-queries-fit-in-int  %s 2>&1 | FileCheck %s --check-prefix=NO_ID_QUERIES
 // ID_QUERIES: "-fsycl-id-queries-fit-in-int"
 // NO_ID_QUERIES: "-fno-sycl-id-queries-fit-in-int"
-=======
-// DISABLED-NOT: "-sycl-std="
 
 // RUN: %clang -### -fsycl  %s 2>&1 | FileCheck %s --check-prefix=DEFAULT
 // RUN: %clangxx -### -fsycl %s 2>&1 | FileCheck %s --check-prefix=DEFAULT
 // RUN: %clang_cl -### -fsycl %s 2>&1 | FileCheck %s --check-prefix=DEFAULT
 
-// DEFAULT: "-sycl-std=2020"
->>>>>>> 63816645
+// DEFAULT: "-sycl-std=2020"
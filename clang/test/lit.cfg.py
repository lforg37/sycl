--- conflicted
+++ resolved
@@ -1,7 +1,6 @@
 # -*- Python -*-
 
 import os
-import sys
 import platform
 import re
 import subprocess
@@ -168,17 +167,11 @@
 if platform.system() not in ['Windows']:
     config.available_features.add('can-remove-opened-file')
 
-<<<<<<< HEAD
-# Check 64-bit host
-if sys.maxsize > 2**32:
-  config.available_features.add("clang-64-bits")
-=======
 # Features
 known_arches = ["x86_64", "mips64", "ppc64", "aarch64"]
 if (any(config.target_triple.startswith(x) for x in known_arches)):
   config.available_features.add("clang-target-64-bits")
 
->>>>>>> a4eefe45
 
 
 def calculate_arch_features(arch_string):

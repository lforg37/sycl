--- conflicted
+++ resolved
@@ -283,13 +283,9 @@
 # "OBJECT_MODE" to 'any' for llvm-nm on AIX OS.
 
 if 'system-aix' in config.available_features:
-<<<<<<< HEAD
-        config.substitutions.append(('llvm-nm', 'env OBJECT_MODE=any llvm-nm'))
-=======
         config.substitutions.append(('llvm-nm', 'env OBJECT_MODE=any llvm-nm'))
 
 # It is not realistically possible to account for all options that could
 # possibly be present in system and user configuration files, so disable
 # default configs for the test runs.
-config.environment["CLANG_NO_DEFAULT_CONFIG"] = "1"
->>>>>>> f788a4d7
+config.environment["CLANG_NO_DEFAULT_CONFIG"] = "1"
//===- DriverUtils.cpp ----------------------------------------------------===//
//
// Part of the LLVM Project, under the Apache License v2.0 with LLVM Exceptions.
// See https://llvm.org/LICENSE.txt for license information.
// SPDX-License-Identifier: Apache-2.0 WITH LLVM-exception
//
//===----------------------------------------------------------------------===//

#include "Driver.h"
#include "Config.h"
#include "InputFiles.h"

#include "lld/Common/Args.h"
#include "lld/Common/ErrorHandler.h"
#include "lld/Common/Memory.h"
#include "lld/Common/Reproduce.h"
#include "llvm/ADT/CachedHashString.h"
<<<<<<< HEAD
#include "llvm/ADT/DenseSet.h"
=======
#include "llvm/ADT/DenseMap.h"
>>>>>>> e1e3308f
#include "llvm/Option/Arg.h"
#include "llvm/Option/ArgList.h"
#include "llvm/Option/Option.h"
#include "llvm/Support/CommandLine.h"
#include "llvm/Support/Path.h"
#include "llvm/TextAPI/MachO/TextAPIReader.h"

using namespace llvm;
using namespace llvm::MachO;
using namespace llvm::opt;
using namespace llvm::sys;
using namespace lld;
using namespace lld::macho;

// Create prefix string literals used in Options.td
#define PREFIX(NAME, VALUE) const char *NAME[] = VALUE;
#include "Options.inc"
#undef PREFIX

// Create table mapping all options defined in Options.td
static const opt::OptTable::Info optInfo[] = {
#define OPTION(X1, X2, ID, KIND, GROUP, ALIAS, X7, X8, X9, X10, X11, X12)      \
  {X1, X2, X10,         X11,         OPT_##ID, opt::Option::KIND##Class,       \
   X9, X8, OPT_##GROUP, OPT_##ALIAS, X7,       X12},
#include "Options.inc"
#undef OPTION
};

MachOOptTable::MachOOptTable() : OptTable(optInfo) {}

// Set color diagnostics according to --color-diagnostics={auto,always,never}
// or --no-color-diagnostics flags.
static void handleColorDiagnostics(opt::InputArgList &args) {
  auto *arg = args.getLastArg(OPT_color_diagnostics, OPT_color_diagnostics_eq,
                              OPT_no_color_diagnostics);
  if (!arg)
    return;
  if (arg->getOption().getID() == OPT_color_diagnostics) {
    lld::errs().enable_colors(true);
  } else if (arg->getOption().getID() == OPT_no_color_diagnostics) {
    lld::errs().enable_colors(false);
  } else {
    StringRef s = arg->getValue();
    if (s == "always")
      lld::errs().enable_colors(true);
    else if (s == "never")
      lld::errs().enable_colors(false);
    else if (s != "auto")
      error("unknown option: --color-diagnostics=" + s);
  }
}

opt::InputArgList MachOOptTable::parse(ArrayRef<const char *> argv) {
  // Make InputArgList from string vectors.
  unsigned missingIndex;
  unsigned missingCount;
  SmallVector<const char *, 256> vec(argv.data(), argv.data() + argv.size());

  // Expand response files (arguments in the form of @<filename>)
  // and then parse the argument again.
  cl::ExpandResponseFiles(saver, cl::TokenizeGNUCommandLine, vec);
  opt::InputArgList args = ParseArgs(vec, missingIndex, missingCount);

  // Handle -fatal_warnings early since it converts missing argument warnings
  // to errors.
  errorHandler().fatalWarnings = args.hasArg(OPT_fatal_warnings);

  if (missingCount)
    error(Twine(args.getArgString(missingIndex)) + ": missing argument");

  handleColorDiagnostics(args);

  for (opt::Arg *arg : args.filtered(OPT_UNKNOWN)) {
    std::string nearest;
    if (findNearest(arg->getAsString(args), nearest) > 1)
      error("unknown argument '" + arg->getAsString(args) + "'");
    else
      error("unknown argument '" + arg->getAsString(args) +
            "', did you mean '" + nearest + "'");
  }
  return args;
}

void MachOOptTable::printHelp(const char *argv0, bool showHidden) const {
  PrintHelp(lld::outs(), (std::string(argv0) + " [options] file...").c_str(),
            "LLVM Linker", showHidden);
  lld::outs() << "\n";
}

static std::string rewritePath(StringRef s) {
  if (fs::exists(s))
    return relativeToRoot(s);
  return std::string(s);
}

// Reconstructs command line arguments so that so that you can re-run
// the same command with the same inputs. This is for --reproduce.
std::string macho::createResponseFile(const opt::InputArgList &args) {
  SmallString<0> data;
  raw_svector_ostream os(data);

  // Copy the command line to the output while rewriting paths.
  for (auto *arg : args) {
    switch (arg->getOption().getID()) {
    case OPT_reproduce:
      break;
    case OPT_INPUT:
      os << quote(rewritePath(arg->getValue())) << "\n";
      break;
    case OPT_o:
      os << "-o " << quote(path::filename(arg->getValue())) << "\n";
      break;
    case OPT_filelist:
      if (Optional<MemoryBufferRef> buffer = readFile(arg->getValue()))
        for (StringRef path : args::getLines(*buffer))
          os << quote(rewritePath(path)) << "\n";
      break;
    case OPT_force_load:
    case OPT_rpath:
    case OPT_syslibroot:
    case OPT_F:
    case OPT_L:
    case OPT_order_file:
      os << arg->getSpelling() << " " << quote(rewritePath(arg->getValue()))
         << "\n";
      break;
    case OPT_sectcreate:
      os << arg->getSpelling() << " " << quote(arg->getValue(0)) << " "
         << quote(arg->getValue(1)) << " "
         << quote(rewritePath(arg->getValue(2))) << "\n";
      break;
    default:
      os << toString(*arg) << "\n";
    }
  }
  return std::string(data.str());
}

Optional<std::string> macho::resolveDylibPath(StringRef path) {
  // TODO: if a tbd and dylib are both present, we should check to make sure
  // they are consistent.
  if (fs::exists(path))
    return std::string(path);

  SmallString<261> location = path;
  path::replace_extension(location, ".tbd");
  if (fs::exists(location))
    return std::string(location);

  return {};
}

<<<<<<< HEAD
static Optional<DylibFile *> makeDylibFromTapi(MemoryBufferRef mbref,
                                               DylibFile *umbrella) {
  Expected<std::unique_ptr<InterfaceFile>> result = TextAPIReader::get(mbref);
  if (!result) {
    error("could not load TAPI file at " + mbref.getBufferIdentifier() + ": " +
          toString(result.takeError()));
    return {};
=======
// It's not uncommon to have multiple attempts to load a single dylib,
// especially if it's a commonly re-exported core library.
static DenseMap<CachedHashStringRef, DylibFile *> loadedDylibs;

Optional<DylibFile *> macho::loadDylib(MemoryBufferRef mbref,
                                       DylibFile *umbrella) {
  StringRef path = mbref.getBufferIdentifier();
  DylibFile *&file = loadedDylibs[CachedHashStringRef(path)];
  if (file)
    return file;

  file_magic magic = identify_magic(mbref.getBuffer());
  if (magic == file_magic::tapi_file) {
    Expected<std::unique_ptr<InterfaceFile>> result = TextAPIReader::get(mbref);
    if (!result) {
      error("could not load TAPI file at " + mbref.getBufferIdentifier() +
            ": " + toString(result.takeError()));
      return {};
    }
    file = make<DylibFile>(**result, umbrella);
  } else {
    assert(magic == file_magic::macho_dynamically_linked_shared_lib ||
           magic == file_magic::macho_dynamically_linked_shared_lib_stub);
    file = make<DylibFile>(mbref, umbrella);
>>>>>>> e1e3308f
  }
  return file;
}

static DenseSet<CachedHashStringRef> loadedDylibs;

Optional<DylibFile *> macho::loadDylib(MemoryBufferRef mbref,
                                       DylibFile *umbrella) {
  StringRef path = mbref.getBufferIdentifier();
  if (loadedDylibs.contains(CachedHashStringRef(path)))
    return {};
  loadedDylibs.insert(CachedHashStringRef(path));

  file_magic magic = identify_magic(mbref.getBuffer());
  if (magic == file_magic::tapi_file)
    return makeDylibFromTapi(mbref, umbrella);

  assert(magic == file_magic::macho_dynamically_linked_shared_lib ||
         magic == file_magic::macho_dynamically_linked_shared_lib_stub);
  return make<DylibFile>(mbref, umbrella);
}

uint32_t macho::getModTime(StringRef path) {
  fs::file_status stat;
  if (!fs::status(path, stat))
    if (fs::exists(stat))
      return toTimeT(stat.getLastModificationTime());

  warn("failed to get modification time of " + path);
  return 0;
}

void macho::printArchiveMemberLoad(StringRef reason, const InputFile *f) {
  if (config->printEachFile)
    message(toString(f));
  if (config->printWhyLoad)
    message(reason + " forced load of " + toString(f));
}<|MERGE_RESOLUTION|>--- conflicted
+++ resolved
@@ -15,11 +15,7 @@
 #include "lld/Common/Memory.h"
 #include "lld/Common/Reproduce.h"
 #include "llvm/ADT/CachedHashString.h"
-<<<<<<< HEAD
-#include "llvm/ADT/DenseSet.h"
-=======
 #include "llvm/ADT/DenseMap.h"
->>>>>>> e1e3308f
 #include "llvm/Option/Arg.h"
 #include "llvm/Option/ArgList.h"
 #include "llvm/Option/Option.h"
@@ -172,15 +168,6 @@
   return {};
 }
 
-<<<<<<< HEAD
-static Optional<DylibFile *> makeDylibFromTapi(MemoryBufferRef mbref,
-                                               DylibFile *umbrella) {
-  Expected<std::unique_ptr<InterfaceFile>> result = TextAPIReader::get(mbref);
-  if (!result) {
-    error("could not load TAPI file at " + mbref.getBufferIdentifier() + ": " +
-          toString(result.takeError()));
-    return {};
-=======
 // It's not uncommon to have multiple attempts to load a single dylib,
 // especially if it's a commonly re-exported core library.
 static DenseMap<CachedHashStringRef, DylibFile *> loadedDylibs;
@@ -205,27 +192,8 @@
     assert(magic == file_magic::macho_dynamically_linked_shared_lib ||
            magic == file_magic::macho_dynamically_linked_shared_lib_stub);
     file = make<DylibFile>(mbref, umbrella);
->>>>>>> e1e3308f
   }
   return file;
-}
-
-static DenseSet<CachedHashStringRef> loadedDylibs;
-
-Optional<DylibFile *> macho::loadDylib(MemoryBufferRef mbref,
-                                       DylibFile *umbrella) {
-  StringRef path = mbref.getBufferIdentifier();
-  if (loadedDylibs.contains(CachedHashStringRef(path)))
-    return {};
-  loadedDylibs.insert(CachedHashStringRef(path));
-
-  file_magic magic = identify_magic(mbref.getBuffer());
-  if (magic == file_magic::tapi_file)
-    return makeDylibFromTapi(mbref, umbrella);
-
-  assert(magic == file_magic::macho_dynamically_linked_shared_lib ||
-         magic == file_magic::macho_dynamically_linked_shared_lib_stub);
-  return make<DylibFile>(mbref, umbrella);
 }
 
 uint32_t macho::getModTime(StringRef path) {

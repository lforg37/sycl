// -*- C++ -*-
//===--------------------------- format -----------------------------------===//
//
// Part of the LLVM Project, under the Apache License v2.0 with LLVM Exceptions.
// See https://llvm.org/LICENSE.txt for license information.
// SPDX-License-Identifier: Apache-2.0 WITH LLVM-exception
//
//===----------------------------------------------------------------------===//

#ifndef _LIBCPP_FORMAT
#define _LIBCPP_FORMAT

/*

namespace std {
  // [format.context], class template basic_format_context
  template<class Out, class charT>
  class basic_format_context {
    basic_format_args<basic_format_context> args_;      // exposition only
    Out out_;                                           // exposition only

  public:
    using iterator = Out;
    using char_type = charT;
    template<class T> using formatter_type = formatter<T, charT>;

    basic_format_arg<basic_format_context> arg(size_t id) const;
    std::locale locale();

    iterator out();
    void advance_to(iterator it);
  };
  using format_context = basic_format_context<unspecified, char>;
  using wformat_context = basic_format_context<unspecified, wchar_t>;

  // [format.args], class template basic_format_args
  template<class Context>
  class basic_format_args {
    size_t size_;                               // exposition only
    const basic_format_arg<Context>* data_;     // exposition only

  public:
    basic_format_args() noexcept;

    template<class... Args>
      basic_format_args(const format-arg-store<Context, Args...>& store) noexcept;

    basic_format_arg<Context> get(size_t i) const noexcept;
  };
  using format_args = basic_format_args<format_context>;
  using wformat_args = basic_format_args<wformat_context>;


  template<class Out, class charT>
    using format_args_t = basic_format_args<basic_format_context<Out, charT>>;

  // [format.parse.ctx], class template basic_format_parse_context
  template<class charT>
  class basic_format_parse_context {
  public:
    using char_type = charT;
    using const_iterator = typename basic_string_view<charT>::const_iterator;
    using iterator = const_iterator;

  private:
    iterator begin_;                                    // exposition only
    iterator end_;                                      // exposition only
    enum indexing { unknown, manual, automatic };       // exposition only
    indexing indexing_;                                 // exposition only
    size_t next_arg_id_;                                // exposition only
    size_t num_args_;                                   // exposition only

  public:
    constexpr explicit basic_format_parse_context(basic_string_view<charT> fmt,
                                                  size_t num_args = 0) noexcept;
    basic_format_parse_context(const basic_format_parse_context&) = delete;
    basic_format_parse_context& operator=(const basic_format_parse_context&) = delete;

    constexpr const_iterator begin() const noexcept;
    constexpr const_iterator end() const noexcept;
    constexpr void advance_to(const_iterator it);

    constexpr size_t next_arg_id();
    constexpr void check_arg_id(size_t id);
  };
  using format_parse_context = basic_format_parse_context<char>;
  using wformat_parse_context = basic_format_parse_context<wchar_t>;

  // [format.arguments], arguments
  // [format.arg], class template basic_format_arg
  template<class Context>
  class basic_format_arg {
  public:
    class handle;

  private:
    using char_type = typename Context::char_type;                              // exposition only

    variant<monostate, bool, char_type,
            int, unsigned int, long long int, unsigned long long int,
            float, double, long double,
            const char_type*, basic_string_view<char_type>,
            const void*, handle> value;                                         // exposition only

    template<class T> explicit basic_format_arg(const T& v) noexcept;           // exposition only
    explicit basic_format_arg(float n) noexcept;                                // exposition only
    explicit basic_format_arg(double n) noexcept;                               // exposition only
    explicit basic_format_arg(long double n) noexcept;                          // exposition only
    explicit basic_format_arg(const char_type* s);                              // exposition only

    template<class traits>
      explicit basic_format_arg(
        basic_string_view<char_type, traits> s) noexcept;                       // exposition only

    template<class traits, class Allocator>
      explicit basic_format_arg(
        const basic_string<char_type, traits, Allocator>& s) noexcept;          // exposition only

    explicit basic_format_arg(nullptr_t) noexcept;                              // exposition only

    template<class T>
      explicit basic_format_arg(const T* p) noexcept;                           // exposition only

  public:
    basic_format_arg() noexcept;

    explicit operator bool() const noexcept;
  };

  template<class Visitor, class Context>
    see below visit_format_arg(Visitor&& vis, basic_format_arg<Context> arg);

  // [format.arg.store], class template format-arg-store
  template<class Context, class... Args>
  struct format-arg-store {      // exposition only
    array<basic_format_arg<Context>, sizeof...(Args)> args;
  };

  template<class Context = format_context, class... Args>
    format-arg-store<Context, Args...>
      make_format_args(const Args&... args);
  template<class... Args>
    format-arg-store<wformat_context, Args...>
      make_wformat_args(const Args&... args);

  // [format.error], class format_error
  class format_error : public runtime_error {
  public:
    explicit format_error(const string& what_arg);
    explicit format_error(const char* what_arg);
  };

  // [format.parse.ctx], class template basic_format_parse_context
  template<class charT>
  class basic_format_parse_context {
  public:
    using char_type = charT;
    using const_iterator = typename basic_string_view<charT>::const_iterator;
    using iterator = const_iterator;

  private:
    iterator begin_;                                    // exposition only
    iterator end_;                                      // exposition only
    enum indexing { unknown, manual, automatic };       // exposition only
    indexing indexing_;                                 // exposition only
    size_t next_arg_id_;                                // exposition only
    size_t num_args_;                                   // exposition only

  public:
    constexpr explicit basic_format_parse_context(basic_string_view<charT> fmt,
                                                  size_t num_args = 0) noexcept;
    basic_format_parse_context(const basic_format_parse_context&) = delete;
    basic_format_parse_context& operator=(const basic_format_parse_context&) = delete;

    constexpr const_iterator begin() const noexcept;
    constexpr const_iterator end() const noexcept;
    constexpr void advance_to(const_iterator it);

    constexpr size_t next_arg_id();
    constexpr void check_arg_id(size_t id);
  };
  using format_parse_context = basic_format_parse_context<char>;
  using wformat_parse_context = basic_format_parse_context<wchar_t>;
}

*/

// Make sure all feature-test macros are available.
#include <version>
// Enable the contents of the header only when libc++ was built with LIBCXX_ENABLE_INCOMPLETE_FEATURES.
#if !defined(_LIBCPP_HAS_NO_INCOMPLETE_FORMAT)

#include <__config>
#include <__format/format_arg.h>
#include <__format/format_args.h>
#include <__format/format_context.h>
#include <__format/format_error.h>
#include <__format/format_parse_context.h>
#include <array>

#if !defined(_LIBCPP_HAS_NO_PRAGMA_SYSTEM_HEADER)
#pragma GCC system_header
#endif

<<<<<<< HEAD
=======
_LIBCPP_BEGIN_NAMESPACE_STD

#if _LIBCPP_STD_VER > 17

// TODO FMT Remove this once we require compilers with proper C++20 support.
// If the compiler has no concepts support, the format header will be disabled.
// Without concepts support enable_if needs to be used and that too much effort
// to support compilers with partial C++20 support.
#if !defined(_LIBCPP_HAS_NO_CONCEPTS)

// TODO FMT Evaluate which templates should be external templates. This
// improves the efficiency of the header. However since the header is still
// under heavy development and not all classes are stable it makes no sense
// to do this optimization now.

using format_args = basic_format_args<format_context>;
using wformat_args = basic_format_args<wformat_context>;

template <class _OutIt, class _CharT>
using format_args_t = basic_format_args<basic_format_context<_OutIt, _CharT>>;

template <class _Context, class... _Args>
struct _LIBCPP_TEMPLATE_VIS __format_arg_store {
  // TODO FMT Use a built-in array.
  array<basic_format_arg<_Context>, sizeof...(_Args)> __args;
};

template <class _Context = format_context, class... _Args>
_LIBCPP_HIDE_FROM_ABI __format_arg_store<_Context, _Args...>
make_format_args(const _Args&... __args) {
  return {basic_format_arg<_Context>(__args)...};
}

template <class... _Args>
_LIBCPP_HIDE_FROM_ABI __format_arg_store<wformat_context, _Args...>
make_wformat_args(const _Args&... __args) {
  return _VSTD::make_format_args<wformat_context>(__args...);
}

#endif // !defined(_LIBCPP_HAS_NO_CONCEPTS)
#endif //_LIBCPP_STD_VER > 17

_LIBCPP_END_NAMESPACE_STD

>>>>>>> ce42012e
#endif // !defined(_LIBCPP_HAS_NO_INCOMPLETE_FORMAT)

#endif // _LIBCPP_FORMAT<|MERGE_RESOLUTION|>--- conflicted
+++ resolved
@@ -202,8 +202,6 @@
 #pragma GCC system_header
 #endif
 
-<<<<<<< HEAD
-=======
 _LIBCPP_BEGIN_NAMESPACE_STD
 
 #if _LIBCPP_STD_VER > 17
@@ -248,7 +246,6 @@
 
 _LIBCPP_END_NAMESPACE_STD
 
->>>>>>> ce42012e
 #endif // !defined(_LIBCPP_HAS_NO_INCOMPLETE_FORMAT)
 
 #endif // _LIBCPP_FORMAT
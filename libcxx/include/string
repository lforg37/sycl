--- conflicted
+++ resolved
@@ -907,7 +907,6 @@
 
   template <class = __enable_if_t<__is_allocator<_Allocator>::value, nullptr_t> >
   _LIBCPP_HIDE_FROM_ABI _LIBCPP_CONSTEXPR_SINCE_CXX20 basic_string(size_type __n, _CharT __c, const _Allocator& __a);
-<<<<<<< HEAD
 
   _LIBCPP_CONSTEXPR_SINCE_CXX20
   basic_string(const basic_string& __str, size_type __pos, size_type __n, const _Allocator& __a = _Allocator());
@@ -947,47 +946,6 @@
     std::__debug_db_insert_c(this);
   }
 
-=======
-
-  _LIBCPP_CONSTEXPR_SINCE_CXX20
-  basic_string(const basic_string& __str, size_type __pos, size_type __n, const _Allocator& __a = _Allocator());
-
-  _LIBCPP_HIDE_FROM_ABI _LIBCPP_CONSTEXPR_SINCE_CXX20
-  basic_string(const basic_string& __str, size_type __pos, const _Allocator& __a = _Allocator())
-      : __r_(__default_init_tag(), __a) {
-    size_type __str_sz = __str.size();
-    if (__pos > __str_sz)
-      __throw_out_of_range();
-    __init(__str.data() + __pos, __str_sz - __pos);
-    std::__debug_db_insert_c(this);
-  }
-
-  template <class _Tp,
-            class = __enable_if_t<__can_be_converted_to_string_view<_CharT, _Traits, _Tp>::value &&
-                                  !__is_same_uncvref<_Tp, basic_string>::value> >
-  _LIBCPP_METHOD_TEMPLATE_IMPLICIT_INSTANTIATION_VIS _LIBCPP_CONSTEXPR_SINCE_CXX20
-  basic_string(const _Tp& __t, size_type __pos, size_type __n, const allocator_type& __a = allocator_type());
-
-  template <class _Tp,
-            class = __enable_if_t<__can_be_converted_to_string_view<_CharT, _Traits, _Tp>::value &&
-                                  !__is_same_uncvref<_Tp, basic_string>::value> >
-  _LIBCPP_METHOD_TEMPLATE_IMPLICIT_INSTANTIATION_VIS _LIBCPP_CONSTEXPR_SINCE_CXX20 explicit basic_string(
-      const _Tp& __t);
-
-  template <class _Tp,
-            class = __enable_if_t<__can_be_converted_to_string_view<_CharT, _Traits, _Tp>::value &&
-                                  !__is_same_uncvref<_Tp, basic_string>::value> >
-  _LIBCPP_METHOD_TEMPLATE_IMPLICIT_INSTANTIATION_VIS _LIBCPP_CONSTEXPR_SINCE_CXX20 explicit basic_string(
-      const _Tp& __t, const allocator_type& __a);
-
-  template <class _InputIterator, class = __enable_if_t<__is_cpp17_input_iterator<_InputIterator>::value> >
-  _LIBCPP_HIDE_FROM_ABI _LIBCPP_CONSTEXPR_SINCE_CXX20 basic_string(_InputIterator __first, _InputIterator __last)
-      : __r_(__default_init_tag(), __default_init_tag()) {
-    __init(__first, __last);
-    std::__debug_db_insert_c(this);
-  }
-
->>>>>>> f788a4d7
   template <class _InputIterator, class = __enable_if_t<__is_cpp17_input_iterator<_InputIterator>::value> >
   _LIBCPP_HIDE_FROM_ABI _LIBCPP_CONSTEXPR_SINCE_CXX20
   basic_string(_InputIterator __first, _InputIterator __last, const allocator_type& __a)

--- conflicted
+++ resolved
@@ -148,14 +148,11 @@
 #include <type_traits>  // for remove_cv, etc
 #include <version>
 
-<<<<<<< HEAD
-=======
 #ifndef _LIBCPP_REMOVE_TRANSITIVE_INCLUDES
 #  include <functional>
 #  include <iterator>
 #endif
 
->>>>>>> 3de04b6d
 // standard-mandated includes
 
 // [iterator.range]

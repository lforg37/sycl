import itertools
import os
import platform
import re
import subprocess
import sys
import errno

import lit.util
from lit.llvm.subst import FindTool
from lit.llvm.subst import ToolSubst

lit_path_displayed = False

class LLVMConfig(object):

    def __init__(self, lit_config, config):
        self.lit_config = lit_config
        self.config = config

        features = config.available_features

        self.use_lit_shell = False
        # Tweak PATH for Win32 to decide to use bash.exe or not.
        if sys.platform == 'win32':
            # Seek necessary tools in directories and set to $PATH.
            path = None
            lit_tools_dir = getattr(config, 'lit_tools_dir', None)
            required_tools = [
                'cmp.exe', 'grep.exe', 'sed.exe', 'diff.exe', 'echo.exe']
            path = self.lit_config.getToolsPath(lit_tools_dir,
                                                config.environment['PATH'],
                                                required_tools)
            if path is None:
                path = self._find_git_windows_unix_tools(required_tools)
            if path is not None:
                self.with_environment('PATH', path, append_path=True)
            # Many tools behave strangely if these environment variables aren't
            # set.
            self.with_system_environment(
                ['SystemDrive', 'SystemRoot', 'TEMP', 'TMP'])
            self.use_lit_shell = True

            global lit_path_displayed
            if not self.lit_config.quiet and lit_path_displayed is False:
                self.lit_config.note("using lit tools: {}".format(path))
                lit_path_displayed = True

        # Choose between lit's internal shell pipeline runner and a real shell.
        # If LIT_USE_INTERNAL_SHELL is in the environment, we use that as an
        # override.
        lit_shell_env = os.environ.get('LIT_USE_INTERNAL_SHELL')
        if lit_shell_env:
            self.use_lit_shell = lit.util.pythonize_bool(lit_shell_env)

        if not self.use_lit_shell:
            features.add('shell')

        # Running on Darwin OS
        if platform.system() == 'Darwin':
            # FIXME: lld uses the first, other projects use the second.
            # We should standardize on the former.
            features.add('system-linker-mach-o')
            features.add('system-darwin')
        elif platform.system() == 'Windows':
            # For tests that require Windows to run.
            features.add('system-windows')
        elif platform.system() == 'Linux':
            features.add('system-linux')
        elif platform.system() in ['FreeBSD']:
            features.add('system-freebsd')
        elif platform.system() == 'NetBSD':
            features.add('system-netbsd')
        elif platform.system() == 'AIX':
            features.add('system-aix')
        elif platform.system() == 'SunOS':
            features.add('system-solaris')

        # Native compilation: host arch == default triple arch
        # Both of these values should probably be in every site config (e.g. as
        # part of the standard header.  But currently they aren't)
        host_triple = getattr(config, 'host_triple', None)
        target_triple = getattr(config, 'target_triple', None)
        if host_triple and host_triple == target_triple:
            features.add('native')

        # Sanitizers.
        sanitizers = getattr(config, 'llvm_use_sanitizer', '')
        sanitizers = frozenset(x.lower() for x in sanitizers.split(';'))
        if 'address' in sanitizers:
            features.add('asan')
        if 'memory' in sanitizers or 'memorywithorigins' in sanitizers:
            features.add('msan')
        if 'undefined' in sanitizers:
            features.add('ubsan')

        have_zlib = getattr(config, 'have_zlib', None)
        if have_zlib:
            features.add('zlib')

        # Check if we should run long running tests.
        long_tests = lit_config.params.get('run_long_tests', None)
        if lit.util.pythonize_bool(long_tests):
            features.add('long_tests')

        if target_triple:
            if re.match(r'^x86_64.*-apple', target_triple):
                features.add('x86_64-apple')
                host_cxx = getattr(config, 'host_cxx', None)
                if ('address' in sanitizers and
                        self.get_clang_has_lsan(host_cxx, target_triple)):
                    self.with_environment(
                        'ASAN_OPTIONS', 'detect_leaks=1', append_path=True)
            if re.match(r'^x86_64.*-linux', target_triple):
                features.add('x86_64-linux')
            if re.match(r'^i.86.*', target_triple):
                features.add('target-x86')
            elif re.match(r'^x86_64.*', target_triple):
                features.add('target-x86_64')
            elif re.match(r'^aarch64.*', target_triple):
                features.add('target-aarch64')
            elif re.match(r'^arm.*', target_triple):
                features.add('target-arm')

        use_gmalloc = lit_config.params.get('use_gmalloc', None)
        if lit.util.pythonize_bool(use_gmalloc):
            # Allow use of an explicit path for gmalloc library.
            # Will default to '/usr/lib/libgmalloc.dylib' if not set.
            gmalloc_path_str = lit_config.params.get(
                'gmalloc_path', '/usr/lib/libgmalloc.dylib')
            if gmalloc_path_str is not None:
                self.with_environment(
                    'DYLD_INSERT_LIBRARIES', gmalloc_path_str)

    def _find_git_windows_unix_tools(self, tools_needed):
        assert(sys.platform == 'win32')
        if sys.version_info.major >= 3:
            import winreg
        else:
            import _winreg as winreg

        # Search both the 64 and 32-bit hives, as well as HKLM + HKCU
        masks = [0, winreg.KEY_WOW64_64KEY]
        hives = [winreg.HKEY_LOCAL_MACHINE, winreg.HKEY_CURRENT_USER]
        for mask, hive in itertools.product(masks, hives):
            try:
                with winreg.OpenKey(hive, r"SOFTWARE\GitForWindows", 0,
                                    winreg.KEY_READ | mask) as key:
                    install_root, _ = winreg.QueryValueEx(key, 'InstallPath')

                    if not install_root:
                        continue
                    candidate_path = os.path.join(install_root, 'usr', 'bin')
                    if not lit.util.checkToolsPath(
                               candidate_path, tools_needed):
                        continue

                    # We found it, stop enumerating.
                    return lit.util.to_string(candidate_path)
            except:
                continue

        return None

    def with_environment(self, variable, value, append_path=False):
        if append_path:
            # For paths, we should be able to take a list of them and process
            # all of them.
            paths_to_add = value
            if lit.util.is_string(paths_to_add):
                paths_to_add = [paths_to_add]

            def norm(x):
                return os.path.normcase(os.path.normpath(x))

            current_paths = self.config.environment.get(variable, None)
            if current_paths:
                current_paths = current_paths.split(os.path.pathsep)
                paths = [norm(p) for p in current_paths]
            else:
                paths = []

            # If we are passed a list [a b c], then iterating this list forwards
            # and adding each to the beginning would result in c b a.  So we
            # need to iterate in reverse to end up with the original ordering.
            for p in reversed(paths_to_add):
                # Move it to the front if it already exists, otherwise insert
                # it at the beginning.
                p = norm(p)
                try:
                    paths.remove(p)
                except ValueError:
                    pass
                paths = [p] + paths
            value = os.pathsep.join(paths)
        self.config.environment[variable] = value

    def with_system_environment(self, variables, append_path=False):
        if lit.util.is_string(variables):
            variables = [variables]
        for v in variables:
            value = os.environ.get(v)
            if value:
                self.with_environment(v, value, append_path)

    def clear_environment(self, variables):
        for name in variables:
            if name in self.config.environment:
                del self.config.environment[name]

    def get_process_output(self, command):
        try:
            cmd = subprocess.Popen(
                command, stdout=subprocess.PIPE,
                stderr=subprocess.PIPE, env=self.config.environment)
            stdout, stderr = cmd.communicate()
            stdout = lit.util.to_string(stdout)
            stderr = lit.util.to_string(stderr)
            return (stdout, stderr)
        except OSError:
            self.lit_config.fatal('Could not run process %s' % command)

    def feature_config(self, features):
        # Ask llvm-config about the specified feature.
        arguments = [x for (x, _) in features]
        config_path = os.path.join(self.config.llvm_tools_dir, 'llvm-config')

        output, _ = self.get_process_output([config_path] + arguments)
        lines = output.split('\n')

        for (feature_line, (_, patterns)) in zip(lines, features):
            # We should have either a callable or a dictionary.  If it's a
            # dictionary, grep each key against the output and use the value if
            # it matches.  If it's a callable, it does the entire translation.
            if callable(patterns):
                features_to_add = patterns(feature_line)
                self.config.available_features.update(features_to_add)
            else:
                for (re_pattern, feature) in patterns.items():
                    if re.search(re_pattern, feature_line):
                        self.config.available_features.add(feature)

    # Note that when substituting %clang_cc1 also fill in the include directory
    # of the builtin headers. Those are part of even a freestanding
    # environment, but Clang relies on the driver to locate them.
    def get_clang_builtin_include_dir(self, clang):
        # FIXME: Rather than just getting the version, we should have clang
        # print out its resource dir here in an easy to scrape form.
        clang_dir, _ = self.get_process_output(
            [clang, '-print-file-name=include'])

        if not clang_dir:
            print(clang)
            self.lit_config.fatal(
                "Couldn't find the include dir for Clang ('%s')" % clang)

        clang_dir = clang_dir.strip()
        if sys.platform in ['win32'] and not self.use_lit_shell:
            # Don't pass dosish path separator to msys bash.exe.
            clang_dir = clang_dir.replace('\\', '/')
        # Ensure the result is an ascii string, across Python2.5+ - Python3.
        return clang_dir

    # On macOS, LSan is only supported on clang versions 5 and higher
    def get_clang_has_lsan(self, clang, triple):
        if not clang:
            self.lit_config.warning(
                'config.host_cxx is unset but test suite is configured '
                'to use sanitizers.')
            return False

        clang_binary = clang.split()[0]
        version_string, _ = self.get_process_output(
            [clang_binary, '--version'])
        if not 'clang' in version_string:
            self.lit_config.warning(
                "compiler '%s' does not appear to be clang, " % clang_binary +
                'but test suite is configured to use sanitizers.')
            return False

        if re.match(r'.*-linux', triple):
            return True

        if re.match(r'^x86_64.*-apple', triple):
            version_regex = re.search(r'version ([0-9]+)\.([0-9]+).([0-9]+)',
                                      version_string)
            major_version_number = int(version_regex.group(1))
            minor_version_number = int(version_regex.group(2))
            patch_version_number = int(version_regex.group(3))
            if ('Apple LLVM' in version_string or
                'Apple clang' in version_string):
                # Apple clang doesn't yet support LSan
                return False
            return major_version_number >= 5

        return False

    def make_itanium_abi_triple(self, triple):
        m = re.match(r'(\w+)-(\w+)-(\w+)', triple)
        if not m:
            self.lit_config.fatal(
                "Could not turn '%s' into Itanium ABI triple" % triple)
        if m.group(3).lower() != 'windows':
            # All non-windows triples use the Itanium ABI.
            return triple
        return m.group(1) + '-' + m.group(2) + '-' + m.group(3) + '-gnu'

    def make_msabi_triple(self, triple):
        m = re.match(r'(\w+)-(\w+)-(\w+)', triple)
        if not m:
            self.lit_config.fatal(
                "Could not turn '%s' into MS ABI triple" % triple)
        isa = m.group(1).lower()
        vendor = m.group(2).lower()
        os = m.group(3).lower()
        if os == 'windows' and re.match(r'.*-msvc$', triple):
            # If the OS is windows and environment is msvc, we're done.
            return triple
        if isa.startswith('x86') or isa == 'amd64' or re.match(r'i\d86', isa):
            # For x86 ISAs, adjust the OS.
            return isa + '-' + vendor + '-windows-msvc'
        # -msvc is not supported for non-x86 targets; use a default.
        return 'i686-pc-windows-msvc'

    def add_tool_substitutions(self, tools, search_dirs=None):
        if not search_dirs:
            search_dirs = [self.config.llvm_tools_dir]

        if lit.util.is_string(search_dirs):
            search_dirs = [search_dirs]

        tools = [x if isinstance(x, ToolSubst) else ToolSubst(x)
                 for x in tools]

        search_dirs = os.pathsep.join(search_dirs)
        substitutions = []

        for tool in tools:
            match = tool.resolve(self, search_dirs)

            # Either no match occurred, or there was an unresolved match that
            # is ignored.
            if not match:
                continue

            subst_key, tool_pipe, command = match

            # An unresolved match occurred that can't be ignored.  Fail without
            # adding any of the previously-discovered substitutions.
            if not command:
                return False

            substitutions.append((subst_key, tool_pipe + command))

        self.config.substitutions.extend(substitutions)
        return True

    def add_err_msg_substitutions(self):
        # Python's strerror may not supply the same message
        # as C++ std::error_code. One example of such a platform is
        # Visual Studio. errc_messages may be supplied which contains the error
        # messages for ENOENT, EISDIR, EINVAL and EACCES as a semi colon
        # separated string. LLVM testsuites can use get_errc_messages in cmake
        # to automatically get the messages and pass them into lit.
        errc_messages = getattr(self.config, 'errc_messages', '')
        if len(errc_messages) != 0:
            (errc_enoent, errc_eisdir,
             errc_einval, errc_eacces) = errc_messages.split(';')
            self.config.substitutions.append(
                ('%errc_ENOENT', '\'' + errc_enoent + '\''))
            self.config.substitutions.append(
                ('%errc_EISDIR', '\'' + errc_eisdir + '\''))
            self.config.substitutions.append(
                ('%errc_EINVAL', '\'' + errc_einval + '\''))
            self.config.substitutions.append(
                ('%errc_EACCES', '\'' + errc_eacces + '\''))
        else:
            self.config.substitutions.append(
                ('%errc_ENOENT', '\'' + os.strerror(errno.ENOENT) + '\''))
            self.config.substitutions.append(
                ('%errc_EISDIR', '\'' + os.strerror(errno.EISDIR) + '\''))
            self.config.substitutions.append(
                ('%errc_EINVAL', '\'' + os.strerror(errno.EINVAL) + '\''))
            self.config.substitutions.append(
                ('%errc_EACCES', '\'' + os.strerror(errno.EACCES) + '\''))

    def use_default_substitutions(self):
        tool_patterns = [
            ToolSubst('FileCheck', unresolved='fatal'),
            # Handle these specially as they are strings searched for during
            # testing.
            ToolSubst(r'\| \bcount\b', command=FindTool('count'),
                verbatim=True, unresolved='fatal'),
            ToolSubst(r'\| \bnot\b', command=FindTool('not'),
                verbatim=True, unresolved='fatal')]

        self.config.substitutions.append(('%python', '"%s"' % (sys.executable)))

        self.add_tool_substitutions(
            tool_patterns, [self.config.llvm_tools_dir])

        self.add_err_msg_substitutions()

    def use_llvm_tool(self, name, search_env=None, required=False, quiet=False,
                      use_installed=False):
        """Find the executable program 'name', optionally using the specified
        environment variable as an override before searching the build directory
        and then optionally the configuration's PATH."""
        # If the override is specified in the environment, use it without
        # validation.
        tool = None
        if search_env:
            tool = self.config.environment.get(search_env)

        if not tool:
<<<<<<< HEAD
            # Otherwise look in the path.
=======
            # Use the build directory version.
            tool = lit.util.which(name, self.config.llvm_tools_dir)

        if not tool and use_installed:
            # Otherwise look in the path, if enabled.
>>>>>>> 86645b40
            tool = lit.util.which(name, self.config.environment['PATH'])

        if required and not tool:
            message = "couldn't find '{}' program".format(name)
            if search_env:
                message = message + \
                    ', try setting {} in your environment'.format(search_env)
            self.lit_config.fatal(message)

        if tool:
            tool = os.path.normpath(tool)
            if not self.lit_config.quiet and not quiet:
                self.lit_config.note('using {}: {}'.format(name, tool))
        return tool

    def use_clang(self, additional_tool_dirs=[], additional_flags=[],
                  required=True, use_installed=False):
        """Configure the test suite to be able to invoke clang.

        Sets up some environment variables important to clang, locates a
        just-built or optionally an installed clang, and add a set of standard
        substitutions useful to any test suite that makes use of clang.

        """
        # Clear some environment variables that might affect Clang.
        #
        # This first set of vars are read by Clang, but shouldn't affect tests
        # that aren't specifically looking for these features, or are required
        # simply to run the tests at all.
        #
        # FIXME: Should we have a tool that enforces this?

        # safe_env_vars = (
        #     'TMPDIR', 'TEMP', 'TMP', 'USERPROFILE', 'PWD',
        #     'MACOSX_DEPLOYMENT_TARGET', 'IPHONEOS_DEPLOYMENT_TARGET',
        #     'VCINSTALLDIR', 'VC100COMNTOOLS', 'VC90COMNTOOLS',
        #     'VC80COMNTOOLS')
        possibly_dangerous_env_vars = [
            'COMPILER_PATH', 'RC_DEBUG_OPTIONS',
            'CINDEXTEST_PREAMBLE_FILE', 'LIBRARY_PATH',
            'CPATH', 'C_INCLUDE_PATH', 'CPLUS_INCLUDE_PATH',
            'OBJC_INCLUDE_PATH', 'OBJCPLUS_INCLUDE_PATH',
            'LIBCLANG_TIMING', 'LIBCLANG_OBJTRACKING',
            'LIBCLANG_LOGGING', 'LIBCLANG_BGPRIO_INDEX',
            'LIBCLANG_BGPRIO_EDIT', 'LIBCLANG_NOTHREADS',
            'LIBCLANG_RESOURCE_USAGE',
            'LIBCLANG_CODE_COMPLETION_LOGGING',
            ]
        # Clang/Win32 may refer to %INCLUDE%. vsvarsall.bat sets it.
        if platform.system() != 'Windows':
            possibly_dangerous_env_vars.append('INCLUDE')

        self.clear_environment(possibly_dangerous_env_vars)

        # Tweak the PATH to include the tools dir and the scripts dir.
        # Put Clang first to avoid LLVM from overriding out-of-tree clang
        # builds.
        exe_dir_props = [self.config.name.lower() + '_tools_dir',
                         'clang_tools_dir', 'llvm_tools_dir']
        paths = [getattr(self.config, pp) for pp in exe_dir_props
                 if getattr(self.config, pp, None)]
        paths = additional_tool_dirs + paths
        self.with_environment('PATH', paths, append_path=True)

        lib_dir_props = [
            self.config.name.lower() + '_libs_dir',
            'clang_libs_dir',
            'llvm_shlib_dir',
            'llvm_libs_dir',
            ]
        paths = [getattr(self.config, pp) for pp in lib_dir_props
                 if getattr(self.config, pp, None)]

        self.with_environment('LD_LIBRARY_PATH', paths, append_path=True)

        shl = getattr(self.config, 'llvm_shlib_dir', None)
        pext = getattr(self.config, 'llvm_plugin_ext', None)
        if shl:
            self.config.substitutions.append(('%llvmshlibdir', shl))
        if pext:
            self.config.substitutions.append(('%pluginext', pext))

        # Discover the 'clang' and 'clangcc' to use.
        self.config.clang = self.use_llvm_tool(
            'clang', search_env='CLANG', required=required,
            use_installed=use_installed)
        if self.config.clang:
          self.config.available_features.add('clang')
          builtin_include_dir = self.get_clang_builtin_include_dir(
              self.config.clang)
          tool_substitutions = [
              ToolSubst('%clang', command=self.config.clang,
                        extra_args=additional_flags),
              ToolSubst('%clang_analyze_cc1', command='%clang_cc1',
                        extra_args=['-analyze', '%analyze',
                                    '-setup-static-analyzer']+additional_flags),
              ToolSubst('%clang_cc1', command=self.config.clang,
                        extra_args=['-cc1', '-internal-isystem',
                                    builtin_include_dir, '-nostdsysteminc'] +
                                   additional_flags),
              ToolSubst('%clang_cpp', command=self.config.clang,
                        extra_args=['--driver-mode=cpp']+additional_flags),
              ToolSubst('%clang_cl', command=self.config.clang,
                        extra_args=['--driver-mode=cl']+additional_flags),
              ToolSubst('%clangxx', command=self.config.clang,
                        extra_args=['--driver-mode=g++']+additional_flags),
              ]
          self.add_tool_substitutions(tool_substitutions)
          self.config.substitutions.append(
              ('%resource_dir', builtin_include_dir))

        self.config.substitutions.append(
            ('%itanium_abi_triple',
             self.make_itanium_abi_triple(self.config.target_triple)))
        self.config.substitutions.append(
            ('%ms_abi_triple',
             self.make_msabi_triple(self.config.target_triple)))

        # The host triple might not be set, at least if we're compiling clang
        # from an already installed llvm.
        if (self.config.host_triple and
                self.config.host_triple != '@LLVM_HOST_TRIPLE@'):
            self.config.substitutions.append(
                ('%target_itanium_abi_host_triple',
                 '--target=' + self.make_itanium_abi_triple(
                                   self.config.host_triple)))
        else:
            self.config.substitutions.append(
                ('%target_itanium_abi_host_triple', ''))

        # FIXME: Find nicer way to prohibit this.
        def prefer(this, to):
            return '''\"*** Do not use '%s' in tests, use '%s'. ***\"''' % (
                to, this)
        self.config.substitutions.append(
            (' clang ', prefer('%clang', 'clang')))
        self.config.substitutions.append(
            (r' clang\+\+ ', prefer('%clangxx', 'clang++')))
        self.config.substitutions.append(
            (' clang-cc ', prefer('%clang_cc1', 'clang-cc')))
        self.config.substitutions.append(
            (' clang-cl ', prefer('%clang_cl', 'clang-cl')))
        self.config.substitutions.append(
            (' clang -cc1 -analyze ',
             prefer('%clang_analyze_cc1', 'clang -cc1 -analyze')))
        self.config.substitutions.append(
            (' clang -cc1 ', prefer('%clang_cc1', 'clang -cc1')))
        self.config.substitutions.append(
            (' %clang-cc1 ',
             '''\"*** invalid substitution, use '%clang_cc1'. ***\"'''))
        self.config.substitutions.append(
            (' %clang-cpp ',
             '''\"*** invalid substitution, use '%clang_cpp'. ***\"'''))
        self.config.substitutions.append(
            (' %clang-cl ',
             '''\"*** invalid substitution, use '%clang_cl'. ***\"'''))

    def use_lld(self, additional_tool_dirs=[], required=True,
                use_installed=False):
        """Configure the test suite to be able to invoke lld.

        Sets up some environment variables important to lld, locates a
        just-built or optionally an installed lld, and add a set of standard
        substitutions useful to any test suite that makes use of lld.

        """

        # Tweak the PATH to include the tools dir and the scripts dir.
        exe_dir_props = [self.config.name.lower() + '_tools_dir',
                         'lld_tools_dir', 'llvm_tools_dir']
        paths = [getattr(self.config, pp) for pp in exe_dir_props
                 if getattr(self.config, pp, None)]
        paths = additional_tool_dirs + paths
        self.with_environment('PATH', paths, append_path=True)

        lib_dir_props = [self.config.name.lower() + '_libs_dir',
                         'lld_libs_dir', 'llvm_libs_dir']
        paths = [getattr(self.config, pp) for pp in lib_dir_props
                 if getattr(self.config, pp, None)]

        self.with_environment('LD_LIBRARY_PATH', paths, append_path=True)

        # Discover the LLD executables to use.

        ld_lld = self.use_llvm_tool('ld.lld', required=required,
                                    use_installed=use_installed)
        lld_link = self.use_llvm_tool('lld-link', required=required,
                                      use_installed=use_installed)
        ld64_lld = self.use_llvm_tool('ld64.lld', required=required,
                                      use_installed=use_installed)
        wasm_ld = self.use_llvm_tool('wasm-ld', required=required,
                                     use_installed=use_installed)

        was_found = ld_lld and lld_link and ld64_lld and wasm_ld
        tool_substitutions = []
        if ld_lld:
            tool_substitutions.append(ToolSubst(r'ld\.lld', command=ld_lld))
            self.config.available_features.add('ld.lld')
        if lld_link:
            tool_substitutions.append(ToolSubst('lld-link', command=lld_link))
            self.config.available_features.add('lld-link')
        if ld64_lld:
            tool_substitutions.append(ToolSubst(r'ld64\.lld', command=ld64_lld))
            self.config.available_features.add('ld64.lld')
        if wasm_ld:
            tool_substitutions.append(ToolSubst('wasm-ld', command=wasm_ld))
            self.config.available_features.add('wasm-ld')
        self.add_tool_substitutions(tool_substitutions)

        return was_found<|MERGE_RESOLUTION|>--- conflicted
+++ resolved
@@ -413,15 +413,11 @@
             tool = self.config.environment.get(search_env)
 
         if not tool:
-<<<<<<< HEAD
-            # Otherwise look in the path.
-=======
             # Use the build directory version.
             tool = lit.util.which(name, self.config.llvm_tools_dir)
 
         if not tool and use_installed:
             # Otherwise look in the path, if enabled.
->>>>>>> 86645b40
             tool = lit.util.which(name, self.config.environment['PATH'])
 
         if required and not tool:

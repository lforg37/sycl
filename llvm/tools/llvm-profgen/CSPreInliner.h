--- conflicted
+++ resolved
@@ -67,11 +67,7 @@
 // size by only keep context that is estimated to be inlined.
 class CSPreInliner {
 public:
-<<<<<<< HEAD
-  CSPreInliner(StringMap<FunctionSamples> &Profiles, ProfiledBinary &Binary,
-=======
   CSPreInliner(SampleProfileMap &Profiles, ProfiledBinary &Binary,
->>>>>>> ac168fe6
                uint64_t HotThreshold, uint64_t ColdThreshold);
   void run();
 
@@ -84,11 +80,7 @@
   uint32_t getFuncSize(const FunctionSamples &FSamples);
   bool UseContextCost;
   SampleContextTracker ContextTracker;
-<<<<<<< HEAD
-  StringMap<FunctionSamples> &ProfileMap;
-=======
   SampleProfileMap &ProfileMap;
->>>>>>> ac168fe6
   ProfiledBinary &Binary;
 
   // Count thresholds to answer isHotCount and isColdCount queries.

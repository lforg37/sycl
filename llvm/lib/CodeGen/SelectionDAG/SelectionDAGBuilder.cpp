--- conflicted
+++ resolved
@@ -6360,11 +6360,7 @@
 
     int FI = FuncInfo.StaticAllocaMap[Slot];
     MFI.setStackProtectorIndex(FI);
-<<<<<<< HEAD
-    EVT PtrTy = Src.getValueType();
-=======
     EVT PtrTy = TLI.getFrameIndexTy(DAG.getDataLayout());
->>>>>>> a34309b7
 
     SDValue FIN = DAG.getFrameIndex(FI, PtrTy);
 

;===- ./lib/SYCL/LLVMBuild.txt ------------------------------*- Conf -*-----===;
;
; Part of the LLVM Project, under the Apache License v2.0 with LLVM Exceptions.
; See https://llvm.org/LICENSE.txt for license information.
; SPDX-License-Identifier: Apache-2.0 WITH LLVM-exception
;
;===------------------------------------------------------------------------===;
;
; This is an LLVMBuild description file for the components in this subdirectory.
;
; For more information on the LLVMBuild system, please see:
;
;   http://llvm.org/docs/LLVMBuild.html
;
;===------------------------------------------------------------------------===;

[common]
subdirectories =
  ASFixer
  InSPIRation
  KernelPropGen
  XOCCIRDowngrader

[component_0]
<<<<<<< HEAD
type = Library
name = SYCL
parent = Libraries
required_libraries = Passes Core Support TransformUtils Demangle Analysis
=======
type = Group
name = SYCL
parent = Libraries
>>>>>>> f6c27177
<|MERGE_RESOLUTION|>--- conflicted
+++ resolved
@@ -22,13 +22,7 @@
   XOCCIRDowngrader
 
 [component_0]
-<<<<<<< HEAD
 type = Library
 name = SYCL
 parent = Libraries
-required_libraries = Passes Core Support TransformUtils Demangle Analysis
-=======
-type = Group
-name = SYCL
-parent = Libraries
->>>>>>> f6c27177
+required_libraries = Passes Core Support TransformUtils Demangle Analysis
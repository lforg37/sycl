add_llvm_component_library(LLVMSYCL
<<<<<<< HEAD
  VXXIRDowngrader.cpp
  ASFixer.cpp
=======
  XOCCIRDowngrader.cpp
>>>>>>> 7809ea61
  InSPIRation.cpp
  KernelProperties.cpp
  KernelPropGen.cpp
  PrepareSYCLOpt.cpp
  LowerSYCLMetaData.cpp

  ADDITIONAL_HEADER_DIRS
  ${LLVM_MAIN_INCLUDE_DIR}/llvm/SYCL

  LINK_COMPONENTS
  Passes Core Support TransformUtils Demangle Analysis
)<|MERGE_RESOLUTION|>--- conflicted
+++ resolved
@@ -1,10 +1,5 @@
 add_llvm_component_library(LLVMSYCL
-<<<<<<< HEAD
   VXXIRDowngrader.cpp
-  ASFixer.cpp
-=======
-  XOCCIRDowngrader.cpp
->>>>>>> 7809ea61
   InSPIRation.cpp
   KernelProperties.cpp
   KernelPropGen.cpp

--- conflicted
+++ resolved
@@ -333,17 +333,10 @@
 
   bool runOnModule(Module &M) {
     resetByVal(M);
-<<<<<<< HEAD
-    llvm::removeAttributes(M, {Attribute::WillReturn, Attribute::NoFree,
-                               Attribute::ImmArg, Attribute::NoSync,
-                               Attribute::MustProgress, Attribute::NoUndef,
-                               Attribute::StructRet, Attribute::NoCallback});
-=======
-    llvm::sycl::removeAttributes(M, {Attribute::WillReturn, Attribute::NoFree,
-                                     Attribute::ImmArg, Attribute::NoSync,
-                                     Attribute::MustProgress,
-                                     Attribute::NoUndef, Attribute::StructRet});
->>>>>>> accf3997
+    llvm::sycl::removeAttributes(
+        M, {Attribute::WillReturn, Attribute::NoFree, Attribute::ImmArg,
+            Attribute::NoSync, Attribute::MustProgress, Attribute::NoUndef,
+            Attribute::StructRet, Attribute::NoCallback});
     removeAnnotations(M);
     renameBasicBlocks(M);
     removeFreezeInst(M);

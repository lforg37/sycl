--- conflicted
+++ resolved
@@ -886,14 +886,11 @@
   if (CostKind != TTI::TCK_RecipThroughput)
     return 1;
 
-<<<<<<< HEAD
-=======
   // Type legalization can't handle structs
   if (TLI->getValueType(DL, Src,  true) == MVT::Other)
     return BaseT::getMemoryOpCost(Opcode, Src, Alignment, AddressSpace,
                                   CostKind);
 
->>>>>>> 755e53b4
   std::pair<int, MVT> LT = TLI->getTypeLegalizationCost(DL, Src);
 
   if (ST->hasNEON() && Src->isVectorTy() &&

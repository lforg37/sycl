--- conflicted
+++ resolved
@@ -12307,7 +12307,6 @@
     FeatureBitset Features = ComputeAvailableFeatures(STI.getFeatureBits());
     setAvailableFeatures(Features);
     return true;
-<<<<<<< HEAD
   }
   return false;
 }
@@ -12332,36 +12331,7 @@
   if (Name == "nocrypto") {
     enableArchExtFeature("nosha2", ExtLoc);
     enableArchExtFeature("noaes", ExtLoc);
-=======
->>>>>>> 3f9ee3c9
-  }
-  return false;
-}
-
-/// parseDirectiveArchExtension
-///   ::= .arch_extension [no]feature
-bool ARMAsmParser::parseDirectiveArchExtension(SMLoc L) {
-
-  MCAsmParser &Parser = getParser();
-
-  if (getLexer().isNot(AsmToken::Identifier))
-    return Error(getLexer().getLoc(), "expected architecture extension name");
-
-  StringRef Name = Parser.getTok().getString();
-  SMLoc ExtLoc = Parser.getTok().getLoc();
-  Lex();
-
-  if (parseToken(AsmToken::EndOfStatement,
-                 "unexpected token in '.arch_extension' directive"))
-    return true;
-
-  if (Name == "nocrypto") {
-    enableArchExtFeature("nosha2", ExtLoc);
-    enableArchExtFeature("noaes", ExtLoc);
-  }
-
-  if (enableArchExtFeature(Name, ExtLoc))
-    return false;
+  }
 
   if (enableArchExtFeature(Name, ExtLoc))
     return false;

//===-- AutoUpgrade.cpp - Implement auto-upgrade helper functions ---------===//
//
// Part of the LLVM Project, under the Apache License v2.0 with LLVM Exceptions.
// See https://llvm.org/LICENSE.txt for license information.
// SPDX-License-Identifier: Apache-2.0 WITH LLVM-exception
//
//===----------------------------------------------------------------------===//
//
// This file implements the auto-upgrade helper functions.
// This is where deprecated IR intrinsics and other IR features are updated to
// current specifications.
//
//===----------------------------------------------------------------------===//

#include "llvm/IR/AutoUpgrade.h"
#include "llvm/ADT/StringSwitch.h"
#include "llvm/IR/Constants.h"
#include "llvm/IR/DIBuilder.h"
#include "llvm/IR/DebugInfo.h"
#include "llvm/IR/DiagnosticInfo.h"
#include "llvm/IR/Function.h"
#include "llvm/IR/IRBuilder.h"
#include "llvm/IR/InstVisitor.h"
#include "llvm/IR/Instruction.h"
#include "llvm/IR/IntrinsicInst.h"
#include "llvm/IR/Intrinsics.h"
#include "llvm/IR/IntrinsicsAArch64.h"
#include "llvm/IR/IntrinsicsARM.h"
#include "llvm/IR/IntrinsicsX86.h"
#include "llvm/IR/LLVMContext.h"
#include "llvm/IR/Module.h"
#include "llvm/IR/Verifier.h"
#include "llvm/Support/ErrorHandling.h"
#include "llvm/Support/Regex.h"
#include <cstring>
using namespace llvm;

static void rename(GlobalValue *GV) { GV->setName(GV->getName() + ".old"); }

// Upgrade the declarations of the SSE4.1 ptest intrinsics whose arguments have
// changed their type from v4f32 to v2i64.
static bool UpgradePTESTIntrinsic(Function* F, Intrinsic::ID IID,
                                  Function *&NewFn) {
  // Check whether this is an old version of the function, which received
  // v4f32 arguments.
  Type *Arg0Type = F->getFunctionType()->getParamType(0);
  if (Arg0Type != FixedVectorType::get(Type::getFloatTy(F->getContext()), 4))
    return false;

  // Yes, it's old, replace it with new version.
  rename(F);
  NewFn = Intrinsic::getDeclaration(F->getParent(), IID);
  return true;
}

// Upgrade the declarations of intrinsic functions whose 8-bit immediate mask
// arguments have changed their type from i32 to i8.
static bool UpgradeX86IntrinsicsWith8BitMask(Function *F, Intrinsic::ID IID,
                                             Function *&NewFn) {
  // Check that the last argument is an i32.
  Type *LastArgType = F->getFunctionType()->getParamType(
     F->getFunctionType()->getNumParams() - 1);
  if (!LastArgType->isIntegerTy(32))
    return false;

  // Move this function aside and map down.
  rename(F);
  NewFn = Intrinsic::getDeclaration(F->getParent(), IID);
  return true;
}

// Upgrade the declaration of fp compare intrinsics that change return type
// from scalar to vXi1 mask.
static bool UpgradeX86MaskedFPCompare(Function *F, Intrinsic::ID IID,
                                      Function *&NewFn) {
  // Check if the return type is a vector.
  if (F->getReturnType()->isVectorTy())
    return false;

  rename(F);
  NewFn = Intrinsic::getDeclaration(F->getParent(), IID);
  return true;
}

static bool ShouldUpgradeX86Intrinsic(Function *F, StringRef Name) {
  // All of the intrinsics matches below should be marked with which llvm
  // version started autoupgrading them. At some point in the future we would
  // like to use this information to remove upgrade code for some older
  // intrinsics. It is currently undecided how we will determine that future
  // point.
  if (Name == "addcarryx.u32" || // Added in 8.0
      Name == "addcarryx.u64" || // Added in 8.0
      Name == "addcarry.u32" || // Added in 8.0
      Name == "addcarry.u64" || // Added in 8.0
      Name == "subborrow.u32" || // Added in 8.0
      Name == "subborrow.u64" || // Added in 8.0
      Name.startswith("sse2.padds.") || // Added in 8.0
      Name.startswith("sse2.psubs.") || // Added in 8.0
      Name.startswith("sse2.paddus.") || // Added in 8.0
      Name.startswith("sse2.psubus.") || // Added in 8.0
      Name.startswith("avx2.padds.") || // Added in 8.0
      Name.startswith("avx2.psubs.") || // Added in 8.0
      Name.startswith("avx2.paddus.") || // Added in 8.0
      Name.startswith("avx2.psubus.") || // Added in 8.0
      Name.startswith("avx512.padds.") || // Added in 8.0
      Name.startswith("avx512.psubs.") || // Added in 8.0
      Name.startswith("avx512.mask.padds.") || // Added in 8.0
      Name.startswith("avx512.mask.psubs.") || // Added in 8.0
      Name.startswith("avx512.mask.paddus.") || // Added in 8.0
      Name.startswith("avx512.mask.psubus.") || // Added in 8.0
      Name=="ssse3.pabs.b.128" || // Added in 6.0
      Name=="ssse3.pabs.w.128" || // Added in 6.0
      Name=="ssse3.pabs.d.128" || // Added in 6.0
      Name.startswith("fma4.vfmadd.s") || // Added in 7.0
      Name.startswith("fma.vfmadd.") || // Added in 7.0
      Name.startswith("fma.vfmsub.") || // Added in 7.0
      Name.startswith("fma.vfmsubadd.") || // Added in 7.0
      Name.startswith("fma.vfnmadd.") || // Added in 7.0
      Name.startswith("fma.vfnmsub.") || // Added in 7.0
      Name.startswith("avx512.mask.vfmadd.") || // Added in 7.0
      Name.startswith("avx512.mask.vfnmadd.") || // Added in 7.0
      Name.startswith("avx512.mask.vfnmsub.") || // Added in 7.0
      Name.startswith("avx512.mask3.vfmadd.") || // Added in 7.0
      Name.startswith("avx512.maskz.vfmadd.") || // Added in 7.0
      Name.startswith("avx512.mask3.vfmsub.") || // Added in 7.0
      Name.startswith("avx512.mask3.vfnmsub.") || // Added in 7.0
      Name.startswith("avx512.mask.vfmaddsub.") || // Added in 7.0
      Name.startswith("avx512.maskz.vfmaddsub.") || // Added in 7.0
      Name.startswith("avx512.mask3.vfmaddsub.") || // Added in 7.0
      Name.startswith("avx512.mask3.vfmsubadd.") || // Added in 7.0
      Name.startswith("avx512.mask.shuf.i") || // Added in 6.0
      Name.startswith("avx512.mask.shuf.f") || // Added in 6.0
      Name.startswith("avx512.kunpck") || //added in 6.0
      Name.startswith("avx2.pabs.") || // Added in 6.0
      Name.startswith("avx512.mask.pabs.") || // Added in 6.0
      Name.startswith("avx512.broadcastm") || // Added in 6.0
      Name == "sse.sqrt.ss" || // Added in 7.0
      Name == "sse2.sqrt.sd" || // Added in 7.0
      Name.startswith("avx512.mask.sqrt.p") || // Added in 7.0
      Name.startswith("avx.sqrt.p") || // Added in 7.0
      Name.startswith("sse2.sqrt.p") || // Added in 7.0
      Name.startswith("sse.sqrt.p") || // Added in 7.0
      Name.startswith("avx512.mask.pbroadcast") || // Added in 6.0
      Name.startswith("sse2.pcmpeq.") || // Added in 3.1
      Name.startswith("sse2.pcmpgt.") || // Added in 3.1
      Name.startswith("avx2.pcmpeq.") || // Added in 3.1
      Name.startswith("avx2.pcmpgt.") || // Added in 3.1
      Name.startswith("avx512.mask.pcmpeq.") || // Added in 3.9
      Name.startswith("avx512.mask.pcmpgt.") || // Added in 3.9
      Name.startswith("avx.vperm2f128.") || // Added in 6.0
      Name == "avx2.vperm2i128" || // Added in 6.0
      Name == "sse.add.ss" || // Added in 4.0
      Name == "sse2.add.sd" || // Added in 4.0
      Name == "sse.sub.ss" || // Added in 4.0
      Name == "sse2.sub.sd" || // Added in 4.0
      Name == "sse.mul.ss" || // Added in 4.0
      Name == "sse2.mul.sd" || // Added in 4.0
      Name == "sse.div.ss" || // Added in 4.0
      Name == "sse2.div.sd" || // Added in 4.0
      Name == "sse41.pmaxsb" || // Added in 3.9
      Name == "sse2.pmaxs.w" || // Added in 3.9
      Name == "sse41.pmaxsd" || // Added in 3.9
      Name == "sse2.pmaxu.b" || // Added in 3.9
      Name == "sse41.pmaxuw" || // Added in 3.9
      Name == "sse41.pmaxud" || // Added in 3.9
      Name == "sse41.pminsb" || // Added in 3.9
      Name == "sse2.pmins.w" || // Added in 3.9
      Name == "sse41.pminsd" || // Added in 3.9
      Name == "sse2.pminu.b" || // Added in 3.9
      Name == "sse41.pminuw" || // Added in 3.9
      Name == "sse41.pminud" || // Added in 3.9
      Name == "avx512.kand.w" || // Added in 7.0
      Name == "avx512.kandn.w" || // Added in 7.0
      Name == "avx512.knot.w" || // Added in 7.0
      Name == "avx512.kor.w" || // Added in 7.0
      Name == "avx512.kxor.w" || // Added in 7.0
      Name == "avx512.kxnor.w" || // Added in 7.0
      Name == "avx512.kortestc.w" || // Added in 7.0
      Name == "avx512.kortestz.w" || // Added in 7.0
      Name.startswith("avx512.mask.pshuf.b.") || // Added in 4.0
      Name.startswith("avx2.pmax") || // Added in 3.9
      Name.startswith("avx2.pmin") || // Added in 3.9
      Name.startswith("avx512.mask.pmax") || // Added in 4.0
      Name.startswith("avx512.mask.pmin") || // Added in 4.0
      Name.startswith("avx2.vbroadcast") || // Added in 3.8
      Name.startswith("avx2.pbroadcast") || // Added in 3.8
      Name.startswith("avx.vpermil.") || // Added in 3.1
      Name.startswith("sse2.pshuf") || // Added in 3.9
      Name.startswith("avx512.pbroadcast") || // Added in 3.9
      Name.startswith("avx512.mask.broadcast.s") || // Added in 3.9
      Name.startswith("avx512.mask.movddup") || // Added in 3.9
      Name.startswith("avx512.mask.movshdup") || // Added in 3.9
      Name.startswith("avx512.mask.movsldup") || // Added in 3.9
      Name.startswith("avx512.mask.pshuf.d.") || // Added in 3.9
      Name.startswith("avx512.mask.pshufl.w.") || // Added in 3.9
      Name.startswith("avx512.mask.pshufh.w.") || // Added in 3.9
      Name.startswith("avx512.mask.shuf.p") || // Added in 4.0
      Name.startswith("avx512.mask.vpermil.p") || // Added in 3.9
      Name.startswith("avx512.mask.perm.df.") || // Added in 3.9
      Name.startswith("avx512.mask.perm.di.") || // Added in 3.9
      Name.startswith("avx512.mask.punpckl") || // Added in 3.9
      Name.startswith("avx512.mask.punpckh") || // Added in 3.9
      Name.startswith("avx512.mask.unpckl.") || // Added in 3.9
      Name.startswith("avx512.mask.unpckh.") || // Added in 3.9
      Name.startswith("avx512.mask.pand.") || // Added in 3.9
      Name.startswith("avx512.mask.pandn.") || // Added in 3.9
      Name.startswith("avx512.mask.por.") || // Added in 3.9
      Name.startswith("avx512.mask.pxor.") || // Added in 3.9
      Name.startswith("avx512.mask.and.") || // Added in 3.9
      Name.startswith("avx512.mask.andn.") || // Added in 3.9
      Name.startswith("avx512.mask.or.") || // Added in 3.9
      Name.startswith("avx512.mask.xor.") || // Added in 3.9
      Name.startswith("avx512.mask.padd.") || // Added in 4.0
      Name.startswith("avx512.mask.psub.") || // Added in 4.0
      Name.startswith("avx512.mask.pmull.") || // Added in 4.0
      Name.startswith("avx512.mask.cvtdq2pd.") || // Added in 4.0
      Name.startswith("avx512.mask.cvtudq2pd.") || // Added in 4.0
      Name.startswith("avx512.mask.cvtudq2ps.") || // Added in 7.0 updated 9.0
      Name.startswith("avx512.mask.cvtqq2pd.") || // Added in 7.0 updated 9.0
      Name.startswith("avx512.mask.cvtuqq2pd.") || // Added in 7.0 updated 9.0
      Name.startswith("avx512.mask.cvtdq2ps.") || // Added in 7.0 updated 9.0
      Name == "avx512.mask.vcvtph2ps.128" || // Added in 11.0
      Name == "avx512.mask.vcvtph2ps.256" || // Added in 11.0
      Name == "avx512.mask.cvtqq2ps.256" || // Added in 9.0
      Name == "avx512.mask.cvtqq2ps.512" || // Added in 9.0
      Name == "avx512.mask.cvtuqq2ps.256" || // Added in 9.0
      Name == "avx512.mask.cvtuqq2ps.512" || // Added in 9.0
      Name == "avx512.mask.cvtpd2dq.256" || // Added in 7.0
      Name == "avx512.mask.cvtpd2ps.256" || // Added in 7.0
      Name == "avx512.mask.cvttpd2dq.256" || // Added in 7.0
      Name == "avx512.mask.cvttps2dq.128" || // Added in 7.0
      Name == "avx512.mask.cvttps2dq.256" || // Added in 7.0
      Name == "avx512.mask.cvtps2pd.128" || // Added in 7.0
      Name == "avx512.mask.cvtps2pd.256" || // Added in 7.0
      Name == "avx512.cvtusi2sd" || // Added in 7.0
      Name.startswith("avx512.mask.permvar.") || // Added in 7.0
      Name == "sse2.pmulu.dq" || // Added in 7.0
      Name == "sse41.pmuldq" || // Added in 7.0
      Name == "avx2.pmulu.dq" || // Added in 7.0
      Name == "avx2.pmul.dq" || // Added in 7.0
      Name == "avx512.pmulu.dq.512" || // Added in 7.0
      Name == "avx512.pmul.dq.512" || // Added in 7.0
      Name.startswith("avx512.mask.pmul.dq.") || // Added in 4.0
      Name.startswith("avx512.mask.pmulu.dq.") || // Added in 4.0
      Name.startswith("avx512.mask.pmul.hr.sw.") || // Added in 7.0
      Name.startswith("avx512.mask.pmulh.w.") || // Added in 7.0
      Name.startswith("avx512.mask.pmulhu.w.") || // Added in 7.0
      Name.startswith("avx512.mask.pmaddw.d.") || // Added in 7.0
      Name.startswith("avx512.mask.pmaddubs.w.") || // Added in 7.0
      Name.startswith("avx512.mask.packsswb.") || // Added in 5.0
      Name.startswith("avx512.mask.packssdw.") || // Added in 5.0
      Name.startswith("avx512.mask.packuswb.") || // Added in 5.0
      Name.startswith("avx512.mask.packusdw.") || // Added in 5.0
      Name.startswith("avx512.mask.cmp.b") || // Added in 5.0
      Name.startswith("avx512.mask.cmp.d") || // Added in 5.0
      Name.startswith("avx512.mask.cmp.q") || // Added in 5.0
      Name.startswith("avx512.mask.cmp.w") || // Added in 5.0
      Name.startswith("avx512.cmp.p") || // Added in 12.0
      Name.startswith("avx512.mask.ucmp.") || // Added in 5.0
      Name.startswith("avx512.cvtb2mask.") || // Added in 7.0
      Name.startswith("avx512.cvtw2mask.") || // Added in 7.0
      Name.startswith("avx512.cvtd2mask.") || // Added in 7.0
      Name.startswith("avx512.cvtq2mask.") || // Added in 7.0
      Name.startswith("avx512.mask.vpermilvar.") || // Added in 4.0
      Name.startswith("avx512.mask.psll.d") || // Added in 4.0
      Name.startswith("avx512.mask.psll.q") || // Added in 4.0
      Name.startswith("avx512.mask.psll.w") || // Added in 4.0
      Name.startswith("avx512.mask.psra.d") || // Added in 4.0
      Name.startswith("avx512.mask.psra.q") || // Added in 4.0
      Name.startswith("avx512.mask.psra.w") || // Added in 4.0
      Name.startswith("avx512.mask.psrl.d") || // Added in 4.0
      Name.startswith("avx512.mask.psrl.q") || // Added in 4.0
      Name.startswith("avx512.mask.psrl.w") || // Added in 4.0
      Name.startswith("avx512.mask.pslli") || // Added in 4.0
      Name.startswith("avx512.mask.psrai") || // Added in 4.0
      Name.startswith("avx512.mask.psrli") || // Added in 4.0
      Name.startswith("avx512.mask.psllv") || // Added in 4.0
      Name.startswith("avx512.mask.psrav") || // Added in 4.0
      Name.startswith("avx512.mask.psrlv") || // Added in 4.0
      Name.startswith("sse41.pmovsx") || // Added in 3.8
      Name.startswith("sse41.pmovzx") || // Added in 3.9
      Name.startswith("avx2.pmovsx") || // Added in 3.9
      Name.startswith("avx2.pmovzx") || // Added in 3.9
      Name.startswith("avx512.mask.pmovsx") || // Added in 4.0
      Name.startswith("avx512.mask.pmovzx") || // Added in 4.0
      Name.startswith("avx512.mask.lzcnt.") || // Added in 5.0
      Name.startswith("avx512.mask.pternlog.") || // Added in 7.0
      Name.startswith("avx512.maskz.pternlog.") || // Added in 7.0
      Name.startswith("avx512.mask.vpmadd52") || // Added in 7.0
      Name.startswith("avx512.maskz.vpmadd52") || // Added in 7.0
      Name.startswith("avx512.mask.vpermi2var.") || // Added in 7.0
      Name.startswith("avx512.mask.vpermt2var.") || // Added in 7.0
      Name.startswith("avx512.maskz.vpermt2var.") || // Added in 7.0
      Name.startswith("avx512.mask.vpdpbusd.") || // Added in 7.0
      Name.startswith("avx512.maskz.vpdpbusd.") || // Added in 7.0
      Name.startswith("avx512.mask.vpdpbusds.") || // Added in 7.0
      Name.startswith("avx512.maskz.vpdpbusds.") || // Added in 7.0
      Name.startswith("avx512.mask.vpdpwssd.") || // Added in 7.0
      Name.startswith("avx512.maskz.vpdpwssd.") || // Added in 7.0
      Name.startswith("avx512.mask.vpdpwssds.") || // Added in 7.0
      Name.startswith("avx512.maskz.vpdpwssds.") || // Added in 7.0
      Name.startswith("avx512.mask.dbpsadbw.") || // Added in 7.0
      Name.startswith("avx512.mask.vpshld.") || // Added in 7.0
      Name.startswith("avx512.mask.vpshrd.") || // Added in 7.0
      Name.startswith("avx512.mask.vpshldv.") || // Added in 8.0
      Name.startswith("avx512.mask.vpshrdv.") || // Added in 8.0
      Name.startswith("avx512.maskz.vpshldv.") || // Added in 8.0
      Name.startswith("avx512.maskz.vpshrdv.") || // Added in 8.0
      Name.startswith("avx512.vpshld.") || // Added in 8.0
      Name.startswith("avx512.vpshrd.") || // Added in 8.0
      Name.startswith("avx512.mask.add.p") || // Added in 7.0. 128/256 in 4.0
      Name.startswith("avx512.mask.sub.p") || // Added in 7.0. 128/256 in 4.0
      Name.startswith("avx512.mask.mul.p") || // Added in 7.0. 128/256 in 4.0
      Name.startswith("avx512.mask.div.p") || // Added in 7.0. 128/256 in 4.0
      Name.startswith("avx512.mask.max.p") || // Added in 7.0. 128/256 in 5.0
      Name.startswith("avx512.mask.min.p") || // Added in 7.0. 128/256 in 5.0
      Name.startswith("avx512.mask.fpclass.p") || // Added in 7.0
      Name.startswith("avx512.mask.vpshufbitqmb.") || // Added in 8.0
      Name.startswith("avx512.mask.pmultishift.qb.") || // Added in 8.0
      Name.startswith("avx512.mask.conflict.") || // Added in 9.0
      Name == "avx512.mask.pmov.qd.256" || // Added in 9.0
      Name == "avx512.mask.pmov.qd.512" || // Added in 9.0
      Name == "avx512.mask.pmov.wb.256" || // Added in 9.0
      Name == "avx512.mask.pmov.wb.512" || // Added in 9.0
      Name == "sse.cvtsi2ss" || // Added in 7.0
      Name == "sse.cvtsi642ss" || // Added in 7.0
      Name == "sse2.cvtsi2sd" || // Added in 7.0
      Name == "sse2.cvtsi642sd" || // Added in 7.0
      Name == "sse2.cvtss2sd" || // Added in 7.0
      Name == "sse2.cvtdq2pd" || // Added in 3.9
      Name == "sse2.cvtdq2ps" || // Added in 7.0
      Name == "sse2.cvtps2pd" || // Added in 3.9
      Name == "avx.cvtdq2.pd.256" || // Added in 3.9
      Name == "avx.cvtdq2.ps.256" || // Added in 7.0
      Name == "avx.cvt.ps2.pd.256" || // Added in 3.9
      Name.startswith("vcvtph2ps.") || // Added in 11.0
      Name.startswith("avx.vinsertf128.") || // Added in 3.7
      Name == "avx2.vinserti128" || // Added in 3.7
      Name.startswith("avx512.mask.insert") || // Added in 4.0
      Name.startswith("avx.vextractf128.") || // Added in 3.7
      Name == "avx2.vextracti128" || // Added in 3.7
      Name.startswith("avx512.mask.vextract") || // Added in 4.0
      Name.startswith("sse4a.movnt.") || // Added in 3.9
      Name.startswith("avx.movnt.") || // Added in 3.2
      Name.startswith("avx512.storent.") || // Added in 3.9
      Name == "sse41.movntdqa" || // Added in 5.0
      Name == "avx2.movntdqa" || // Added in 5.0
      Name == "avx512.movntdqa" || // Added in 5.0
      Name == "sse2.storel.dq" || // Added in 3.9
      Name.startswith("sse.storeu.") || // Added in 3.9
      Name.startswith("sse2.storeu.") || // Added in 3.9
      Name.startswith("avx.storeu.") || // Added in 3.9
      Name.startswith("avx512.mask.storeu.") || // Added in 3.9
      Name.startswith("avx512.mask.store.p") || // Added in 3.9
      Name.startswith("avx512.mask.store.b.") || // Added in 3.9
      Name.startswith("avx512.mask.store.w.") || // Added in 3.9
      Name.startswith("avx512.mask.store.d.") || // Added in 3.9
      Name.startswith("avx512.mask.store.q.") || // Added in 3.9
      Name == "avx512.mask.store.ss" || // Added in 7.0
      Name.startswith("avx512.mask.loadu.") || // Added in 3.9
      Name.startswith("avx512.mask.load.") || // Added in 3.9
      Name.startswith("avx512.mask.expand.load.") || // Added in 7.0
      Name.startswith("avx512.mask.compress.store.") || // Added in 7.0
      Name.startswith("avx512.mask.expand.b") || // Added in 9.0
      Name.startswith("avx512.mask.expand.w") || // Added in 9.0
      Name.startswith("avx512.mask.expand.d") || // Added in 9.0
      Name.startswith("avx512.mask.expand.q") || // Added in 9.0
      Name.startswith("avx512.mask.expand.p") || // Added in 9.0
      Name.startswith("avx512.mask.compress.b") || // Added in 9.0
      Name.startswith("avx512.mask.compress.w") || // Added in 9.0
      Name.startswith("avx512.mask.compress.d") || // Added in 9.0
      Name.startswith("avx512.mask.compress.q") || // Added in 9.0
      Name.startswith("avx512.mask.compress.p") || // Added in 9.0
      Name == "sse42.crc32.64.8" || // Added in 3.4
      Name.startswith("avx.vbroadcast.s") || // Added in 3.5
      Name.startswith("avx512.vbroadcast.s") || // Added in 7.0
      Name.startswith("avx512.mask.palignr.") || // Added in 3.9
      Name.startswith("avx512.mask.valign.") || // Added in 4.0
      Name.startswith("sse2.psll.dq") || // Added in 3.7
      Name.startswith("sse2.psrl.dq") || // Added in 3.7
      Name.startswith("avx2.psll.dq") || // Added in 3.7
      Name.startswith("avx2.psrl.dq") || // Added in 3.7
      Name.startswith("avx512.psll.dq") || // Added in 3.9
      Name.startswith("avx512.psrl.dq") || // Added in 3.9
      Name == "sse41.pblendw" || // Added in 3.7
      Name.startswith("sse41.blendp") || // Added in 3.7
      Name.startswith("avx.blend.p") || // Added in 3.7
      Name == "avx2.pblendw" || // Added in 3.7
      Name.startswith("avx2.pblendd.") || // Added in 3.7
      Name.startswith("avx.vbroadcastf128") || // Added in 4.0
      Name == "avx2.vbroadcasti128" || // Added in 3.7
      Name.startswith("avx512.mask.broadcastf32x4.") || // Added in 6.0
      Name.startswith("avx512.mask.broadcastf64x2.") || // Added in 6.0
      Name.startswith("avx512.mask.broadcastf32x8.") || // Added in 6.0
      Name.startswith("avx512.mask.broadcastf64x4.") || // Added in 6.0
      Name.startswith("avx512.mask.broadcasti32x4.") || // Added in 6.0
      Name.startswith("avx512.mask.broadcasti64x2.") || // Added in 6.0
      Name.startswith("avx512.mask.broadcasti32x8.") || // Added in 6.0
      Name.startswith("avx512.mask.broadcasti64x4.") || // Added in 6.0
      Name == "xop.vpcmov" || // Added in 3.8
      Name == "xop.vpcmov.256" || // Added in 5.0
      Name.startswith("avx512.mask.move.s") || // Added in 4.0
      Name.startswith("avx512.cvtmask2") || // Added in 5.0
      Name.startswith("xop.vpcom") || // Added in 3.2, Updated in 9.0
      Name.startswith("xop.vprot") || // Added in 8.0
      Name.startswith("avx512.prol") || // Added in 8.0
      Name.startswith("avx512.pror") || // Added in 8.0
      Name.startswith("avx512.mask.prorv.") || // Added in 8.0
      Name.startswith("avx512.mask.pror.") ||  // Added in 8.0
      Name.startswith("avx512.mask.prolv.") || // Added in 8.0
      Name.startswith("avx512.mask.prol.") ||  // Added in 8.0
      Name.startswith("avx512.ptestm") || //Added in 6.0
      Name.startswith("avx512.ptestnm") || //Added in 6.0
      Name.startswith("avx512.mask.pavg")) // Added in 6.0
    return true;

  return false;
}

static bool UpgradeX86IntrinsicFunction(Function *F, StringRef Name,
                                        Function *&NewFn) {
  // Only handle intrinsics that start with "x86.".
  if (!Name.startswith("x86."))
    return false;
  // Remove "x86." prefix.
  Name = Name.substr(4);

  if (ShouldUpgradeX86Intrinsic(F, Name)) {
    NewFn = nullptr;
    return true;
  }

  if (Name == "rdtscp") { // Added in 8.0
    // If this intrinsic has 0 operands, it's the new version.
    if (F->getFunctionType()->getNumParams() == 0)
      return false;

    rename(F);
    NewFn = Intrinsic::getDeclaration(F->getParent(),
                                      Intrinsic::x86_rdtscp);
    return true;
  }

  // SSE4.1 ptest functions may have an old signature.
  if (Name.startswith("sse41.ptest")) { // Added in 3.2
    if (Name.substr(11) == "c")
      return UpgradePTESTIntrinsic(F, Intrinsic::x86_sse41_ptestc, NewFn);
    if (Name.substr(11) == "z")
      return UpgradePTESTIntrinsic(F, Intrinsic::x86_sse41_ptestz, NewFn);
    if (Name.substr(11) == "nzc")
      return UpgradePTESTIntrinsic(F, Intrinsic::x86_sse41_ptestnzc, NewFn);
  }
  // Several blend and other instructions with masks used the wrong number of
  // bits.
  if (Name == "sse41.insertps") // Added in 3.6
    return UpgradeX86IntrinsicsWith8BitMask(F, Intrinsic::x86_sse41_insertps,
                                            NewFn);
  if (Name == "sse41.dppd") // Added in 3.6
    return UpgradeX86IntrinsicsWith8BitMask(F, Intrinsic::x86_sse41_dppd,
                                            NewFn);
  if (Name == "sse41.dpps") // Added in 3.6
    return UpgradeX86IntrinsicsWith8BitMask(F, Intrinsic::x86_sse41_dpps,
                                            NewFn);
  if (Name == "sse41.mpsadbw") // Added in 3.6
    return UpgradeX86IntrinsicsWith8BitMask(F, Intrinsic::x86_sse41_mpsadbw,
                                            NewFn);
  if (Name == "avx.dp.ps.256") // Added in 3.6
    return UpgradeX86IntrinsicsWith8BitMask(F, Intrinsic::x86_avx_dp_ps_256,
                                            NewFn);
  if (Name == "avx2.mpsadbw") // Added in 3.6
    return UpgradeX86IntrinsicsWith8BitMask(F, Intrinsic::x86_avx2_mpsadbw,
                                            NewFn);
  if (Name == "avx512.mask.cmp.pd.128") // Added in 7.0
    return UpgradeX86MaskedFPCompare(F, Intrinsic::x86_avx512_mask_cmp_pd_128,
                                     NewFn);
  if (Name == "avx512.mask.cmp.pd.256") // Added in 7.0
    return UpgradeX86MaskedFPCompare(F, Intrinsic::x86_avx512_mask_cmp_pd_256,
                                     NewFn);
  if (Name == "avx512.mask.cmp.pd.512") // Added in 7.0
    return UpgradeX86MaskedFPCompare(F, Intrinsic::x86_avx512_mask_cmp_pd_512,
                                     NewFn);
  if (Name == "avx512.mask.cmp.ps.128") // Added in 7.0
    return UpgradeX86MaskedFPCompare(F, Intrinsic::x86_avx512_mask_cmp_ps_128,
                                     NewFn);
  if (Name == "avx512.mask.cmp.ps.256") // Added in 7.0
    return UpgradeX86MaskedFPCompare(F, Intrinsic::x86_avx512_mask_cmp_ps_256,
                                     NewFn);
  if (Name == "avx512.mask.cmp.ps.512") // Added in 7.0
    return UpgradeX86MaskedFPCompare(F, Intrinsic::x86_avx512_mask_cmp_ps_512,
                                     NewFn);

  // frcz.ss/sd may need to have an argument dropped. Added in 3.2
  if (Name.startswith("xop.vfrcz.ss") && F->arg_size() == 2) {
    rename(F);
    NewFn = Intrinsic::getDeclaration(F->getParent(),
                                      Intrinsic::x86_xop_vfrcz_ss);
    return true;
  }
  if (Name.startswith("xop.vfrcz.sd") && F->arg_size() == 2) {
    rename(F);
    NewFn = Intrinsic::getDeclaration(F->getParent(),
                                      Intrinsic::x86_xop_vfrcz_sd);
    return true;
  }
  // Upgrade any XOP PERMIL2 index operand still using a float/double vector.
  if (Name.startswith("xop.vpermil2")) { // Added in 3.9
    auto Idx = F->getFunctionType()->getParamType(2);
    if (Idx->isFPOrFPVectorTy()) {
      rename(F);
      unsigned IdxSize = Idx->getPrimitiveSizeInBits();
      unsigned EltSize = Idx->getScalarSizeInBits();
      Intrinsic::ID Permil2ID;
      if (EltSize == 64 && IdxSize == 128)
        Permil2ID = Intrinsic::x86_xop_vpermil2pd;
      else if (EltSize == 32 && IdxSize == 128)
        Permil2ID = Intrinsic::x86_xop_vpermil2ps;
      else if (EltSize == 64 && IdxSize == 256)
        Permil2ID = Intrinsic::x86_xop_vpermil2pd_256;
      else
        Permil2ID = Intrinsic::x86_xop_vpermil2ps_256;
      NewFn = Intrinsic::getDeclaration(F->getParent(), Permil2ID);
      return true;
    }
  }

  if (Name == "seh.recoverfp") {
    NewFn = Intrinsic::getDeclaration(F->getParent(), Intrinsic::eh_recoverfp);
    return true;
  }

  return false;
}

static bool UpgradeIntrinsicFunction1(Function *F, Function *&NewFn) {
  assert(F && "Illegal to upgrade a non-existent Function.");

  // Quickly eliminate it, if it's not a candidate.
  StringRef Name = F->getName();
  if (Name.size() <= 8 || !Name.startswith("llvm."))
    return false;
  Name = Name.substr(5); // Strip off "llvm."

  switch (Name[0]) {
  default: break;
  case 'a': {
    if (Name.startswith("arm.rbit") || Name.startswith("aarch64.rbit")) {
      NewFn = Intrinsic::getDeclaration(F->getParent(), Intrinsic::bitreverse,
                                        F->arg_begin()->getType());
      return true;
    }
    if (Name.startswith("aarch64.neon.frintn")) {
      NewFn = Intrinsic::getDeclaration(F->getParent(), Intrinsic::roundeven,
                                        F->arg_begin()->getType());
      return true;
    }
    if (Name.startswith("aarch64.neon.rbit")) {
      NewFn = Intrinsic::getDeclaration(F->getParent(), Intrinsic::bitreverse,
                                        F->arg_begin()->getType());
      return true;
    }
    if (Name.startswith("arm.neon.vclz")) {
      Type* args[2] = {
        F->arg_begin()->getType(),
        Type::getInt1Ty(F->getContext())
      };
      // Can't use Intrinsic::getDeclaration here as it adds a ".i1" to
      // the end of the name. Change name from llvm.arm.neon.vclz.* to
      //  llvm.ctlz.*
      FunctionType* fType = FunctionType::get(F->getReturnType(), args, false);
      NewFn = Function::Create(fType, F->getLinkage(), F->getAddressSpace(),
                               "llvm.ctlz." + Name.substr(14), F->getParent());
      return true;
    }
    if (Name.startswith("arm.neon.vcnt")) {
      NewFn = Intrinsic::getDeclaration(F->getParent(), Intrinsic::ctpop,
                                        F->arg_begin()->getType());
      return true;
    }
    static const Regex vldRegex("^arm\\.neon\\.vld([1234]|[234]lane)\\.v[a-z0-9]*$");
    if (vldRegex.match(Name)) {
      auto fArgs = F->getFunctionType()->params();
      SmallVector<Type *, 4> Tys(fArgs.begin(), fArgs.end());
      // Can't use Intrinsic::getDeclaration here as the return types might
      // then only be structurally equal.
      FunctionType* fType = FunctionType::get(F->getReturnType(), Tys, false);
      NewFn = Function::Create(fType, F->getLinkage(), F->getAddressSpace(),
                               "llvm." + Name + ".p0i8", F->getParent());
      return true;
    }
    static const Regex vstRegex("^arm\\.neon\\.vst([1234]|[234]lane)\\.v[a-z0-9]*$");
    if (vstRegex.match(Name)) {
      static const Intrinsic::ID StoreInts[] = {Intrinsic::arm_neon_vst1,
                                                Intrinsic::arm_neon_vst2,
                                                Intrinsic::arm_neon_vst3,
                                                Intrinsic::arm_neon_vst4};

      static const Intrinsic::ID StoreLaneInts[] = {
        Intrinsic::arm_neon_vst2lane, Intrinsic::arm_neon_vst3lane,
        Intrinsic::arm_neon_vst4lane
      };

      auto fArgs = F->getFunctionType()->params();
      Type *Tys[] = {fArgs[0], fArgs[1]};
      if (Name.find("lane") == StringRef::npos)
        NewFn = Intrinsic::getDeclaration(F->getParent(),
                                          StoreInts[fArgs.size() - 3], Tys);
      else
        NewFn = Intrinsic::getDeclaration(F->getParent(),
                                          StoreLaneInts[fArgs.size() - 5], Tys);
      return true;
    }
    if (Name == "aarch64.thread.pointer" || Name == "arm.thread.pointer") {
      NewFn = Intrinsic::getDeclaration(F->getParent(), Intrinsic::thread_pointer);
      return true;
    }
    if (Name.startswith("arm.neon.vqadds.")) {
      NewFn = Intrinsic::getDeclaration(F->getParent(), Intrinsic::sadd_sat,
                                        F->arg_begin()->getType());
      return true;
    }
    if (Name.startswith("arm.neon.vqaddu.")) {
      NewFn = Intrinsic::getDeclaration(F->getParent(), Intrinsic::uadd_sat,
                                        F->arg_begin()->getType());
      return true;
    }
    if (Name.startswith("arm.neon.vqsubs.")) {
      NewFn = Intrinsic::getDeclaration(F->getParent(), Intrinsic::ssub_sat,
                                        F->arg_begin()->getType());
      return true;
    }
    if (Name.startswith("arm.neon.vqsubu.")) {
      NewFn = Intrinsic::getDeclaration(F->getParent(), Intrinsic::usub_sat,
                                        F->arg_begin()->getType());
      return true;
    }
    if (Name.startswith("aarch64.neon.addp")) {
      if (F->arg_size() != 2)
        break; // Invalid IR.
      VectorType *Ty = dyn_cast<VectorType>(F->getReturnType());
      if (Ty && Ty->getElementType()->isFloatingPointTy()) {
        NewFn = Intrinsic::getDeclaration(F->getParent(),
                                          Intrinsic::aarch64_neon_faddp, Ty);
        return true;
      }
    }

    // Changed in 12.0: bfdot accept v4bf16 and v8bf16 instead of v8i8 and v16i8
    // respectively
    if ((Name.startswith("arm.neon.bfdot.") ||
         Name.startswith("aarch64.neon.bfdot.")) &&
        Name.endswith("i8")) {
      Intrinsic::ID IID =
          StringSwitch<Intrinsic::ID>(Name)
              .Cases("arm.neon.bfdot.v2f32.v8i8",
                     "arm.neon.bfdot.v4f32.v16i8",
                     Intrinsic::arm_neon_bfdot)
              .Cases("aarch64.neon.bfdot.v2f32.v8i8",
                     "aarch64.neon.bfdot.v4f32.v16i8",
                     Intrinsic::aarch64_neon_bfdot)
              .Default(Intrinsic::not_intrinsic);
      if (IID == Intrinsic::not_intrinsic)
        break;

      size_t OperandWidth = F->getReturnType()->getPrimitiveSizeInBits();
      assert((OperandWidth == 64 || OperandWidth == 128) &&
             "Unexpected operand width");
      LLVMContext &Ctx = F->getParent()->getContext();
      std::array<Type *, 2> Tys {{
        F->getReturnType(),
        FixedVectorType::get(Type::getBFloatTy(Ctx), OperandWidth / 16)
      }};
      NewFn = Intrinsic::getDeclaration(F->getParent(), IID, Tys);
      return true;
    }

    // Changed in 12.0: bfmmla, bfmlalb and bfmlalt are not polymorphic anymore
    // and accept v8bf16 instead of v16i8
    if ((Name.startswith("arm.neon.bfm") ||
         Name.startswith("aarch64.neon.bfm")) &&
        Name.endswith(".v4f32.v16i8")) {
      Intrinsic::ID IID =
          StringSwitch<Intrinsic::ID>(Name)
              .Case("arm.neon.bfmmla.v4f32.v16i8",
                    Intrinsic::arm_neon_bfmmla)
              .Case("arm.neon.bfmlalb.v4f32.v16i8",
                    Intrinsic::arm_neon_bfmlalb)
              .Case("arm.neon.bfmlalt.v4f32.v16i8",
                    Intrinsic::arm_neon_bfmlalt)
              .Case("aarch64.neon.bfmmla.v4f32.v16i8",
                    Intrinsic::aarch64_neon_bfmmla)
              .Case("aarch64.neon.bfmlalb.v4f32.v16i8",
                    Intrinsic::aarch64_neon_bfmlalb)
              .Case("aarch64.neon.bfmlalt.v4f32.v16i8",
                    Intrinsic::aarch64_neon_bfmlalt)
              .Default(Intrinsic::not_intrinsic);
      if (IID == Intrinsic::not_intrinsic)
        break;

      std::array<Type *, 0> Tys;
      NewFn = Intrinsic::getDeclaration(F->getParent(), IID, Tys);
      return true;
    }
    break;
  }

  case 'c': {
    if (Name.startswith("ctlz.") && F->arg_size() == 1) {
      rename(F);
      NewFn = Intrinsic::getDeclaration(F->getParent(), Intrinsic::ctlz,
                                        F->arg_begin()->getType());
      return true;
    }
    if (Name.startswith("cttz.") && F->arg_size() == 1) {
      rename(F);
      NewFn = Intrinsic::getDeclaration(F->getParent(), Intrinsic::cttz,
                                        F->arg_begin()->getType());
      return true;
    }
    break;
  }
  case 'd': {
    if (Name == "dbg.value" && F->arg_size() == 4) {
      rename(F);
      NewFn = Intrinsic::getDeclaration(F->getParent(), Intrinsic::dbg_value);
      return true;
    }
    break;
  }
  case 'e': {
    SmallVector<StringRef, 2> Groups;
    static const Regex R("^experimental.vector.reduce.([a-z]+)\\.[a-z][0-9]+");
    if (R.match(Name, &Groups)) {
      Intrinsic::ID ID;
      ID = StringSwitch<Intrinsic::ID>(Groups[1])
               .Case("add", Intrinsic::vector_reduce_add)
               .Case("mul", Intrinsic::vector_reduce_mul)
               .Case("and", Intrinsic::vector_reduce_and)
               .Case("or", Intrinsic::vector_reduce_or)
               .Case("xor", Intrinsic::vector_reduce_xor)
               .Case("smax", Intrinsic::vector_reduce_smax)
               .Case("smin", Intrinsic::vector_reduce_smin)
               .Case("umax", Intrinsic::vector_reduce_umax)
               .Case("umin", Intrinsic::vector_reduce_umin)
               .Case("fmax", Intrinsic::vector_reduce_fmax)
               .Case("fmin", Intrinsic::vector_reduce_fmin)
               .Default(Intrinsic::not_intrinsic);
      if (ID != Intrinsic::not_intrinsic) {
        rename(F);
        auto Args = F->getFunctionType()->params();
        NewFn = Intrinsic::getDeclaration(F->getParent(), ID, {Args[0]});
        return true;
      }
    }
    static const Regex R2(
        "^experimental.vector.reduce.v2.([a-z]+)\\.[fi][0-9]+");
    Groups.clear();
    if (R2.match(Name, &Groups)) {
      Intrinsic::ID ID = Intrinsic::not_intrinsic;
      if (Groups[1] == "fadd")
        ID = Intrinsic::vector_reduce_fadd;
      if (Groups[1] == "fmul")
        ID = Intrinsic::vector_reduce_fmul;
      if (ID != Intrinsic::not_intrinsic) {
        rename(F);
        auto Args = F->getFunctionType()->params();
        Type *Tys[] = {Args[1]};
        NewFn = Intrinsic::getDeclaration(F->getParent(), ID, Tys);
        return true;
      }
    }
    break;
  }
  case 'i':
  case 'l': {
    bool IsLifetimeStart = Name.startswith("lifetime.start");
    if (IsLifetimeStart || Name.startswith("invariant.start")) {
      Intrinsic::ID ID = IsLifetimeStart ?
        Intrinsic::lifetime_start : Intrinsic::invariant_start;
      auto Args = F->getFunctionType()->params();
      Type* ObjectPtr[1] = {Args[1]};
      if (F->getName() != Intrinsic::getName(ID, ObjectPtr)) {
        rename(F);
        NewFn = Intrinsic::getDeclaration(F->getParent(), ID, ObjectPtr);
        return true;
      }
    }

    bool IsLifetimeEnd = Name.startswith("lifetime.end");
    if (IsLifetimeEnd || Name.startswith("invariant.end")) {
      Intrinsic::ID ID = IsLifetimeEnd ?
        Intrinsic::lifetime_end : Intrinsic::invariant_end;

      auto Args = F->getFunctionType()->params();
      Type* ObjectPtr[1] = {Args[IsLifetimeEnd ? 1 : 2]};
      if (F->getName() != Intrinsic::getName(ID, ObjectPtr)) {
        rename(F);
        NewFn = Intrinsic::getDeclaration(F->getParent(), ID, ObjectPtr);
        return true;
      }
    }
    if (Name.startswith("invariant.group.barrier")) {
      // Rename invariant.group.barrier to launder.invariant.group
      auto Args = F->getFunctionType()->params();
      Type* ObjectPtr[1] = {Args[0]};
      rename(F);
      NewFn = Intrinsic::getDeclaration(F->getParent(),
          Intrinsic::launder_invariant_group, ObjectPtr);
      return true;

    }

    break;
  }
  case 'm': {
    if (Name.startswith("masked.load.")) {
      Type *Tys[] = { F->getReturnType(), F->arg_begin()->getType() };
      if (F->getName() != Intrinsic::getName(Intrinsic::masked_load, Tys)) {
        rename(F);
        NewFn = Intrinsic::getDeclaration(F->getParent(),
                                          Intrinsic::masked_load,
                                          Tys);
        return true;
      }
    }
    if (Name.startswith("masked.store.")) {
      auto Args = F->getFunctionType()->params();
      Type *Tys[] = { Args[0], Args[1] };
      if (F->getName() != Intrinsic::getName(Intrinsic::masked_store, Tys)) {
        rename(F);
        NewFn = Intrinsic::getDeclaration(F->getParent(),
                                          Intrinsic::masked_store,
                                          Tys);
        return true;
      }
    }
    // Renaming gather/scatter intrinsics with no address space overloading
    // to the new overload which includes an address space
    if (Name.startswith("masked.gather.")) {
      Type *Tys[] = {F->getReturnType(), F->arg_begin()->getType()};
      if (F->getName() != Intrinsic::getName(Intrinsic::masked_gather, Tys)) {
        rename(F);
        NewFn = Intrinsic::getDeclaration(F->getParent(),
                                          Intrinsic::masked_gather, Tys);
        return true;
      }
    }
    if (Name.startswith("masked.scatter.")) {
      auto Args = F->getFunctionType()->params();
      Type *Tys[] = {Args[0], Args[1]};
      if (F->getName() != Intrinsic::getName(Intrinsic::masked_scatter, Tys)) {
        rename(F);
        NewFn = Intrinsic::getDeclaration(F->getParent(),
                                          Intrinsic::masked_scatter, Tys);
        return true;
      }
    }
    // Updating the memory intrinsics (memcpy/memmove/memset) that have an
    // alignment parameter to embedding the alignment as an attribute of
    // the pointer args.
    if (Name.startswith("memcpy.") && F->arg_size() == 5) {
      rename(F);
      // Get the types of dest, src, and len
      ArrayRef<Type *> ParamTypes = F->getFunctionType()->params().slice(0, 3);
      NewFn = Intrinsic::getDeclaration(F->getParent(), Intrinsic::memcpy,
                                        ParamTypes);
      return true;
    }
    if (Name.startswith("memmove.") && F->arg_size() == 5) {
      rename(F);
      // Get the types of dest, src, and len
      ArrayRef<Type *> ParamTypes = F->getFunctionType()->params().slice(0, 3);
      NewFn = Intrinsic::getDeclaration(F->getParent(), Intrinsic::memmove,
                                        ParamTypes);
      return true;
    }
    if (Name.startswith("memset.") && F->arg_size() == 5) {
      rename(F);
      // Get the types of dest, and len
      const auto *FT = F->getFunctionType();
      Type *ParamTypes[2] = {
          FT->getParamType(0), // Dest
          FT->getParamType(2)  // len
      };
      NewFn = Intrinsic::getDeclaration(F->getParent(), Intrinsic::memset,
                                        ParamTypes);
      return true;
    }
    break;
  }
  case 'n': {
    if (Name.startswith("nvvm.")) {
      Name = Name.substr(5);

      // The following nvvm intrinsics correspond exactly to an LLVM intrinsic.
      Intrinsic::ID IID = StringSwitch<Intrinsic::ID>(Name)
                              .Cases("brev32", "brev64", Intrinsic::bitreverse)
                              .Case("clz.i", Intrinsic::ctlz)
                              .Case("popc.i", Intrinsic::ctpop)
                              .Default(Intrinsic::not_intrinsic);
      if (IID != Intrinsic::not_intrinsic && F->arg_size() == 1) {
        NewFn = Intrinsic::getDeclaration(F->getParent(), IID,
                                          {F->getReturnType()});
        return true;
      }

      // The following nvvm intrinsics correspond exactly to an LLVM idiom, but
      // not to an intrinsic alone.  We expand them in UpgradeIntrinsicCall.
      //
      // TODO: We could add lohi.i2d.
      bool Expand = StringSwitch<bool>(Name)
                        .Cases("abs.i", "abs.ll", true)
                        .Cases("clz.ll", "popc.ll", "h2f", true)
                        .Cases("max.i", "max.ll", "max.ui", "max.ull", true)
                        .Cases("min.i", "min.ll", "min.ui", "min.ull", true)
                        .StartsWith("atomic.load.add.f32.p", true)
                        .StartsWith("atomic.load.add.f64.p", true)
                        .Default(false);
      if (Expand) {
        NewFn = nullptr;
        return true;
      }
    }
    break;
  }
  case 'o':
    // We only need to change the name to match the mangling including the
    // address space.
    if (Name.startswith("objectsize.")) {
      Type *Tys[2] = { F->getReturnType(), F->arg_begin()->getType() };
      if (F->arg_size() == 2 || F->arg_size() == 3 ||
          F->getName() != Intrinsic::getName(Intrinsic::objectsize, Tys)) {
        rename(F);
        NewFn = Intrinsic::getDeclaration(F->getParent(), Intrinsic::objectsize,
                                          Tys);
        return true;
      }
    }
    break;

  case 'p':
    if (Name == "prefetch") {
      // Handle address space overloading.
      Type *Tys[] = {F->arg_begin()->getType()};
      if (F->getName() != Intrinsic::getName(Intrinsic::prefetch, Tys)) {
        rename(F);
        NewFn =
            Intrinsic::getDeclaration(F->getParent(), Intrinsic::prefetch, Tys);
        return true;
      }
    } else if (Name.startswith("ptr.annotation.") && F->arg_size() == 4) {
      rename(F);
      NewFn = Intrinsic::getDeclaration(F->getParent(),
                                        Intrinsic::ptr_annotation,
                                        F->arg_begin()->getType());
      return true;
    }
    break;

  case 's':
    if (Name == "stackprotectorcheck") {
      NewFn = nullptr;
      return true;
    }
    break;

  case 'v': {
    if (Name == "var.annotation" && F->arg_size() == 4) {
      rename(F);
      NewFn = Intrinsic::getDeclaration(F->getParent(),
                                        Intrinsic::var_annotation);
      return true;
    }
    break;
  }

  case 'x':
    if (UpgradeX86IntrinsicFunction(F, Name, NewFn))
      return true;
  }
  // Remangle our intrinsic since we upgrade the mangling
  auto Result = llvm::Intrinsic::remangleIntrinsicFunction(F);
  if (Result != None) {
    NewFn = Result.getValue();
    return true;
  }

  //  This may not belong here. This function is effectively being overloaded
  //  to both detect an intrinsic which needs upgrading, and to provide the
  //  upgraded form of the intrinsic. We should perhaps have two separate
  //  functions for this.
  return false;
}

bool llvm::UpgradeIntrinsicFunction(Function *F, Function *&NewFn) {
  NewFn = nullptr;
  bool Upgraded = UpgradeIntrinsicFunction1(F, NewFn);
  assert(F != NewFn && "Intrinsic function upgraded to the same function");

  // Upgrade intrinsic attributes.  This does not change the function.
  if (NewFn)
    F = NewFn;
  if (Intrinsic::ID id = F->getIntrinsicID())
    F->setAttributes(Intrinsic::getAttributes(F->getContext(), id));
  return Upgraded;
}

GlobalVariable *llvm::UpgradeGlobalVariable(GlobalVariable *GV) {
  if (!(GV->hasName() && (GV->getName() == "llvm.global_ctors" ||
                          GV->getName() == "llvm.global_dtors")) ||
      !GV->hasInitializer())
    return nullptr;
  ArrayType *ATy = dyn_cast<ArrayType>(GV->getValueType());
  if (!ATy)
    return nullptr;
  StructType *STy = dyn_cast<StructType>(ATy->getElementType());
  if (!STy || STy->getNumElements() != 2)
    return nullptr;

  LLVMContext &C = GV->getContext();
  IRBuilder<> IRB(C);
  auto EltTy = StructType::get(STy->getElementType(0), STy->getElementType(1),
                               IRB.getInt8PtrTy());
  Constant *Init = GV->getInitializer();
  unsigned N = Init->getNumOperands();
  std::vector<Constant *> NewCtors(N);
  for (unsigned i = 0; i != N; ++i) {
    auto Ctor = cast<Constant>(Init->getOperand(i));
    NewCtors[i] = ConstantStruct::get(
        EltTy, Ctor->getAggregateElement(0u), Ctor->getAggregateElement(1),
        Constant::getNullValue(IRB.getInt8PtrTy()));
  }
  Constant *NewInit = ConstantArray::get(ArrayType::get(EltTy, N), NewCtors);

  return new GlobalVariable(NewInit->getType(), false, GV->getLinkage(),
                            NewInit, GV->getName());
}

// Handles upgrading SSE2/AVX2/AVX512BW PSLLDQ intrinsics by converting them
// to byte shuffles.
static Value *UpgradeX86PSLLDQIntrinsics(IRBuilder<> &Builder,
                                         Value *Op, unsigned Shift) {
  auto *ResultTy = cast<FixedVectorType>(Op->getType());
  unsigned NumElts = ResultTy->getNumElements() * 8;

  // Bitcast from a 64-bit element type to a byte element type.
  Type *VecTy = FixedVectorType::get(Builder.getInt8Ty(), NumElts);
  Op = Builder.CreateBitCast(Op, VecTy, "cast");

  // We'll be shuffling in zeroes.
  Value *Res = Constant::getNullValue(VecTy);

  // If shift is less than 16, emit a shuffle to move the bytes. Otherwise,
  // we'll just return the zero vector.
  if (Shift < 16) {
    int Idxs[64];
    // 256/512-bit version is split into 2/4 16-byte lanes.
    for (unsigned l = 0; l != NumElts; l += 16)
      for (unsigned i = 0; i != 16; ++i) {
        unsigned Idx = NumElts + i - Shift;
        if (Idx < NumElts)
          Idx -= NumElts - 16; // end of lane, switch operand.
        Idxs[l + i] = Idx + l;
      }

    Res = Builder.CreateShuffleVector(Res, Op, makeArrayRef(Idxs, NumElts));
  }

  // Bitcast back to a 64-bit element type.
  return Builder.CreateBitCast(Res, ResultTy, "cast");
}

// Handles upgrading SSE2/AVX2/AVX512BW PSRLDQ intrinsics by converting them
// to byte shuffles.
static Value *UpgradeX86PSRLDQIntrinsics(IRBuilder<> &Builder, Value *Op,
                                         unsigned Shift) {
  auto *ResultTy = cast<FixedVectorType>(Op->getType());
  unsigned NumElts = ResultTy->getNumElements() * 8;

  // Bitcast from a 64-bit element type to a byte element type.
  Type *VecTy = FixedVectorType::get(Builder.getInt8Ty(), NumElts);
  Op = Builder.CreateBitCast(Op, VecTy, "cast");

  // We'll be shuffling in zeroes.
  Value *Res = Constant::getNullValue(VecTy);

  // If shift is less than 16, emit a shuffle to move the bytes. Otherwise,
  // we'll just return the zero vector.
  if (Shift < 16) {
    int Idxs[64];
    // 256/512-bit version is split into 2/4 16-byte lanes.
    for (unsigned l = 0; l != NumElts; l += 16)
      for (unsigned i = 0; i != 16; ++i) {
        unsigned Idx = i + Shift;
        if (Idx >= 16)
          Idx += NumElts - 16; // end of lane, switch operand.
        Idxs[l + i] = Idx + l;
      }

    Res = Builder.CreateShuffleVector(Op, Res, makeArrayRef(Idxs, NumElts));
  }

  // Bitcast back to a 64-bit element type.
  return Builder.CreateBitCast(Res, ResultTy, "cast");
}

static Value *getX86MaskVec(IRBuilder<> &Builder, Value *Mask,
                            unsigned NumElts) {
  assert(isPowerOf2_32(NumElts) && "Expected power-of-2 mask elements");
  llvm::VectorType *MaskTy = FixedVectorType::get(
      Builder.getInt1Ty(), cast<IntegerType>(Mask->getType())->getBitWidth());
  Mask = Builder.CreateBitCast(Mask, MaskTy);

  // If we have less than 8 elements (1, 2 or 4), then the starting mask was an
  // i8 and we need to extract down to the right number of elements.
  if (NumElts <= 4) {
    int Indices[4];
    for (unsigned i = 0; i != NumElts; ++i)
      Indices[i] = i;
    Mask = Builder.CreateShuffleVector(
        Mask, Mask, makeArrayRef(Indices, NumElts), "extract");
  }

  return Mask;
}

static Value *EmitX86Select(IRBuilder<> &Builder, Value *Mask,
                            Value *Op0, Value *Op1) {
  // If the mask is all ones just emit the first operation.
  if (const auto *C = dyn_cast<Constant>(Mask))
    if (C->isAllOnesValue())
      return Op0;

  Mask = getX86MaskVec(Builder, Mask,
                       cast<FixedVectorType>(Op0->getType())->getNumElements());
  return Builder.CreateSelect(Mask, Op0, Op1);
}

static Value *EmitX86ScalarSelect(IRBuilder<> &Builder, Value *Mask,
                                  Value *Op0, Value *Op1) {
  // If the mask is all ones just emit the first operation.
  if (const auto *C = dyn_cast<Constant>(Mask))
    if (C->isAllOnesValue())
      return Op0;

  auto *MaskTy = FixedVectorType::get(Builder.getInt1Ty(),
                                      Mask->getType()->getIntegerBitWidth());
  Mask = Builder.CreateBitCast(Mask, MaskTy);
  Mask = Builder.CreateExtractElement(Mask, (uint64_t)0);
  return Builder.CreateSelect(Mask, Op0, Op1);
}

// Handle autoupgrade for masked PALIGNR and VALIGND/Q intrinsics.
// PALIGNR handles large immediates by shifting while VALIGN masks the immediate
// so we need to handle both cases. VALIGN also doesn't have 128-bit lanes.
static Value *UpgradeX86ALIGNIntrinsics(IRBuilder<> &Builder, Value *Op0,
                                        Value *Op1, Value *Shift,
                                        Value *Passthru, Value *Mask,
                                        bool IsVALIGN) {
  unsigned ShiftVal = cast<llvm::ConstantInt>(Shift)->getZExtValue();

  unsigned NumElts = cast<FixedVectorType>(Op0->getType())->getNumElements();
  assert((IsVALIGN || NumElts % 16 == 0) && "Illegal NumElts for PALIGNR!");
  assert((!IsVALIGN || NumElts <= 16) && "NumElts too large for VALIGN!");
  assert(isPowerOf2_32(NumElts) && "NumElts not a power of 2!");

  // Mask the immediate for VALIGN.
  if (IsVALIGN)
    ShiftVal &= (NumElts - 1);

  // If palignr is shifting the pair of vectors more than the size of two
  // lanes, emit zero.
  if (ShiftVal >= 32)
    return llvm::Constant::getNullValue(Op0->getType());

  // If palignr is shifting the pair of input vectors more than one lane,
  // but less than two lanes, convert to shifting in zeroes.
  if (ShiftVal > 16) {
    ShiftVal -= 16;
    Op1 = Op0;
    Op0 = llvm::Constant::getNullValue(Op0->getType());
  }

  int Indices[64];
  // 256-bit palignr operates on 128-bit lanes so we need to handle that
  for (unsigned l = 0; l < NumElts; l += 16) {
    for (unsigned i = 0; i != 16; ++i) {
      unsigned Idx = ShiftVal + i;
      if (!IsVALIGN && Idx >= 16) // Disable wrap for VALIGN.
        Idx += NumElts - 16; // End of lane, switch operand.
      Indices[l + i] = Idx + l;
    }
  }

  Value *Align = Builder.CreateShuffleVector(Op1, Op0,
                                             makeArrayRef(Indices, NumElts),
                                             "palignr");

  return EmitX86Select(Builder, Mask, Align, Passthru);
}

static Value *UpgradeX86VPERMT2Intrinsics(IRBuilder<> &Builder, CallInst &CI,
                                          bool ZeroMask, bool IndexForm) {
  Type *Ty = CI.getType();
  unsigned VecWidth = Ty->getPrimitiveSizeInBits();
  unsigned EltWidth = Ty->getScalarSizeInBits();
  bool IsFloat = Ty->isFPOrFPVectorTy();
  Intrinsic::ID IID;
  if (VecWidth == 128 && EltWidth == 32 && IsFloat)
    IID = Intrinsic::x86_avx512_vpermi2var_ps_128;
  else if (VecWidth == 128 && EltWidth == 32 && !IsFloat)
    IID = Intrinsic::x86_avx512_vpermi2var_d_128;
  else if (VecWidth == 128 && EltWidth == 64 && IsFloat)
    IID = Intrinsic::x86_avx512_vpermi2var_pd_128;
  else if (VecWidth == 128 && EltWidth == 64 && !IsFloat)
    IID = Intrinsic::x86_avx512_vpermi2var_q_128;
  else if (VecWidth == 256 && EltWidth == 32 && IsFloat)
    IID = Intrinsic::x86_avx512_vpermi2var_ps_256;
  else if (VecWidth == 256 && EltWidth == 32 && !IsFloat)
    IID = Intrinsic::x86_avx512_vpermi2var_d_256;
  else if (VecWidth == 256 && EltWidth == 64 && IsFloat)
    IID = Intrinsic::x86_avx512_vpermi2var_pd_256;
  else if (VecWidth == 256 && EltWidth == 64 && !IsFloat)
    IID = Intrinsic::x86_avx512_vpermi2var_q_256;
  else if (VecWidth == 512 && EltWidth == 32 && IsFloat)
    IID = Intrinsic::x86_avx512_vpermi2var_ps_512;
  else if (VecWidth == 512 && EltWidth == 32 && !IsFloat)
    IID = Intrinsic::x86_avx512_vpermi2var_d_512;
  else if (VecWidth == 512 && EltWidth == 64 && IsFloat)
    IID = Intrinsic::x86_avx512_vpermi2var_pd_512;
  else if (VecWidth == 512 && EltWidth == 64 && !IsFloat)
    IID = Intrinsic::x86_avx512_vpermi2var_q_512;
  else if (VecWidth == 128 && EltWidth == 16)
    IID = Intrinsic::x86_avx512_vpermi2var_hi_128;
  else if (VecWidth == 256 && EltWidth == 16)
    IID = Intrinsic::x86_avx512_vpermi2var_hi_256;
  else if (VecWidth == 512 && EltWidth == 16)
    IID = Intrinsic::x86_avx512_vpermi2var_hi_512;
  else if (VecWidth == 128 && EltWidth == 8)
    IID = Intrinsic::x86_avx512_vpermi2var_qi_128;
  else if (VecWidth == 256 && EltWidth == 8)
    IID = Intrinsic::x86_avx512_vpermi2var_qi_256;
  else if (VecWidth == 512 && EltWidth == 8)
    IID = Intrinsic::x86_avx512_vpermi2var_qi_512;
  else
    llvm_unreachable("Unexpected intrinsic");

  Value *Args[] = { CI.getArgOperand(0) , CI.getArgOperand(1),
                    CI.getArgOperand(2) };

  // If this isn't index form we need to swap operand 0 and 1.
  if (!IndexForm)
    std::swap(Args[0], Args[1]);

  Value *V = Builder.CreateCall(Intrinsic::getDeclaration(CI.getModule(), IID),
                                Args);
  Value *PassThru = ZeroMask ? ConstantAggregateZero::get(Ty)
                             : Builder.CreateBitCast(CI.getArgOperand(1),
                                                     Ty);
  return EmitX86Select(Builder, CI.getArgOperand(3), V, PassThru);
}

static Value *UpgradeX86BinaryIntrinsics(IRBuilder<> &Builder, CallInst &CI,
                                         Intrinsic::ID IID) {
  Type *Ty = CI.getType();
  Value *Op0 = CI.getOperand(0);
  Value *Op1 = CI.getOperand(1);
  Function *Intrin = Intrinsic::getDeclaration(CI.getModule(), IID, Ty);
  Value *Res = Builder.CreateCall(Intrin, {Op0, Op1});

  if (CI.getNumArgOperands() == 4) { // For masked intrinsics.
    Value *VecSrc = CI.getOperand(2);
    Value *Mask = CI.getOperand(3);
    Res = EmitX86Select(Builder, Mask, Res, VecSrc);
  }
  return Res;
}

static Value *upgradeX86Rotate(IRBuilder<> &Builder, CallInst &CI,
                               bool IsRotateRight) {
  Type *Ty = CI.getType();
  Value *Src = CI.getArgOperand(0);
  Value *Amt = CI.getArgOperand(1);

  // Amount may be scalar immediate, in which case create a splat vector.
  // Funnel shifts amounts are treated as modulo and types are all power-of-2 so
  // we only care about the lowest log2 bits anyway.
  if (Amt->getType() != Ty) {
    unsigned NumElts = cast<FixedVectorType>(Ty)->getNumElements();
    Amt = Builder.CreateIntCast(Amt, Ty->getScalarType(), false);
    Amt = Builder.CreateVectorSplat(NumElts, Amt);
  }

  Intrinsic::ID IID = IsRotateRight ? Intrinsic::fshr : Intrinsic::fshl;
  Function *Intrin = Intrinsic::getDeclaration(CI.getModule(), IID, Ty);
  Value *Res = Builder.CreateCall(Intrin, {Src, Src, Amt});

  if (CI.getNumArgOperands() == 4) { // For masked intrinsics.
    Value *VecSrc = CI.getOperand(2);
    Value *Mask = CI.getOperand(3);
    Res = EmitX86Select(Builder, Mask, Res, VecSrc);
  }
  return Res;
}

static Value *upgradeX86vpcom(IRBuilder<> &Builder, CallInst &CI, unsigned Imm,
                              bool IsSigned) {
  Type *Ty = CI.getType();
  Value *LHS = CI.getArgOperand(0);
  Value *RHS = CI.getArgOperand(1);

  CmpInst::Predicate Pred;
  switch (Imm) {
  case 0x0:
    Pred = IsSigned ? ICmpInst::ICMP_SLT : ICmpInst::ICMP_ULT;
    break;
  case 0x1:
    Pred = IsSigned ? ICmpInst::ICMP_SLE : ICmpInst::ICMP_ULE;
    break;
  case 0x2:
    Pred = IsSigned ? ICmpInst::ICMP_SGT : ICmpInst::ICMP_UGT;
    break;
  case 0x3:
    Pred = IsSigned ? ICmpInst::ICMP_SGE : ICmpInst::ICMP_UGE;
    break;
  case 0x4:
    Pred = ICmpInst::ICMP_EQ;
    break;
  case 0x5:
    Pred = ICmpInst::ICMP_NE;
    break;
  case 0x6:
    return Constant::getNullValue(Ty); // FALSE
  case 0x7:
    return Constant::getAllOnesValue(Ty); // TRUE
  default:
    llvm_unreachable("Unknown XOP vpcom/vpcomu predicate");
  }

  Value *Cmp = Builder.CreateICmp(Pred, LHS, RHS);
  Value *Ext = Builder.CreateSExt(Cmp, Ty);
  return Ext;
}

static Value *upgradeX86ConcatShift(IRBuilder<> &Builder, CallInst &CI,
                                    bool IsShiftRight, bool ZeroMask) {
  Type *Ty = CI.getType();
  Value *Op0 = CI.getArgOperand(0);
  Value *Op1 = CI.getArgOperand(1);
  Value *Amt = CI.getArgOperand(2);

  if (IsShiftRight)
    std::swap(Op0, Op1);

  // Amount may be scalar immediate, in which case create a splat vector.
  // Funnel shifts amounts are treated as modulo and types are all power-of-2 so
  // we only care about the lowest log2 bits anyway.
  if (Amt->getType() != Ty) {
    unsigned NumElts = cast<FixedVectorType>(Ty)->getNumElements();
    Amt = Builder.CreateIntCast(Amt, Ty->getScalarType(), false);
    Amt = Builder.CreateVectorSplat(NumElts, Amt);
  }

  Intrinsic::ID IID = IsShiftRight ? Intrinsic::fshr : Intrinsic::fshl;
  Function *Intrin = Intrinsic::getDeclaration(CI.getModule(), IID, Ty);
  Value *Res = Builder.CreateCall(Intrin, {Op0, Op1, Amt});

  unsigned NumArgs = CI.getNumArgOperands();
  if (NumArgs >= 4) { // For masked intrinsics.
    Value *VecSrc = NumArgs == 5 ? CI.getArgOperand(3) :
                    ZeroMask     ? ConstantAggregateZero::get(CI.getType()) :
                                   CI.getArgOperand(0);
    Value *Mask = CI.getOperand(NumArgs - 1);
    Res = EmitX86Select(Builder, Mask, Res, VecSrc);
  }
  return Res;
}

static Value *UpgradeMaskedStore(IRBuilder<> &Builder,
                                 Value *Ptr, Value *Data, Value *Mask,
                                 bool Aligned) {
  // Cast the pointer to the right type.
  Ptr = Builder.CreateBitCast(Ptr,
                              llvm::PointerType::getUnqual(Data->getType()));
  const Align Alignment =
      Aligned
          ? Align(Data->getType()->getPrimitiveSizeInBits().getFixedSize() / 8)
          : Align(1);

  // If the mask is all ones just emit a regular store.
  if (const auto *C = dyn_cast<Constant>(Mask))
    if (C->isAllOnesValue())
      return Builder.CreateAlignedStore(Data, Ptr, Alignment);

  // Convert the mask from an integer type to a vector of i1.
  unsigned NumElts = cast<FixedVectorType>(Data->getType())->getNumElements();
  Mask = getX86MaskVec(Builder, Mask, NumElts);
  return Builder.CreateMaskedStore(Data, Ptr, Alignment, Mask);
}

static Value *UpgradeMaskedLoad(IRBuilder<> &Builder,
                                Value *Ptr, Value *Passthru, Value *Mask,
                                bool Aligned) {
  Type *ValTy = Passthru->getType();
  // Cast the pointer to the right type.
  Ptr = Builder.CreateBitCast(Ptr, llvm::PointerType::getUnqual(ValTy));
  const Align Alignment =
      Aligned
          ? Align(Passthru->getType()->getPrimitiveSizeInBits().getFixedSize() /
                  8)
          : Align(1);

  // If the mask is all ones just emit a regular store.
  if (const auto *C = dyn_cast<Constant>(Mask))
    if (C->isAllOnesValue())
      return Builder.CreateAlignedLoad(ValTy, Ptr, Alignment);

  // Convert the mask from an integer type to a vector of i1.
  unsigned NumElts =
      cast<FixedVectorType>(Passthru->getType())->getNumElements();
  Mask = getX86MaskVec(Builder, Mask, NumElts);
  return Builder.CreateMaskedLoad(Ptr, Alignment, Mask, Passthru);
}

static Value *upgradeAbs(IRBuilder<> &Builder, CallInst &CI) {
  Type *Ty = CI.getType();
  Value *Op0 = CI.getArgOperand(0);
  Function *F = Intrinsic::getDeclaration(CI.getModule(), Intrinsic::abs, Ty);
  Value *Res = Builder.CreateCall(F, {Op0, Builder.getInt1(false)});
  if (CI.getNumArgOperands() == 3)
    Res = EmitX86Select(Builder, CI.getArgOperand(2), Res, CI.getArgOperand(1));
  return Res;
}

static Value *upgradePMULDQ(IRBuilder<> &Builder, CallInst &CI, bool IsSigned) {
  Type *Ty = CI.getType();

  // Arguments have a vXi32 type so cast to vXi64.
  Value *LHS = Builder.CreateBitCast(CI.getArgOperand(0), Ty);
  Value *RHS = Builder.CreateBitCast(CI.getArgOperand(1), Ty);

  if (IsSigned) {
    // Shift left then arithmetic shift right.
    Constant *ShiftAmt = ConstantInt::get(Ty, 32);
    LHS = Builder.CreateShl(LHS, ShiftAmt);
    LHS = Builder.CreateAShr(LHS, ShiftAmt);
    RHS = Builder.CreateShl(RHS, ShiftAmt);
    RHS = Builder.CreateAShr(RHS, ShiftAmt);
  } else {
    // Clear the upper bits.
    Constant *Mask = ConstantInt::get(Ty, 0xffffffff);
    LHS = Builder.CreateAnd(LHS, Mask);
    RHS = Builder.CreateAnd(RHS, Mask);
  }

  Value *Res = Builder.CreateMul(LHS, RHS);

  if (CI.getNumArgOperands() == 4)
    Res = EmitX86Select(Builder, CI.getArgOperand(3), Res, CI.getArgOperand(2));

  return Res;
}

// Applying mask on vector of i1's and make sure result is at least 8 bits wide.
static Value *ApplyX86MaskOn1BitsVec(IRBuilder<> &Builder, Value *Vec,
                                     Value *Mask) {
  unsigned NumElts = cast<FixedVectorType>(Vec->getType())->getNumElements();
  if (Mask) {
    const auto *C = dyn_cast<Constant>(Mask);
    if (!C || !C->isAllOnesValue())
      Vec = Builder.CreateAnd(Vec, getX86MaskVec(Builder, Mask, NumElts));
  }

  if (NumElts < 8) {
    int Indices[8];
    for (unsigned i = 0; i != NumElts; ++i)
      Indices[i] = i;
    for (unsigned i = NumElts; i != 8; ++i)
      Indices[i] = NumElts + i % NumElts;
    Vec = Builder.CreateShuffleVector(Vec,
                                      Constant::getNullValue(Vec->getType()),
                                      Indices);
  }
  return Builder.CreateBitCast(Vec, Builder.getIntNTy(std::max(NumElts, 8U)));
}

static Value *upgradeMaskedCompare(IRBuilder<> &Builder, CallInst &CI,
                                   unsigned CC, bool Signed) {
  Value *Op0 = CI.getArgOperand(0);
  unsigned NumElts = cast<FixedVectorType>(Op0->getType())->getNumElements();

  Value *Cmp;
  if (CC == 3) {
    Cmp = Constant::getNullValue(
        FixedVectorType::get(Builder.getInt1Ty(), NumElts));
  } else if (CC == 7) {
    Cmp = Constant::getAllOnesValue(
        FixedVectorType::get(Builder.getInt1Ty(), NumElts));
  } else {
    ICmpInst::Predicate Pred;
    switch (CC) {
    default: llvm_unreachable("Unknown condition code");
    case 0: Pred = ICmpInst::ICMP_EQ;  break;
    case 1: Pred = Signed ? ICmpInst::ICMP_SLT : ICmpInst::ICMP_ULT; break;
    case 2: Pred = Signed ? ICmpInst::ICMP_SLE : ICmpInst::ICMP_ULE; break;
    case 4: Pred = ICmpInst::ICMP_NE;  break;
    case 5: Pred = Signed ? ICmpInst::ICMP_SGE : ICmpInst::ICMP_UGE; break;
    case 6: Pred = Signed ? ICmpInst::ICMP_SGT : ICmpInst::ICMP_UGT; break;
    }
    Cmp = Builder.CreateICmp(Pred, Op0, CI.getArgOperand(1));
  }

  Value *Mask = CI.getArgOperand(CI.getNumArgOperands() - 1);

  return ApplyX86MaskOn1BitsVec(Builder, Cmp, Mask);
}

// Replace a masked intrinsic with an older unmasked intrinsic.
static Value *UpgradeX86MaskedShift(IRBuilder<> &Builder, CallInst &CI,
                                    Intrinsic::ID IID) {
  Function *Intrin = Intrinsic::getDeclaration(CI.getModule(), IID);
  Value *Rep = Builder.CreateCall(Intrin,
                                 { CI.getArgOperand(0), CI.getArgOperand(1) });
  return EmitX86Select(Builder, CI.getArgOperand(3), Rep, CI.getArgOperand(2));
}

static Value* upgradeMaskedMove(IRBuilder<> &Builder, CallInst &CI) {
  Value* A = CI.getArgOperand(0);
  Value* B = CI.getArgOperand(1);
  Value* Src = CI.getArgOperand(2);
  Value* Mask = CI.getArgOperand(3);

  Value* AndNode = Builder.CreateAnd(Mask, APInt(8, 1));
  Value* Cmp = Builder.CreateIsNotNull(AndNode);
  Value* Extract1 = Builder.CreateExtractElement(B, (uint64_t)0);
  Value* Extract2 = Builder.CreateExtractElement(Src, (uint64_t)0);
  Value* Select = Builder.CreateSelect(Cmp, Extract1, Extract2);
  return Builder.CreateInsertElement(A, Select, (uint64_t)0);
}


static Value* UpgradeMaskToInt(IRBuilder<> &Builder, CallInst &CI) {
  Value* Op = CI.getArgOperand(0);
  Type* ReturnOp = CI.getType();
  unsigned NumElts = cast<FixedVectorType>(CI.getType())->getNumElements();
  Value *Mask = getX86MaskVec(Builder, Op, NumElts);
  return Builder.CreateSExt(Mask, ReturnOp, "vpmovm2");
}

// Replace intrinsic with unmasked version and a select.
static bool upgradeAVX512MaskToSelect(StringRef Name, IRBuilder<> &Builder,
                                      CallInst &CI, Value *&Rep) {
  Name = Name.substr(12); // Remove avx512.mask.

  unsigned VecWidth = CI.getType()->getPrimitiveSizeInBits();
  unsigned EltWidth = CI.getType()->getScalarSizeInBits();
  Intrinsic::ID IID;
  if (Name.startswith("max.p")) {
    if (VecWidth == 128 && EltWidth == 32)
      IID = Intrinsic::x86_sse_max_ps;
    else if (VecWidth == 128 && EltWidth == 64)
      IID = Intrinsic::x86_sse2_max_pd;
    else if (VecWidth == 256 && EltWidth == 32)
      IID = Intrinsic::x86_avx_max_ps_256;
    else if (VecWidth == 256 && EltWidth == 64)
      IID = Intrinsic::x86_avx_max_pd_256;
    else
      llvm_unreachable("Unexpected intrinsic");
  } else if (Name.startswith("min.p")) {
    if (VecWidth == 128 && EltWidth == 32)
      IID = Intrinsic::x86_sse_min_ps;
    else if (VecWidth == 128 && EltWidth == 64)
      IID = Intrinsic::x86_sse2_min_pd;
    else if (VecWidth == 256 && EltWidth == 32)
      IID = Intrinsic::x86_avx_min_ps_256;
    else if (VecWidth == 256 && EltWidth == 64)
      IID = Intrinsic::x86_avx_min_pd_256;
    else
      llvm_unreachable("Unexpected intrinsic");
  } else if (Name.startswith("pshuf.b.")) {
    if (VecWidth == 128)
      IID = Intrinsic::x86_ssse3_pshuf_b_128;
    else if (VecWidth == 256)
      IID = Intrinsic::x86_avx2_pshuf_b;
    else if (VecWidth == 512)
      IID = Intrinsic::x86_avx512_pshuf_b_512;
    else
      llvm_unreachable("Unexpected intrinsic");
  } else if (Name.startswith("pmul.hr.sw.")) {
    if (VecWidth == 128)
      IID = Intrinsic::x86_ssse3_pmul_hr_sw_128;
    else if (VecWidth == 256)
      IID = Intrinsic::x86_avx2_pmul_hr_sw;
    else if (VecWidth == 512)
      IID = Intrinsic::x86_avx512_pmul_hr_sw_512;
    else
      llvm_unreachable("Unexpected intrinsic");
  } else if (Name.startswith("pmulh.w.")) {
    if (VecWidth == 128)
      IID = Intrinsic::x86_sse2_pmulh_w;
    else if (VecWidth == 256)
      IID = Intrinsic::x86_avx2_pmulh_w;
    else if (VecWidth == 512)
      IID = Intrinsic::x86_avx512_pmulh_w_512;
    else
      llvm_unreachable("Unexpected intrinsic");
  } else if (Name.startswith("pmulhu.w.")) {
    if (VecWidth == 128)
      IID = Intrinsic::x86_sse2_pmulhu_w;
    else if (VecWidth == 256)
      IID = Intrinsic::x86_avx2_pmulhu_w;
    else if (VecWidth == 512)
      IID = Intrinsic::x86_avx512_pmulhu_w_512;
    else
      llvm_unreachable("Unexpected intrinsic");
  } else if (Name.startswith("pmaddw.d.")) {
    if (VecWidth == 128)
      IID = Intrinsic::x86_sse2_pmadd_wd;
    else if (VecWidth == 256)
      IID = Intrinsic::x86_avx2_pmadd_wd;
    else if (VecWidth == 512)
      IID = Intrinsic::x86_avx512_pmaddw_d_512;
    else
      llvm_unreachable("Unexpected intrinsic");
  } else if (Name.startswith("pmaddubs.w.")) {
    if (VecWidth == 128)
      IID = Intrinsic::x86_ssse3_pmadd_ub_sw_128;
    else if (VecWidth == 256)
      IID = Intrinsic::x86_avx2_pmadd_ub_sw;
    else if (VecWidth == 512)
      IID = Intrinsic::x86_avx512_pmaddubs_w_512;
    else
      llvm_unreachable("Unexpected intrinsic");
  } else if (Name.startswith("packsswb.")) {
    if (VecWidth == 128)
      IID = Intrinsic::x86_sse2_packsswb_128;
    else if (VecWidth == 256)
      IID = Intrinsic::x86_avx2_packsswb;
    else if (VecWidth == 512)
      IID = Intrinsic::x86_avx512_packsswb_512;
    else
      llvm_unreachable("Unexpected intrinsic");
  } else if (Name.startswith("packssdw.")) {
    if (VecWidth == 128)
      IID = Intrinsic::x86_sse2_packssdw_128;
    else if (VecWidth == 256)
      IID = Intrinsic::x86_avx2_packssdw;
    else if (VecWidth == 512)
      IID = Intrinsic::x86_avx512_packssdw_512;
    else
      llvm_unreachable("Unexpected intrinsic");
  } else if (Name.startswith("packuswb.")) {
    if (VecWidth == 128)
      IID = Intrinsic::x86_sse2_packuswb_128;
    else if (VecWidth == 256)
      IID = Intrinsic::x86_avx2_packuswb;
    else if (VecWidth == 512)
      IID = Intrinsic::x86_avx512_packuswb_512;
    else
      llvm_unreachable("Unexpected intrinsic");
  } else if (Name.startswith("packusdw.")) {
    if (VecWidth == 128)
      IID = Intrinsic::x86_sse41_packusdw;
    else if (VecWidth == 256)
      IID = Intrinsic::x86_avx2_packusdw;
    else if (VecWidth == 512)
      IID = Intrinsic::x86_avx512_packusdw_512;
    else
      llvm_unreachable("Unexpected intrinsic");
  } else if (Name.startswith("vpermilvar.")) {
    if (VecWidth == 128 && EltWidth == 32)
      IID = Intrinsic::x86_avx_vpermilvar_ps;
    else if (VecWidth == 128 && EltWidth == 64)
      IID = Intrinsic::x86_avx_vpermilvar_pd;
    else if (VecWidth == 256 && EltWidth == 32)
      IID = Intrinsic::x86_avx_vpermilvar_ps_256;
    else if (VecWidth == 256 && EltWidth == 64)
      IID = Intrinsic::x86_avx_vpermilvar_pd_256;
    else if (VecWidth == 512 && EltWidth == 32)
      IID = Intrinsic::x86_avx512_vpermilvar_ps_512;
    else if (VecWidth == 512 && EltWidth == 64)
      IID = Intrinsic::x86_avx512_vpermilvar_pd_512;
    else
      llvm_unreachable("Unexpected intrinsic");
  } else if (Name == "cvtpd2dq.256") {
    IID = Intrinsic::x86_avx_cvt_pd2dq_256;
  } else if (Name == "cvtpd2ps.256") {
    IID = Intrinsic::x86_avx_cvt_pd2_ps_256;
  } else if (Name == "cvttpd2dq.256") {
    IID = Intrinsic::x86_avx_cvtt_pd2dq_256;
  } else if (Name == "cvttps2dq.128") {
    IID = Intrinsic::x86_sse2_cvttps2dq;
  } else if (Name == "cvttps2dq.256") {
    IID = Intrinsic::x86_avx_cvtt_ps2dq_256;
  } else if (Name.startswith("permvar.")) {
    bool IsFloat = CI.getType()->isFPOrFPVectorTy();
    if (VecWidth == 256 && EltWidth == 32 && IsFloat)
      IID = Intrinsic::x86_avx2_permps;
    else if (VecWidth == 256 && EltWidth == 32 && !IsFloat)
      IID = Intrinsic::x86_avx2_permd;
    else if (VecWidth == 256 && EltWidth == 64 && IsFloat)
      IID = Intrinsic::x86_avx512_permvar_df_256;
    else if (VecWidth == 256 && EltWidth == 64 && !IsFloat)
      IID = Intrinsic::x86_avx512_permvar_di_256;
    else if (VecWidth == 512 && EltWidth == 32 && IsFloat)
      IID = Intrinsic::x86_avx512_permvar_sf_512;
    else if (VecWidth == 512 && EltWidth == 32 && !IsFloat)
      IID = Intrinsic::x86_avx512_permvar_si_512;
    else if (VecWidth == 512 && EltWidth == 64 && IsFloat)
      IID = Intrinsic::x86_avx512_permvar_df_512;
    else if (VecWidth == 512 && EltWidth == 64 && !IsFloat)
      IID = Intrinsic::x86_avx512_permvar_di_512;
    else if (VecWidth == 128 && EltWidth == 16)
      IID = Intrinsic::x86_avx512_permvar_hi_128;
    else if (VecWidth == 256 && EltWidth == 16)
      IID = Intrinsic::x86_avx512_permvar_hi_256;
    else if (VecWidth == 512 && EltWidth == 16)
      IID = Intrinsic::x86_avx512_permvar_hi_512;
    else if (VecWidth == 128 && EltWidth == 8)
      IID = Intrinsic::x86_avx512_permvar_qi_128;
    else if (VecWidth == 256 && EltWidth == 8)
      IID = Intrinsic::x86_avx512_permvar_qi_256;
    else if (VecWidth == 512 && EltWidth == 8)
      IID = Intrinsic::x86_avx512_permvar_qi_512;
    else
      llvm_unreachable("Unexpected intrinsic");
  } else if (Name.startswith("dbpsadbw.")) {
    if (VecWidth == 128)
      IID = Intrinsic::x86_avx512_dbpsadbw_128;
    else if (VecWidth == 256)
      IID = Intrinsic::x86_avx512_dbpsadbw_256;
    else if (VecWidth == 512)
      IID = Intrinsic::x86_avx512_dbpsadbw_512;
    else
      llvm_unreachable("Unexpected intrinsic");
  } else if (Name.startswith("pmultishift.qb.")) {
    if (VecWidth == 128)
      IID = Intrinsic::x86_avx512_pmultishift_qb_128;
    else if (VecWidth == 256)
      IID = Intrinsic::x86_avx512_pmultishift_qb_256;
    else if (VecWidth == 512)
      IID = Intrinsic::x86_avx512_pmultishift_qb_512;
    else
      llvm_unreachable("Unexpected intrinsic");
  } else if (Name.startswith("conflict.")) {
    if (Name[9] == 'd' && VecWidth == 128)
      IID = Intrinsic::x86_avx512_conflict_d_128;
    else if (Name[9] == 'd' && VecWidth == 256)
      IID = Intrinsic::x86_avx512_conflict_d_256;
    else if (Name[9] == 'd' && VecWidth == 512)
      IID = Intrinsic::x86_avx512_conflict_d_512;
    else if (Name[9] == 'q' && VecWidth == 128)
      IID = Intrinsic::x86_avx512_conflict_q_128;
    else if (Name[9] == 'q' && VecWidth == 256)
      IID = Intrinsic::x86_avx512_conflict_q_256;
    else if (Name[9] == 'q' && VecWidth == 512)
      IID = Intrinsic::x86_avx512_conflict_q_512;
    else
      llvm_unreachable("Unexpected intrinsic");
  } else if (Name.startswith("pavg.")) {
    if (Name[5] == 'b' && VecWidth == 128)
      IID = Intrinsic::x86_sse2_pavg_b;
    else if (Name[5] == 'b' && VecWidth == 256)
      IID = Intrinsic::x86_avx2_pavg_b;
    else if (Name[5] == 'b' && VecWidth == 512)
      IID = Intrinsic::x86_avx512_pavg_b_512;
    else if (Name[5] == 'w' && VecWidth == 128)
      IID = Intrinsic::x86_sse2_pavg_w;
    else if (Name[5] == 'w' && VecWidth == 256)
      IID = Intrinsic::x86_avx2_pavg_w;
    else if (Name[5] == 'w' && VecWidth == 512)
      IID = Intrinsic::x86_avx512_pavg_w_512;
    else
      llvm_unreachable("Unexpected intrinsic");
  } else
    return false;

  SmallVector<Value *, 4> Args(CI.arg_operands().begin(),
                               CI.arg_operands().end());
  Args.pop_back();
  Args.pop_back();
  Rep = Builder.CreateCall(Intrinsic::getDeclaration(CI.getModule(), IID),
                           Args);
  unsigned NumArgs = CI.getNumArgOperands();
  Rep = EmitX86Select(Builder, CI.getArgOperand(NumArgs - 1), Rep,
                      CI.getArgOperand(NumArgs - 2));
  return true;
}

/// Upgrade comment in call to inline asm that represents an objc retain release
/// marker.
void llvm::UpgradeInlineAsmString(std::string *AsmStr) {
  size_t Pos;
  if (AsmStr->find("mov\tfp") == 0 &&
      AsmStr->find("objc_retainAutoreleaseReturnValue") != std::string::npos &&
      (Pos = AsmStr->find("# marker")) != std::string::npos) {
    AsmStr->replace(Pos, 1, ";");
  }
}

/// Upgrade a call to an old intrinsic. All argument and return casting must be
/// provided to seamlessly integrate with existing context.
void llvm::UpgradeIntrinsicCall(CallInst *CI, Function *NewFn) {
  Function *F = CI->getCalledFunction();
  LLVMContext &C = CI->getContext();
  IRBuilder<> Builder(C);
  Builder.SetInsertPoint(CI->getParent(), CI->getIterator());

  assert(F && "Intrinsic call is not direct?");

  if (!NewFn) {
    // Get the Function's name.
    StringRef Name = F->getName();

    assert(Name.startswith("llvm.") && "Intrinsic doesn't start with 'llvm.'");
    Name = Name.substr(5);

    bool IsX86 = Name.startswith("x86.");
    if (IsX86)
      Name = Name.substr(4);
    bool IsNVVM = Name.startswith("nvvm.");
    if (IsNVVM)
      Name = Name.substr(5);

    if (IsX86 && Name.startswith("sse4a.movnt.")) {
      Module *M = F->getParent();
      SmallVector<Metadata *, 1> Elts;
      Elts.push_back(
          ConstantAsMetadata::get(ConstantInt::get(Type::getInt32Ty(C), 1)));
      MDNode *Node = MDNode::get(C, Elts);

      Value *Arg0 = CI->getArgOperand(0);
      Value *Arg1 = CI->getArgOperand(1);

      // Nontemporal (unaligned) store of the 0'th element of the float/double
      // vector.
      Type *SrcEltTy = cast<VectorType>(Arg1->getType())->getElementType();
      PointerType *EltPtrTy = PointerType::getUnqual(SrcEltTy);
      Value *Addr = Builder.CreateBitCast(Arg0, EltPtrTy, "cast");
      Value *Extract =
          Builder.CreateExtractElement(Arg1, (uint64_t)0, "extractelement");

      StoreInst *SI = Builder.CreateAlignedStore(Extract, Addr, Align(1));
      SI->setMetadata(M->getMDKindID("nontemporal"), Node);

      // Remove intrinsic.
      CI->eraseFromParent();
      return;
    }

    if (IsX86 && (Name.startswith("avx.movnt.") ||
                  Name.startswith("avx512.storent."))) {
      Module *M = F->getParent();
      SmallVector<Metadata *, 1> Elts;
      Elts.push_back(
          ConstantAsMetadata::get(ConstantInt::get(Type::getInt32Ty(C), 1)));
      MDNode *Node = MDNode::get(C, Elts);

      Value *Arg0 = CI->getArgOperand(0);
      Value *Arg1 = CI->getArgOperand(1);

      // Convert the type of the pointer to a pointer to the stored type.
      Value *BC = Builder.CreateBitCast(Arg0,
                                        PointerType::getUnqual(Arg1->getType()),
                                        "cast");
      StoreInst *SI = Builder.CreateAlignedStore(
          Arg1, BC,
          Align(Arg1->getType()->getPrimitiveSizeInBits().getFixedSize() / 8));
      SI->setMetadata(M->getMDKindID("nontemporal"), Node);

      // Remove intrinsic.
      CI->eraseFromParent();
      return;
    }

    if (IsX86 && Name == "sse2.storel.dq") {
      Value *Arg0 = CI->getArgOperand(0);
      Value *Arg1 = CI->getArgOperand(1);

      auto *NewVecTy = FixedVectorType::get(Type::getInt64Ty(C), 2);
      Value *BC0 = Builder.CreateBitCast(Arg1, NewVecTy, "cast");
      Value *Elt = Builder.CreateExtractElement(BC0, (uint64_t)0);
      Value *BC = Builder.CreateBitCast(Arg0,
                                        PointerType::getUnqual(Elt->getType()),
                                        "cast");
      Builder.CreateAlignedStore(Elt, BC, Align(1));

      // Remove intrinsic.
      CI->eraseFromParent();
      return;
    }

    if (IsX86 && (Name.startswith("sse.storeu.") ||
                  Name.startswith("sse2.storeu.") ||
                  Name.startswith("avx.storeu."))) {
      Value *Arg0 = CI->getArgOperand(0);
      Value *Arg1 = CI->getArgOperand(1);

      Arg0 = Builder.CreateBitCast(Arg0,
                                   PointerType::getUnqual(Arg1->getType()),
                                   "cast");
      Builder.CreateAlignedStore(Arg1, Arg0, Align(1));

      // Remove intrinsic.
      CI->eraseFromParent();
      return;
    }

    if (IsX86 && Name == "avx512.mask.store.ss") {
      Value *Mask = Builder.CreateAnd(CI->getArgOperand(2), Builder.getInt8(1));
      UpgradeMaskedStore(Builder, CI->getArgOperand(0), CI->getArgOperand(1),
                         Mask, false);

      // Remove intrinsic.
      CI->eraseFromParent();
      return;
    }

    if (IsX86 && (Name.startswith("avx512.mask.store"))) {
      // "avx512.mask.storeu." or "avx512.mask.store."
      bool Aligned = Name[17] != 'u'; // "avx512.mask.storeu".
      UpgradeMaskedStore(Builder, CI->getArgOperand(0), CI->getArgOperand(1),
                         CI->getArgOperand(2), Aligned);

      // Remove intrinsic.
      CI->eraseFromParent();
      return;
    }

    Value *Rep;
    // Upgrade packed integer vector compare intrinsics to compare instructions.
    if (IsX86 && (Name.startswith("sse2.pcmp") ||
                  Name.startswith("avx2.pcmp"))) {
      // "sse2.pcpmpeq." "sse2.pcmpgt." "avx2.pcmpeq." or "avx2.pcmpgt."
      bool CmpEq = Name[9] == 'e';
      Rep = Builder.CreateICmp(CmpEq ? ICmpInst::ICMP_EQ : ICmpInst::ICMP_SGT,
                               CI->getArgOperand(0), CI->getArgOperand(1));
      Rep = Builder.CreateSExt(Rep, CI->getType(), "");
    } else if (IsX86 && (Name.startswith("avx512.broadcastm"))) {
      Type *ExtTy = Type::getInt32Ty(C);
      if (CI->getOperand(0)->getType()->isIntegerTy(8))
        ExtTy = Type::getInt64Ty(C);
      unsigned NumElts = CI->getType()->getPrimitiveSizeInBits() /
                         ExtTy->getPrimitiveSizeInBits();
      Rep = Builder.CreateZExt(CI->getArgOperand(0), ExtTy);
      Rep = Builder.CreateVectorSplat(NumElts, Rep);
    } else if (IsX86 && (Name == "sse.sqrt.ss" ||
                         Name == "sse2.sqrt.sd")) {
      Value *Vec = CI->getArgOperand(0);
      Value *Elt0 = Builder.CreateExtractElement(Vec, (uint64_t)0);
      Function *Intr = Intrinsic::getDeclaration(F->getParent(),
                                                 Intrinsic::sqrt, Elt0->getType());
      Elt0 = Builder.CreateCall(Intr, Elt0);
      Rep = Builder.CreateInsertElement(Vec, Elt0, (uint64_t)0);
    } else if (IsX86 && (Name.startswith("avx.sqrt.p") ||
                         Name.startswith("sse2.sqrt.p") ||
                         Name.startswith("sse.sqrt.p"))) {
      Rep = Builder.CreateCall(Intrinsic::getDeclaration(F->getParent(),
                                                         Intrinsic::sqrt,
                                                         CI->getType()),
                               {CI->getArgOperand(0)});
    } else if (IsX86 && (Name.startswith("avx512.mask.sqrt.p"))) {
      if (CI->getNumArgOperands() == 4 &&
          (!isa<ConstantInt>(CI->getArgOperand(3)) ||
           cast<ConstantInt>(CI->getArgOperand(3))->getZExtValue() != 4)) {
        Intrinsic::ID IID = Name[18] == 's' ? Intrinsic::x86_avx512_sqrt_ps_512
                                            : Intrinsic::x86_avx512_sqrt_pd_512;

        Value *Args[] = { CI->getArgOperand(0), CI->getArgOperand(3) };
        Rep = Builder.CreateCall(Intrinsic::getDeclaration(CI->getModule(),
                                                           IID), Args);
      } else {
        Rep = Builder.CreateCall(Intrinsic::getDeclaration(F->getParent(),
                                                           Intrinsic::sqrt,
                                                           CI->getType()),
                                 {CI->getArgOperand(0)});
      }
      Rep = EmitX86Select(Builder, CI->getArgOperand(2), Rep,
                          CI->getArgOperand(1));
    } else if (IsX86 && (Name.startswith("avx512.ptestm") ||
                         Name.startswith("avx512.ptestnm"))) {
      Value *Op0 = CI->getArgOperand(0);
      Value *Op1 = CI->getArgOperand(1);
      Value *Mask = CI->getArgOperand(2);
      Rep = Builder.CreateAnd(Op0, Op1);
      llvm::Type *Ty = Op0->getType();
      Value *Zero = llvm::Constant::getNullValue(Ty);
      ICmpInst::Predicate Pred =
        Name.startswith("avx512.ptestm") ? ICmpInst::ICMP_NE : ICmpInst::ICMP_EQ;
      Rep = Builder.CreateICmp(Pred, Rep, Zero);
      Rep = ApplyX86MaskOn1BitsVec(Builder, Rep, Mask);
    } else if (IsX86 && (Name.startswith("avx512.mask.pbroadcast"))){
      unsigned NumElts = cast<FixedVectorType>(CI->getArgOperand(1)->getType())
                             ->getNumElements();
      Rep = Builder.CreateVectorSplat(NumElts, CI->getArgOperand(0));
      Rep = EmitX86Select(Builder, CI->getArgOperand(2), Rep,
                          CI->getArgOperand(1));
    } else if (IsX86 && (Name.startswith("avx512.kunpck"))) {
      unsigned NumElts = CI->getType()->getScalarSizeInBits();
      Value *LHS = getX86MaskVec(Builder, CI->getArgOperand(0), NumElts);
      Value *RHS = getX86MaskVec(Builder, CI->getArgOperand(1), NumElts);
      int Indices[64];
      for (unsigned i = 0; i != NumElts; ++i)
        Indices[i] = i;

      // First extract half of each vector. This gives better codegen than
      // doing it in a single shuffle.
      LHS = Builder.CreateShuffleVector(LHS, LHS,
                                        makeArrayRef(Indices, NumElts / 2));
      RHS = Builder.CreateShuffleVector(RHS, RHS,
                                        makeArrayRef(Indices, NumElts / 2));
      // Concat the vectors.
      // NOTE: Operands have to be swapped to match intrinsic definition.
      Rep = Builder.CreateShuffleVector(RHS, LHS,
                                        makeArrayRef(Indices, NumElts));
      Rep = Builder.CreateBitCast(Rep, CI->getType());
    } else if (IsX86 && Name == "avx512.kand.w") {
      Value *LHS = getX86MaskVec(Builder, CI->getArgOperand(0), 16);
      Value *RHS = getX86MaskVec(Builder, CI->getArgOperand(1), 16);
      Rep = Builder.CreateAnd(LHS, RHS);
      Rep = Builder.CreateBitCast(Rep, CI->getType());
    } else if (IsX86 && Name == "avx512.kandn.w") {
      Value *LHS = getX86MaskVec(Builder, CI->getArgOperand(0), 16);
      Value *RHS = getX86MaskVec(Builder, CI->getArgOperand(1), 16);
      LHS = Builder.CreateNot(LHS);
      Rep = Builder.CreateAnd(LHS, RHS);
      Rep = Builder.CreateBitCast(Rep, CI->getType());
    } else if (IsX86 && Name == "avx512.kor.w") {
      Value *LHS = getX86MaskVec(Builder, CI->getArgOperand(0), 16);
      Value *RHS = getX86MaskVec(Builder, CI->getArgOperand(1), 16);
      Rep = Builder.CreateOr(LHS, RHS);
      Rep = Builder.CreateBitCast(Rep, CI->getType());
    } else if (IsX86 && Name == "avx512.kxor.w") {
      Value *LHS = getX86MaskVec(Builder, CI->getArgOperand(0), 16);
      Value *RHS = getX86MaskVec(Builder, CI->getArgOperand(1), 16);
      Rep = Builder.CreateXor(LHS, RHS);
      Rep = Builder.CreateBitCast(Rep, CI->getType());
    } else if (IsX86 && Name == "avx512.kxnor.w") {
      Value *LHS = getX86MaskVec(Builder, CI->getArgOperand(0), 16);
      Value *RHS = getX86MaskVec(Builder, CI->getArgOperand(1), 16);
      LHS = Builder.CreateNot(LHS);
      Rep = Builder.CreateXor(LHS, RHS);
      Rep = Builder.CreateBitCast(Rep, CI->getType());
    } else if (IsX86 && Name == "avx512.knot.w") {
      Rep = getX86MaskVec(Builder, CI->getArgOperand(0), 16);
      Rep = Builder.CreateNot(Rep);
      Rep = Builder.CreateBitCast(Rep, CI->getType());
    } else if (IsX86 &&
               (Name == "avx512.kortestz.w" || Name == "avx512.kortestc.w")) {
      Value *LHS = getX86MaskVec(Builder, CI->getArgOperand(0), 16);
      Value *RHS = getX86MaskVec(Builder, CI->getArgOperand(1), 16);
      Rep = Builder.CreateOr(LHS, RHS);
      Rep = Builder.CreateBitCast(Rep, Builder.getInt16Ty());
      Value *C;
      if (Name[14] == 'c')
        C = ConstantInt::getAllOnesValue(Builder.getInt16Ty());
      else
        C = ConstantInt::getNullValue(Builder.getInt16Ty());
      Rep = Builder.CreateICmpEQ(Rep, C);
      Rep = Builder.CreateZExt(Rep, Builder.getInt32Ty());
    } else if (IsX86 && (Name == "sse.add.ss" || Name == "sse2.add.sd" ||
                         Name == "sse.sub.ss" || Name == "sse2.sub.sd" ||
                         Name == "sse.mul.ss" || Name == "sse2.mul.sd" ||
                         Name == "sse.div.ss" || Name == "sse2.div.sd")) {
      Type *I32Ty = Type::getInt32Ty(C);
      Value *Elt0 = Builder.CreateExtractElement(CI->getArgOperand(0),
                                                 ConstantInt::get(I32Ty, 0));
      Value *Elt1 = Builder.CreateExtractElement(CI->getArgOperand(1),
                                                 ConstantInt::get(I32Ty, 0));
      Value *EltOp;
      if (Name.contains(".add."))
        EltOp = Builder.CreateFAdd(Elt0, Elt1);
      else if (Name.contains(".sub."))
        EltOp = Builder.CreateFSub(Elt0, Elt1);
      else if (Name.contains(".mul."))
        EltOp = Builder.CreateFMul(Elt0, Elt1);
      else
        EltOp = Builder.CreateFDiv(Elt0, Elt1);
      Rep = Builder.CreateInsertElement(CI->getArgOperand(0), EltOp,
                                        ConstantInt::get(I32Ty, 0));
    } else if (IsX86 && Name.startswith("avx512.mask.pcmp")) {
      // "avx512.mask.pcmpeq." or "avx512.mask.pcmpgt."
      bool CmpEq = Name[16] == 'e';
      Rep = upgradeMaskedCompare(Builder, *CI, CmpEq ? 0 : 6, true);
    } else if (IsX86 && Name.startswith("avx512.mask.vpshufbitqmb.")) {
      Type *OpTy = CI->getArgOperand(0)->getType();
      unsigned VecWidth = OpTy->getPrimitiveSizeInBits();
      Intrinsic::ID IID;
      switch (VecWidth) {
      default: llvm_unreachable("Unexpected intrinsic");
      case 128: IID = Intrinsic::x86_avx512_vpshufbitqmb_128; break;
      case 256: IID = Intrinsic::x86_avx512_vpshufbitqmb_256; break;
      case 512: IID = Intrinsic::x86_avx512_vpshufbitqmb_512; break;
      }

      Rep = Builder.CreateCall(Intrinsic::getDeclaration(F->getParent(), IID),
                               { CI->getOperand(0), CI->getArgOperand(1) });
      Rep = ApplyX86MaskOn1BitsVec(Builder, Rep, CI->getArgOperand(2));
    } else if (IsX86 && Name.startswith("avx512.mask.fpclass.p")) {
      Type *OpTy = CI->getArgOperand(0)->getType();
      unsigned VecWidth = OpTy->getPrimitiveSizeInBits();
      unsigned EltWidth = OpTy->getScalarSizeInBits();
      Intrinsic::ID IID;
      if (VecWidth == 128 && EltWidth == 32)
        IID = Intrinsic::x86_avx512_fpclass_ps_128;
      else if (VecWidth == 256 && EltWidth == 32)
        IID = Intrinsic::x86_avx512_fpclass_ps_256;
      else if (VecWidth == 512 && EltWidth == 32)
        IID = Intrinsic::x86_avx512_fpclass_ps_512;
      else if (VecWidth == 128 && EltWidth == 64)
        IID = Intrinsic::x86_avx512_fpclass_pd_128;
      else if (VecWidth == 256 && EltWidth == 64)
        IID = Intrinsic::x86_avx512_fpclass_pd_256;
      else if (VecWidth == 512 && EltWidth == 64)
        IID = Intrinsic::x86_avx512_fpclass_pd_512;
      else
        llvm_unreachable("Unexpected intrinsic");

      Rep = Builder.CreateCall(Intrinsic::getDeclaration(F->getParent(), IID),
                               { CI->getOperand(0), CI->getArgOperand(1) });
      Rep = ApplyX86MaskOn1BitsVec(Builder, Rep, CI->getArgOperand(2));
    } else if (IsX86 && Name.startswith("avx512.cmp.p")) {
      SmallVector<Value *, 4> Args(CI->arg_operands().begin(),
                                   CI->arg_operands().end());
      Type *OpTy = Args[0]->getType();
      unsigned VecWidth = OpTy->getPrimitiveSizeInBits();
      unsigned EltWidth = OpTy->getScalarSizeInBits();
      Intrinsic::ID IID;
      if (VecWidth == 128 && EltWidth == 32)
        IID = Intrinsic::x86_avx512_mask_cmp_ps_128;
      else if (VecWidth == 256 && EltWidth == 32)
        IID = Intrinsic::x86_avx512_mask_cmp_ps_256;
      else if (VecWidth == 512 && EltWidth == 32)
        IID = Intrinsic::x86_avx512_mask_cmp_ps_512;
      else if (VecWidth == 128 && EltWidth == 64)
        IID = Intrinsic::x86_avx512_mask_cmp_pd_128;
      else if (VecWidth == 256 && EltWidth == 64)
        IID = Intrinsic::x86_avx512_mask_cmp_pd_256;
      else if (VecWidth == 512 && EltWidth == 64)
        IID = Intrinsic::x86_avx512_mask_cmp_pd_512;
      else
        llvm_unreachable("Unexpected intrinsic");

      Value *Mask = Constant::getAllOnesValue(CI->getType());
      if (VecWidth == 512)
        std::swap(Mask, Args.back());
      Args.push_back(Mask);

      Rep = Builder.CreateCall(Intrinsic::getDeclaration(F->getParent(), IID),
                               Args);
    } else if (IsX86 && Name.startswith("avx512.mask.cmp.")) {
      // Integer compare intrinsics.
      unsigned Imm = cast<ConstantInt>(CI->getArgOperand(2))->getZExtValue();
      Rep = upgradeMaskedCompare(Builder, *CI, Imm, true);
    } else if (IsX86 && Name.startswith("avx512.mask.ucmp.")) {
      unsigned Imm = cast<ConstantInt>(CI->getArgOperand(2))->getZExtValue();
      Rep = upgradeMaskedCompare(Builder, *CI, Imm, false);
    } else if (IsX86 && (Name.startswith("avx512.cvtb2mask.") ||
                         Name.startswith("avx512.cvtw2mask.") ||
                         Name.startswith("avx512.cvtd2mask.") ||
                         Name.startswith("avx512.cvtq2mask."))) {
      Value *Op = CI->getArgOperand(0);
      Value *Zero = llvm::Constant::getNullValue(Op->getType());
      Rep = Builder.CreateICmp(ICmpInst::ICMP_SLT, Op, Zero);
      Rep = ApplyX86MaskOn1BitsVec(Builder, Rep, nullptr);
    } else if(IsX86 && (Name == "ssse3.pabs.b.128" ||
                        Name == "ssse3.pabs.w.128" ||
                        Name == "ssse3.pabs.d.128" ||
                        Name.startswith("avx2.pabs") ||
                        Name.startswith("avx512.mask.pabs"))) {
      Rep = upgradeAbs(Builder, *CI);
    } else if (IsX86 && (Name == "sse41.pmaxsb" ||
                         Name == "sse2.pmaxs.w" ||
                         Name == "sse41.pmaxsd" ||
                         Name.startswith("avx2.pmaxs") ||
                         Name.startswith("avx512.mask.pmaxs"))) {
      Rep = UpgradeX86BinaryIntrinsics(Builder, *CI, Intrinsic::smax);
    } else if (IsX86 && (Name == "sse2.pmaxu.b" ||
                         Name == "sse41.pmaxuw" ||
                         Name == "sse41.pmaxud" ||
                         Name.startswith("avx2.pmaxu") ||
                         Name.startswith("avx512.mask.pmaxu"))) {
      Rep = UpgradeX86BinaryIntrinsics(Builder, *CI, Intrinsic::umax);
    } else if (IsX86 && (Name == "sse41.pminsb" ||
                         Name == "sse2.pmins.w" ||
                         Name == "sse41.pminsd" ||
                         Name.startswith("avx2.pmins") ||
                         Name.startswith("avx512.mask.pmins"))) {
      Rep = UpgradeX86BinaryIntrinsics(Builder, *CI, Intrinsic::smin);
    } else if (IsX86 && (Name == "sse2.pminu.b" ||
                         Name == "sse41.pminuw" ||
                         Name == "sse41.pminud" ||
                         Name.startswith("avx2.pminu") ||
                         Name.startswith("avx512.mask.pminu"))) {
      Rep = UpgradeX86BinaryIntrinsics(Builder, *CI, Intrinsic::umin);
    } else if (IsX86 && (Name == "sse2.pmulu.dq" ||
                         Name == "avx2.pmulu.dq" ||
                         Name == "avx512.pmulu.dq.512" ||
                         Name.startswith("avx512.mask.pmulu.dq."))) {
      Rep = upgradePMULDQ(Builder, *CI, /*Signed*/false);
    } else if (IsX86 && (Name == "sse41.pmuldq" ||
                         Name == "avx2.pmul.dq" ||
                         Name == "avx512.pmul.dq.512" ||
                         Name.startswith("avx512.mask.pmul.dq."))) {
      Rep = upgradePMULDQ(Builder, *CI, /*Signed*/true);
    } else if (IsX86 && (Name == "sse.cvtsi2ss" ||
                         Name == "sse2.cvtsi2sd" ||
                         Name == "sse.cvtsi642ss" ||
                         Name == "sse2.cvtsi642sd")) {
      Rep = Builder.CreateSIToFP(
          CI->getArgOperand(1),
          cast<VectorType>(CI->getType())->getElementType());
      Rep = Builder.CreateInsertElement(CI->getArgOperand(0), Rep, (uint64_t)0);
    } else if (IsX86 && Name == "avx512.cvtusi2sd") {
      Rep = Builder.CreateUIToFP(
          CI->getArgOperand(1),
          cast<VectorType>(CI->getType())->getElementType());
      Rep = Builder.CreateInsertElement(CI->getArgOperand(0), Rep, (uint64_t)0);
    } else if (IsX86 && Name == "sse2.cvtss2sd") {
      Rep = Builder.CreateExtractElement(CI->getArgOperand(1), (uint64_t)0);
      Rep = Builder.CreateFPExt(
          Rep, cast<VectorType>(CI->getType())->getElementType());
      Rep = Builder.CreateInsertElement(CI->getArgOperand(0), Rep, (uint64_t)0);
    } else if (IsX86 && (Name == "sse2.cvtdq2pd" ||
                         Name == "sse2.cvtdq2ps" ||
                         Name == "avx.cvtdq2.pd.256" ||
                         Name == "avx.cvtdq2.ps.256" ||
                         Name.startswith("avx512.mask.cvtdq2pd.") ||
                         Name.startswith("avx512.mask.cvtudq2pd.") ||
                         Name.startswith("avx512.mask.cvtdq2ps.") ||
                         Name.startswith("avx512.mask.cvtudq2ps.") ||
                         Name.startswith("avx512.mask.cvtqq2pd.") ||
                         Name.startswith("avx512.mask.cvtuqq2pd.") ||
                         Name == "avx512.mask.cvtqq2ps.256" ||
                         Name == "avx512.mask.cvtqq2ps.512" ||
                         Name == "avx512.mask.cvtuqq2ps.256" ||
                         Name == "avx512.mask.cvtuqq2ps.512" ||
                         Name == "sse2.cvtps2pd" ||
                         Name == "avx.cvt.ps2.pd.256" ||
                         Name == "avx512.mask.cvtps2pd.128" ||
                         Name == "avx512.mask.cvtps2pd.256")) {
      auto *DstTy = cast<FixedVectorType>(CI->getType());
      Rep = CI->getArgOperand(0);
      auto *SrcTy = cast<FixedVectorType>(Rep->getType());

      unsigned NumDstElts = DstTy->getNumElements();
      if (NumDstElts < SrcTy->getNumElements()) {
        assert(NumDstElts == 2 && "Unexpected vector size");
        Rep = Builder.CreateShuffleVector(Rep, Rep, ArrayRef<int>{0, 1});
      }

      bool IsPS2PD = SrcTy->getElementType()->isFloatTy();
      bool IsUnsigned = (StringRef::npos != Name.find("cvtu"));
      if (IsPS2PD)
        Rep = Builder.CreateFPExt(Rep, DstTy, "cvtps2pd");
      else if (CI->getNumArgOperands() == 4 &&
               (!isa<ConstantInt>(CI->getArgOperand(3)) ||
                cast<ConstantInt>(CI->getArgOperand(3))->getZExtValue() != 4)) {
        Intrinsic::ID IID = IsUnsigned ? Intrinsic::x86_avx512_uitofp_round
                                       : Intrinsic::x86_avx512_sitofp_round;
        Function *F = Intrinsic::getDeclaration(CI->getModule(), IID,
                                                { DstTy, SrcTy });
        Rep = Builder.CreateCall(F, { Rep, CI->getArgOperand(3) });
      } else {
        Rep = IsUnsigned ? Builder.CreateUIToFP(Rep, DstTy, "cvt")
                         : Builder.CreateSIToFP(Rep, DstTy, "cvt");
      }

      if (CI->getNumArgOperands() >= 3)
        Rep = EmitX86Select(Builder, CI->getArgOperand(2), Rep,
                            CI->getArgOperand(1));
    } else if (IsX86 && (Name.startswith("avx512.mask.vcvtph2ps.") ||
                         Name.startswith("vcvtph2ps."))) {
      auto *DstTy = cast<FixedVectorType>(CI->getType());
      Rep = CI->getArgOperand(0);
      auto *SrcTy = cast<FixedVectorType>(Rep->getType());
      unsigned NumDstElts = DstTy->getNumElements();
      if (NumDstElts != SrcTy->getNumElements()) {
        assert(NumDstElts == 4 && "Unexpected vector size");
        Rep = Builder.CreateShuffleVector(Rep, Rep, ArrayRef<int>{0, 1, 2, 3});
      }
      Rep = Builder.CreateBitCast(
          Rep, FixedVectorType::get(Type::getHalfTy(C), NumDstElts));
      Rep = Builder.CreateFPExt(Rep, DstTy, "cvtph2ps");
      if (CI->getNumArgOperands() >= 3)
        Rep = EmitX86Select(Builder, CI->getArgOperand(2), Rep,
                            CI->getArgOperand(1));
    } else if (IsX86 && (Name.startswith("avx512.mask.loadu."))) {
      Rep = UpgradeMaskedLoad(Builder, CI->getArgOperand(0),
                              CI->getArgOperand(1), CI->getArgOperand(2),
                              /*Aligned*/false);
    } else if (IsX86 && (Name.startswith("avx512.mask.load."))) {
      Rep = UpgradeMaskedLoad(Builder, CI->getArgOperand(0),
                              CI->getArgOperand(1),CI->getArgOperand(2),
                              /*Aligned*/true);
    } else if (IsX86 && Name.startswith("avx512.mask.expand.load.")) {
      auto *ResultTy = cast<FixedVectorType>(CI->getType());
      Type *PtrTy = ResultTy->getElementType();

      // Cast the pointer to element type.
      Value *Ptr = Builder.CreateBitCast(CI->getOperand(0),
                                         llvm::PointerType::getUnqual(PtrTy));

      Value *MaskVec = getX86MaskVec(Builder, CI->getArgOperand(2),
                                     ResultTy->getNumElements());

      Function *ELd = Intrinsic::getDeclaration(F->getParent(),
                                                Intrinsic::masked_expandload,
                                                ResultTy);
      Rep = Builder.CreateCall(ELd, { Ptr, MaskVec, CI->getOperand(1) });
    } else if (IsX86 && Name.startswith("avx512.mask.compress.store.")) {
      auto *ResultTy = cast<VectorType>(CI->getArgOperand(1)->getType());
      Type *PtrTy = ResultTy->getElementType();

      // Cast the pointer to element type.
      Value *Ptr = Builder.CreateBitCast(CI->getOperand(0),
                                         llvm::PointerType::getUnqual(PtrTy));

      Value *MaskVec =
          getX86MaskVec(Builder, CI->getArgOperand(2),
                        cast<FixedVectorType>(ResultTy)->getNumElements());

      Function *CSt = Intrinsic::getDeclaration(F->getParent(),
                                                Intrinsic::masked_compressstore,
                                                ResultTy);
      Rep = Builder.CreateCall(CSt, { CI->getArgOperand(1), Ptr, MaskVec });
    } else if (IsX86 && (Name.startswith("avx512.mask.compress.") ||
                         Name.startswith("avx512.mask.expand."))) {
      auto *ResultTy = cast<FixedVectorType>(CI->getType());

      Value *MaskVec = getX86MaskVec(Builder, CI->getArgOperand(2),
                                     ResultTy->getNumElements());

      bool IsCompress = Name[12] == 'c';
      Intrinsic::ID IID = IsCompress ? Intrinsic::x86_avx512_mask_compress
                                     : Intrinsic::x86_avx512_mask_expand;
      Function *Intr = Intrinsic::getDeclaration(F->getParent(), IID, ResultTy);
      Rep = Builder.CreateCall(Intr, { CI->getOperand(0), CI->getOperand(1),
                                       MaskVec });
    } else if (IsX86 && Name.startswith("xop.vpcom")) {
      bool IsSigned;
      if (Name.endswith("ub") || Name.endswith("uw") || Name.endswith("ud") ||
          Name.endswith("uq"))
        IsSigned = false;
      else if (Name.endswith("b") || Name.endswith("w") || Name.endswith("d") ||
               Name.endswith("q"))
        IsSigned = true;
      else
        llvm_unreachable("Unknown suffix");

      unsigned Imm;
      if (CI->getNumArgOperands() == 3) {
        Imm = cast<ConstantInt>(CI->getArgOperand(2))->getZExtValue();
      } else {
        Name = Name.substr(9); // strip off "xop.vpcom"
        if (Name.startswith("lt"))
          Imm = 0;
        else if (Name.startswith("le"))
          Imm = 1;
        else if (Name.startswith("gt"))
          Imm = 2;
        else if (Name.startswith("ge"))
          Imm = 3;
        else if (Name.startswith("eq"))
          Imm = 4;
        else if (Name.startswith("ne"))
          Imm = 5;
        else if (Name.startswith("false"))
          Imm = 6;
        else if (Name.startswith("true"))
          Imm = 7;
        else
          llvm_unreachable("Unknown condition");
      }

      Rep = upgradeX86vpcom(Builder, *CI, Imm, IsSigned);
    } else if (IsX86 && Name.startswith("xop.vpcmov")) {
      Value *Sel = CI->getArgOperand(2);
      Value *NotSel = Builder.CreateNot(Sel);
      Value *Sel0 = Builder.CreateAnd(CI->getArgOperand(0), Sel);
      Value *Sel1 = Builder.CreateAnd(CI->getArgOperand(1), NotSel);
      Rep = Builder.CreateOr(Sel0, Sel1);
    } else if (IsX86 && (Name.startswith("xop.vprot") ||
                         Name.startswith("avx512.prol") ||
                         Name.startswith("avx512.mask.prol"))) {
      Rep = upgradeX86Rotate(Builder, *CI, false);
    } else if (IsX86 && (Name.startswith("avx512.pror") ||
                         Name.startswith("avx512.mask.pror"))) {
      Rep = upgradeX86Rotate(Builder, *CI, true);
    } else if (IsX86 && (Name.startswith("avx512.vpshld.") ||
                         Name.startswith("avx512.mask.vpshld") ||
                         Name.startswith("avx512.maskz.vpshld"))) {
      bool ZeroMask = Name[11] == 'z';
      Rep = upgradeX86ConcatShift(Builder, *CI, false, ZeroMask);
    } else if (IsX86 && (Name.startswith("avx512.vpshrd.") ||
                         Name.startswith("avx512.mask.vpshrd") ||
                         Name.startswith("avx512.maskz.vpshrd"))) {
      bool ZeroMask = Name[11] == 'z';
      Rep = upgradeX86ConcatShift(Builder, *CI, true, ZeroMask);
    } else if (IsX86 && Name == "sse42.crc32.64.8") {
      Function *CRC32 = Intrinsic::getDeclaration(F->getParent(),
                                               Intrinsic::x86_sse42_crc32_32_8);
      Value *Trunc0 = Builder.CreateTrunc(CI->getArgOperand(0), Type::getInt32Ty(C));
      Rep = Builder.CreateCall(CRC32, {Trunc0, CI->getArgOperand(1)});
      Rep = Builder.CreateZExt(Rep, CI->getType(), "");
    } else if (IsX86 && (Name.startswith("avx.vbroadcast.s") ||
                         Name.startswith("avx512.vbroadcast.s"))) {
      // Replace broadcasts with a series of insertelements.
      auto *VecTy = cast<FixedVectorType>(CI->getType());
      Type *EltTy = VecTy->getElementType();
      unsigned EltNum = VecTy->getNumElements();
      Value *Cast = Builder.CreateBitCast(CI->getArgOperand(0),
                                          EltTy->getPointerTo());
      Value *Load = Builder.CreateLoad(EltTy, Cast);
      Type *I32Ty = Type::getInt32Ty(C);
      Rep = UndefValue::get(VecTy);
      for (unsigned I = 0; I < EltNum; ++I)
        Rep = Builder.CreateInsertElement(Rep, Load,
                                          ConstantInt::get(I32Ty, I));
    } else if (IsX86 && (Name.startswith("sse41.pmovsx") ||
                         Name.startswith("sse41.pmovzx") ||
                         Name.startswith("avx2.pmovsx") ||
                         Name.startswith("avx2.pmovzx") ||
                         Name.startswith("avx512.mask.pmovsx") ||
                         Name.startswith("avx512.mask.pmovzx"))) {
      auto *DstTy = cast<FixedVectorType>(CI->getType());
      unsigned NumDstElts = DstTy->getNumElements();

      // Extract a subvector of the first NumDstElts lanes and sign/zero extend.
      SmallVector<int, 8> ShuffleMask(NumDstElts);
      for (unsigned i = 0; i != NumDstElts; ++i)
        ShuffleMask[i] = i;

      Value *SV =
          Builder.CreateShuffleVector(CI->getArgOperand(0), ShuffleMask);

      bool DoSext = (StringRef::npos != Name.find("pmovsx"));
      Rep = DoSext ? Builder.CreateSExt(SV, DstTy)
                   : Builder.CreateZExt(SV, DstTy);
      // If there are 3 arguments, it's a masked intrinsic so we need a select.
      if (CI->getNumArgOperands() == 3)
        Rep = EmitX86Select(Builder, CI->getArgOperand(2), Rep,
                            CI->getArgOperand(1));
    } else if (Name == "avx512.mask.pmov.qd.256" ||
               Name == "avx512.mask.pmov.qd.512" ||
               Name == "avx512.mask.pmov.wb.256" ||
               Name == "avx512.mask.pmov.wb.512") {
      Type *Ty = CI->getArgOperand(1)->getType();
      Rep = Builder.CreateTrunc(CI->getArgOperand(0), Ty);
      Rep = EmitX86Select(Builder, CI->getArgOperand(2), Rep,
                          CI->getArgOperand(1));
    } else if (IsX86 && (Name.startswith("avx.vbroadcastf128") ||
                         Name == "avx2.vbroadcasti128")) {
      // Replace vbroadcastf128/vbroadcasti128 with a vector load+shuffle.
      Type *EltTy = cast<VectorType>(CI->getType())->getElementType();
      unsigned NumSrcElts = 128 / EltTy->getPrimitiveSizeInBits();
      auto *VT = FixedVectorType::get(EltTy, NumSrcElts);
      Value *Op = Builder.CreatePointerCast(CI->getArgOperand(0),
                                            PointerType::getUnqual(VT));
      Value *Load = Builder.CreateAlignedLoad(VT, Op, Align(1));
      if (NumSrcElts == 2)
        Rep = Builder.CreateShuffleVector(Load, ArrayRef<int>{0, 1, 0, 1});
      else
        Rep = Builder.CreateShuffleVector(
            Load, ArrayRef<int>{0, 1, 2, 3, 0, 1, 2, 3});
    } else if (IsX86 && (Name.startswith("avx512.mask.shuf.i") ||
                         Name.startswith("avx512.mask.shuf.f"))) {
      unsigned Imm = cast<ConstantInt>(CI->getArgOperand(2))->getZExtValue();
      Type *VT = CI->getType();
      unsigned NumLanes = VT->getPrimitiveSizeInBits() / 128;
      unsigned NumElementsInLane = 128 / VT->getScalarSizeInBits();
      unsigned ControlBitsMask = NumLanes - 1;
      unsigned NumControlBits = NumLanes / 2;
      SmallVector<int, 8> ShuffleMask(0);

      for (unsigned l = 0; l != NumLanes; ++l) {
        unsigned LaneMask = (Imm >> (l * NumControlBits)) & ControlBitsMask;
        // We actually need the other source.
        if (l >= NumLanes / 2)
          LaneMask += NumLanes;
        for (unsigned i = 0; i != NumElementsInLane; ++i)
          ShuffleMask.push_back(LaneMask * NumElementsInLane + i);
      }
      Rep = Builder.CreateShuffleVector(CI->getArgOperand(0),
                                        CI->getArgOperand(1), ShuffleMask);
      Rep = EmitX86Select(Builder, CI->getArgOperand(4), Rep,
                          CI->getArgOperand(3));
    }else if (IsX86 && (Name.startswith("avx512.mask.broadcastf") ||
                         Name.startswith("avx512.mask.broadcasti"))) {
      unsigned NumSrcElts =
          cast<FixedVectorType>(CI->getArgOperand(0)->getType())
              ->getNumElements();
      unsigned NumDstElts =
          cast<FixedVectorType>(CI->getType())->getNumElements();

      SmallVector<int, 8> ShuffleMask(NumDstElts);
      for (unsigned i = 0; i != NumDstElts; ++i)
        ShuffleMask[i] = i % NumSrcElts;

      Rep = Builder.CreateShuffleVector(CI->getArgOperand(0),
                                        CI->getArgOperand(0),
                                        ShuffleMask);
      Rep = EmitX86Select(Builder, CI->getArgOperand(2), Rep,
                          CI->getArgOperand(1));
    } else if (IsX86 && (Name.startswith("avx2.pbroadcast") ||
                         Name.startswith("avx2.vbroadcast") ||
                         Name.startswith("avx512.pbroadcast") ||
                         Name.startswith("avx512.mask.broadcast.s"))) {
      // Replace vp?broadcasts with a vector shuffle.
      Value *Op = CI->getArgOperand(0);
      ElementCount EC = cast<VectorType>(CI->getType())->getElementCount();
      Type *MaskTy = VectorType::get(Type::getInt32Ty(C), EC);
      SmallVector<int, 8> M;
      ShuffleVectorInst::getShuffleMask(Constant::getNullValue(MaskTy), M);
      Rep = Builder.CreateShuffleVector(Op, M);

      if (CI->getNumArgOperands() == 3)
        Rep = EmitX86Select(Builder, CI->getArgOperand(2), Rep,
                            CI->getArgOperand(1));
    } else if (IsX86 && (Name.startswith("sse2.padds.") ||
                         Name.startswith("avx2.padds.") ||
                         Name.startswith("avx512.padds.") ||
                         Name.startswith("avx512.mask.padds."))) {
      Rep = UpgradeX86BinaryIntrinsics(Builder, *CI, Intrinsic::sadd_sat);
    } else if (IsX86 && (Name.startswith("sse2.psubs.") ||
                         Name.startswith("avx2.psubs.") ||
                         Name.startswith("avx512.psubs.") ||
                         Name.startswith("avx512.mask.psubs."))) {
      Rep = UpgradeX86BinaryIntrinsics(Builder, *CI, Intrinsic::ssub_sat);
    } else if (IsX86 && (Name.startswith("sse2.paddus.") ||
                         Name.startswith("avx2.paddus.") ||
                         Name.startswith("avx512.mask.paddus."))) {
      Rep = UpgradeX86BinaryIntrinsics(Builder, *CI, Intrinsic::uadd_sat);
    } else if (IsX86 && (Name.startswith("sse2.psubus.") ||
                         Name.startswith("avx2.psubus.") ||
                         Name.startswith("avx512.mask.psubus."))) {
      Rep = UpgradeX86BinaryIntrinsics(Builder, *CI, Intrinsic::usub_sat);
    } else if (IsX86 && Name.startswith("avx512.mask.palignr.")) {
      Rep = UpgradeX86ALIGNIntrinsics(Builder, CI->getArgOperand(0),
                                      CI->getArgOperand(1),
                                      CI->getArgOperand(2),
                                      CI->getArgOperand(3),
                                      CI->getArgOperand(4),
                                      false);
    } else if (IsX86 && Name.startswith("avx512.mask.valign.")) {
      Rep = UpgradeX86ALIGNIntrinsics(Builder, CI->getArgOperand(0),
                                      CI->getArgOperand(1),
                                      CI->getArgOperand(2),
                                      CI->getArgOperand(3),
                                      CI->getArgOperand(4),
                                      true);
    } else if (IsX86 && (Name == "sse2.psll.dq" ||
                         Name == "avx2.psll.dq")) {
      // 128/256-bit shift left specified in bits.
      unsigned Shift = cast<ConstantInt>(CI->getArgOperand(1))->getZExtValue();
      Rep = UpgradeX86PSLLDQIntrinsics(Builder, CI->getArgOperand(0),
                                       Shift / 8); // Shift is in bits.
    } else if (IsX86 && (Name == "sse2.psrl.dq" ||
                         Name == "avx2.psrl.dq")) {
      // 128/256-bit shift right specified in bits.
      unsigned Shift = cast<ConstantInt>(CI->getArgOperand(1))->getZExtValue();
      Rep = UpgradeX86PSRLDQIntrinsics(Builder, CI->getArgOperand(0),
                                       Shift / 8); // Shift is in bits.
    } else if (IsX86 && (Name == "sse2.psll.dq.bs" ||
                         Name == "avx2.psll.dq.bs" ||
                         Name == "avx512.psll.dq.512")) {
      // 128/256/512-bit shift left specified in bytes.
      unsigned Shift = cast<ConstantInt>(CI->getArgOperand(1))->getZExtValue();
      Rep = UpgradeX86PSLLDQIntrinsics(Builder, CI->getArgOperand(0), Shift);
    } else if (IsX86 && (Name == "sse2.psrl.dq.bs" ||
                         Name == "avx2.psrl.dq.bs" ||
                         Name == "avx512.psrl.dq.512")) {
      // 128/256/512-bit shift right specified in bytes.
      unsigned Shift = cast<ConstantInt>(CI->getArgOperand(1))->getZExtValue();
      Rep = UpgradeX86PSRLDQIntrinsics(Builder, CI->getArgOperand(0), Shift);
    } else if (IsX86 && (Name == "sse41.pblendw" ||
                         Name.startswith("sse41.blendp") ||
                         Name.startswith("avx.blend.p") ||
                         Name == "avx2.pblendw" ||
                         Name.startswith("avx2.pblendd."))) {
      Value *Op0 = CI->getArgOperand(0);
      Value *Op1 = CI->getArgOperand(1);
      unsigned Imm = cast <ConstantInt>(CI->getArgOperand(2))->getZExtValue();
      auto *VecTy = cast<FixedVectorType>(CI->getType());
      unsigned NumElts = VecTy->getNumElements();

      SmallVector<int, 16> Idxs(NumElts);
      for (unsigned i = 0; i != NumElts; ++i)
        Idxs[i] = ((Imm >> (i%8)) & 1) ? i + NumElts : i;

      Rep = Builder.CreateShuffleVector(Op0, Op1, Idxs);
    } else if (IsX86 && (Name.startswith("avx.vinsertf128.") ||
                         Name == "avx2.vinserti128" ||
                         Name.startswith("avx512.mask.insert"))) {
      Value *Op0 = CI->getArgOperand(0);
      Value *Op1 = CI->getArgOperand(1);
      unsigned Imm = cast<ConstantInt>(CI->getArgOperand(2))->getZExtValue();
      unsigned DstNumElts =
          cast<FixedVectorType>(CI->getType())->getNumElements();
      unsigned SrcNumElts =
          cast<FixedVectorType>(Op1->getType())->getNumElements();
      unsigned Scale = DstNumElts / SrcNumElts;

      // Mask off the high bits of the immediate value; hardware ignores those.
      Imm = Imm % Scale;

      // Extend the second operand into a vector the size of the destination.
      SmallVector<int, 8> Idxs(DstNumElts);
      for (unsigned i = 0; i != SrcNumElts; ++i)
        Idxs[i] = i;
      for (unsigned i = SrcNumElts; i != DstNumElts; ++i)
        Idxs[i] = SrcNumElts;
      Rep = Builder.CreateShuffleVector(Op1, Idxs);

      // Insert the second operand into the first operand.

      // Note that there is no guarantee that instruction lowering will actually
      // produce a vinsertf128 instruction for the created shuffles. In
      // particular, the 0 immediate case involves no lane changes, so it can
      // be handled as a blend.

      // Example of shuffle mask for 32-bit elements:
      // Imm = 1  <i32 0, i32 1, i32 2,  i32 3,  i32 8, i32 9, i32 10, i32 11>
      // Imm = 0  <i32 8, i32 9, i32 10, i32 11, i32 4, i32 5, i32 6,  i32 7 >

      // First fill with identify mask.
      for (unsigned i = 0; i != DstNumElts; ++i)
        Idxs[i] = i;
      // Then replace the elements where we need to insert.
      for (unsigned i = 0; i != SrcNumElts; ++i)
        Idxs[i + Imm * SrcNumElts] = i + DstNumElts;
      Rep = Builder.CreateShuffleVector(Op0, Rep, Idxs);

      // If the intrinsic has a mask operand, handle that.
      if (CI->getNumArgOperands() == 5)
        Rep = EmitX86Select(Builder, CI->getArgOperand(4), Rep,
                            CI->getArgOperand(3));
    } else if (IsX86 && (Name.startswith("avx.vextractf128.") ||
                         Name == "avx2.vextracti128" ||
                         Name.startswith("avx512.mask.vextract"))) {
      Value *Op0 = CI->getArgOperand(0);
      unsigned Imm = cast<ConstantInt>(CI->getArgOperand(1))->getZExtValue();
      unsigned DstNumElts =
          cast<FixedVectorType>(CI->getType())->getNumElements();
      unsigned SrcNumElts =
          cast<FixedVectorType>(Op0->getType())->getNumElements();
      unsigned Scale = SrcNumElts / DstNumElts;

      // Mask off the high bits of the immediate value; hardware ignores those.
      Imm = Imm % Scale;

      // Get indexes for the subvector of the input vector.
      SmallVector<int, 8> Idxs(DstNumElts);
      for (unsigned i = 0; i != DstNumElts; ++i) {
        Idxs[i] = i + (Imm * DstNumElts);
      }
      Rep = Builder.CreateShuffleVector(Op0, Op0, Idxs);

      // If the intrinsic has a mask operand, handle that.
      if (CI->getNumArgOperands() == 4)
        Rep = EmitX86Select(Builder, CI->getArgOperand(3), Rep,
                            CI->getArgOperand(2));
    } else if (!IsX86 && Name == "stackprotectorcheck") {
      Rep = nullptr;
    } else if (IsX86 && (Name.startswith("avx512.mask.perm.df.") ||
                         Name.startswith("avx512.mask.perm.di."))) {
      Value *Op0 = CI->getArgOperand(0);
      unsigned Imm = cast<ConstantInt>(CI->getArgOperand(1))->getZExtValue();
      auto *VecTy = cast<FixedVectorType>(CI->getType());
      unsigned NumElts = VecTy->getNumElements();

      SmallVector<int, 8> Idxs(NumElts);
      for (unsigned i = 0; i != NumElts; ++i)
        Idxs[i] = (i & ~0x3) + ((Imm >> (2 * (i & 0x3))) & 3);

      Rep = Builder.CreateShuffleVector(Op0, Op0, Idxs);

      if (CI->getNumArgOperands() == 4)
        Rep = EmitX86Select(Builder, CI->getArgOperand(3), Rep,
                            CI->getArgOperand(2));
    } else if (IsX86 && (Name.startswith("avx.vperm2f128.") ||
                         Name == "avx2.vperm2i128")) {
      // The immediate permute control byte looks like this:
      //    [1:0] - select 128 bits from sources for low half of destination
      //    [2]   - ignore
      //    [3]   - zero low half of destination
      //    [5:4] - select 128 bits from sources for high half of destination
      //    [6]   - ignore
      //    [7]   - zero high half of destination

      uint8_t Imm = cast<ConstantInt>(CI->getArgOperand(2))->getZExtValue();

      unsigned NumElts = cast<FixedVectorType>(CI->getType())->getNumElements();
      unsigned HalfSize = NumElts / 2;
      SmallVector<int, 8> ShuffleMask(NumElts);

      // Determine which operand(s) are actually in use for this instruction.
      Value *V0 = (Imm & 0x02) ? CI->getArgOperand(1) : CI->getArgOperand(0);
      Value *V1 = (Imm & 0x20) ? CI->getArgOperand(1) : CI->getArgOperand(0);

      // If needed, replace operands based on zero mask.
      V0 = (Imm & 0x08) ? ConstantAggregateZero::get(CI->getType()) : V0;
      V1 = (Imm & 0x80) ? ConstantAggregateZero::get(CI->getType()) : V1;

      // Permute low half of result.
      unsigned StartIndex = (Imm & 0x01) ? HalfSize : 0;
      for (unsigned i = 0; i < HalfSize; ++i)
        ShuffleMask[i] = StartIndex + i;

      // Permute high half of result.
      StartIndex = (Imm & 0x10) ? HalfSize : 0;
      for (unsigned i = 0; i < HalfSize; ++i)
        ShuffleMask[i + HalfSize] = NumElts + StartIndex + i;

      Rep = Builder.CreateShuffleVector(V0, V1, ShuffleMask);

    } else if (IsX86 && (Name.startswith("avx.vpermil.") ||
                         Name == "sse2.pshuf.d" ||
                         Name.startswith("avx512.mask.vpermil.p") ||
                         Name.startswith("avx512.mask.pshuf.d."))) {
      Value *Op0 = CI->getArgOperand(0);
      unsigned Imm = cast<ConstantInt>(CI->getArgOperand(1))->getZExtValue();
      auto *VecTy = cast<FixedVectorType>(CI->getType());
      unsigned NumElts = VecTy->getNumElements();
      // Calculate the size of each index in the immediate.
      unsigned IdxSize = 64 / VecTy->getScalarSizeInBits();
      unsigned IdxMask = ((1 << IdxSize) - 1);

      SmallVector<int, 8> Idxs(NumElts);
      // Lookup the bits for this element, wrapping around the immediate every
      // 8-bits. Elements are grouped into sets of 2 or 4 elements so we need
      // to offset by the first index of each group.
      for (unsigned i = 0; i != NumElts; ++i)
        Idxs[i] = ((Imm >> ((i * IdxSize) % 8)) & IdxMask) | (i & ~IdxMask);

      Rep = Builder.CreateShuffleVector(Op0, Op0, Idxs);

      if (CI->getNumArgOperands() == 4)
        Rep = EmitX86Select(Builder, CI->getArgOperand(3), Rep,
                            CI->getArgOperand(2));
    } else if (IsX86 && (Name == "sse2.pshufl.w" ||
                         Name.startswith("avx512.mask.pshufl.w."))) {
      Value *Op0 = CI->getArgOperand(0);
      unsigned Imm = cast<ConstantInt>(CI->getArgOperand(1))->getZExtValue();
      unsigned NumElts = cast<FixedVectorType>(CI->getType())->getNumElements();

      SmallVector<int, 16> Idxs(NumElts);
      for (unsigned l = 0; l != NumElts; l += 8) {
        for (unsigned i = 0; i != 4; ++i)
          Idxs[i + l] = ((Imm >> (2 * i)) & 0x3) + l;
        for (unsigned i = 4; i != 8; ++i)
          Idxs[i + l] = i + l;
      }

      Rep = Builder.CreateShuffleVector(Op0, Op0, Idxs);

      if (CI->getNumArgOperands() == 4)
        Rep = EmitX86Select(Builder, CI->getArgOperand(3), Rep,
                            CI->getArgOperand(2));
    } else if (IsX86 && (Name == "sse2.pshufh.w" ||
                         Name.startswith("avx512.mask.pshufh.w."))) {
      Value *Op0 = CI->getArgOperand(0);
      unsigned Imm = cast<ConstantInt>(CI->getArgOperand(1))->getZExtValue();
      unsigned NumElts = cast<FixedVectorType>(CI->getType())->getNumElements();

      SmallVector<int, 16> Idxs(NumElts);
      for (unsigned l = 0; l != NumElts; l += 8) {
        for (unsigned i = 0; i != 4; ++i)
          Idxs[i + l] = i + l;
        for (unsigned i = 0; i != 4; ++i)
          Idxs[i + l + 4] = ((Imm >> (2 * i)) & 0x3) + 4 + l;
      }

      Rep = Builder.CreateShuffleVector(Op0, Op0, Idxs);

      if (CI->getNumArgOperands() == 4)
        Rep = EmitX86Select(Builder, CI->getArgOperand(3), Rep,
                            CI->getArgOperand(2));
    } else if (IsX86 && Name.startswith("avx512.mask.shuf.p")) {
      Value *Op0 = CI->getArgOperand(0);
      Value *Op1 = CI->getArgOperand(1);
      unsigned Imm = cast<ConstantInt>(CI->getArgOperand(2))->getZExtValue();
      unsigned NumElts = cast<FixedVectorType>(CI->getType())->getNumElements();

      unsigned NumLaneElts = 128/CI->getType()->getScalarSizeInBits();
      unsigned HalfLaneElts = NumLaneElts / 2;

      SmallVector<int, 16> Idxs(NumElts);
      for (unsigned i = 0; i != NumElts; ++i) {
        // Base index is the starting element of the lane.
        Idxs[i] = i - (i % NumLaneElts);
        // If we are half way through the lane switch to the other source.
        if ((i % NumLaneElts) >= HalfLaneElts)
          Idxs[i] += NumElts;
        // Now select the specific element. By adding HalfLaneElts bits from
        // the immediate. Wrapping around the immediate every 8-bits.
        Idxs[i] += (Imm >> ((i * HalfLaneElts) % 8)) & ((1 << HalfLaneElts) - 1);
      }

      Rep = Builder.CreateShuffleVector(Op0, Op1, Idxs);

      Rep = EmitX86Select(Builder, CI->getArgOperand(4), Rep,
                          CI->getArgOperand(3));
    } else if (IsX86 && (Name.startswith("avx512.mask.movddup") ||
                         Name.startswith("avx512.mask.movshdup") ||
                         Name.startswith("avx512.mask.movsldup"))) {
      Value *Op0 = CI->getArgOperand(0);
      unsigned NumElts = cast<FixedVectorType>(CI->getType())->getNumElements();
      unsigned NumLaneElts = 128/CI->getType()->getScalarSizeInBits();

      unsigned Offset = 0;
      if (Name.startswith("avx512.mask.movshdup."))
        Offset = 1;

      SmallVector<int, 16> Idxs(NumElts);
      for (unsigned l = 0; l != NumElts; l += NumLaneElts)
        for (unsigned i = 0; i != NumLaneElts; i += 2) {
          Idxs[i + l + 0] = i + l + Offset;
          Idxs[i + l + 1] = i + l + Offset;
        }

      Rep = Builder.CreateShuffleVector(Op0, Op0, Idxs);

      Rep = EmitX86Select(Builder, CI->getArgOperand(2), Rep,
                          CI->getArgOperand(1));
    } else if (IsX86 && (Name.startswith("avx512.mask.punpckl") ||
                         Name.startswith("avx512.mask.unpckl."))) {
      Value *Op0 = CI->getArgOperand(0);
      Value *Op1 = CI->getArgOperand(1);
      int NumElts = cast<FixedVectorType>(CI->getType())->getNumElements();
      int NumLaneElts = 128/CI->getType()->getScalarSizeInBits();

      SmallVector<int, 64> Idxs(NumElts);
      for (int l = 0; l != NumElts; l += NumLaneElts)
        for (int i = 0; i != NumLaneElts; ++i)
          Idxs[i + l] = l + (i / 2) + NumElts * (i % 2);

      Rep = Builder.CreateShuffleVector(Op0, Op1, Idxs);

      Rep = EmitX86Select(Builder, CI->getArgOperand(3), Rep,
                          CI->getArgOperand(2));
    } else if (IsX86 && (Name.startswith("avx512.mask.punpckh") ||
                         Name.startswith("avx512.mask.unpckh."))) {
      Value *Op0 = CI->getArgOperand(0);
      Value *Op1 = CI->getArgOperand(1);
      int NumElts = cast<FixedVectorType>(CI->getType())->getNumElements();
      int NumLaneElts = 128/CI->getType()->getScalarSizeInBits();

      SmallVector<int, 64> Idxs(NumElts);
      for (int l = 0; l != NumElts; l += NumLaneElts)
        for (int i = 0; i != NumLaneElts; ++i)
          Idxs[i + l] = (NumLaneElts / 2) + l + (i / 2) + NumElts * (i % 2);

      Rep = Builder.CreateShuffleVector(Op0, Op1, Idxs);

      Rep = EmitX86Select(Builder, CI->getArgOperand(3), Rep,
                          CI->getArgOperand(2));
    } else if (IsX86 && (Name.startswith("avx512.mask.and.") ||
                         Name.startswith("avx512.mask.pand."))) {
      VectorType *FTy = cast<VectorType>(CI->getType());
      VectorType *ITy = VectorType::getInteger(FTy);
      Rep = Builder.CreateAnd(Builder.CreateBitCast(CI->getArgOperand(0), ITy),
                              Builder.CreateBitCast(CI->getArgOperand(1), ITy));
      Rep = Builder.CreateBitCast(Rep, FTy);
      Rep = EmitX86Select(Builder, CI->getArgOperand(3), Rep,
                          CI->getArgOperand(2));
    } else if (IsX86 && (Name.startswith("avx512.mask.andn.") ||
                         Name.startswith("avx512.mask.pandn."))) {
      VectorType *FTy = cast<VectorType>(CI->getType());
      VectorType *ITy = VectorType::getInteger(FTy);
      Rep = Builder.CreateNot(Builder.CreateBitCast(CI->getArgOperand(0), ITy));
      Rep = Builder.CreateAnd(Rep,
                              Builder.CreateBitCast(CI->getArgOperand(1), ITy));
      Rep = Builder.CreateBitCast(Rep, FTy);
      Rep = EmitX86Select(Builder, CI->getArgOperand(3), Rep,
                          CI->getArgOperand(2));
    } else if (IsX86 && (Name.startswith("avx512.mask.or.") ||
                         Name.startswith("avx512.mask.por."))) {
      VectorType *FTy = cast<VectorType>(CI->getType());
      VectorType *ITy = VectorType::getInteger(FTy);
      Rep = Builder.CreateOr(Builder.CreateBitCast(CI->getArgOperand(0), ITy),
                             Builder.CreateBitCast(CI->getArgOperand(1), ITy));
      Rep = Builder.CreateBitCast(Rep, FTy);
      Rep = EmitX86Select(Builder, CI->getArgOperand(3), Rep,
                          CI->getArgOperand(2));
    } else if (IsX86 && (Name.startswith("avx512.mask.xor.") ||
                         Name.startswith("avx512.mask.pxor."))) {
      VectorType *FTy = cast<VectorType>(CI->getType());
      VectorType *ITy = VectorType::getInteger(FTy);
      Rep = Builder.CreateXor(Builder.CreateBitCast(CI->getArgOperand(0), ITy),
                              Builder.CreateBitCast(CI->getArgOperand(1), ITy));
      Rep = Builder.CreateBitCast(Rep, FTy);
      Rep = EmitX86Select(Builder, CI->getArgOperand(3), Rep,
                          CI->getArgOperand(2));
    } else if (IsX86 && Name.startswith("avx512.mask.padd.")) {
      Rep = Builder.CreateAdd(CI->getArgOperand(0), CI->getArgOperand(1));
      Rep = EmitX86Select(Builder, CI->getArgOperand(3), Rep,
                          CI->getArgOperand(2));
    } else if (IsX86 && Name.startswith("avx512.mask.psub.")) {
      Rep = Builder.CreateSub(CI->getArgOperand(0), CI->getArgOperand(1));
      Rep = EmitX86Select(Builder, CI->getArgOperand(3), Rep,
                          CI->getArgOperand(2));
    } else if (IsX86 && Name.startswith("avx512.mask.pmull.")) {
      Rep = Builder.CreateMul(CI->getArgOperand(0), CI->getArgOperand(1));
      Rep = EmitX86Select(Builder, CI->getArgOperand(3), Rep,
                          CI->getArgOperand(2));
    } else if (IsX86 && Name.startswith("avx512.mask.add.p")) {
      if (Name.endswith(".512")) {
        Intrinsic::ID IID;
        if (Name[17] == 's')
          IID = Intrinsic::x86_avx512_add_ps_512;
        else
          IID = Intrinsic::x86_avx512_add_pd_512;

        Rep = Builder.CreateCall(Intrinsic::getDeclaration(F->getParent(), IID),
                                 { CI->getArgOperand(0), CI->getArgOperand(1),
                                   CI->getArgOperand(4) });
      } else {
        Rep = Builder.CreateFAdd(CI->getArgOperand(0), CI->getArgOperand(1));
      }
      Rep = EmitX86Select(Builder, CI->getArgOperand(3), Rep,
                          CI->getArgOperand(2));
    } else if (IsX86 && Name.startswith("avx512.mask.div.p")) {
      if (Name.endswith(".512")) {
        Intrinsic::ID IID;
        if (Name[17] == 's')
          IID = Intrinsic::x86_avx512_div_ps_512;
        else
          IID = Intrinsic::x86_avx512_div_pd_512;

        Rep = Builder.CreateCall(Intrinsic::getDeclaration(F->getParent(), IID),
                                 { CI->getArgOperand(0), CI->getArgOperand(1),
                                   CI->getArgOperand(4) });
      } else {
        Rep = Builder.CreateFDiv(CI->getArgOperand(0), CI->getArgOperand(1));
      }
      Rep = EmitX86Select(Builder, CI->getArgOperand(3), Rep,
                          CI->getArgOperand(2));
    } else if (IsX86 && Name.startswith("avx512.mask.mul.p")) {
      if (Name.endswith(".512")) {
        Intrinsic::ID IID;
        if (Name[17] == 's')
          IID = Intrinsic::x86_avx512_mul_ps_512;
        else
          IID = Intrinsic::x86_avx512_mul_pd_512;

        Rep = Builder.CreateCall(Intrinsic::getDeclaration(F->getParent(), IID),
                                 { CI->getArgOperand(0), CI->getArgOperand(1),
                                   CI->getArgOperand(4) });
      } else {
        Rep = Builder.CreateFMul(CI->getArgOperand(0), CI->getArgOperand(1));
      }
      Rep = EmitX86Select(Builder, CI->getArgOperand(3), Rep,
                          CI->getArgOperand(2));
    } else if (IsX86 && Name.startswith("avx512.mask.sub.p")) {
      if (Name.endswith(".512")) {
        Intrinsic::ID IID;
        if (Name[17] == 's')
          IID = Intrinsic::x86_avx512_sub_ps_512;
        else
          IID = Intrinsic::x86_avx512_sub_pd_512;

        Rep = Builder.CreateCall(Intrinsic::getDeclaration(F->getParent(), IID),
                                 { CI->getArgOperand(0), CI->getArgOperand(1),
                                   CI->getArgOperand(4) });
      } else {
        Rep = Builder.CreateFSub(CI->getArgOperand(0), CI->getArgOperand(1));
      }
      Rep = EmitX86Select(Builder, CI->getArgOperand(3), Rep,
                          CI->getArgOperand(2));
    } else if (IsX86 && (Name.startswith("avx512.mask.max.p") ||
                         Name.startswith("avx512.mask.min.p")) &&
               Name.drop_front(18) == ".512") {
      bool IsDouble = Name[17] == 'd';
      bool IsMin = Name[13] == 'i';
      static const Intrinsic::ID MinMaxTbl[2][2] = {
        { Intrinsic::x86_avx512_max_ps_512, Intrinsic::x86_avx512_max_pd_512 },
        { Intrinsic::x86_avx512_min_ps_512, Intrinsic::x86_avx512_min_pd_512 }
      };
      Intrinsic::ID IID = MinMaxTbl[IsMin][IsDouble];

      Rep = Builder.CreateCall(Intrinsic::getDeclaration(F->getParent(), IID),
                               { CI->getArgOperand(0), CI->getArgOperand(1),
                                 CI->getArgOperand(4) });
      Rep = EmitX86Select(Builder, CI->getArgOperand(3), Rep,
                          CI->getArgOperand(2));
    } else if (IsX86 && Name.startswith("avx512.mask.lzcnt.")) {
      Rep = Builder.CreateCall(Intrinsic::getDeclaration(F->getParent(),
                                                         Intrinsic::ctlz,
                                                         CI->getType()),
                               { CI->getArgOperand(0), Builder.getInt1(false) });
      Rep = EmitX86Select(Builder, CI->getArgOperand(2), Rep,
                          CI->getArgOperand(1));
    } else if (IsX86 && Name.startswith("avx512.mask.psll")) {
      bool IsImmediate = Name[16] == 'i' ||
                         (Name.size() > 18 && Name[18] == 'i');
      bool IsVariable = Name[16] == 'v';
      char Size = Name[16] == '.' ? Name[17] :
                  Name[17] == '.' ? Name[18] :
                  Name[18] == '.' ? Name[19] :
                                    Name[20];

      Intrinsic::ID IID;
      if (IsVariable && Name[17] != '.') {
        if (Size == 'd' && Name[17] == '2') // avx512.mask.psllv2.di
          IID = Intrinsic::x86_avx2_psllv_q;
        else if (Size == 'd' && Name[17] == '4') // avx512.mask.psllv4.di
          IID = Intrinsic::x86_avx2_psllv_q_256;
        else if (Size == 's' && Name[17] == '4') // avx512.mask.psllv4.si
          IID = Intrinsic::x86_avx2_psllv_d;
        else if (Size == 's' && Name[17] == '8') // avx512.mask.psllv8.si
          IID = Intrinsic::x86_avx2_psllv_d_256;
        else if (Size == 'h' && Name[17] == '8') // avx512.mask.psllv8.hi
          IID = Intrinsic::x86_avx512_psllv_w_128;
        else if (Size == 'h' && Name[17] == '1') // avx512.mask.psllv16.hi
          IID = Intrinsic::x86_avx512_psllv_w_256;
        else if (Name[17] == '3' && Name[18] == '2') // avx512.mask.psllv32hi
          IID = Intrinsic::x86_avx512_psllv_w_512;
        else
          llvm_unreachable("Unexpected size");
      } else if (Name.endswith(".128")) {
        if (Size == 'd') // avx512.mask.psll.d.128, avx512.mask.psll.di.128
          IID = IsImmediate ? Intrinsic::x86_sse2_pslli_d
                            : Intrinsic::x86_sse2_psll_d;
        else if (Size == 'q') // avx512.mask.psll.q.128, avx512.mask.psll.qi.128
          IID = IsImmediate ? Intrinsic::x86_sse2_pslli_q
                            : Intrinsic::x86_sse2_psll_q;
        else if (Size == 'w') // avx512.mask.psll.w.128, avx512.mask.psll.wi.128
          IID = IsImmediate ? Intrinsic::x86_sse2_pslli_w
                            : Intrinsic::x86_sse2_psll_w;
        else
          llvm_unreachable("Unexpected size");
      } else if (Name.endswith(".256")) {
        if (Size == 'd') // avx512.mask.psll.d.256, avx512.mask.psll.di.256
          IID = IsImmediate ? Intrinsic::x86_avx2_pslli_d
                            : Intrinsic::x86_avx2_psll_d;
        else if (Size == 'q') // avx512.mask.psll.q.256, avx512.mask.psll.qi.256
          IID = IsImmediate ? Intrinsic::x86_avx2_pslli_q
                            : Intrinsic::x86_avx2_psll_q;
        else if (Size == 'w') // avx512.mask.psll.w.256, avx512.mask.psll.wi.256
          IID = IsImmediate ? Intrinsic::x86_avx2_pslli_w
                            : Intrinsic::x86_avx2_psll_w;
        else
          llvm_unreachable("Unexpected size");
      } else {
        if (Size == 'd') // psll.di.512, pslli.d, psll.d, psllv.d.512
          IID = IsImmediate ? Intrinsic::x86_avx512_pslli_d_512 :
                IsVariable  ? Intrinsic::x86_avx512_psllv_d_512 :
                              Intrinsic::x86_avx512_psll_d_512;
        else if (Size == 'q') // psll.qi.512, pslli.q, psll.q, psllv.q.512
          IID = IsImmediate ? Intrinsic::x86_avx512_pslli_q_512 :
                IsVariable  ? Intrinsic::x86_avx512_psllv_q_512 :
                              Intrinsic::x86_avx512_psll_q_512;
        else if (Size == 'w') // psll.wi.512, pslli.w, psll.w
          IID = IsImmediate ? Intrinsic::x86_avx512_pslli_w_512
                            : Intrinsic::x86_avx512_psll_w_512;
        else
          llvm_unreachable("Unexpected size");
      }

      Rep = UpgradeX86MaskedShift(Builder, *CI, IID);
    } else if (IsX86 && Name.startswith("avx512.mask.psrl")) {
      bool IsImmediate = Name[16] == 'i' ||
                         (Name.size() > 18 && Name[18] == 'i');
      bool IsVariable = Name[16] == 'v';
      char Size = Name[16] == '.' ? Name[17] :
                  Name[17] == '.' ? Name[18] :
                  Name[18] == '.' ? Name[19] :
                                    Name[20];

      Intrinsic::ID IID;
      if (IsVariable && Name[17] != '.') {
        if (Size == 'd' && Name[17] == '2') // avx512.mask.psrlv2.di
          IID = Intrinsic::x86_avx2_psrlv_q;
        else if (Size == 'd' && Name[17] == '4') // avx512.mask.psrlv4.di
          IID = Intrinsic::x86_avx2_psrlv_q_256;
        else if (Size == 's' && Name[17] == '4') // avx512.mask.psrlv4.si
          IID = Intrinsic::x86_avx2_psrlv_d;
        else if (Size == 's' && Name[17] == '8') // avx512.mask.psrlv8.si
          IID = Intrinsic::x86_avx2_psrlv_d_256;
        else if (Size == 'h' && Name[17] == '8') // avx512.mask.psrlv8.hi
          IID = Intrinsic::x86_avx512_psrlv_w_128;
        else if (Size == 'h' && Name[17] == '1') // avx512.mask.psrlv16.hi
          IID = Intrinsic::x86_avx512_psrlv_w_256;
        else if (Name[17] == '3' && Name[18] == '2') // avx512.mask.psrlv32hi
          IID = Intrinsic::x86_avx512_psrlv_w_512;
        else
          llvm_unreachable("Unexpected size");
      } else if (Name.endswith(".128")) {
        if (Size == 'd') // avx512.mask.psrl.d.128, avx512.mask.psrl.di.128
          IID = IsImmediate ? Intrinsic::x86_sse2_psrli_d
                            : Intrinsic::x86_sse2_psrl_d;
        else if (Size == 'q') // avx512.mask.psrl.q.128, avx512.mask.psrl.qi.128
          IID = IsImmediate ? Intrinsic::x86_sse2_psrli_q
                            : Intrinsic::x86_sse2_psrl_q;
        else if (Size == 'w') // avx512.mask.psrl.w.128, avx512.mask.psrl.wi.128
          IID = IsImmediate ? Intrinsic::x86_sse2_psrli_w
                            : Intrinsic::x86_sse2_psrl_w;
        else
          llvm_unreachable("Unexpected size");
      } else if (Name.endswith(".256")) {
        if (Size == 'd') // avx512.mask.psrl.d.256, avx512.mask.psrl.di.256
          IID = IsImmediate ? Intrinsic::x86_avx2_psrli_d
                            : Intrinsic::x86_avx2_psrl_d;
        else if (Size == 'q') // avx512.mask.psrl.q.256, avx512.mask.psrl.qi.256
          IID = IsImmediate ? Intrinsic::x86_avx2_psrli_q
                            : Intrinsic::x86_avx2_psrl_q;
        else if (Size == 'w') // avx512.mask.psrl.w.256, avx512.mask.psrl.wi.256
          IID = IsImmediate ? Intrinsic::x86_avx2_psrli_w
                            : Intrinsic::x86_avx2_psrl_w;
        else
          llvm_unreachable("Unexpected size");
      } else {
        if (Size == 'd') // psrl.di.512, psrli.d, psrl.d, psrl.d.512
          IID = IsImmediate ? Intrinsic::x86_avx512_psrli_d_512 :
                IsVariable  ? Intrinsic::x86_avx512_psrlv_d_512 :
                              Intrinsic::x86_avx512_psrl_d_512;
        else if (Size == 'q') // psrl.qi.512, psrli.q, psrl.q, psrl.q.512
          IID = IsImmediate ? Intrinsic::x86_avx512_psrli_q_512 :
                IsVariable  ? Intrinsic::x86_avx512_psrlv_q_512 :
                              Intrinsic::x86_avx512_psrl_q_512;
        else if (Size == 'w') // psrl.wi.512, psrli.w, psrl.w)
          IID = IsImmediate ? Intrinsic::x86_avx512_psrli_w_512
                            : Intrinsic::x86_avx512_psrl_w_512;
        else
          llvm_unreachable("Unexpected size");
      }

      Rep = UpgradeX86MaskedShift(Builder, *CI, IID);
    } else if (IsX86 && Name.startswith("avx512.mask.psra")) {
      bool IsImmediate = Name[16] == 'i' ||
                         (Name.size() > 18 && Name[18] == 'i');
      bool IsVariable = Name[16] == 'v';
      char Size = Name[16] == '.' ? Name[17] :
                  Name[17] == '.' ? Name[18] :
                  Name[18] == '.' ? Name[19] :
                                    Name[20];

      Intrinsic::ID IID;
      if (IsVariable && Name[17] != '.') {
        if (Size == 's' && Name[17] == '4') // avx512.mask.psrav4.si
          IID = Intrinsic::x86_avx2_psrav_d;
        else if (Size == 's' && Name[17] == '8') // avx512.mask.psrav8.si
          IID = Intrinsic::x86_avx2_psrav_d_256;
        else if (Size == 'h' && Name[17] == '8') // avx512.mask.psrav8.hi
          IID = Intrinsic::x86_avx512_psrav_w_128;
        else if (Size == 'h' && Name[17] == '1') // avx512.mask.psrav16.hi
          IID = Intrinsic::x86_avx512_psrav_w_256;
        else if (Name[17] == '3' && Name[18] == '2') // avx512.mask.psrav32hi
          IID = Intrinsic::x86_avx512_psrav_w_512;
        else
          llvm_unreachable("Unexpected size");
      } else if (Name.endswith(".128")) {
        if (Size == 'd') // avx512.mask.psra.d.128, avx512.mask.psra.di.128
          IID = IsImmediate ? Intrinsic::x86_sse2_psrai_d
                            : Intrinsic::x86_sse2_psra_d;
        else if (Size == 'q') // avx512.mask.psra.q.128, avx512.mask.psra.qi.128
          IID = IsImmediate ? Intrinsic::x86_avx512_psrai_q_128 :
                IsVariable  ? Intrinsic::x86_avx512_psrav_q_128 :
                              Intrinsic::x86_avx512_psra_q_128;
        else if (Size == 'w') // avx512.mask.psra.w.128, avx512.mask.psra.wi.128
          IID = IsImmediate ? Intrinsic::x86_sse2_psrai_w
                            : Intrinsic::x86_sse2_psra_w;
        else
          llvm_unreachable("Unexpected size");
      } else if (Name.endswith(".256")) {
        if (Size == 'd') // avx512.mask.psra.d.256, avx512.mask.psra.di.256
          IID = IsImmediate ? Intrinsic::x86_avx2_psrai_d
                            : Intrinsic::x86_avx2_psra_d;
        else if (Size == 'q') // avx512.mask.psra.q.256, avx512.mask.psra.qi.256
          IID = IsImmediate ? Intrinsic::x86_avx512_psrai_q_256 :
                IsVariable  ? Intrinsic::x86_avx512_psrav_q_256 :
                              Intrinsic::x86_avx512_psra_q_256;
        else if (Size == 'w') // avx512.mask.psra.w.256, avx512.mask.psra.wi.256
          IID = IsImmediate ? Intrinsic::x86_avx2_psrai_w
                            : Intrinsic::x86_avx2_psra_w;
        else
          llvm_unreachable("Unexpected size");
      } else {
        if (Size == 'd') // psra.di.512, psrai.d, psra.d, psrav.d.512
          IID = IsImmediate ? Intrinsic::x86_avx512_psrai_d_512 :
                IsVariable  ? Intrinsic::x86_avx512_psrav_d_512 :
                              Intrinsic::x86_avx512_psra_d_512;
        else if (Size == 'q') // psra.qi.512, psrai.q, psra.q
          IID = IsImmediate ? Intrinsic::x86_avx512_psrai_q_512 :
                IsVariable  ? Intrinsic::x86_avx512_psrav_q_512 :
                              Intrinsic::x86_avx512_psra_q_512;
        else if (Size == 'w') // psra.wi.512, psrai.w, psra.w
          IID = IsImmediate ? Intrinsic::x86_avx512_psrai_w_512
                            : Intrinsic::x86_avx512_psra_w_512;
        else
          llvm_unreachable("Unexpected size");
      }

      Rep = UpgradeX86MaskedShift(Builder, *CI, IID);
    } else if (IsX86 && Name.startswith("avx512.mask.move.s")) {
      Rep = upgradeMaskedMove(Builder, *CI);
    } else if (IsX86 && Name.startswith("avx512.cvtmask2")) {
      Rep = UpgradeMaskToInt(Builder, *CI);
    } else if (IsX86 && Name.endswith(".movntdqa")) {
      Module *M = F->getParent();
      MDNode *Node = MDNode::get(
          C, ConstantAsMetadata::get(ConstantInt::get(Type::getInt32Ty(C), 1)));

      Value *Ptr = CI->getArgOperand(0);

      // Convert the type of the pointer to a pointer to the stored type.
      Value *BC = Builder.CreateBitCast(
          Ptr, PointerType::getUnqual(CI->getType()), "cast");
      LoadInst *LI = Builder.CreateAlignedLoad(
          CI->getType(), BC,
          Align(CI->getType()->getPrimitiveSizeInBits().getFixedSize() / 8));
      LI->setMetadata(M->getMDKindID("nontemporal"), Node);
      Rep = LI;
    } else if (IsX86 && (Name.startswith("fma.vfmadd.") ||
                         Name.startswith("fma.vfmsub.") ||
                         Name.startswith("fma.vfnmadd.") ||
                         Name.startswith("fma.vfnmsub."))) {
      bool NegMul = Name[6] == 'n';
      bool NegAcc = NegMul ? Name[8] == 's' : Name[7] == 's';
      bool IsScalar = NegMul ? Name[12] == 's' : Name[11] == 's';

      Value *Ops[] = { CI->getArgOperand(0), CI->getArgOperand(1),
                       CI->getArgOperand(2) };

      if (IsScalar) {
        Ops[0] = Builder.CreateExtractElement(Ops[0], (uint64_t)0);
        Ops[1] = Builder.CreateExtractElement(Ops[1], (uint64_t)0);
        Ops[2] = Builder.CreateExtractElement(Ops[2], (uint64_t)0);
      }

      if (NegMul && !IsScalar)
        Ops[0] = Builder.CreateFNeg(Ops[0]);
      if (NegMul && IsScalar)
        Ops[1] = Builder.CreateFNeg(Ops[1]);
      if (NegAcc)
        Ops[2] = Builder.CreateFNeg(Ops[2]);

      Rep = Builder.CreateCall(Intrinsic::getDeclaration(CI->getModule(),
                                                         Intrinsic::fma,
                                                         Ops[0]->getType()),
                               Ops);

      if (IsScalar)
        Rep = Builder.CreateInsertElement(CI->getArgOperand(0), Rep,
                                          (uint64_t)0);
    } else if (IsX86 && Name.startswith("fma4.vfmadd.s")) {
      Value *Ops[] = { CI->getArgOperand(0), CI->getArgOperand(1),
                       CI->getArgOperand(2) };

      Ops[0] = Builder.CreateExtractElement(Ops[0], (uint64_t)0);
      Ops[1] = Builder.CreateExtractElement(Ops[1], (uint64_t)0);
      Ops[2] = Builder.CreateExtractElement(Ops[2], (uint64_t)0);

      Rep = Builder.CreateCall(Intrinsic::getDeclaration(CI->getModule(),
                                                         Intrinsic::fma,
                                                         Ops[0]->getType()),
                               Ops);

      Rep = Builder.CreateInsertElement(Constant::getNullValue(CI->getType()),
                                        Rep, (uint64_t)0);
    } else if (IsX86 && (Name.startswith("avx512.mask.vfmadd.s") ||
                         Name.startswith("avx512.maskz.vfmadd.s") ||
                         Name.startswith("avx512.mask3.vfmadd.s") ||
                         Name.startswith("avx512.mask3.vfmsub.s") ||
                         Name.startswith("avx512.mask3.vfnmsub.s"))) {
      bool IsMask3 = Name[11] == '3';
      bool IsMaskZ = Name[11] == 'z';
      // Drop the "avx512.mask." to make it easier.
      Name = Name.drop_front(IsMask3 || IsMaskZ ? 13 : 12);
      bool NegMul = Name[2] == 'n';
      bool NegAcc = NegMul ? Name[4] == 's' : Name[3] == 's';

      Value *A = CI->getArgOperand(0);
      Value *B = CI->getArgOperand(1);
      Value *C = CI->getArgOperand(2);

      if (NegMul && (IsMask3 || IsMaskZ))
        A = Builder.CreateFNeg(A);
      if (NegMul && !(IsMask3 || IsMaskZ))
        B = Builder.CreateFNeg(B);
      if (NegAcc)
        C = Builder.CreateFNeg(C);

      A = Builder.CreateExtractElement(A, (uint64_t)0);
      B = Builder.CreateExtractElement(B, (uint64_t)0);
      C = Builder.CreateExtractElement(C, (uint64_t)0);

      if (!isa<ConstantInt>(CI->getArgOperand(4)) ||
          cast<ConstantInt>(CI->getArgOperand(4))->getZExtValue() != 4) {
        Value *Ops[] = { A, B, C, CI->getArgOperand(4) };

        Intrinsic::ID IID;
        if (Name.back() == 'd')
          IID = Intrinsic::x86_avx512_vfmadd_f64;
        else
          IID = Intrinsic::x86_avx512_vfmadd_f32;
        Function *FMA = Intrinsic::getDeclaration(CI->getModule(), IID);
        Rep = Builder.CreateCall(FMA, Ops);
      } else {
        Function *FMA = Intrinsic::getDeclaration(CI->getModule(),
                                                  Intrinsic::fma,
                                                  A->getType());
        Rep = Builder.CreateCall(FMA, { A, B, C });
      }

      Value *PassThru = IsMaskZ ? Constant::getNullValue(Rep->getType()) :
                        IsMask3 ? C : A;

      // For Mask3 with NegAcc, we need to create a new extractelement that
      // avoids the negation above.
      if (NegAcc && IsMask3)
        PassThru = Builder.CreateExtractElement(CI->getArgOperand(2),
                                                (uint64_t)0);

      Rep = EmitX86ScalarSelect(Builder, CI->getArgOperand(3),
                                Rep, PassThru);
      Rep = Builder.CreateInsertElement(CI->getArgOperand(IsMask3 ? 2 : 0),
                                        Rep, (uint64_t)0);
    } else if (IsX86 && (Name.startswith("avx512.mask.vfmadd.p") ||
                         Name.startswith("avx512.mask.vfnmadd.p") ||
                         Name.startswith("avx512.mask.vfnmsub.p") ||
                         Name.startswith("avx512.mask3.vfmadd.p") ||
                         Name.startswith("avx512.mask3.vfmsub.p") ||
                         Name.startswith("avx512.mask3.vfnmsub.p") ||
                         Name.startswith("avx512.maskz.vfmadd.p"))) {
      bool IsMask3 = Name[11] == '3';
      bool IsMaskZ = Name[11] == 'z';
      // Drop the "avx512.mask." to make it easier.
      Name = Name.drop_front(IsMask3 || IsMaskZ ? 13 : 12);
      bool NegMul = Name[2] == 'n';
      bool NegAcc = NegMul ? Name[4] == 's' : Name[3] == 's';

      Value *A = CI->getArgOperand(0);
      Value *B = CI->getArgOperand(1);
      Value *C = CI->getArgOperand(2);

      if (NegMul && (IsMask3 || IsMaskZ))
        A = Builder.CreateFNeg(A);
      if (NegMul && !(IsMask3 || IsMaskZ))
        B = Builder.CreateFNeg(B);
      if (NegAcc)
        C = Builder.CreateFNeg(C);

      if (CI->getNumArgOperands() == 5 &&
          (!isa<ConstantInt>(CI->getArgOperand(4)) ||
           cast<ConstantInt>(CI->getArgOperand(4))->getZExtValue() != 4)) {
        Intrinsic::ID IID;
        // Check the character before ".512" in string.
        if (Name[Name.size()-5] == 's')
          IID = Intrinsic::x86_avx512_vfmadd_ps_512;
        else
          IID = Intrinsic::x86_avx512_vfmadd_pd_512;

        Rep = Builder.CreateCall(Intrinsic::getDeclaration(F->getParent(), IID),
                                 { A, B, C, CI->getArgOperand(4) });
      } else {
        Function *FMA = Intrinsic::getDeclaration(CI->getModule(),
                                                  Intrinsic::fma,
                                                  A->getType());
        Rep = Builder.CreateCall(FMA, { A, B, C });
      }

      Value *PassThru = IsMaskZ ? llvm::Constant::getNullValue(CI->getType()) :
                        IsMask3 ? CI->getArgOperand(2) :
                                  CI->getArgOperand(0);

      Rep = EmitX86Select(Builder, CI->getArgOperand(3), Rep, PassThru);
    } else if (IsX86 &&  Name.startswith("fma.vfmsubadd.p")) {
      unsigned VecWidth = CI->getType()->getPrimitiveSizeInBits();
      unsigned EltWidth = CI->getType()->getScalarSizeInBits();
      Intrinsic::ID IID;
      if (VecWidth == 128 && EltWidth == 32)
        IID = Intrinsic::x86_fma_vfmaddsub_ps;
      else if (VecWidth == 256 && EltWidth == 32)
        IID = Intrinsic::x86_fma_vfmaddsub_ps_256;
      else if (VecWidth == 128 && EltWidth == 64)
        IID = Intrinsic::x86_fma_vfmaddsub_pd;
      else if (VecWidth == 256 && EltWidth == 64)
        IID = Intrinsic::x86_fma_vfmaddsub_pd_256;
      else
        llvm_unreachable("Unexpected intrinsic");

      Value *Ops[] = { CI->getArgOperand(0), CI->getArgOperand(1),
                       CI->getArgOperand(2) };
      Ops[2] = Builder.CreateFNeg(Ops[2]);
      Rep = Builder.CreateCall(Intrinsic::getDeclaration(F->getParent(), IID),
                               Ops);
    } else if (IsX86 && (Name.startswith("avx512.mask.vfmaddsub.p") ||
                         Name.startswith("avx512.mask3.vfmaddsub.p") ||
                         Name.startswith("avx512.maskz.vfmaddsub.p") ||
                         Name.startswith("avx512.mask3.vfmsubadd.p"))) {
      bool IsMask3 = Name[11] == '3';
      bool IsMaskZ = Name[11] == 'z';
      // Drop the "avx512.mask." to make it easier.
      Name = Name.drop_front(IsMask3 || IsMaskZ ? 13 : 12);
      bool IsSubAdd = Name[3] == 's';
      if (CI->getNumArgOperands() == 5) {
        Intrinsic::ID IID;
        // Check the character before ".512" in string.
        if (Name[Name.size()-5] == 's')
          IID = Intrinsic::x86_avx512_vfmaddsub_ps_512;
        else
          IID = Intrinsic::x86_avx512_vfmaddsub_pd_512;

        Value *Ops[] = { CI->getArgOperand(0), CI->getArgOperand(1),
                         CI->getArgOperand(2), CI->getArgOperand(4) };
        if (IsSubAdd)
          Ops[2] = Builder.CreateFNeg(Ops[2]);

        Rep = Builder.CreateCall(Intrinsic::getDeclaration(F->getParent(), IID),
                                 Ops);
      } else {
        int NumElts = cast<FixedVectorType>(CI->getType())->getNumElements();

        Value *Ops[] = { CI->getArgOperand(0), CI->getArgOperand(1),
                         CI->getArgOperand(2) };

        Function *FMA = Intrinsic::getDeclaration(CI->getModule(), Intrinsic::fma,
                                                  Ops[0]->getType());
        Value *Odd = Builder.CreateCall(FMA, Ops);
        Ops[2] = Builder.CreateFNeg(Ops[2]);
        Value *Even = Builder.CreateCall(FMA, Ops);

        if (IsSubAdd)
          std::swap(Even, Odd);

        SmallVector<int, 32> Idxs(NumElts);
        for (int i = 0; i != NumElts; ++i)
          Idxs[i] = i + (i % 2) * NumElts;

        Rep = Builder.CreateShuffleVector(Even, Odd, Idxs);
      }

      Value *PassThru = IsMaskZ ? llvm::Constant::getNullValue(CI->getType()) :
                        IsMask3 ? CI->getArgOperand(2) :
                                  CI->getArgOperand(0);

      Rep = EmitX86Select(Builder, CI->getArgOperand(3), Rep, PassThru);
    } else if (IsX86 && (Name.startswith("avx512.mask.pternlog.") ||
                         Name.startswith("avx512.maskz.pternlog."))) {
      bool ZeroMask = Name[11] == 'z';
      unsigned VecWidth = CI->getType()->getPrimitiveSizeInBits();
      unsigned EltWidth = CI->getType()->getScalarSizeInBits();
      Intrinsic::ID IID;
      if (VecWidth == 128 && EltWidth == 32)
        IID = Intrinsic::x86_avx512_pternlog_d_128;
      else if (VecWidth == 256 && EltWidth == 32)
        IID = Intrinsic::x86_avx512_pternlog_d_256;
      else if (VecWidth == 512 && EltWidth == 32)
        IID = Intrinsic::x86_avx512_pternlog_d_512;
      else if (VecWidth == 128 && EltWidth == 64)
        IID = Intrinsic::x86_avx512_pternlog_q_128;
      else if (VecWidth == 256 && EltWidth == 64)
        IID = Intrinsic::x86_avx512_pternlog_q_256;
      else if (VecWidth == 512 && EltWidth == 64)
        IID = Intrinsic::x86_avx512_pternlog_q_512;
      else
        llvm_unreachable("Unexpected intrinsic");

      Value *Args[] = { CI->getArgOperand(0) , CI->getArgOperand(1),
                        CI->getArgOperand(2), CI->getArgOperand(3) };
      Rep = Builder.CreateCall(Intrinsic::getDeclaration(CI->getModule(), IID),
                               Args);
      Value *PassThru = ZeroMask ? ConstantAggregateZero::get(CI->getType())
                                 : CI->getArgOperand(0);
      Rep = EmitX86Select(Builder, CI->getArgOperand(4), Rep, PassThru);
    } else if (IsX86 && (Name.startswith("avx512.mask.vpmadd52") ||
                         Name.startswith("avx512.maskz.vpmadd52"))) {
      bool ZeroMask = Name[11] == 'z';
      bool High = Name[20] == 'h' || Name[21] == 'h';
      unsigned VecWidth = CI->getType()->getPrimitiveSizeInBits();
      Intrinsic::ID IID;
      if (VecWidth == 128 && !High)
        IID = Intrinsic::x86_avx512_vpmadd52l_uq_128;
      else if (VecWidth == 256 && !High)
        IID = Intrinsic::x86_avx512_vpmadd52l_uq_256;
      else if (VecWidth == 512 && !High)
        IID = Intrinsic::x86_avx512_vpmadd52l_uq_512;
      else if (VecWidth == 128 && High)
        IID = Intrinsic::x86_avx512_vpmadd52h_uq_128;
      else if (VecWidth == 256 && High)
        IID = Intrinsic::x86_avx512_vpmadd52h_uq_256;
      else if (VecWidth == 512 && High)
        IID = Intrinsic::x86_avx512_vpmadd52h_uq_512;
      else
        llvm_unreachable("Unexpected intrinsic");

      Value *Args[] = { CI->getArgOperand(0) , CI->getArgOperand(1),
                        CI->getArgOperand(2) };
      Rep = Builder.CreateCall(Intrinsic::getDeclaration(CI->getModule(), IID),
                               Args);
      Value *PassThru = ZeroMask ? ConstantAggregateZero::get(CI->getType())
                                 : CI->getArgOperand(0);
      Rep = EmitX86Select(Builder, CI->getArgOperand(3), Rep, PassThru);
    } else if (IsX86 && (Name.startswith("avx512.mask.vpermi2var.") ||
                         Name.startswith("avx512.mask.vpermt2var.") ||
                         Name.startswith("avx512.maskz.vpermt2var."))) {
      bool ZeroMask = Name[11] == 'z';
      bool IndexForm = Name[17] == 'i';
      Rep = UpgradeX86VPERMT2Intrinsics(Builder, *CI, ZeroMask, IndexForm);
    } else if (IsX86 && (Name.startswith("avx512.mask.vpdpbusd.") ||
                         Name.startswith("avx512.maskz.vpdpbusd.") ||
                         Name.startswith("avx512.mask.vpdpbusds.") ||
                         Name.startswith("avx512.maskz.vpdpbusds."))) {
      bool ZeroMask = Name[11] == 'z';
      bool IsSaturating = Name[ZeroMask ? 21 : 20] == 's';
      unsigned VecWidth = CI->getType()->getPrimitiveSizeInBits();
      Intrinsic::ID IID;
      if (VecWidth == 128 && !IsSaturating)
        IID = Intrinsic::x86_avx512_vpdpbusd_128;
      else if (VecWidth == 256 && !IsSaturating)
        IID = Intrinsic::x86_avx512_vpdpbusd_256;
      else if (VecWidth == 512 && !IsSaturating)
        IID = Intrinsic::x86_avx512_vpdpbusd_512;
      else if (VecWidth == 128 && IsSaturating)
        IID = Intrinsic::x86_avx512_vpdpbusds_128;
      else if (VecWidth == 256 && IsSaturating)
        IID = Intrinsic::x86_avx512_vpdpbusds_256;
      else if (VecWidth == 512 && IsSaturating)
        IID = Intrinsic::x86_avx512_vpdpbusds_512;
      else
        llvm_unreachable("Unexpected intrinsic");

      Value *Args[] = { CI->getArgOperand(0), CI->getArgOperand(1),
                        CI->getArgOperand(2)  };
      Rep = Builder.CreateCall(Intrinsic::getDeclaration(CI->getModule(), IID),
                               Args);
      Value *PassThru = ZeroMask ? ConstantAggregateZero::get(CI->getType())
                                 : CI->getArgOperand(0);
      Rep = EmitX86Select(Builder, CI->getArgOperand(3), Rep, PassThru);
    } else if (IsX86 && (Name.startswith("avx512.mask.vpdpwssd.") ||
                         Name.startswith("avx512.maskz.vpdpwssd.") ||
                         Name.startswith("avx512.mask.vpdpwssds.") ||
                         Name.startswith("avx512.maskz.vpdpwssds."))) {
      bool ZeroMask = Name[11] == 'z';
      bool IsSaturating = Name[ZeroMask ? 21 : 20] == 's';
      unsigned VecWidth = CI->getType()->getPrimitiveSizeInBits();
      Intrinsic::ID IID;
      if (VecWidth == 128 && !IsSaturating)
        IID = Intrinsic::x86_avx512_vpdpwssd_128;
      else if (VecWidth == 256 && !IsSaturating)
        IID = Intrinsic::x86_avx512_vpdpwssd_256;
      else if (VecWidth == 512 && !IsSaturating)
        IID = Intrinsic::x86_avx512_vpdpwssd_512;
      else if (VecWidth == 128 && IsSaturating)
        IID = Intrinsic::x86_avx512_vpdpwssds_128;
      else if (VecWidth == 256 && IsSaturating)
        IID = Intrinsic::x86_avx512_vpdpwssds_256;
      else if (VecWidth == 512 && IsSaturating)
        IID = Intrinsic::x86_avx512_vpdpwssds_512;
      else
        llvm_unreachable("Unexpected intrinsic");

      Value *Args[] = { CI->getArgOperand(0), CI->getArgOperand(1),
                        CI->getArgOperand(2)  };
      Rep = Builder.CreateCall(Intrinsic::getDeclaration(CI->getModule(), IID),
                               Args);
      Value *PassThru = ZeroMask ? ConstantAggregateZero::get(CI->getType())
                                 : CI->getArgOperand(0);
      Rep = EmitX86Select(Builder, CI->getArgOperand(3), Rep, PassThru);
    } else if (IsX86 && (Name == "addcarryx.u32" || Name == "addcarryx.u64" ||
                         Name == "addcarry.u32" || Name == "addcarry.u64" ||
                         Name == "subborrow.u32" || Name == "subborrow.u64")) {
      Intrinsic::ID IID;
      if (Name[0] == 'a' && Name.back() == '2')
        IID = Intrinsic::x86_addcarry_32;
      else if (Name[0] == 'a' && Name.back() == '4')
        IID = Intrinsic::x86_addcarry_64;
      else if (Name[0] == 's' && Name.back() == '2')
        IID = Intrinsic::x86_subborrow_32;
      else if (Name[0] == 's' && Name.back() == '4')
        IID = Intrinsic::x86_subborrow_64;
      else
        llvm_unreachable("Unexpected intrinsic");

      // Make a call with 3 operands.
      Value *Args[] = { CI->getArgOperand(0), CI->getArgOperand(1),
                        CI->getArgOperand(2)};
      Value *NewCall = Builder.CreateCall(
                                Intrinsic::getDeclaration(CI->getModule(), IID),
                                Args);

      // Extract the second result and store it.
      Value *Data = Builder.CreateExtractValue(NewCall, 1);
      // Cast the pointer to the right type.
      Value *Ptr = Builder.CreateBitCast(CI->getArgOperand(3),
                                 llvm::PointerType::getUnqual(Data->getType()));
      Builder.CreateAlignedStore(Data, Ptr, Align(1));
      // Replace the original call result with the first result of the new call.
      Value *CF = Builder.CreateExtractValue(NewCall, 0);

      CI->replaceAllUsesWith(CF);
      Rep = nullptr;
    } else if (IsX86 && Name.startswith("avx512.mask.") &&
               upgradeAVX512MaskToSelect(Name, Builder, *CI, Rep)) {
      // Rep will be updated by the call in the condition.
    } else if (IsNVVM && (Name == "abs.i" || Name == "abs.ll")) {
      Value *Arg = CI->getArgOperand(0);
      Value *Neg = Builder.CreateNeg(Arg, "neg");
      Value *Cmp = Builder.CreateICmpSGE(
          Arg, llvm::Constant::getNullValue(Arg->getType()), "abs.cond");
      Rep = Builder.CreateSelect(Cmp, Arg, Neg, "abs");
    } else if (IsNVVM && (Name.startswith("atomic.load.add.f32.p") ||
                          Name.startswith("atomic.load.add.f64.p"))) {
      Value *Ptr = CI->getArgOperand(0);
      Value *Val = CI->getArgOperand(1);
      Rep = Builder.CreateAtomicRMW(AtomicRMWInst::FAdd, Ptr, Val, MaybeAlign(),
                                    AtomicOrdering::SequentiallyConsistent);
    } else if (IsNVVM && (Name == "max.i" || Name == "max.ll" ||
                          Name == "max.ui" || Name == "max.ull")) {
      Value *Arg0 = CI->getArgOperand(0);
      Value *Arg1 = CI->getArgOperand(1);
      Value *Cmp = Name.endswith(".ui") || Name.endswith(".ull")
                       ? Builder.CreateICmpUGE(Arg0, Arg1, "max.cond")
                       : Builder.CreateICmpSGE(Arg0, Arg1, "max.cond");
      Rep = Builder.CreateSelect(Cmp, Arg0, Arg1, "max");
    } else if (IsNVVM && (Name == "min.i" || Name == "min.ll" ||
                          Name == "min.ui" || Name == "min.ull")) {
      Value *Arg0 = CI->getArgOperand(0);
      Value *Arg1 = CI->getArgOperand(1);
      Value *Cmp = Name.endswith(".ui") || Name.endswith(".ull")
                       ? Builder.CreateICmpULE(Arg0, Arg1, "min.cond")
                       : Builder.CreateICmpSLE(Arg0, Arg1, "min.cond");
      Rep = Builder.CreateSelect(Cmp, Arg0, Arg1, "min");
    } else if (IsNVVM && Name == "clz.ll") {
      // llvm.nvvm.clz.ll returns an i32, but llvm.ctlz.i64 and returns an i64.
      Value *Arg = CI->getArgOperand(0);
      Value *Ctlz = Builder.CreateCall(
          Intrinsic::getDeclaration(F->getParent(), Intrinsic::ctlz,
                                    {Arg->getType()}),
          {Arg, Builder.getFalse()}, "ctlz");
      Rep = Builder.CreateTrunc(Ctlz, Builder.getInt32Ty(), "ctlz.trunc");
    } else if (IsNVVM && Name == "popc.ll") {
      // llvm.nvvm.popc.ll returns an i32, but llvm.ctpop.i64 and returns an
      // i64.
      Value *Arg = CI->getArgOperand(0);
      Value *Popc = Builder.CreateCall(
          Intrinsic::getDeclaration(F->getParent(), Intrinsic::ctpop,
                                    {Arg->getType()}),
          Arg, "ctpop");
      Rep = Builder.CreateTrunc(Popc, Builder.getInt32Ty(), "ctpop.trunc");
    } else if (IsNVVM && Name == "h2f") {
      Rep = Builder.CreateCall(Intrinsic::getDeclaration(
                                   F->getParent(), Intrinsic::convert_from_fp16,
                                   {Builder.getFloatTy()}),
                               CI->getArgOperand(0), "h2f");
    } else {
      llvm_unreachable("Unknown function for CallInst upgrade.");
    }

    if (Rep)
      CI->replaceAllUsesWith(Rep);
    CI->eraseFromParent();
    return;
  }

  const auto &DefaultCase = [&NewFn, &CI]() -> void {
    // Handle generic mangling change, but nothing else
    assert(
        (CI->getCalledFunction()->getName() != NewFn->getName()) &&
        "Unknown function for CallInst upgrade and isn't just a name change");
    CI->setCalledFunction(NewFn);
  };
  CallInst *NewCall = nullptr;
  switch (NewFn->getIntrinsicID()) {
  default: {
    DefaultCase();
    return;
  }
  case Intrinsic::arm_neon_vld1:
  case Intrinsic::arm_neon_vld2:
  case Intrinsic::arm_neon_vld3:
  case Intrinsic::arm_neon_vld4:
  case Intrinsic::arm_neon_vld2lane:
  case Intrinsic::arm_neon_vld3lane:
  case Intrinsic::arm_neon_vld4lane:
  case Intrinsic::arm_neon_vst1:
  case Intrinsic::arm_neon_vst2:
  case Intrinsic::arm_neon_vst3:
  case Intrinsic::arm_neon_vst4:
  case Intrinsic::arm_neon_vst2lane:
  case Intrinsic::arm_neon_vst3lane:
  case Intrinsic::arm_neon_vst4lane: {
    SmallVector<Value *, 4> Args(CI->arg_operands().begin(),
                                 CI->arg_operands().end());
    NewCall = Builder.CreateCall(NewFn, Args);
    break;
  }

  case Intrinsic::arm_neon_bfdot:
  case Intrinsic::arm_neon_bfmmla:
  case Intrinsic::arm_neon_bfmlalb:
  case Intrinsic::arm_neon_bfmlalt:
  case Intrinsic::aarch64_neon_bfdot:
  case Intrinsic::aarch64_neon_bfmmla:
  case Intrinsic::aarch64_neon_bfmlalb:
  case Intrinsic::aarch64_neon_bfmlalt: {
    SmallVector<Value *, 3> Args;
    assert(CI->getNumArgOperands() == 3 &&
           "Mismatch between function args and call args");
    size_t OperandWidth =
        CI->getArgOperand(1)->getType()->getPrimitiveSizeInBits();
    assert((OperandWidth == 64 || OperandWidth == 128) &&
           "Unexpected operand width");
    Type *NewTy = FixedVectorType::get(Type::getBFloatTy(C), OperandWidth / 16);
    auto Iter = CI->arg_operands().begin();
    Args.push_back(*Iter++);
    Args.push_back(Builder.CreateBitCast(*Iter++, NewTy));
    Args.push_back(Builder.CreateBitCast(*Iter++, NewTy));
    NewCall = Builder.CreateCall(NewFn, Args);
    break;
  }

  case Intrinsic::bitreverse:
    NewCall = Builder.CreateCall(NewFn, {CI->getArgOperand(0)});
    break;

  case Intrinsic::ctlz:
  case Intrinsic::cttz:
    assert(CI->getNumArgOperands() == 1 &&
           "Mismatch between function args and call args");
    NewCall =
        Builder.CreateCall(NewFn, {CI->getArgOperand(0), Builder.getFalse()});
    break;

  case Intrinsic::objectsize: {
    Value *NullIsUnknownSize = CI->getNumArgOperands() == 2
                                   ? Builder.getFalse()
                                   : CI->getArgOperand(2);
    Value *Dynamic =
        CI->getNumArgOperands() < 4 ? Builder.getFalse() : CI->getArgOperand(3);
    NewCall = Builder.CreateCall(
        NewFn, {CI->getArgOperand(0), CI->getArgOperand(1), NullIsUnknownSize, Dynamic});
    break;
  }

  case Intrinsic::ctpop:
    NewCall = Builder.CreateCall(NewFn, {CI->getArgOperand(0)});
    break;

  case Intrinsic::convert_from_fp16:
    NewCall = Builder.CreateCall(NewFn, {CI->getArgOperand(0)});
    break;

  case Intrinsic::dbg_value:
    // Upgrade from the old version that had an extra offset argument.
    assert(CI->getNumArgOperands() == 4);
    // Drop nonzero offsets instead of attempting to upgrade them.
    if (auto *Offset = dyn_cast_or_null<Constant>(CI->getArgOperand(1)))
      if (Offset->isZeroValue()) {
        NewCall = Builder.CreateCall(
            NewFn,
            {CI->getArgOperand(0), CI->getArgOperand(2), CI->getArgOperand(3)});
        break;
      }
    CI->eraseFromParent();
    return;

  case Intrinsic::ptr_annotation:
    // Upgrade from versions that lacked the annotation attribute argument.
    assert(CI->getNumArgOperands() == 4 &&
           "Before LLVM 12.0 this intrinsic took four arguments");
    // Create a new call with an added null annotation attribute argument.
    NewCall = Builder.CreateCall(
        NewFn,
        {CI->getArgOperand(0), CI->getArgOperand(1), CI->getArgOperand(2),
         CI->getArgOperand(3), Constant::getNullValue(Builder.getInt8PtrTy())});
    NewCall->takeName(CI);
    CI->replaceAllUsesWith(NewCall);
    CI->eraseFromParent();
    return;

  case Intrinsic::var_annotation:
    // Upgrade from versions that lacked the annotation attribute argument.
    assert(CI->getNumArgOperands() == 4 &&
           "Before LLVM 12.0 this intrinsic took four arguments");
    // Create a new call with an added null annotation attribute argument.
    NewCall = Builder.CreateCall(
        NewFn,
        {CI->getArgOperand(0), CI->getArgOperand(1), CI->getArgOperand(2),
         CI->getArgOperand(3), Constant::getNullValue(Builder.getInt8PtrTy())});
    CI->eraseFromParent();
    return;

  case Intrinsic::x86_xop_vfrcz_ss:
  case Intrinsic::x86_xop_vfrcz_sd:
    NewCall = Builder.CreateCall(NewFn, {CI->getArgOperand(1)});
    break;

  case Intrinsic::x86_xop_vpermil2pd:
  case Intrinsic::x86_xop_vpermil2ps:
  case Intrinsic::x86_xop_vpermil2pd_256:
  case Intrinsic::x86_xop_vpermil2ps_256: {
    SmallVector<Value *, 4> Args(CI->arg_operands().begin(),
                                 CI->arg_operands().end());
    VectorType *FltIdxTy = cast<VectorType>(Args[2]->getType());
    VectorType *IntIdxTy = VectorType::getInteger(FltIdxTy);
    Args[2] = Builder.CreateBitCast(Args[2], IntIdxTy);
    NewCall = Builder.CreateCall(NewFn, Args);
    break;
  }

  case Intrinsic::x86_sse41_ptestc:
  case Intrinsic::x86_sse41_ptestz:
  case Intrinsic::x86_sse41_ptestnzc: {
    // The arguments for these intrinsics used to be v4f32, and changed
    // to v2i64. This is purely a nop, since those are bitwise intrinsics.
    // So, the only thing required is a bitcast for both arguments.
    // First, check the arguments have the old type.
    Value *Arg0 = CI->getArgOperand(0);
    if (Arg0->getType() != FixedVectorType::get(Type::getFloatTy(C), 4))
      return;

    // Old intrinsic, add bitcasts
    Value *Arg1 = CI->getArgOperand(1);

    auto *NewVecTy = FixedVectorType::get(Type::getInt64Ty(C), 2);

    Value *BC0 = Builder.CreateBitCast(Arg0, NewVecTy, "cast");
    Value *BC1 = Builder.CreateBitCast(Arg1, NewVecTy, "cast");

    NewCall = Builder.CreateCall(NewFn, {BC0, BC1});
    break;
  }

  case Intrinsic::x86_rdtscp: {
    // This used to take 1 arguments. If we have no arguments, it is already
    // upgraded.
    if (CI->getNumOperands() == 0)
      return;

    NewCall = Builder.CreateCall(NewFn);
    // Extract the second result and store it.
    Value *Data = Builder.CreateExtractValue(NewCall, 1);
    // Cast the pointer to the right type.
    Value *Ptr = Builder.CreateBitCast(CI->getArgOperand(0),
                                 llvm::PointerType::getUnqual(Data->getType()));
    Builder.CreateAlignedStore(Data, Ptr, Align(1));
    // Replace the original call result with the first result of the new call.
    Value *TSC = Builder.CreateExtractValue(NewCall, 0);

    NewCall->takeName(CI);
    CI->replaceAllUsesWith(TSC);
    CI->eraseFromParent();
    return;
  }

  case Intrinsic::x86_sse41_insertps:
  case Intrinsic::x86_sse41_dppd:
  case Intrinsic::x86_sse41_dpps:
  case Intrinsic::x86_sse41_mpsadbw:
  case Intrinsic::x86_avx_dp_ps_256:
  case Intrinsic::x86_avx2_mpsadbw: {
    // Need to truncate the last argument from i32 to i8 -- this argument models
    // an inherently 8-bit immediate operand to these x86 instructions.
    SmallVector<Value *, 4> Args(CI->arg_operands().begin(),
                                 CI->arg_operands().end());

    // Replace the last argument with a trunc.
    Args.back() = Builder.CreateTrunc(Args.back(), Type::getInt8Ty(C), "trunc");
    NewCall = Builder.CreateCall(NewFn, Args);
    break;
  }

  case Intrinsic::x86_avx512_mask_cmp_pd_128:
  case Intrinsic::x86_avx512_mask_cmp_pd_256:
  case Intrinsic::x86_avx512_mask_cmp_pd_512:
  case Intrinsic::x86_avx512_mask_cmp_ps_128:
  case Intrinsic::x86_avx512_mask_cmp_ps_256:
  case Intrinsic::x86_avx512_mask_cmp_ps_512: {
    SmallVector<Value *, 4> Args(CI->arg_operands().begin(),
                                 CI->arg_operands().end());
    unsigned NumElts =
        cast<FixedVectorType>(Args[0]->getType())->getNumElements();
    Args[3] = getX86MaskVec(Builder, Args[3], NumElts);

    NewCall = Builder.CreateCall(NewFn, Args);
    Value *Res = ApplyX86MaskOn1BitsVec(Builder, NewCall, nullptr);

    NewCall->takeName(CI);
    CI->replaceAllUsesWith(Res);
    CI->eraseFromParent();
    return;
  }

  case Intrinsic::thread_pointer: {
    NewCall = Builder.CreateCall(NewFn, {});
    break;
  }

  case Intrinsic::invariant_start:
  case Intrinsic::invariant_end: {
    SmallVector<Value *, 4> Args(CI->arg_operands().begin(),
                                 CI->arg_operands().end());
    NewCall = Builder.CreateCall(NewFn, Args);
    break;
  }
  case Intrinsic::masked_load:
  case Intrinsic::masked_store:
  case Intrinsic::masked_gather:
  case Intrinsic::masked_scatter: {
    SmallVector<Value *, 4> Args(CI->arg_operands().begin(),
                                 CI->arg_operands().end());
    NewCall = Builder.CreateCall(NewFn, Args);
    NewCall->copyMetadata(*CI);
    break;
  }

  case Intrinsic::memcpy:
  case Intrinsic::memmove:
  case Intrinsic::memset: {
    // We have to make sure that the call signature is what we're expecting.
    // We only want to change the old signatures by removing the alignment arg:
    //  @llvm.mem[cpy|move]...(i8*, i8*, i[32|i64], i32, i1)
    //    -> @llvm.mem[cpy|move]...(i8*, i8*, i[32|i64], i1)
    //  @llvm.memset...(i8*, i8, i[32|64], i32, i1)
    //    -> @llvm.memset...(i8*, i8, i[32|64], i1)
    // Note: i8*'s in the above can be any pointer type
    if (CI->getNumArgOperands() != 5) {
      DefaultCase();
      return;
    }
    // Remove alignment argument (3), and add alignment attributes to the
    // dest/src pointers.
    Value *Args[4] = {CI->getArgOperand(0), CI->getArgOperand(1),
                      CI->getArgOperand(2), CI->getArgOperand(4)};
    NewCall = Builder.CreateCall(NewFn, Args);
    auto *MemCI = cast<MemIntrinsic>(NewCall);
    // All mem intrinsics support dest alignment.
    const ConstantInt *Align = cast<ConstantInt>(CI->getArgOperand(3));
    MemCI->setDestAlignment(Align->getMaybeAlignValue());
    // Memcpy/Memmove also support source alignment.
    if (auto *MTI = dyn_cast<MemTransferInst>(MemCI))
      MTI->setSourceAlignment(Align->getMaybeAlignValue());
    break;
  }
  }
  assert(NewCall && "Should have either set this variable or returned through "
                    "the default case");
  NewCall->takeName(CI);
  CI->replaceAllUsesWith(NewCall);
  CI->eraseFromParent();
}

void llvm::UpgradeCallsToIntrinsic(Function *F) {
  assert(F && "Illegal attempt to upgrade a non-existent intrinsic.");

  // Check if this function should be upgraded and get the replacement function
  // if there is one.
  Function *NewFn;
  if (UpgradeIntrinsicFunction(F, NewFn)) {
    // Replace all users of the old function with the new function or new
    // instructions. This is not a range loop because the call is deleted.
    for (User *U : make_early_inc_range(F->users()))
      if (CallInst *CI = dyn_cast<CallInst>(U))
        UpgradeIntrinsicCall(CI, NewFn);

    // Remove old function, no longer used, from the module.
    F->eraseFromParent();
  }
}

MDNode *llvm::UpgradeTBAANode(MDNode &MD) {
  // Check if the tag uses struct-path aware TBAA format.
  if (isa<MDNode>(MD.getOperand(0)) && MD.getNumOperands() >= 3)
    return &MD;

  auto &Context = MD.getContext();
  if (MD.getNumOperands() == 3) {
    Metadata *Elts[] = {MD.getOperand(0), MD.getOperand(1)};
    MDNode *ScalarType = MDNode::get(Context, Elts);
    // Create a MDNode <ScalarType, ScalarType, offset 0, const>
    Metadata *Elts2[] = {ScalarType, ScalarType,
                         ConstantAsMetadata::get(
                             Constant::getNullValue(Type::getInt64Ty(Context))),
                         MD.getOperand(2)};
    return MDNode::get(Context, Elts2);
  }
  // Create a MDNode <MD, MD, offset 0>
  Metadata *Elts[] = {&MD, &MD, ConstantAsMetadata::get(Constant::getNullValue(
                                    Type::getInt64Ty(Context)))};
  return MDNode::get(Context, Elts);
}

Instruction *llvm::UpgradeBitCastInst(unsigned Opc, Value *V, Type *DestTy,
                                      Instruction *&Temp) {
  if (Opc != Instruction::BitCast)
    return nullptr;

  Temp = nullptr;
  Type *SrcTy = V->getType();
  if (SrcTy->isPtrOrPtrVectorTy() && DestTy->isPtrOrPtrVectorTy() &&
      SrcTy->getPointerAddressSpace() != DestTy->getPointerAddressSpace()) {
    LLVMContext &Context = V->getContext();

    // We have no information about target data layout, so we assume that
    // the maximum pointer size is 64bit.
    Type *MidTy = Type::getInt64Ty(Context);
    Temp = CastInst::Create(Instruction::PtrToInt, V, MidTy);

    return CastInst::Create(Instruction::IntToPtr, Temp, DestTy);
  }

  return nullptr;
}

Value *llvm::UpgradeBitCastExpr(unsigned Opc, Constant *C, Type *DestTy) {
  if (Opc != Instruction::BitCast)
    return nullptr;

  Type *SrcTy = C->getType();
  if (SrcTy->isPtrOrPtrVectorTy() && DestTy->isPtrOrPtrVectorTy() &&
      SrcTy->getPointerAddressSpace() != DestTy->getPointerAddressSpace()) {
    LLVMContext &Context = C->getContext();

    // We have no information about target data layout, so we assume that
    // the maximum pointer size is 64bit.
    Type *MidTy = Type::getInt64Ty(Context);

    return ConstantExpr::getIntToPtr(ConstantExpr::getPtrToInt(C, MidTy),
                                     DestTy);
  }

  return nullptr;
}

/// Check the debug info version number, if it is out-dated, drop the debug
/// info. Return true if module is modified.
bool llvm::UpgradeDebugInfo(Module &M) {
  unsigned Version = getDebugMetadataVersionFromModule(M);
  if (Version == DEBUG_METADATA_VERSION) {
    bool BrokenDebugInfo = false;
    if (verifyModule(M, &llvm::errs(), &BrokenDebugInfo))
      report_fatal_error("Broken module found, compilation aborted!");
    if (!BrokenDebugInfo)
      // Everything is ok.
      return false;
    else {
      // Diagnose malformed debug info.
      DiagnosticInfoIgnoringInvalidDebugMetadata Diag(M);
      M.getContext().diagnose(Diag);
    }
  }
  bool Modified = StripDebugInfo(M);
  if (Modified && Version != DEBUG_METADATA_VERSION) {
    // Diagnose a version mismatch.
    DiagnosticInfoDebugMetadataVersion DiagVersion(M, Version);
    M.getContext().diagnose(DiagVersion);
  }
  return Modified;
}

/// This checks for objc retain release marker which should be upgraded. It
/// returns true if module is modified.
static bool UpgradeRetainReleaseMarker(Module &M) {
  bool Changed = false;
  const char *MarkerKey = "clang.arc.retainAutoreleasedReturnValueMarker";
  NamedMDNode *ModRetainReleaseMarker = M.getNamedMetadata(MarkerKey);
  if (ModRetainReleaseMarker) {
    MDNode *Op = ModRetainReleaseMarker->getOperand(0);
    if (Op) {
      MDString *ID = dyn_cast_or_null<MDString>(Op->getOperand(0));
      if (ID) {
        SmallVector<StringRef, 4> ValueComp;
        ID->getString().split(ValueComp, "#");
        if (ValueComp.size() == 2) {
          std::string NewValue = ValueComp[0].str() + ";" + ValueComp[1].str();
          ID = MDString::get(M.getContext(), NewValue);
        }
        M.addModuleFlag(Module::Error, MarkerKey, ID);
        M.eraseNamedMetadata(ModRetainReleaseMarker);
        Changed = true;
      }
    }
  }
  return Changed;
}

void llvm::UpgradeARCRuntime(Module &M) {
  // This lambda converts normal function calls to ARC runtime functions to
  // intrinsic calls.
  auto UpgradeToIntrinsic = [&](const char *OldFunc,
                                llvm::Intrinsic::ID IntrinsicFunc) {
    Function *Fn = M.getFunction(OldFunc);

    if (!Fn)
      return;

    Function *NewFn = llvm::Intrinsic::getDeclaration(&M, IntrinsicFunc);

    for (User *U : make_early_inc_range(Fn->users())) {
      CallInst *CI = dyn_cast<CallInst>(U);
      if (!CI || CI->getCalledFunction() != Fn)
        continue;

      IRBuilder<> Builder(CI->getParent(), CI->getIterator());
      FunctionType *NewFuncTy = NewFn->getFunctionType();
      SmallVector<Value *, 2> Args;

      // Don't upgrade the intrinsic if it's not valid to bitcast the return
      // value to the return type of the old function.
      if (NewFuncTy->getReturnType() != CI->getType() &&
          !CastInst::castIsValid(Instruction::BitCast, CI,
                                 NewFuncTy->getReturnType()))
        continue;

      bool InvalidCast = false;

      for (unsigned I = 0, E = CI->getNumArgOperands(); I != E; ++I) {
        Value *Arg = CI->getArgOperand(I);

        // Bitcast argument to the parameter type of the new function if it's
        // not a variadic argument.
        if (I < NewFuncTy->getNumParams()) {
          // Don't upgrade the intrinsic if it's not valid to bitcast the argument
          // to the parameter type of the new function.
          if (!CastInst::castIsValid(Instruction::BitCast, Arg,
                                     NewFuncTy->getParamType(I))) {
            InvalidCast = true;
            break;
          }
          Arg = Builder.CreateBitCast(Arg, NewFuncTy->getParamType(I));
        }
        Args.push_back(Arg);
      }

      if (InvalidCast)
        continue;

      // Create a call instruction that calls the new function.
      CallInst *NewCall = Builder.CreateCall(NewFuncTy, NewFn, Args);
      NewCall->setTailCallKind(cast<CallInst>(CI)->getTailCallKind());
      NewCall->takeName(CI);

      // Bitcast the return value back to the type of the old call.
      Value *NewRetVal = Builder.CreateBitCast(NewCall, CI->getType());

      if (!CI->use_empty())
        CI->replaceAllUsesWith(NewRetVal);
      CI->eraseFromParent();
    }

    if (Fn->use_empty())
      Fn->eraseFromParent();
  };

  // Unconditionally convert a call to "clang.arc.use" to a call to
  // "llvm.objc.clang.arc.use".
  UpgradeToIntrinsic("clang.arc.use", llvm::Intrinsic::objc_clang_arc_use);

  // Upgrade the retain release marker. If there is no need to upgrade
  // the marker, that means either the module is already new enough to contain
  // new intrinsics or it is not ARC. There is no need to upgrade runtime call.
  if (!UpgradeRetainReleaseMarker(M))
    return;

  std::pair<const char *, llvm::Intrinsic::ID> RuntimeFuncs[] = {
      {"objc_autorelease", llvm::Intrinsic::objc_autorelease},
      {"objc_autoreleasePoolPop", llvm::Intrinsic::objc_autoreleasePoolPop},
      {"objc_autoreleasePoolPush", llvm::Intrinsic::objc_autoreleasePoolPush},
      {"objc_autoreleaseReturnValue",
       llvm::Intrinsic::objc_autoreleaseReturnValue},
      {"objc_copyWeak", llvm::Intrinsic::objc_copyWeak},
      {"objc_destroyWeak", llvm::Intrinsic::objc_destroyWeak},
      {"objc_initWeak", llvm::Intrinsic::objc_initWeak},
      {"objc_loadWeak", llvm::Intrinsic::objc_loadWeak},
      {"objc_loadWeakRetained", llvm::Intrinsic::objc_loadWeakRetained},
      {"objc_moveWeak", llvm::Intrinsic::objc_moveWeak},
      {"objc_release", llvm::Intrinsic::objc_release},
      {"objc_retain", llvm::Intrinsic::objc_retain},
      {"objc_retainAutorelease", llvm::Intrinsic::objc_retainAutorelease},
      {"objc_retainAutoreleaseReturnValue",
       llvm::Intrinsic::objc_retainAutoreleaseReturnValue},
      {"objc_retainAutoreleasedReturnValue",
       llvm::Intrinsic::objc_retainAutoreleasedReturnValue},
      {"objc_retainBlock", llvm::Intrinsic::objc_retainBlock},
      {"objc_storeStrong", llvm::Intrinsic::objc_storeStrong},
      {"objc_storeWeak", llvm::Intrinsic::objc_storeWeak},
      {"objc_unsafeClaimAutoreleasedReturnValue",
       llvm::Intrinsic::objc_unsafeClaimAutoreleasedReturnValue},
      {"objc_retainedObject", llvm::Intrinsic::objc_retainedObject},
      {"objc_unretainedObject", llvm::Intrinsic::objc_unretainedObject},
      {"objc_unretainedPointer", llvm::Intrinsic::objc_unretainedPointer},
      {"objc_retain_autorelease", llvm::Intrinsic::objc_retain_autorelease},
      {"objc_sync_enter", llvm::Intrinsic::objc_sync_enter},
      {"objc_sync_exit", llvm::Intrinsic::objc_sync_exit},
      {"objc_arc_annotation_topdown_bbstart",
       llvm::Intrinsic::objc_arc_annotation_topdown_bbstart},
      {"objc_arc_annotation_topdown_bbend",
       llvm::Intrinsic::objc_arc_annotation_topdown_bbend},
      {"objc_arc_annotation_bottomup_bbstart",
       llvm::Intrinsic::objc_arc_annotation_bottomup_bbstart},
      {"objc_arc_annotation_bottomup_bbend",
       llvm::Intrinsic::objc_arc_annotation_bottomup_bbend}};

  for (auto &I : RuntimeFuncs)
    UpgradeToIntrinsic(I.first, I.second);
}

bool llvm::UpgradeModuleFlags(Module &M) {
  NamedMDNode *ModFlags = M.getModuleFlagsMetadata();
  if (!ModFlags)
    return false;

  bool HasObjCFlag = false, HasClassProperties = false, Changed = false;
  bool HasSwiftVersionFlag = false;
  uint8_t SwiftMajorVersion, SwiftMinorVersion;
  uint32_t SwiftABIVersion;
  auto Int8Ty = Type::getInt8Ty(M.getContext());
  auto Int32Ty = Type::getInt32Ty(M.getContext());

  for (unsigned I = 0, E = ModFlags->getNumOperands(); I != E; ++I) {
    MDNode *Op = ModFlags->getOperand(I);
    if (Op->getNumOperands() != 3)
      continue;
    MDString *ID = dyn_cast_or_null<MDString>(Op->getOperand(1));
    if (!ID)
      continue;
    if (ID->getString() == "Objective-C Image Info Version")
      HasObjCFlag = true;
    if (ID->getString() == "Objective-C Class Properties")
      HasClassProperties = true;
    // Upgrade PIC/PIE Module Flags. The module flag behavior for these two
    // field was Error and now they are Max.
    if (ID->getString() == "PIC Level" || ID->getString() == "PIE Level") {
      if (auto *Behavior =
              mdconst::dyn_extract_or_null<ConstantInt>(Op->getOperand(0))) {
        if (Behavior->getLimitedValue() == Module::Error) {
          Type *Int32Ty = Type::getInt32Ty(M.getContext());
          Metadata *Ops[3] = {
              ConstantAsMetadata::get(ConstantInt::get(Int32Ty, Module::Max)),
              MDString::get(M.getContext(), ID->getString()),
              Op->getOperand(2)};
          ModFlags->setOperand(I, MDNode::get(M.getContext(), Ops));
          Changed = true;
        }
      }
    }
    // Upgrade Objective-C Image Info Section. Removed the whitespce in the
    // section name so that llvm-lto will not complain about mismatching
    // module flags that is functionally the same.
    if (ID->getString() == "Objective-C Image Info Section") {
      if (auto *Value = dyn_cast_or_null<MDString>(Op->getOperand(2))) {
        SmallVector<StringRef, 4> ValueComp;
        Value->getString().split(ValueComp, " ");
        if (ValueComp.size() != 1) {
          std::string NewValue;
          for (auto &S : ValueComp)
            NewValue += S.str();
          Metadata *Ops[3] = {Op->getOperand(0), Op->getOperand(1),
                              MDString::get(M.getContext(), NewValue)};
          ModFlags->setOperand(I, MDNode::get(M.getContext(), Ops));
          Changed = true;
        }
      }
    }

    // IRUpgrader turns a i32 type "Objective-C Garbage Collection" into i8 value.
    // If the higher bits are set, it adds new module flag for swift info.
    if (ID->getString() == "Objective-C Garbage Collection") {
      auto Md = dyn_cast<ConstantAsMetadata>(Op->getOperand(2));
      if (Md) {
        assert(Md->getValue() && "Expected non-empty metadata");
        auto Type = Md->getValue()->getType();
        if (Type == Int8Ty)
          continue;
        unsigned Val = Md->getValue()->getUniqueInteger().getZExtValue();
        if ((Val & 0xff) != Val) {
          HasSwiftVersionFlag = true;
          SwiftABIVersion = (Val & 0xff00) >> 8;
          SwiftMajorVersion = (Val & 0xff000000) >> 24;
          SwiftMinorVersion = (Val & 0xff0000) >> 16;
        }
        Metadata *Ops[3] = {
          ConstantAsMetadata::get(ConstantInt::get(Int32Ty,Module::Error)),
          Op->getOperand(1),
          ConstantAsMetadata::get(ConstantInt::get(Int8Ty,Val & 0xff))};
        ModFlags->setOperand(I, MDNode::get(M.getContext(), Ops));
        Changed = true;
      }
    }
  }

  // "Objective-C Class Properties" is recently added for Objective-C. We
  // upgrade ObjC bitcodes to contain a "Objective-C Class Properties" module
  // flag of value 0, so we can correclty downgrade this flag when trying to
  // link an ObjC bitcode without this module flag with an ObjC bitcode with
  // this module flag.
  if (HasObjCFlag && !HasClassProperties) {
    M.addModuleFlag(llvm::Module::Override, "Objective-C Class Properties",
                    (uint32_t)0);
    Changed = true;
  }

  if (HasSwiftVersionFlag) {
    M.addModuleFlag(Module::Error, "Swift ABI Version",
                    SwiftABIVersion);
    M.addModuleFlag(Module::Error, "Swift Major Version",
                    ConstantInt::get(Int8Ty, SwiftMajorVersion));
    M.addModuleFlag(Module::Error, "Swift Minor Version",
                    ConstantInt::get(Int8Ty, SwiftMinorVersion));
    Changed = true;
  }

  return Changed;
}

void llvm::UpgradeSectionAttributes(Module &M) {
  auto TrimSpaces = [](StringRef Section) -> std::string {
    SmallVector<StringRef, 5> Components;
    Section.split(Components, ',');

    SmallString<32> Buffer;
    raw_svector_ostream OS(Buffer);

    for (auto Component : Components)
      OS << ',' << Component.trim();

    return std::string(OS.str().substr(1));
  };

  for (auto &GV : M.globals()) {
    if (!GV.hasSection())
      continue;

    StringRef Section = GV.getSection();

    if (!Section.startswith("__DATA, __objc_catlist"))
      continue;

    // __DATA, __objc_catlist, regular, no_dead_strip
    // __DATA,__objc_catlist,regular,no_dead_strip
    GV.setSection(TrimSpaces(Section));
  }
}

namespace {
// Prior to LLVM 10.0, the strictfp attribute could be used on individual
// callsites within a function that did not also have the strictfp attribute.
// Since 10.0, if strict FP semantics are needed within a function, the
// function must have the strictfp attribute and all calls within the function
// must also have the strictfp attribute. This latter restriction is
// necessary to prevent unwanted libcall simplification when a function is
// being cloned (such as for inlining).
//
// The "dangling" strictfp attribute usage was only used to prevent constant
// folding and other libcall simplification. The nobuiltin attribute on the
// callsite has the same effect.
struct StrictFPUpgradeVisitor : public InstVisitor<StrictFPUpgradeVisitor> {
  StrictFPUpgradeVisitor() {}

  void visitCallBase(CallBase &Call) {
    if (!Call.isStrictFP())
      return;
    if (isa<ConstrainedFPIntrinsic>(&Call))
      return;
    // If we get here, the caller doesn't have the strictfp attribute
    // but this callsite does. Replace the strictfp attribute with nobuiltin.
    Call.removeAttribute(AttributeList::FunctionIndex, Attribute::StrictFP);
    Call.addAttribute(AttributeList::FunctionIndex, Attribute::NoBuiltin);
  }
};
} // namespace

void llvm::UpgradeFunctionAttributes(Function &F) {
  // If a function definition doesn't have the strictfp attribute,
  // convert any callsite strictfp attributes to nobuiltin.
  if (!F.isDeclaration() && !F.hasFnAttribute(Attribute::StrictFP)) {
    StrictFPUpgradeVisitor SFPV;
    SFPV.visit(F);
  }

  if (F.getCallingConv() == CallingConv::X86_INTR &&
      !F.arg_empty() && !F.hasParamAttribute(0, Attribute::ByVal)) {
    Type *ByValTy = cast<PointerType>(F.getArg(0)->getType())->getElementType();
    Attribute NewAttr = Attribute::getWithByValType(F.getContext(), ByValTy);
    F.addParamAttr(0, NewAttr);
  }

<<<<<<< HEAD
  // If function has void return type, check it has align attribute. It has no
  // affect on the return type and no longer passes the verifier.
  if (F.getReturnType()->isVoidTy() &&
      F.hasAttribute(AttributeList::ReturnIndex, Attribute::Alignment))
    F.removeAttribute(AttributeList::ReturnIndex, Attribute::Alignment);
=======
  // Remove all incompatibile attributes from function.
  F.removeAttributes(AttributeList::ReturnIndex,
                     AttributeFuncs::typeIncompatible(F.getReturnType()));
  for (auto &Arg : F.args())
    Arg.removeAttrs(AttributeFuncs::typeIncompatible(Arg.getType()));
>>>>>>> 21f3f750
}

static bool isOldLoopArgument(Metadata *MD) {
  auto *T = dyn_cast_or_null<MDTuple>(MD);
  if (!T)
    return false;
  if (T->getNumOperands() < 1)
    return false;
  auto *S = dyn_cast_or_null<MDString>(T->getOperand(0));
  if (!S)
    return false;
  return S->getString().startswith("llvm.vectorizer.");
}

static MDString *upgradeLoopTag(LLVMContext &C, StringRef OldTag) {
  StringRef OldPrefix = "llvm.vectorizer.";
  assert(OldTag.startswith(OldPrefix) && "Expected old prefix");

  if (OldTag == "llvm.vectorizer.unroll")
    return MDString::get(C, "llvm.loop.interleave.count");

  return MDString::get(
      C, (Twine("llvm.loop.vectorize.") + OldTag.drop_front(OldPrefix.size()))
             .str());
}

static Metadata *upgradeLoopArgument(Metadata *MD) {
  auto *T = dyn_cast_or_null<MDTuple>(MD);
  if (!T)
    return MD;
  if (T->getNumOperands() < 1)
    return MD;
  auto *OldTag = dyn_cast_or_null<MDString>(T->getOperand(0));
  if (!OldTag)
    return MD;
  if (!OldTag->getString().startswith("llvm.vectorizer."))
    return MD;

  // This has an old tag.  Upgrade it.
  SmallVector<Metadata *, 8> Ops;
  Ops.reserve(T->getNumOperands());
  Ops.push_back(upgradeLoopTag(T->getContext(), OldTag->getString()));
  for (unsigned I = 1, E = T->getNumOperands(); I != E; ++I)
    Ops.push_back(T->getOperand(I));

  return MDTuple::get(T->getContext(), Ops);
}

MDNode *llvm::upgradeInstructionLoopAttachment(MDNode &N) {
  auto *T = dyn_cast<MDTuple>(&N);
  if (!T)
    return &N;

  if (none_of(T->operands(), isOldLoopArgument))
    return &N;

  SmallVector<Metadata *, 8> Ops;
  Ops.reserve(T->getNumOperands());
  for (Metadata *MD : T->operands())
    Ops.push_back(upgradeLoopArgument(MD));

  return MDTuple::get(T->getContext(), Ops);
}

std::string llvm::UpgradeDataLayoutString(StringRef DL, StringRef TT) {
  Triple T(TT);
  // For AMDGPU we uprgrade older DataLayouts to include the default globals
  // address space of 1.
  if (T.isAMDGPU() && !DL.contains("-G") && !DL.startswith("G")) {
    return DL.empty() ? std::string("G1") : (DL + "-G1").str();
  }

  std::string AddrSpaces = "-p270:32:32-p271:32:32-p272:64:64";
  // If X86, and the datalayout matches the expected format, add pointer size
  // address spaces to the datalayout.
  if (!T.isX86() || DL.contains(AddrSpaces))
    return std::string(DL);

  SmallVector<StringRef, 4> Groups;
  Regex R("(e-m:[a-z](-p:32:32)?)(-[if]64:.*$)");
  if (!R.match(DL, &Groups))
    return std::string(DL);

  return (Groups[1] + AddrSpaces + Groups[3]).str();
}

void llvm::UpgradeAttributes(AttrBuilder &B) {
  StringRef FramePointer;
  if (B.contains("no-frame-pointer-elim")) {
    // The value can be "true" or "false".
    for (const auto &I : B.td_attrs())
      if (I.first == "no-frame-pointer-elim")
        FramePointer = I.second == "true" ? "all" : "none";
    B.removeAttribute("no-frame-pointer-elim");
  }
  if (B.contains("no-frame-pointer-elim-non-leaf")) {
    // The value is ignored. "no-frame-pointer-elim"="true" takes priority.
    if (FramePointer != "all")
      FramePointer = "non-leaf";
    B.removeAttribute("no-frame-pointer-elim-non-leaf");
  }
  if (!FramePointer.empty())
    B.addAttribute("frame-pointer", FramePointer);

  if (B.contains("null-pointer-is-valid")) {
    // The value can be "true" or "false".
    bool NullPointerIsValid = false;
    for (const auto &I : B.td_attrs())
      if (I.first == "null-pointer-is-valid")
        NullPointerIsValid = I.second == "true";
    B.removeAttribute("null-pointer-is-valid");
    if (NullPointerIsValid)
      B.addAttribute(Attribute::NullPointerIsValid);
  }
}<|MERGE_RESOLUTION|>--- conflicted
+++ resolved
@@ -4377,19 +4377,11 @@
     F.addParamAttr(0, NewAttr);
   }
 
-<<<<<<< HEAD
-  // If function has void return type, check it has align attribute. It has no
-  // affect on the return type and no longer passes the verifier.
-  if (F.getReturnType()->isVoidTy() &&
-      F.hasAttribute(AttributeList::ReturnIndex, Attribute::Alignment))
-    F.removeAttribute(AttributeList::ReturnIndex, Attribute::Alignment);
-=======
   // Remove all incompatibile attributes from function.
   F.removeAttributes(AttributeList::ReturnIndex,
                      AttributeFuncs::typeIncompatible(F.getReturnType()));
   for (auto &Arg : F.args())
     Arg.removeAttrs(AttributeFuncs::typeIncompatible(Arg.getType()));
->>>>>>> 21f3f750
 }
 
 static bool isOldLoopArgument(Metadata *MD) {

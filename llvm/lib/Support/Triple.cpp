--- conflicted
+++ resolved
@@ -36,17 +36,9 @@
   case avr:            return "avr";
   case bpfeb:          return "bpfeb";
   case bpfel:          return "bpfel";
-<<<<<<< HEAD
+  case fpga:           return "fpga";
   case fpga32:         return "fpga32";
   case fpga64:         return "fpga64";
-  case fpga_aoco:      return "fpga_aoco";
-  case fpga_aocr:      return "fpga_aocr";
-  case fpga_aocx:      return "fpga_aocx";
-  case fpga_dep:
-    return "fpga_dep";
-=======
-  case fpga:           return "fpga";
->>>>>>> c2d6cfa0
   case csky:           return "csky";
   case hexagon:        return "hexagon";
   case hsail64:        return "hsail64";
@@ -167,17 +159,9 @@
   case riscv32:
   case riscv64:     return "riscv";
 
-<<<<<<< HEAD
-  case fpga_aoco:
-  case fpga_aocr:
-  case fpga_aocx:
-  case fpga_dep:
-  case fpga32:
-  case fpga64:
-    return "fpga";
-=======
   case fpga:        return "fpga";
->>>>>>> c2d6cfa0
+  case fpga32:      return "fpga32";
+  case fpga64:      return "fpga64";
 
   case ve:          return "ve";
   case csky:        return "csky";
@@ -356,16 +340,9 @@
     .Case("wasm64", wasm64)
     .Case("renderscript32", renderscript32)
     .Case("renderscript64", renderscript64)
-<<<<<<< HEAD
     .Case("fpga32", fpga32)
     .Case("fpga64", fpga64)
-    .Case("fpga_aoco", fpga_aoco)
-    .Case("fpga_aocr", fpga_aocr)
-    .Case("fpga_aocx", fpga_aocx)
-    .Case("fpga_dep", fpga_dep)
-=======
     .Case("fpga", fpga)
->>>>>>> c2d6cfa0
     .Case("ve", ve)
     .Case("csky", csky)
     .Default(UnknownArch);
@@ -496,16 +473,9 @@
     .Case("lanai", Triple::lanai)
     .Case("renderscript32", Triple::renderscript32)
     .Case("renderscript64", Triple::renderscript64)
-<<<<<<< HEAD
-    .Case("fpga_aoco", Triple::fpga_aoco)
-    .Case("fpga_aocr", Triple::fpga_aocr)
-    .Case("fpga_aocx", Triple::fpga_aocx)
-    .Case("fpga_dep", Triple::fpga_dep)
     .StartsWith("fpga32", Triple::fpga32)
     .StartsWith("fpga64", Triple::fpga64)
-=======
     .StartsWith("fpga", Triple::fpga)
->>>>>>> c2d6cfa0
     .Case("shave", Triple::shave)
     .Case("ve", Triple::ve)
     .Case("wasm32", Triple::wasm32)
@@ -776,16 +746,9 @@
   case Triple::avr:
   case Triple::bpfeb:
   case Triple::bpfel:
-<<<<<<< HEAD
   case Triple::fpga32:
   case Triple::fpga64:
-  case Triple::fpga_aoco:
-  case Triple::fpga_aocr:
-  case Triple::fpga_aocx:
-  case Triple::fpga_dep:
-=======
   case Triple::fpga:
->>>>>>> c2d6cfa0
   case Triple::csky:
   case Triple::hexagon:
   case Triple::hsail64:
@@ -1371,15 +1334,8 @@
   case llvm::Triple::arc:
   case llvm::Triple::arm:
   case llvm::Triple::armeb:
-<<<<<<< HEAD
   case llvm::Triple::fpga32:
-  case llvm::Triple::fpga_aoco:
-  case llvm::Triple::fpga_aocr:
-  case llvm::Triple::fpga_aocx:
-  case llvm::Triple::fpga_dep:
-=======
   case llvm::Triple::fpga:
->>>>>>> c2d6cfa0
   case llvm::Triple::csky:
   case llvm::Triple::hexagon:
   case llvm::Triple::hsail:
@@ -1466,15 +1422,8 @@
   case Triple::arc:
   case Triple::arm:
   case Triple::armeb:
-<<<<<<< HEAD
   case Triple::fpga32:
-  case Triple::fpga_aoco:
-  case Triple::fpga_aocr:
-  case Triple::fpga_aocx:
-  case Triple::fpga_dep:
-=======
   case Triple::fpga:
->>>>>>> c2d6cfa0
   case Triple::csky:
   case Triple::hexagon:
   case Triple::hsail:

--- conflicted
+++ resolved
@@ -1427,15 +1427,11 @@
   MPM.addPass(GlobalDCEPass());
   MPM.addPass(ConstantMergePass());
 
-<<<<<<< HEAD
-  MPM.addPass(RelLookupTableConverterPass());
-=======
   // TODO: Relative look table converter pass caused an issue when full lto is
   // enabled. See https://reviews.llvm.org/D94355 for more details.
   // Until the issue fixed, disable this pass during pre-linking phase.
   if (!LTOPreLink)
     MPM.addPass(RelLookupTableConverterPass());
->>>>>>> 11299179
 
   return MPM;
 }

--- conflicted
+++ resolved
@@ -385,11 +385,7 @@
   bool Changed = false;
   MDBuilder MDB(M.getContext());
   for (CallBase *C : Lattice.getIndirectCalls()) {
-<<<<<<< HEAD
-    auto RegI = CVPLatticeKey(C->getCalledValue(), IPOGrouping::Register);
-=======
     auto RegI = CVPLatticeKey(C->getCalledOperand(), IPOGrouping::Register);
->>>>>>> 918d599f
     CVPLatticeVal LV = Solver.getExistingValueState(RegI);
     if (!LV.isFunctionSet() || LV.getFunctions().empty())
       continue;

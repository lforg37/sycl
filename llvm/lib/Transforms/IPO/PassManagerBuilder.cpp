--- conflicted
+++ resolved
@@ -54,12 +54,10 @@
 
 using namespace llvm;
 
-<<<<<<< HEAD
+namespace llvm {
+
 static cl::opt<bool> SyclVXX("sycl-vxx", cl::Hidden, cl::init(false));
 
-=======
-namespace llvm {
->>>>>>> a418e1cd
 cl::opt<bool> RunPartialInlining("enable-partial-inlining", cl::init(false),
                                  cl::Hidden, cl::ZeroOrMore,
                                  cl::desc("Run Partial inlinining pass"));
@@ -931,90 +929,11 @@
 
   addExtensionsToPM(EP_VectorizerStart, MPM);
 
-<<<<<<< HEAD
-  // Re-rotate loops in all our loop nests. These may have fallout out of
-  // rotated form due to GVN or other transformations, and the vectorizer relies
-  // on the rotated form. Disable header duplication at -Oz.
-  MPM.add(createLoopRotatePass(SizeLevel == 2 ? 0 : -1, PrepareForLTO));
-
-  // Distribute loops to allow partial vectorization.  I.e. isolate dependences
-  // into separate loop that would otherwise inhibit vectorization.  This is
-  // currently only performed for loops marked with the metadata
-  // llvm.loop.distribute=true or when -enable-loop-distribute is specified.
-  MPM.add(createLoopDistributePass());
-
-  MPM.add(createLoopVectorizePass(!LoopsInterleaved, !LoopVectorize));
-
-  // Eliminate loads by forwarding stores from the previous iteration to loads
-  // of the current iteration.
-  MPM.add(createLoopLoadEliminationPass());
-
-  // FIXME: Because of #pragma vectorize enable, the passes below are always
-  // inserted in the pipeline, even when the vectorizer doesn't run (ex. when
-  // on -O1 and no #pragma is found). Would be good to have these two passes
-  // as function calls, so that we can only pass them when the vectorizer
-  // changed the code.
-  MPM.add(createInstructionCombiningPass());
-  if (OptLevel > 1 && ExtraVectorizerPasses) {
-    // At higher optimization levels, try to clean up any runtime overlap and
-    // alignment checks inserted by the vectorizer. We want to track correllated
-    // runtime checks for two inner loops in the same outer loop, fold any
-    // common computations, hoist loop-invariant aspects out of any outer loop,
-    // and unswitch the runtime checks if possible. Once hoisted, we may have
-    // dead (or speculatable) control flows or more combining opportunities.
-    MPM.add(createEarlyCSEPass());
-    MPM.add(createCorrelatedValuePropagationPass());
-    MPM.add(createInstructionCombiningPass());
-    MPM.add(createLICMPass(LicmMssaOptCap, LicmMssaNoAccForPromotionCap));
-    MPM.add(createLoopUnswitchPass(SizeLevel || OptLevel < 3, DivergentTarget));
-    MPM.add(createCFGSimplificationPass());
-    MPM.add(createInstructionCombiningPass());
-  }
-
-  // Cleanup after loop vectorization, etc. Simplification passes like CVP and
-  // GVN, loop transforms, and others have already run, so it's now better to
-  // convert to more optimized IR using more aggressive simplify CFG options.
-  // The extra sinking transform can create larger basic blocks, so do this
-  // before SLP vectorization.
-  // FIXME: study whether hoisting and/or sinking of common instructions should
-  //        be delayed until after SLP vectorizer.
-  MPM.add(createCFGSimplificationPass(SimplifyCFGOptions()
-                                          .forwardSwitchCondToPhi(true)
-                                          .convertSwitchToLookupTable(true)
-                                          .needCanonicalLoops(false)
-                                          .hoistCommonInsts(true)
-                                          .sinkCommonInsts(true)));
-
-  if (SLPVectorize && !SyclVXX) {
-    MPM.add(createSLPVectorizerPass()); // Vectorize parallel scalar chains.
-    if (OptLevel > 1 && ExtraVectorizerPasses) {
-      MPM.add(createEarlyCSEPass());
-    }
-  }
-
-  // Enhance/cleanup vector code.
-  MPM.add(createVectorCombinePass());
-
-  addExtensionsToPM(EP_Peephole, MPM);
-  MPM.add(createInstructionCombiningPass());
-
-  if (EnableUnrollAndJam && !DisableUnrollLoops) {
-    // Unroll and Jam. We do this before unroll but need to be in a separate
-    // loop pass manager in order for the outer loop to be processed by
-    // unroll and jam before the inner loop is unrolled.
-    MPM.add(createLoopUnrollAndJamPass(OptLevel));
-  }
-
-  // Unroll small loops
-  MPM.add(createLoopUnrollPass(OptLevel, DisableUnrollLoops,
-                               ForgetAllSCEVInLoopUnroll));
-=======
   if (!SYCLOptimizationMode) {
     // Re-rotate loops in all our loop nests. These may have fallout out of
     // rotated form due to GVN or other transformations, and the vectorizer relies
     // on the rotated form. Disable header duplication at -Oz.
     MPM.add(createLoopRotatePass(SizeLevel == 2 ? 0 : -1, PrepareForLTO));
->>>>>>> a418e1cd
 
     // Distribute loops to allow partial vectorization.  I.e. isolate dependences
     // into separate loop that would otherwise inhibit vectorization.  This is
@@ -1237,35 +1156,6 @@
   PM.add(createSimpleLoopUnrollPass(OptLevel, DisableUnrollLoops,
                                     ForgetAllSCEVInLoopUnroll));
   PM.add(createLoopDistributePass());
-<<<<<<< HEAD
-  PM.add(createLoopVectorizePass(true, !LoopVectorize));
-  // The vectorizer may have significantly shortened a loop body; unroll again.
-  PM.add(createLoopUnrollPass(OptLevel, DisableUnrollLoops,
-                              ForgetAllSCEVInLoopUnroll));
-
-  PM.add(createWarnMissedTransformationsPass());
-
-  // Now that we've optimized loops (in particular loop induction variables),
-  // we may have exposed more scalar opportunities. Run parts of the scalar
-  // optimizer again at this point.
-  PM.add(createInstructionCombiningPass()); // Initial cleanup
-  PM.add(createCFGSimplificationPass(SimplifyCFGOptions() // if-convert
-                                         .hoistCommonInsts(true)));
-  PM.add(createSCCPPass()); // Propagate exposed constants
-  PM.add(createInstructionCombiningPass()); // Clean up again
-  PM.add(createBitTrackingDCEPass());
-
-  // More scalar chains could be vectorized due to more alias information
-  if (SLPVectorize && !SyclVXX)
-    PM.add(createSLPVectorizerPass()); // Vectorize parallel scalar chains.
-
-  PM.add(createVectorCombinePass()); // Clean up partial vectorization.
-
-  // After vectorization, assume intrinsics may tell us more about pointer
-  // alignments.
-  PM.add(createAlignmentFromAssumptionsPass());
-=======
->>>>>>> a418e1cd
 
   addVectorPasses(PM, /* IsFullLTO */ true);
 

--- conflicted
+++ resolved
@@ -435,7 +435,6 @@
   if (OptLevel > 1)
     MPM.add(createTailCallEliminationPass()); // Eliminate tail calls
   MPM.add(createCFGSimplificationPass());      // Merge & remove BBs
-<<<<<<< HEAD
   // FIXME: re-association increases variables liveness and therefore register
   // pressure.
   if (!SYCLOptimizationMode)
@@ -466,7 +465,7 @@
       MPM.add(
           createLoopUnswitchPass(SizeLevel || OptLevel < 3, DivergentTarget));
     // FIXME: We break the loop pass pipeline here in order to do full
-    // simplify-cfg. Eventually loop-simplifycfg should be enhanced to replace
+    // simplifycfg. Eventually loop-simplifycfg should be enhanced to replace
     // the need for this.
     MPM.add(createCFGSimplificationPass());
     MPM.add(createInstructionCombiningPass());
@@ -488,39 +487,6 @@
                                        ForgetAllSCEVInLoopUnroll));
     addExtensionsToPM(EP_LoopOptimizerEnd, MPM);
     // This ends the loop pass pipelines.
-=======
-  MPM.add(createReassociatePass());           // Reassociate expressions
-
-  // Begin the loop pass pipeline.
-  if (EnableSimpleLoopUnswitch) {
-    // The simple loop unswitch pass relies on separate cleanup passes. Schedule
-    // them first so when we re-process a loop they run before other loop
-    // passes.
-    MPM.add(createLoopInstSimplifyPass());
-    MPM.add(createLoopSimplifyCFGPass());
-  }
-  // Try to remove as much code from the loop header as possible,
-  // to reduce amount of IR that will have to be duplicated.
-  // TODO: Investigate promotion cap for O1.
-  MPM.add(createLICMPass(LicmMssaOptCap, LicmMssaNoAccForPromotionCap));
-  // Rotate Loop - disable header duplication at -Oz
-  MPM.add(createLoopRotatePass(SizeLevel == 2 ? 0 : -1, PrepareForLTO));
-  // TODO: Investigate promotion cap for O1.
-  MPM.add(createLICMPass(LicmMssaOptCap, LicmMssaNoAccForPromotionCap));
-  if (EnableSimpleLoopUnswitch)
-    MPM.add(createSimpleLoopUnswitchLegacyPass());
-  else
-    MPM.add(createLoopUnswitchPass(SizeLevel || OptLevel < 3, DivergentTarget));
-  // FIXME: We break the loop pass pipeline here in order to do full
-  // simplifycfg. Eventually loop-simplifycfg should be enhanced to replace the
-  // need for this.
-  MPM.add(createCFGSimplificationPass());
-  MPM.add(createInstructionCombiningPass());
-  // We resume loop passes creating a second loop pipeline here.
-  if (EnableLoopFlatten) {
-    MPM.add(createLoopFlattenPass()); // Flatten loops
-    MPM.add(createLoopSimplifyCFGPass());
->>>>>>> 472462c4
   }
 
   // Break up allocas that may now be splittable after loop unrolling.

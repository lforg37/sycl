--- conflicted
+++ resolved
@@ -34,10 +34,7 @@
           "Number of phi-of-insertvalue turned into insertvalue-of-phis");
 STATISTIC(NumPHIsOfExtractValues,
           "Number of phi-of-extractvalue turned into extractvalue-of-phi");
-<<<<<<< HEAD
-=======
 STATISTIC(NumPHICSEs, "Number of PHI's that got CSE'd");
->>>>>>> b1169bdb
 
 /// The PHI arguments will be folded into a single operation with a PHI node
 /// as input. The debug location of the single operation will be the merged

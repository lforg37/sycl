//===- LowerMemIntrinsics.cpp ----------------------------------*- C++ -*--===//
//
// Part of the LLVM Project, under the Apache License v2.0 with LLVM Exceptions.
// See https://llvm.org/LICENSE.txt for license information.
// SPDX-License-Identifier: Apache-2.0 WITH LLVM-exception
//
//===----------------------------------------------------------------------===//

#include "llvm/Transforms/Utils/LowerMemIntrinsics.h"
#include "llvm/Analysis/ScalarEvolution.h"
#include "llvm/Analysis/TargetTransformInfo.h"
#include "llvm/IR/IRBuilder.h"
#include "llvm/IR/IntrinsicInst.h"
<<<<<<< HEAD
#include "llvm/Support/CommandLine.h"
=======
#include "llvm/IR/MDBuilder.h"
>>>>>>> b545c60b
#include "llvm/Transforms/Utils/BasicBlockUtils.h"

using namespace llvm;

namespace {

cl::opt<bool>
    LowerToNonI8Type("lower-mem-intr-to-llvm-type", cl::Hidden,
                     cl::desc("try to lower memory intrinsics to their "
                              "underlying LLVM IR types and not i8"));

Value *Skip1BitCast(Value *V) {
  assert(V->getType()->isPointerTy());

  if (auto *BC = dyn_cast<BitCastInst>(V))
    return BC->getOperand(0);
  if (auto *BC = dyn_cast<BitCastOperator>(V))
    return BC->getOperand(0);
  return V;
}

/// Choose the LLVM type that should be used for a memory operation on Ptr1 and maybe Ptr2
Type *determineUnderlyingType(Type* Default, Value *Ptr1, Value *Ptr2 = nullptr) {
  assert((Ptr1->getType()->isPointerTy() &&
          Ptr1->getType()->getPointerElementType()->isIntegerTy(8)) &&
         (!Ptr2 || (Ptr2->getType()->isPointerTy() &&
                    Ptr2->getType()->getPointerElementType()->isIntegerTy(8))));

  if (!Ptr2 || Skip1BitCast(Ptr1)->getType() == Skip1BitCast(Ptr2)->getType())
    return Skip1BitCast(Ptr1)->getType()->getPointerElementType();
  return Default;
}

/// return a constant of Type Ty as if it was obtained from a memset over the
/// representation of the type.
Constant *emitBytePatternForType(Type *Ty, ConstantInt *Pattern, Module &M) {
  const DataLayout &DL = M.getDataLayout();
  uint64_t IntValue;
  std::memset(&IntValue, Pattern->getZExtValue(), sizeof(IntValue));
  if (Ty->isIntOrIntVectorTy()) {
    unsigned BitWidth =
        cast<llvm::IntegerType>(Ty->getScalarType())->getBitWidth();
    if (BitWidth <= 64)
      return llvm::ConstantInt::get(Ty, IntValue);
    return llvm::ConstantInt::get(
        Ty, llvm::APInt::getSplat(BitWidth, llvm::APInt(64, IntValue)));
  }
  if (Ty->isPtrOrPtrVectorTy()) {
    auto *PtrTy = cast<llvm::PointerType>(Ty->getScalarType());
    unsigned PtrWidth = DL.getPointerSizeInBits();
    llvm::Type *IntTy = llvm::IntegerType::get(M.getContext(), PtrWidth);
    auto *Int = llvm::ConstantInt::get(IntTy, IntValue);
    return llvm::ConstantExpr::getIntToPtr(Int, PtrTy);
  }
  if (Ty->isStructTy()) {
    auto *StructTy = cast<llvm::StructType>(Ty);
    llvm::SmallVector<llvm::Constant *, 8> Struct(StructTy->getNumElements());
    for (unsigned El = 0; El != Struct.size(); ++El)
      Struct[El] =
          emitBytePatternForType(StructTy->getElementType(El), Pattern, M);
    return llvm::ConstantStruct::get(StructTy, Struct);
  }
  if (Ty->isFPOrFPVectorTy()) {
    unsigned BitWidth = llvm::APFloat::semanticsSizeInBits(
        Ty->getScalarType()->getFltSemantics());
    llvm::APInt Payload(64, IntValue);
    if (BitWidth >= 64)
      Payload = llvm::APInt::getSplat(BitWidth, Payload);
    return ConstantFP::get(
        Ty, APFloat(Ty->getScalarType()->getFltSemantics(), Payload));
  }
  if (Ty->isArrayTy()) {
    auto *ArrTy = cast<llvm::ArrayType>(Ty);
    llvm::SmallVector<llvm::Constant *, 8> Element(
        ArrTy->getNumElements(),
        emitBytePatternForType(ArrTy->getElementType(), Pattern, M));
    return llvm::ConstantArray::get(ArrTy, Element);
  }
  llvm_unreachable("Unhandled type");
}

}

void llvm::createMemCpyLoopKnownSize(Instruction *InsertBefore, Value *SrcAddr,
                                     Value *DstAddr, ConstantInt *CopyLen,
                                     Align SrcAlign, Align DstAlign,
                                     bool SrcIsVolatile, bool DstIsVolatile,
                                     bool CanOverlap,
                                     const TargetTransformInfo &TTI,
                                     Optional<uint32_t> AtomicElementSize) {
  // No need to expand zero length copies.
  if (CopyLen->isZero())
    return;

  BasicBlock *PreLoopBB = InsertBefore->getParent();
  BasicBlock *PostLoopBB = nullptr;
  Function *ParentFunc = PreLoopBB->getParent();
  LLVMContext &Ctx = PreLoopBB->getContext();
  const DataLayout &DL = ParentFunc->getParent()->getDataLayout();
  MDBuilder MDB(Ctx);
  MDNode *NewDomain = MDB.createAnonymousAliasScopeDomain("MemCopyDomain");
  StringRef Name = "MemCopyAliasScope";
  MDNode *NewScope = MDB.createAnonymousAliasScope(NewDomain, Name);

  unsigned SrcAS = cast<PointerType>(SrcAddr->getType())->getAddressSpace();
  unsigned DstAS = cast<PointerType>(DstAddr->getType())->getAddressSpace();

  Type *TypeOfCopyLen = CopyLen->getType();
  Type *LoopOpType = TTI.getMemcpyLoopLoweringType(
<<<<<<< HEAD
      Ctx, CopyLen, SrcAS, DstAS, SrcAlign.value(), DstAlign.value());
  if (LowerToNonI8Type)
    LoopOpType = determineUnderlyingType(LoopOpType, SrcAddr, DstAddr);
=======
      Ctx, CopyLen, SrcAS, DstAS, SrcAlign.value(), DstAlign.value(),
      AtomicElementSize);
  assert((!AtomicElementSize || !LoopOpType->isVectorTy()) &&
         "Atomic memcpy lowering is not supported for vector operand type");
>>>>>>> b545c60b

  unsigned LoopOpSize = DL.getTypeStoreSize(LoopOpType);
  assert((!AtomicElementSize || LoopOpSize % *AtomicElementSize == 0) &&
      "Atomic memcpy lowering is not supported for selected operand size");

  uint64_t LoopEndCount = CopyLen->getZExtValue() / LoopOpSize;

  if (LoopEndCount != 0) {
    // Split
    PostLoopBB = PreLoopBB->splitBasicBlock(InsertBefore, "memcpy-split");
    BasicBlock *LoopBB =
        BasicBlock::Create(Ctx, "load-store-loop", ParentFunc, PostLoopBB);
    PreLoopBB->getTerminator()->setSuccessor(0, LoopBB);

    IRBuilder<> PLBuilder(PreLoopBB->getTerminator());

    // Cast the Src and Dst pointers to pointers to the loop operand type (if
    // needed).
    PointerType *SrcOpType = PointerType::get(LoopOpType, SrcAS);
    PointerType *DstOpType = PointerType::get(LoopOpType, DstAS);
    if (SrcAddr->getType() != SrcOpType) {
      SrcAddr = PLBuilder.CreateBitCast(SrcAddr, SrcOpType);
    }
    if (DstAddr->getType() != DstOpType) {
      DstAddr = PLBuilder.CreateBitCast(DstAddr, DstOpType);
    }

    Align PartDstAlign(commonAlignment(DstAlign, LoopOpSize));
    Align PartSrcAlign(commonAlignment(SrcAlign, LoopOpSize));

    IRBuilder<> LoopBuilder(LoopBB);
    PHINode *LoopIndex = LoopBuilder.CreatePHI(TypeOfCopyLen, 2, "loop-index");
    LoopIndex->addIncoming(ConstantInt::get(TypeOfCopyLen, 0U), PreLoopBB);
    // Loop Body
    Value *SrcGEP =
        LoopBuilder.CreateInBoundsGEP(LoopOpType, SrcAddr, LoopIndex);
    LoadInst *Load = LoopBuilder.CreateAlignedLoad(LoopOpType, SrcGEP,
                                                   PartSrcAlign, SrcIsVolatile);
    if (!CanOverlap) {
      // Set alias scope for loads.
      Load->setMetadata(LLVMContext::MD_alias_scope,
                        MDNode::get(Ctx, NewScope));
    }
    Value *DstGEP =
        LoopBuilder.CreateInBoundsGEP(LoopOpType, DstAddr, LoopIndex);
    StoreInst *Store = LoopBuilder.CreateAlignedStore(
        Load, DstGEP, PartDstAlign, DstIsVolatile);
    if (!CanOverlap) {
      // Indicate that stores don't overlap loads.
      Store->setMetadata(LLVMContext::MD_noalias, MDNode::get(Ctx, NewScope));
    }
    if (AtomicElementSize) {
      Load->setAtomic(AtomicOrdering::Unordered);
      Store->setAtomic(AtomicOrdering::Unordered);
    }
    Value *NewIndex =
        LoopBuilder.CreateAdd(LoopIndex, ConstantInt::get(TypeOfCopyLen, 1U));
    LoopIndex->addIncoming(NewIndex, LoopBB);

    // Create the loop branch condition.
    Constant *LoopEndCI = ConstantInt::get(TypeOfCopyLen, LoopEndCount);
    LoopBuilder.CreateCondBr(LoopBuilder.CreateICmpULT(NewIndex, LoopEndCI),
                             LoopBB, PostLoopBB);
  }

  uint64_t BytesCopied = LoopEndCount * LoopOpSize;
  uint64_t RemainingBytes = CopyLen->getZExtValue() - BytesCopied;
  if (RemainingBytes) {
    IRBuilder<> RBuilder(PostLoopBB ? PostLoopBB->getFirstNonPHI()
                                    : InsertBefore);

    SmallVector<Type *, 5> RemainingOps;
    TTI.getMemcpyLoopResidualLoweringType(RemainingOps, Ctx, RemainingBytes,
                                          SrcAS, DstAS, SrcAlign.value(),
                                          DstAlign.value(), AtomicElementSize);

    for (auto OpTy : RemainingOps) {
      Align PartSrcAlign(commonAlignment(SrcAlign, BytesCopied));
      Align PartDstAlign(commonAlignment(DstAlign, BytesCopied));

      // Calaculate the new index
      unsigned OperandSize = DL.getTypeStoreSize(OpTy);
      assert(
          (!AtomicElementSize || OperandSize % *AtomicElementSize == 0) &&
          "Atomic memcpy lowering is not supported for selected operand size");

      uint64_t GepIndex = BytesCopied / OperandSize;
      assert(GepIndex * OperandSize == BytesCopied &&
             "Division should have no Remainder!");
      // Cast source to operand type and load
      PointerType *SrcPtrType = PointerType::get(OpTy, SrcAS);
      Value *CastedSrc = SrcAddr->getType() == SrcPtrType
                             ? SrcAddr
                             : RBuilder.CreateBitCast(SrcAddr, SrcPtrType);
      Value *SrcGEP = RBuilder.CreateInBoundsGEP(
          OpTy, CastedSrc, ConstantInt::get(TypeOfCopyLen, GepIndex));
      LoadInst *Load =
          RBuilder.CreateAlignedLoad(OpTy, SrcGEP, PartSrcAlign, SrcIsVolatile);
      if (!CanOverlap) {
        // Set alias scope for loads.
        Load->setMetadata(LLVMContext::MD_alias_scope,
                          MDNode::get(Ctx, NewScope));
      }
      // Cast destination to operand type and store.
      PointerType *DstPtrType = PointerType::get(OpTy, DstAS);
      Value *CastedDst = DstAddr->getType() == DstPtrType
                             ? DstAddr
                             : RBuilder.CreateBitCast(DstAddr, DstPtrType);
      Value *DstGEP = RBuilder.CreateInBoundsGEP(
          OpTy, CastedDst, ConstantInt::get(TypeOfCopyLen, GepIndex));
      StoreInst *Store = RBuilder.CreateAlignedStore(Load, DstGEP, PartDstAlign,
                                                     DstIsVolatile);
      if (!CanOverlap) {
        // Indicate that stores don't overlap loads.
        Store->setMetadata(LLVMContext::MD_noalias, MDNode::get(Ctx, NewScope));
      }
      if (AtomicElementSize) {
        Load->setAtomic(AtomicOrdering::Unordered);
        Store->setAtomic(AtomicOrdering::Unordered);
      }
      BytesCopied += OperandSize;
    }
  }
  assert(BytesCopied == CopyLen->getZExtValue() &&
         "Bytes copied should match size in the call!");
}

void llvm::createMemCpyLoopUnknownSize(Instruction *InsertBefore,
                                       Value *SrcAddr, Value *DstAddr,
                                       Value *CopyLen, Align SrcAlign,
                                       Align DstAlign, bool SrcIsVolatile,
                                       bool DstIsVolatile, bool CanOverlap,
                                       const TargetTransformInfo &TTI,
                                       Optional<uint32_t> AtomicElementSize) {
  BasicBlock *PreLoopBB = InsertBefore->getParent();
  BasicBlock *PostLoopBB =
      PreLoopBB->splitBasicBlock(InsertBefore, "post-loop-memcpy-expansion");

  Function *ParentFunc = PreLoopBB->getParent();
  const DataLayout &DL = ParentFunc->getParent()->getDataLayout();
  LLVMContext &Ctx = PreLoopBB->getContext();
  MDBuilder MDB(Ctx);
  MDNode *NewDomain = MDB.createAnonymousAliasScopeDomain("MemCopyDomain");
  StringRef Name = "MemCopyAliasScope";
  MDNode *NewScope = MDB.createAnonymousAliasScope(NewDomain, Name);

  unsigned SrcAS = cast<PointerType>(SrcAddr->getType())->getAddressSpace();
  unsigned DstAS = cast<PointerType>(DstAddr->getType())->getAddressSpace();

  Type *LoopOpType = TTI.getMemcpyLoopLoweringType(
<<<<<<< HEAD
      Ctx, CopyLen, SrcAS, DstAS, SrcAlign.value(), DstAlign.value());
  if (LowerToNonI8Type)
    LoopOpType = determineUnderlyingType(LoopOpType, SrcAddr, DstAddr);

=======
      Ctx, CopyLen, SrcAS, DstAS, SrcAlign.value(), DstAlign.value(),
      AtomicElementSize);
  assert((!AtomicElementSize || !LoopOpType->isVectorTy()) &&
         "Atomic memcpy lowering is not supported for vector operand type");
>>>>>>> b545c60b
  unsigned LoopOpSize = DL.getTypeStoreSize(LoopOpType);
  assert((!AtomicElementSize || LoopOpSize % *AtomicElementSize == 0) &&
         "Atomic memcpy lowering is not supported for selected operand size");

  IRBuilder<> PLBuilder(PreLoopBB->getTerminator());

  PointerType *SrcOpType = PointerType::get(LoopOpType, SrcAS);
  PointerType *DstOpType = PointerType::get(LoopOpType, DstAS);
  if (SrcAddr->getType() != SrcOpType) {
    SrcAddr = PLBuilder.CreateBitCast(SrcAddr, SrcOpType);
  }
  if (DstAddr->getType() != DstOpType) {
    DstAddr = PLBuilder.CreateBitCast(DstAddr, DstOpType);
  }

  // Calculate the loop trip count, and remaining bytes to copy after the loop.
  Type *CopyLenType = CopyLen->getType();
  IntegerType *ILengthType = dyn_cast<IntegerType>(CopyLenType);
  assert(ILengthType &&
         "expected size argument to memcpy to be an integer type!");
  Type *Int8Type = Type::getInt8Ty(Ctx);
  bool LoopOpIsInt8 = LoopOpType == Int8Type;
  ConstantInt *CILoopOpSize = ConstantInt::get(ILengthType, LoopOpSize);
  Value *RuntimeLoopCount = LoopOpIsInt8 ?
                            CopyLen :
                            PLBuilder.CreateUDiv(CopyLen, CILoopOpSize);
  BasicBlock *LoopBB =
      BasicBlock::Create(Ctx, "loop-memcpy-expansion", ParentFunc, PostLoopBB);
  IRBuilder<> LoopBuilder(LoopBB);

  Align PartSrcAlign(commonAlignment(SrcAlign, LoopOpSize));
  Align PartDstAlign(commonAlignment(DstAlign, LoopOpSize));

  PHINode *LoopIndex = LoopBuilder.CreatePHI(CopyLenType, 2, "loop-index");
  LoopIndex->addIncoming(ConstantInt::get(CopyLenType, 0U), PreLoopBB);

  Value *SrcGEP = LoopBuilder.CreateInBoundsGEP(LoopOpType, SrcAddr, LoopIndex);
  LoadInst *Load = LoopBuilder.CreateAlignedLoad(LoopOpType, SrcGEP,
                                                 PartSrcAlign, SrcIsVolatile);
  if (!CanOverlap) {
    // Set alias scope for loads.
    Load->setMetadata(LLVMContext::MD_alias_scope, MDNode::get(Ctx, NewScope));
  }
  Value *DstGEP = LoopBuilder.CreateInBoundsGEP(LoopOpType, DstAddr, LoopIndex);
  StoreInst *Store =
      LoopBuilder.CreateAlignedStore(Load, DstGEP, PartDstAlign, DstIsVolatile);
  if (!CanOverlap) {
    // Indicate that stores don't overlap loads.
    Store->setMetadata(LLVMContext::MD_noalias, MDNode::get(Ctx, NewScope));
  }
  if (AtomicElementSize) {
    Load->setAtomic(AtomicOrdering::Unordered);
    Store->setAtomic(AtomicOrdering::Unordered);
  }
  Value *NewIndex =
      LoopBuilder.CreateAdd(LoopIndex, ConstantInt::get(CopyLenType, 1U));
  LoopIndex->addIncoming(NewIndex, LoopBB);

  bool requiresResidual =
      !LoopOpIsInt8 && !(AtomicElementSize && LoopOpSize == AtomicElementSize);
  if (requiresResidual) {
    Type *ResLoopOpType = AtomicElementSize
                              ? Type::getIntNTy(Ctx, *AtomicElementSize * 8)
                              : Int8Type;
    unsigned ResLoopOpSize = DL.getTypeStoreSize(ResLoopOpType);
    assert((ResLoopOpSize == AtomicElementSize ? *AtomicElementSize : 1) &&
           "Store size is expected to match type size");

    // Add in the
    Value *RuntimeResidual = PLBuilder.CreateURem(CopyLen, CILoopOpSize);
    Value *RuntimeBytesCopied = PLBuilder.CreateSub(CopyLen, RuntimeResidual);

    // Loop body for the residual copy.
    BasicBlock *ResLoopBB = BasicBlock::Create(Ctx, "loop-memcpy-residual",
                                               PreLoopBB->getParent(),
                                               PostLoopBB);
    // Residual loop header.
    BasicBlock *ResHeaderBB = BasicBlock::Create(
        Ctx, "loop-memcpy-residual-header", PreLoopBB->getParent(), nullptr);

    // Need to update the pre-loop basic block to branch to the correct place.
    // branch to the main loop if the count is non-zero, branch to the residual
    // loop if the copy size is smaller then 1 iteration of the main loop but
    // non-zero and finally branch to after the residual loop if the memcpy
    //  size is zero.
    ConstantInt *Zero = ConstantInt::get(ILengthType, 0U);
    PLBuilder.CreateCondBr(PLBuilder.CreateICmpNE(RuntimeLoopCount, Zero),
                           LoopBB, ResHeaderBB);
    PreLoopBB->getTerminator()->eraseFromParent();

    LoopBuilder.CreateCondBr(
        LoopBuilder.CreateICmpULT(NewIndex, RuntimeLoopCount), LoopBB,
        ResHeaderBB);

    // Determine if we need to branch to the residual loop or bypass it.
    IRBuilder<> RHBuilder(ResHeaderBB);
    RHBuilder.CreateCondBr(RHBuilder.CreateICmpNE(RuntimeResidual, Zero),
                           ResLoopBB, PostLoopBB);

    // Copy the residual with single byte load/store loop.
    IRBuilder<> ResBuilder(ResLoopBB);
    PHINode *ResidualIndex =
        ResBuilder.CreatePHI(CopyLenType, 2, "residual-loop-index");
    ResidualIndex->addIncoming(Zero, ResHeaderBB);

    Value *SrcAsResLoopOpType = ResBuilder.CreateBitCast(
        SrcAddr, PointerType::get(ResLoopOpType, SrcAS));
    Value *DstAsResLoopOpType = ResBuilder.CreateBitCast(
        DstAddr, PointerType::get(ResLoopOpType, DstAS));
    Value *FullOffset = ResBuilder.CreateAdd(RuntimeBytesCopied, ResidualIndex);
    Value *SrcGEP = ResBuilder.CreateInBoundsGEP(
        ResLoopOpType, SrcAsResLoopOpType, FullOffset);
    LoadInst *Load = ResBuilder.CreateAlignedLoad(ResLoopOpType, SrcGEP,
                                                  PartSrcAlign, SrcIsVolatile);
    if (!CanOverlap) {
      // Set alias scope for loads.
      Load->setMetadata(LLVMContext::MD_alias_scope,
                        MDNode::get(Ctx, NewScope));
    }
    Value *DstGEP = ResBuilder.CreateInBoundsGEP(
        ResLoopOpType, DstAsResLoopOpType, FullOffset);
    StoreInst *Store = ResBuilder.CreateAlignedStore(Load, DstGEP, PartDstAlign,
                                                     DstIsVolatile);
    if (!CanOverlap) {
      // Indicate that stores don't overlap loads.
      Store->setMetadata(LLVMContext::MD_noalias, MDNode::get(Ctx, NewScope));
    }
    if (AtomicElementSize) {
      Load->setAtomic(AtomicOrdering::Unordered);
      Store->setAtomic(AtomicOrdering::Unordered);
    }
    Value *ResNewIndex = ResBuilder.CreateAdd(
        ResidualIndex, ConstantInt::get(CopyLenType, ResLoopOpSize));
    ResidualIndex->addIncoming(ResNewIndex, ResLoopBB);

    // Create the loop branch condition.
    ResBuilder.CreateCondBr(
        ResBuilder.CreateICmpULT(ResNewIndex, RuntimeResidual), ResLoopBB,
        PostLoopBB);
  } else {
    // In this case the loop operand type was a byte, and there is no need for a
    // residual loop to copy the remaining memory after the main loop.
    // We do however need to patch up the control flow by creating the
    // terminators for the preloop block and the memcpy loop.
    ConstantInt *Zero = ConstantInt::get(ILengthType, 0U);
    PLBuilder.CreateCondBr(PLBuilder.CreateICmpNE(RuntimeLoopCount, Zero),
                           LoopBB, PostLoopBB);
    PreLoopBB->getTerminator()->eraseFromParent();
    LoopBuilder.CreateCondBr(
        LoopBuilder.CreateICmpULT(NewIndex, RuntimeLoopCount), LoopBB,
        PostLoopBB);
  }
}

// Lower memmove to IR. memmove is required to correctly copy overlapping memory
// regions; therefore, it has to check the relative positions of the source and
// destination pointers and choose the copy direction accordingly.
//
// The code below is an IR rendition of this C function:
//
// void* memmove(void* dst, const void* src, size_t n) {
//   unsigned char* d = dst;
//   const unsigned char* s = src;
//   if (s < d) {
//     // copy backwards
//     while (n--) {
//       d[n] = s[n];
//     }
//   } else {
//     // copy forward
//     for (size_t i = 0; i < n; ++i) {
//       d[i] = s[i];
//     }
//   }
//   return dst;
// }
static void createMemMoveLoop(Instruction *InsertBefore, Value *SrcAddr,
                              Value *DstAddr, Value *CopyLen, Align SrcAlign,
                              Align DstAlign, bool SrcIsVolatile,
                              bool DstIsVolatile) {
  Type *TypeOfCopyLen = CopyLen->getType();
  BasicBlock *OrigBB = InsertBefore->getParent();
  Function *F = OrigBB->getParent();
  const DataLayout &DL = F->getParent()->getDataLayout();

  // TODO: Use different element type if possible?
  IRBuilder<> CastBuilder(InsertBefore);
  Type *EltTy = CastBuilder.getInt8Ty();
  Type *PtrTy =
      CastBuilder.getInt8PtrTy(SrcAddr->getType()->getPointerAddressSpace());
  SrcAddr = CastBuilder.CreateBitCast(SrcAddr, PtrTy);
  DstAddr = CastBuilder.CreateBitCast(DstAddr, PtrTy);
  if (LowerToNonI8Type) {
    Type* NewTy = determineUnderlyingType(EltTy, SrcAddr, DstAddr);
    if (EltTy != NewTy) {
      SrcAddr = Skip1BitCast(SrcAddr);
      DstAddr = Skip1BitCast(DstAddr);
    }
    EltTy = NewTy;
  }

  // Create the a comparison of src and dst, based on which we jump to either
  // the forward-copy part of the function (if src >= dst) or the backwards-copy
  // part (if src < dst).
  // SplitBlockAndInsertIfThenElse conveniently creates the basic if-then-else
  // structure. Its block terminators (unconditional branches) are replaced by
  // the appropriate conditional branches when the loop is built.
  ICmpInst *PtrCompare = new ICmpInst(InsertBefore, ICmpInst::ICMP_ULT,
                                      SrcAddr, DstAddr, "compare_src_dst");
  Instruction *ThenTerm, *ElseTerm;
  SplitBlockAndInsertIfThenElse(PtrCompare, InsertBefore, &ThenTerm,
                                &ElseTerm);

  // Each part of the function consists of two blocks:
  //   copy_backwards:        used to skip the loop when n == 0
  //   copy_backwards_loop:   the actual backwards loop BB
  //   copy_forward:          used to skip the loop when n == 0
  //   copy_forward_loop:     the actual forward loop BB
  BasicBlock *CopyBackwardsBB = ThenTerm->getParent();
  CopyBackwardsBB->setName("copy_backwards");
  BasicBlock *CopyForwardBB = ElseTerm->getParent();
  CopyForwardBB->setName("copy_forward");
  BasicBlock *ExitBB = InsertBefore->getParent();
  ExitBB->setName("memmove_done");

  unsigned PartSize = DL.getTypeStoreSize(EltTy);
  Align PartSrcAlign(commonAlignment(SrcAlign, PartSize));
  Align PartDstAlign(commonAlignment(DstAlign, PartSize));

  // Initial comparison of n == 0 that lets us skip the loops altogether. Shared
  // between both backwards and forward copy clauses.
  ICmpInst *CompareN =
      new ICmpInst(OrigBB->getTerminator(), ICmpInst::ICMP_EQ, CopyLen,
                   ConstantInt::get(TypeOfCopyLen, 0), "compare_n_to_0");

  // Copying backwards.
  BasicBlock *LoopBB =
    BasicBlock::Create(F->getContext(), "copy_backwards_loop", F, CopyForwardBB);
  IRBuilder<> LoopBuilder(LoopBB);
  PHINode *LoopPhi = LoopBuilder.CreatePHI(TypeOfCopyLen, 0);
  Value *IndexPtr = LoopBuilder.CreateSub(
      LoopPhi, ConstantInt::get(TypeOfCopyLen, 1), "index_ptr");
  Value *Element = LoopBuilder.CreateAlignedLoad(
      EltTy, LoopBuilder.CreateInBoundsGEP(EltTy, SrcAddr, IndexPtr),
      PartSrcAlign, "element");
  LoopBuilder.CreateAlignedStore(
      Element, LoopBuilder.CreateInBoundsGEP(EltTy, DstAddr, IndexPtr),
      PartDstAlign);
  LoopBuilder.CreateCondBr(
      LoopBuilder.CreateICmpEQ(IndexPtr, ConstantInt::get(TypeOfCopyLen, 0)),
      ExitBB, LoopBB);
  LoopPhi->addIncoming(IndexPtr, LoopBB);
  LoopPhi->addIncoming(CopyLen, CopyBackwardsBB);
  BranchInst::Create(ExitBB, LoopBB, CompareN, ThenTerm);
  ThenTerm->eraseFromParent();

  // Copying forward.
  BasicBlock *FwdLoopBB =
    BasicBlock::Create(F->getContext(), "copy_forward_loop", F, ExitBB);
  IRBuilder<> FwdLoopBuilder(FwdLoopBB);
  PHINode *FwdCopyPhi = FwdLoopBuilder.CreatePHI(TypeOfCopyLen, 0, "index_ptr");
  Value *SrcGEP = FwdLoopBuilder.CreateInBoundsGEP(EltTy, SrcAddr, FwdCopyPhi);
  Value *FwdElement =
      FwdLoopBuilder.CreateAlignedLoad(EltTy, SrcGEP, PartSrcAlign, "element");
  Value *DstGEP = FwdLoopBuilder.CreateInBoundsGEP(EltTy, DstAddr, FwdCopyPhi);
  FwdLoopBuilder.CreateAlignedStore(FwdElement, DstGEP, PartDstAlign);
  Value *FwdIndexPtr = FwdLoopBuilder.CreateAdd(
      FwdCopyPhi, ConstantInt::get(TypeOfCopyLen, 1), "index_increment");
  FwdLoopBuilder.CreateCondBr(FwdLoopBuilder.CreateICmpEQ(FwdIndexPtr, CopyLen),
                              ExitBB, FwdLoopBB);
  FwdCopyPhi->addIncoming(FwdIndexPtr, FwdLoopBB);
  FwdCopyPhi->addIncoming(ConstantInt::get(TypeOfCopyLen, 0), CopyForwardBB);

  BranchInst::Create(ExitBB, FwdLoopBB, CompareN, ElseTerm);
  ElseTerm->eraseFromParent();
}

static void createMemSetLoop(Instruction *InsertBefore, Value *DstAddr,
                             Value *CopyLen, Value *SetValue, Align DstAlign,
                             bool IsVolatile) {
  if (LowerToNonI8Type) {
    Type *OpTy = determineUnderlyingType(SetValue->getType(), DstAddr);
    if (OpTy != SetValue->getType())
      if (auto *CI = dyn_cast<ConstantInt>(SetValue)) {
        SetValue = emitBytePatternForType(OpTy, CI, *InsertBefore->getModule());
      }
  }

  Type *TypeOfCopyLen = CopyLen->getType();
  BasicBlock *OrigBB = InsertBefore->getParent();
  Function *F = OrigBB->getParent();
  const DataLayout &DL = F->getParent()->getDataLayout();
  BasicBlock *NewBB =
      OrigBB->splitBasicBlock(InsertBefore, "split");
  BasicBlock *LoopBB
    = BasicBlock::Create(F->getContext(), "loadstoreloop", F, NewBB);

  IRBuilder<> Builder(OrigBB->getTerminator());

  // Cast pointer to the type of value getting stored
  unsigned dstAS = cast<PointerType>(DstAddr->getType())->getAddressSpace();
  DstAddr = Builder.CreateBitCast(DstAddr,
                                  PointerType::get(SetValue->getType(), dstAS));

  Builder.CreateCondBr(
      Builder.CreateICmpEQ(ConstantInt::get(TypeOfCopyLen, 0), CopyLen), NewBB,
      LoopBB);
  OrigBB->getTerminator()->eraseFromParent();

  unsigned PartSize = DL.getTypeStoreSize(SetValue->getType());
  Align PartAlign(commonAlignment(DstAlign, PartSize));

  IRBuilder<> LoopBuilder(LoopBB);
  PHINode *LoopIndex = LoopBuilder.CreatePHI(TypeOfCopyLen, 0);
  LoopIndex->addIncoming(ConstantInt::get(TypeOfCopyLen, 0), OrigBB);

  LoopBuilder.CreateAlignedStore(
      SetValue,
      LoopBuilder.CreateInBoundsGEP(SetValue->getType(), DstAddr, LoopIndex),
      PartAlign, IsVolatile);

  Value *NewIndex =
      LoopBuilder.CreateAdd(LoopIndex, ConstantInt::get(TypeOfCopyLen, 1));
  LoopIndex->addIncoming(NewIndex, LoopBB);

  LoopBuilder.CreateCondBr(LoopBuilder.CreateICmpULT(NewIndex, CopyLen), LoopBB,
                           NewBB);
}

template <typename T>
static bool canOverlap(MemTransferBase<T> *Memcpy, ScalarEvolution *SE) {
  if (SE) {
    auto *SrcSCEV = SE->getSCEV(Memcpy->getRawSource());
    auto *DestSCEV = SE->getSCEV(Memcpy->getRawDest());
    if (SE->isKnownPredicateAt(CmpInst::ICMP_NE, SrcSCEV, DestSCEV, Memcpy))
      return false;
  }
  return true;
}

void llvm::expandMemCpyAsLoop(MemCpyInst *Memcpy,
                              const TargetTransformInfo &TTI,
                              ScalarEvolution *SE) {
  bool CanOverlap = canOverlap(Memcpy, SE);
  if (ConstantInt *CI = dyn_cast<ConstantInt>(Memcpy->getLength())) {
    createMemCpyLoopKnownSize(
        /* InsertBefore */ Memcpy,
        /* SrcAddr */ Memcpy->getRawSource(),
        /* DstAddr */ Memcpy->getRawDest(),
        /* CopyLen */ CI,
        /* SrcAlign */ Memcpy->getSourceAlign().valueOrOne(),
        /* DestAlign */ Memcpy->getDestAlign().valueOrOne(),
        /* SrcIsVolatile */ Memcpy->isVolatile(),
        /* DstIsVolatile */ Memcpy->isVolatile(),
        /* CanOverlap */ CanOverlap,
        /* TargetTransformInfo */ TTI);
  } else {
    createMemCpyLoopUnknownSize(
        /* InsertBefore */ Memcpy,
        /* SrcAddr */ Memcpy->getRawSource(),
        /* DstAddr */ Memcpy->getRawDest(),
        /* CopyLen */ Memcpy->getLength(),
        /* SrcAlign */ Memcpy->getSourceAlign().valueOrOne(),
        /* DestAlign */ Memcpy->getDestAlign().valueOrOne(),
        /* SrcIsVolatile */ Memcpy->isVolatile(),
        /* DstIsVolatile */ Memcpy->isVolatile(),
        /* CanOverlap */ CanOverlap,
        /* TargetTransformInfo */ TTI);
  }
}

void llvm::expandMemMoveAsLoop(MemMoveInst *Memmove) {
  createMemMoveLoop(/* InsertBefore */ Memmove,
                    /* SrcAddr */ Memmove->getRawSource(),
                    /* DstAddr */ Memmove->getRawDest(),
                    /* CopyLen */ Memmove->getLength(),
                    /* SrcAlign */ Memmove->getSourceAlign().valueOrOne(),
                    /* DestAlign */ Memmove->getDestAlign().valueOrOne(),
                    /* SrcIsVolatile */ Memmove->isVolatile(),
                    /* DstIsVolatile */ Memmove->isVolatile());
}

void llvm::expandMemSetAsLoop(MemSetInst *Memset) {
  createMemSetLoop(/* InsertBefore */ Memset,
                   /* DstAddr */ Memset->getRawDest(),
                   /* CopyLen */ Memset->getLength(),
                   /* SetValue */ Memset->getValue(),
                   /* Alignment */ Memset->getDestAlign().valueOrOne(),
                   Memset->isVolatile());
}

void llvm::expandAtomicMemCpyAsLoop(AtomicMemCpyInst *AtomicMemcpy,
                                    const TargetTransformInfo &TTI,
                                    ScalarEvolution *SE) {
  if (ConstantInt *CI = dyn_cast<ConstantInt>(AtomicMemcpy->getLength())) {
    createMemCpyLoopKnownSize(
        /* InsertBefore */ AtomicMemcpy,
        /* SrcAddr */ AtomicMemcpy->getRawSource(),
        /* DstAddr */ AtomicMemcpy->getRawDest(),
        /* CopyLen */ CI,
        /* SrcAlign */ AtomicMemcpy->getSourceAlign().valueOrOne(),
        /* DestAlign */ AtomicMemcpy->getDestAlign().valueOrOne(),
        /* SrcIsVolatile */ AtomicMemcpy->isVolatile(),
        /* DstIsVolatile */ AtomicMemcpy->isVolatile(),
        /* CanOverlap */ false, // SrcAddr & DstAddr may not overlap by spec.
        /* TargetTransformInfo */ TTI,
        /* AtomicCpySize */ AtomicMemcpy->getElementSizeInBytes());
  } else {
    createMemCpyLoopUnknownSize(
        /* InsertBefore */ AtomicMemcpy,
        /* SrcAddr */ AtomicMemcpy->getRawSource(),
        /* DstAddr */ AtomicMemcpy->getRawDest(),
        /* CopyLen */ AtomicMemcpy->getLength(),
        /* SrcAlign */ AtomicMemcpy->getSourceAlign().valueOrOne(),
        /* DestAlign */ AtomicMemcpy->getDestAlign().valueOrOne(),
        /* SrcIsVolatile */ AtomicMemcpy->isVolatile(),
        /* DstIsVolatile */ AtomicMemcpy->isVolatile(),
        /* CanOverlap */ false, // SrcAddr & DstAddr may not overlap by spec.
        /* TargetTransformInfo */ TTI,
        /* AtomicCpySize */ AtomicMemcpy->getElementSizeInBytes());
  }
}<|MERGE_RESOLUTION|>--- conflicted
+++ resolved
@@ -11,11 +11,8 @@
 #include "llvm/Analysis/TargetTransformInfo.h"
 #include "llvm/IR/IRBuilder.h"
 #include "llvm/IR/IntrinsicInst.h"
-<<<<<<< HEAD
 #include "llvm/Support/CommandLine.h"
-=======
 #include "llvm/IR/MDBuilder.h"
->>>>>>> b545c60b
 #include "llvm/Transforms/Utils/BasicBlockUtils.h"
 
 using namespace llvm;
@@ -125,16 +122,12 @@
 
   Type *TypeOfCopyLen = CopyLen->getType();
   Type *LoopOpType = TTI.getMemcpyLoopLoweringType(
-<<<<<<< HEAD
-      Ctx, CopyLen, SrcAS, DstAS, SrcAlign.value(), DstAlign.value());
+      Ctx, CopyLen, SrcAS, DstAS, SrcAlign.value(), DstAlign.value(),
+      AtomicElementSize);
   if (LowerToNonI8Type)
     LoopOpType = determineUnderlyingType(LoopOpType, SrcAddr, DstAddr);
-=======
-      Ctx, CopyLen, SrcAS, DstAS, SrcAlign.value(), DstAlign.value(),
-      AtomicElementSize);
   assert((!AtomicElementSize || !LoopOpType->isVectorTy()) &&
          "Atomic memcpy lowering is not supported for vector operand type");
->>>>>>> b545c60b
 
   unsigned LoopOpSize = DL.getTypeStoreSize(LoopOpType);
   assert((!AtomicElementSize || LoopOpSize % *AtomicElementSize == 0) &&
@@ -285,17 +278,12 @@
   unsigned DstAS = cast<PointerType>(DstAddr->getType())->getAddressSpace();
 
   Type *LoopOpType = TTI.getMemcpyLoopLoweringType(
-<<<<<<< HEAD
-      Ctx, CopyLen, SrcAS, DstAS, SrcAlign.value(), DstAlign.value());
+      Ctx, CopyLen, SrcAS, DstAS, SrcAlign.value(), DstAlign.value(),
+      AtomicElementSize);
   if (LowerToNonI8Type)
     LoopOpType = determineUnderlyingType(LoopOpType, SrcAddr, DstAddr);
-
-=======
-      Ctx, CopyLen, SrcAS, DstAS, SrcAlign.value(), DstAlign.value(),
-      AtomicElementSize);
   assert((!AtomicElementSize || !LoopOpType->isVectorTy()) &&
          "Atomic memcpy lowering is not supported for vector operand type");
->>>>>>> b545c60b
   unsigned LoopOpSize = DL.getTypeStoreSize(LoopOpType);
   assert((!AtomicElementSize || LoopOpSize % *AtomicElementSize == 0) &&
          "Atomic memcpy lowering is not supported for selected operand size");

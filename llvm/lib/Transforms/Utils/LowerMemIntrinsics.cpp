//===- LowerMemIntrinsics.cpp ----------------------------------*- C++ -*--===//
//
// Part of the LLVM Project, under the Apache License v2.0 with LLVM Exceptions.
// See https://llvm.org/LICENSE.txt for license information.
// SPDX-License-Identifier: Apache-2.0 WITH LLVM-exception
//
//===----------------------------------------------------------------------===//

#include "llvm/Transforms/Utils/LowerMemIntrinsics.h"
#include "llvm/Analysis/TargetTransformInfo.h"
#include "llvm/IR/IRBuilder.h"
#include "llvm/IR/IntrinsicInst.h"
#include "llvm/Support/CommandLine.h"
#include "llvm/Transforms/Utils/BasicBlockUtils.h"

using namespace llvm;

namespace {

cl::opt<bool>
    LowerToNonI8Type("lower-mem-intr-to-llvm-type", cl::Hidden,
                     cl::desc("try to lower memory intrinsics to their "
                              "underlying LLVM IR types and not i8"));

Value *Skip1BitCast(Value *V) {
  assert(V->getType()->isPointerTy());

  if (auto *BC = dyn_cast<BitCastInst>(V))
    return BC->getOperand(0);
  if (auto *BC = dyn_cast<BitCastOperator>(V))
    return BC->getOperand(0);
  return V;
}

/// Choose the LLVM type that should be used for a memory operation on Ptr1 and maybe Ptr2
Type *determineUnderlyingType(Type* Default, Value *Ptr1, Value *Ptr2 = nullptr) {
  assert((Ptr1->getType()->isPointerTy() &&
          Ptr1->getType()->getPointerElementType()->isIntegerTy(8)) &&
         (!Ptr2 || (Ptr2->getType()->isPointerTy() &&
                    Ptr2->getType()->getPointerElementType()->isIntegerTy(8))));

  if (!Ptr2 || Skip1BitCast(Ptr1)->getType() == Skip1BitCast(Ptr2)->getType())
    return Skip1BitCast(Ptr1)->getType()->getPointerElementType();
  return Default;
}

/// return a constant of Type Ty as if it was obtained from a memset over the
/// representation of the type.
Constant *emitBytePatternForType(Type *Ty, ConstantInt *Pattern, Module &M) {
  const DataLayout &DL = M.getDataLayout();
  uint64_t IntValue;
  std::memset(&IntValue, Pattern->getZExtValue(), sizeof(IntValue));
  if (Ty->isIntOrIntVectorTy()) {
    unsigned BitWidth =
        cast<llvm::IntegerType>(Ty->getScalarType())->getBitWidth();
    if (BitWidth <= 64)
      return llvm::ConstantInt::get(Ty, IntValue);
    return llvm::ConstantInt::get(
        Ty, llvm::APInt::getSplat(BitWidth, llvm::APInt(64, IntValue)));
  }
  if (Ty->isPtrOrPtrVectorTy()) {
    auto *PtrTy = cast<llvm::PointerType>(Ty->getScalarType());
    unsigned PtrWidth = DL.getPointerSizeInBits();
    llvm::Type *IntTy = llvm::IntegerType::get(M.getContext(), PtrWidth);
    auto *Int = llvm::ConstantInt::get(IntTy, IntValue);
    return llvm::ConstantExpr::getIntToPtr(Int, PtrTy);
  }
  if (Ty->isStructTy()) {
    auto *StructTy = cast<llvm::StructType>(Ty);
    llvm::SmallVector<llvm::Constant *, 8> Struct(StructTy->getNumElements());
    for (unsigned El = 0; El != Struct.size(); ++El)
      Struct[El] =
          emitBytePatternForType(StructTy->getElementType(El), Pattern, M);
    return llvm::ConstantStruct::get(StructTy, Struct);
  }
  if (Ty->isFPOrFPVectorTy()) {
    unsigned BitWidth = llvm::APFloat::semanticsSizeInBits(
        Ty->getScalarType()->getFltSemantics());
    llvm::APInt Payload(64, IntValue);
    if (BitWidth >= 64)
      Payload = llvm::APInt::getSplat(BitWidth, Payload);
    return ConstantFP::get(
        Ty, APFloat(Ty->getScalarType()->getFltSemantics(), Payload));
  }
  if (Ty->isArrayTy()) {
    auto *ArrTy = cast<llvm::ArrayType>(Ty);
    llvm::SmallVector<llvm::Constant *, 8> Element(
        ArrTy->getNumElements(),
        emitBytePatternForType(ArrTy->getElementType(), Pattern, M));
    return llvm::ConstantArray::get(ArrTy, Element);
  }
  llvm_unreachable("Unhandled type");
}

}

void llvm::createMemCpyLoopKnownSize(Instruction *InsertBefore, Value *SrcAddr,
                                     Value *DstAddr, ConstantInt *CopyLen,
                                     Align SrcAlign, Align DstAlign,
                                     bool SrcIsVolatile, bool DstIsVolatile,
                                     const TargetTransformInfo &TTI) {
  // No need to expand zero length copies.
  if (CopyLen->isZero())
    return;

  BasicBlock *PreLoopBB = InsertBefore->getParent();
  BasicBlock *PostLoopBB = nullptr;
  Function *ParentFunc = PreLoopBB->getParent();
  LLVMContext &Ctx = PreLoopBB->getContext();
  const DataLayout &DL = ParentFunc->getParent()->getDataLayout();

  unsigned SrcAS = cast<PointerType>(SrcAddr->getType())->getAddressSpace();
  unsigned DstAS = cast<PointerType>(DstAddr->getType())->getAddressSpace();

  Type *TypeOfCopyLen = CopyLen->getType();
  Type *LoopOpType = TTI.getMemcpyLoopLoweringType(
      Ctx, CopyLen, SrcAS, DstAS, SrcAlign.value(), DstAlign.value());
  if (LowerToNonI8Type)
    LoopOpType = determineUnderlyingType(LoopOpType, SrcAddr, DstAddr);

  unsigned LoopOpSize = DL.getTypeStoreSize(LoopOpType);
  uint64_t LoopEndCount = CopyLen->getZExtValue() / LoopOpSize;

  if (LoopEndCount != 0) {
    // Split
    PostLoopBB = PreLoopBB->splitBasicBlock(InsertBefore, "memcpy-split");
    BasicBlock *LoopBB =
        BasicBlock::Create(Ctx, "load-store-loop", ParentFunc, PostLoopBB);
    PreLoopBB->getTerminator()->setSuccessor(0, LoopBB);

    IRBuilder<> PLBuilder(PreLoopBB->getTerminator());

    // Cast the Src and Dst pointers to pointers to the loop operand type (if
    // needed).
    PointerType *SrcOpType = PointerType::get(LoopOpType, SrcAS);
    PointerType *DstOpType = PointerType::get(LoopOpType, DstAS);
    if (SrcAddr->getType() != SrcOpType) {
      SrcAddr = PLBuilder.CreateBitCast(SrcAddr, SrcOpType);
    }
    if (DstAddr->getType() != DstOpType) {
      DstAddr = PLBuilder.CreateBitCast(DstAddr, DstOpType);
    }

    Align PartDstAlign(commonAlignment(DstAlign, LoopOpSize));
    Align PartSrcAlign(commonAlignment(SrcAlign, LoopOpSize));

    IRBuilder<> LoopBuilder(LoopBB);
    PHINode *LoopIndex = LoopBuilder.CreatePHI(TypeOfCopyLen, 2, "loop-index");
    LoopIndex->addIncoming(ConstantInt::get(TypeOfCopyLen, 0U), PreLoopBB);
    // Loop Body
    Value *SrcGEP =
        LoopBuilder.CreateInBoundsGEP(LoopOpType, SrcAddr, LoopIndex);
    Value *Load = LoopBuilder.CreateAlignedLoad(LoopOpType, SrcGEP,
                                                PartSrcAlign, SrcIsVolatile);
    Value *DstGEP =
        LoopBuilder.CreateInBoundsGEP(LoopOpType, DstAddr, LoopIndex);
    LoopBuilder.CreateAlignedStore(Load, DstGEP, PartDstAlign, DstIsVolatile);

    Value *NewIndex =
        LoopBuilder.CreateAdd(LoopIndex, ConstantInt::get(TypeOfCopyLen, 1U));
    LoopIndex->addIncoming(NewIndex, LoopBB);

    // Create the loop branch condition.
    Constant *LoopEndCI = ConstantInt::get(TypeOfCopyLen, LoopEndCount);
    LoopBuilder.CreateCondBr(LoopBuilder.CreateICmpULT(NewIndex, LoopEndCI),
                             LoopBB, PostLoopBB);
  }

  uint64_t BytesCopied = LoopEndCount * LoopOpSize;
  uint64_t RemainingBytes = CopyLen->getZExtValue() - BytesCopied;
  if (RemainingBytes) {
    IRBuilder<> RBuilder(PostLoopBB ? PostLoopBB->getFirstNonPHI()
                                    : InsertBefore);

    SmallVector<Type *, 5> RemainingOps;
    TTI.getMemcpyLoopResidualLoweringType(RemainingOps, Ctx, RemainingBytes,
                                          SrcAS, DstAS, SrcAlign.value(),
                                          DstAlign.value());

    for (auto OpTy : RemainingOps) {
      Align PartSrcAlign(commonAlignment(SrcAlign, BytesCopied));
      Align PartDstAlign(commonAlignment(DstAlign, BytesCopied));

      // Calaculate the new index
      unsigned OperandSize = DL.getTypeStoreSize(OpTy);
      uint64_t GepIndex = BytesCopied / OperandSize;
      assert(GepIndex * OperandSize == BytesCopied &&
             "Division should have no Remainder!");
      // Cast source to operand type and load
      PointerType *SrcPtrType = PointerType::get(OpTy, SrcAS);
      Value *CastedSrc = SrcAddr->getType() == SrcPtrType
                             ? SrcAddr
                             : RBuilder.CreateBitCast(SrcAddr, SrcPtrType);
      Value *SrcGEP = RBuilder.CreateInBoundsGEP(
          OpTy, CastedSrc, ConstantInt::get(TypeOfCopyLen, GepIndex));
      Value *Load =
          RBuilder.CreateAlignedLoad(OpTy, SrcGEP, PartSrcAlign, SrcIsVolatile);

      // Cast destination to operand type and store.
      PointerType *DstPtrType = PointerType::get(OpTy, DstAS);
      Value *CastedDst = DstAddr->getType() == DstPtrType
                             ? DstAddr
                             : RBuilder.CreateBitCast(DstAddr, DstPtrType);
      Value *DstGEP = RBuilder.CreateInBoundsGEP(
          OpTy, CastedDst, ConstantInt::get(TypeOfCopyLen, GepIndex));
      RBuilder.CreateAlignedStore(Load, DstGEP, PartDstAlign, DstIsVolatile);

      BytesCopied += OperandSize;
    }
  }
  assert(BytesCopied == CopyLen->getZExtValue() &&
         "Bytes copied should match size in the call!");
}

void llvm::createMemCpyLoopUnknownSize(Instruction *InsertBefore,
                                       Value *SrcAddr, Value *DstAddr,
                                       Value *CopyLen, Align SrcAlign,
                                       Align DstAlign, bool SrcIsVolatile,
                                       bool DstIsVolatile,
                                       const TargetTransformInfo &TTI) {
  BasicBlock *PreLoopBB = InsertBefore->getParent();
  BasicBlock *PostLoopBB =
      PreLoopBB->splitBasicBlock(InsertBefore, "post-loop-memcpy-expansion");

  Function *ParentFunc = PreLoopBB->getParent();
  const DataLayout &DL = ParentFunc->getParent()->getDataLayout();
  LLVMContext &Ctx = PreLoopBB->getContext();
  unsigned SrcAS = cast<PointerType>(SrcAddr->getType())->getAddressSpace();
  unsigned DstAS = cast<PointerType>(DstAddr->getType())->getAddressSpace();

  Type *LoopOpType = TTI.getMemcpyLoopLoweringType(
      Ctx, CopyLen, SrcAS, DstAS, SrcAlign.value(), DstAlign.value());
  if (LowerToNonI8Type)
    LoopOpType = determineUnderlyingType(LoopOpType, SrcAddr, DstAddr);

  unsigned LoopOpSize = DL.getTypeStoreSize(LoopOpType);

  IRBuilder<> PLBuilder(PreLoopBB->getTerminator());

  PointerType *SrcOpType = PointerType::get(LoopOpType, SrcAS);
  PointerType *DstOpType = PointerType::get(LoopOpType, DstAS);
  if (SrcAddr->getType() != SrcOpType) {
    SrcAddr = PLBuilder.CreateBitCast(SrcAddr, SrcOpType);
  }
  if (DstAddr->getType() != DstOpType) {
    DstAddr = PLBuilder.CreateBitCast(DstAddr, DstOpType);
  }

  // Calculate the loop trip count, and remaining bytes to copy after the loop.
  Type *CopyLenType = CopyLen->getType();
  IntegerType *ILengthType = dyn_cast<IntegerType>(CopyLenType);
  assert(ILengthType &&
         "expected size argument to memcpy to be an integer type!");
  Type *Int8Type = Type::getInt8Ty(Ctx);
  bool LoopOpIsInt8 = LoopOpType == Int8Type;
  ConstantInt *CILoopOpSize = ConstantInt::get(ILengthType, LoopOpSize);
  Value *RuntimeLoopCount = LoopOpIsInt8 ?
                            CopyLen :
                            PLBuilder.CreateUDiv(CopyLen, CILoopOpSize);
  BasicBlock *LoopBB =
      BasicBlock::Create(Ctx, "loop-memcpy-expansion", ParentFunc, PostLoopBB);
  IRBuilder<> LoopBuilder(LoopBB);

  Align PartSrcAlign(commonAlignment(SrcAlign, LoopOpSize));
  Align PartDstAlign(commonAlignment(DstAlign, LoopOpSize));

  PHINode *LoopIndex = LoopBuilder.CreatePHI(CopyLenType, 2, "loop-index");
  LoopIndex->addIncoming(ConstantInt::get(CopyLenType, 0U), PreLoopBB);

  Value *SrcGEP = LoopBuilder.CreateInBoundsGEP(LoopOpType, SrcAddr, LoopIndex);
  Value *Load = LoopBuilder.CreateAlignedLoad(LoopOpType, SrcGEP, PartSrcAlign,
                                              SrcIsVolatile);
  Value *DstGEP = LoopBuilder.CreateInBoundsGEP(LoopOpType, DstAddr, LoopIndex);
  LoopBuilder.CreateAlignedStore(Load, DstGEP, PartDstAlign, DstIsVolatile);

  Value *NewIndex =
      LoopBuilder.CreateAdd(LoopIndex, ConstantInt::get(CopyLenType, 1U));
  LoopIndex->addIncoming(NewIndex, LoopBB);

  if (!LoopOpIsInt8) {
   // Add in the
   Value *RuntimeResidual = PLBuilder.CreateURem(CopyLen, CILoopOpSize);
   Value *RuntimeBytesCopied = PLBuilder.CreateSub(CopyLen, RuntimeResidual);

    // Loop body for the residual copy.
    BasicBlock *ResLoopBB = BasicBlock::Create(Ctx, "loop-memcpy-residual",
                                               PreLoopBB->getParent(),
                                               PostLoopBB);
    // Residual loop header.
    BasicBlock *ResHeaderBB = BasicBlock::Create(
        Ctx, "loop-memcpy-residual-header", PreLoopBB->getParent(), nullptr);

    // Need to update the pre-loop basic block to branch to the correct place.
    // branch to the main loop if the count is non-zero, branch to the residual
    // loop if the copy size is smaller then 1 iteration of the main loop but
    // non-zero and finally branch to after the residual loop if the memcpy
    //  size is zero.
    ConstantInt *Zero = ConstantInt::get(ILengthType, 0U);
    PLBuilder.CreateCondBr(PLBuilder.CreateICmpNE(RuntimeLoopCount, Zero),
                           LoopBB, ResHeaderBB);
    PreLoopBB->getTerminator()->eraseFromParent();

    LoopBuilder.CreateCondBr(
        LoopBuilder.CreateICmpULT(NewIndex, RuntimeLoopCount), LoopBB,
        ResHeaderBB);

    // Determine if we need to branch to the residual loop or bypass it.
    IRBuilder<> RHBuilder(ResHeaderBB);
    RHBuilder.CreateCondBr(RHBuilder.CreateICmpNE(RuntimeResidual, Zero),
                           ResLoopBB, PostLoopBB);

    // Copy the residual with single byte load/store loop.
    IRBuilder<> ResBuilder(ResLoopBB);
    PHINode *ResidualIndex =
        ResBuilder.CreatePHI(CopyLenType, 2, "residual-loop-index");
    ResidualIndex->addIncoming(Zero, ResHeaderBB);

    Value *SrcAsInt8 =
        ResBuilder.CreateBitCast(SrcAddr, PointerType::get(Int8Type, SrcAS));
    Value *DstAsInt8 =
        ResBuilder.CreateBitCast(DstAddr, PointerType::get(Int8Type, DstAS));
    Value *FullOffset = ResBuilder.CreateAdd(RuntimeBytesCopied, ResidualIndex);
    Value *SrcGEP =
        ResBuilder.CreateInBoundsGEP(Int8Type, SrcAsInt8, FullOffset);
    Value *Load = ResBuilder.CreateAlignedLoad(Int8Type, SrcGEP, PartSrcAlign,
                                               SrcIsVolatile);
    Value *DstGEP =
        ResBuilder.CreateInBoundsGEP(Int8Type, DstAsInt8, FullOffset);
    ResBuilder.CreateAlignedStore(Load, DstGEP, PartDstAlign, DstIsVolatile);

    Value *ResNewIndex =
        ResBuilder.CreateAdd(ResidualIndex, ConstantInt::get(CopyLenType, 1U));
    ResidualIndex->addIncoming(ResNewIndex, ResLoopBB);

    // Create the loop branch condition.
    ResBuilder.CreateCondBr(
        ResBuilder.CreateICmpULT(ResNewIndex, RuntimeResidual), ResLoopBB,
        PostLoopBB);
  } else {
    // In this case the loop operand type was a byte, and there is no need for a
    // residual loop to copy the remaining memory after the main loop.
    // We do however need to patch up the control flow by creating the
    // terminators for the preloop block and the memcpy loop.
    ConstantInt *Zero = ConstantInt::get(ILengthType, 0U);
    PLBuilder.CreateCondBr(PLBuilder.CreateICmpNE(RuntimeLoopCount, Zero),
                           LoopBB, PostLoopBB);
    PreLoopBB->getTerminator()->eraseFromParent();
    LoopBuilder.CreateCondBr(
        LoopBuilder.CreateICmpULT(NewIndex, RuntimeLoopCount), LoopBB,
        PostLoopBB);
  }
}

// Lower memmove to IR. memmove is required to correctly copy overlapping memory
// regions; therefore, it has to check the relative positions of the source and
// destination pointers and choose the copy direction accordingly.
//
// The code below is an IR rendition of this C function:
//
// void* memmove(void* dst, const void* src, size_t n) {
//   unsigned char* d = dst;
//   const unsigned char* s = src;
//   if (s < d) {
//     // copy backwards
//     while (n--) {
//       d[n] = s[n];
//     }
//   } else {
//     // copy forward
//     for (size_t i = 0; i < n; ++i) {
//       d[i] = s[i];
//     }
//   }
//   return dst;
// }
static void createMemMoveLoop(Instruction *InsertBefore, Value *SrcAddr,
                              Value *DstAddr, Value *CopyLen, Align SrcAlign,
                              Align DstAlign, bool SrcIsVolatile,
                              bool DstIsVolatile) {
  Type *TypeOfCopyLen = CopyLen->getType();
  BasicBlock *OrigBB = InsertBefore->getParent();
  Function *F = OrigBB->getParent();
  const DataLayout &DL = F->getParent()->getDataLayout();

<<<<<<< HEAD
  Type *EltTy = cast<PointerType>(SrcAddr->getType())->getElementType();
  if (LowerToNonI8Type) {
    Type* NewTy = determineUnderlyingType(EltTy, SrcAddr, DstAddr);
    if (EltTy != NewTy) {
      SrcAddr = Skip1BitCast(SrcAddr);
      DstAddr = Skip1BitCast(DstAddr);
    }
  }
=======
  // TODO: Use different element type if possible?
  IRBuilder<> CastBuilder(InsertBefore);
  Type *EltTy = CastBuilder.getInt8Ty();
  Type *PtrTy =
      CastBuilder.getInt8PtrTy(SrcAddr->getType()->getPointerAddressSpace());
  SrcAddr = CastBuilder.CreateBitCast(SrcAddr, PtrTy);
  DstAddr = CastBuilder.CreateBitCast(DstAddr, PtrTy);
>>>>>>> e25f199d

  // Create the a comparison of src and dst, based on which we jump to either
  // the forward-copy part of the function (if src >= dst) or the backwards-copy
  // part (if src < dst).
  // SplitBlockAndInsertIfThenElse conveniently creates the basic if-then-else
  // structure. Its block terminators (unconditional branches) are replaced by
  // the appropriate conditional branches when the loop is built.
  ICmpInst *PtrCompare = new ICmpInst(InsertBefore, ICmpInst::ICMP_ULT,
                                      SrcAddr, DstAddr, "compare_src_dst");
  Instruction *ThenTerm, *ElseTerm;
  SplitBlockAndInsertIfThenElse(PtrCompare, InsertBefore, &ThenTerm,
                                &ElseTerm);

  // Each part of the function consists of two blocks:
  //   copy_backwards:        used to skip the loop when n == 0
  //   copy_backwards_loop:   the actual backwards loop BB
  //   copy_forward:          used to skip the loop when n == 0
  //   copy_forward_loop:     the actual forward loop BB
  BasicBlock *CopyBackwardsBB = ThenTerm->getParent();
  CopyBackwardsBB->setName("copy_backwards");
  BasicBlock *CopyForwardBB = ElseTerm->getParent();
  CopyForwardBB->setName("copy_forward");
  BasicBlock *ExitBB = InsertBefore->getParent();
  ExitBB->setName("memmove_done");

  unsigned PartSize = DL.getTypeStoreSize(EltTy);
  Align PartSrcAlign(commonAlignment(SrcAlign, PartSize));
  Align PartDstAlign(commonAlignment(DstAlign, PartSize));

  // Initial comparison of n == 0 that lets us skip the loops altogether. Shared
  // between both backwards and forward copy clauses.
  ICmpInst *CompareN =
      new ICmpInst(OrigBB->getTerminator(), ICmpInst::ICMP_EQ, CopyLen,
                   ConstantInt::get(TypeOfCopyLen, 0), "compare_n_to_0");

  // Copying backwards.
  BasicBlock *LoopBB =
    BasicBlock::Create(F->getContext(), "copy_backwards_loop", F, CopyForwardBB);
  IRBuilder<> LoopBuilder(LoopBB);
  PHINode *LoopPhi = LoopBuilder.CreatePHI(TypeOfCopyLen, 0);
  Value *IndexPtr = LoopBuilder.CreateSub(
      LoopPhi, ConstantInt::get(TypeOfCopyLen, 1), "index_ptr");
  Value *Element = LoopBuilder.CreateAlignedLoad(
      EltTy, LoopBuilder.CreateInBoundsGEP(EltTy, SrcAddr, IndexPtr),
      PartSrcAlign, "element");
  LoopBuilder.CreateAlignedStore(
      Element, LoopBuilder.CreateInBoundsGEP(EltTy, DstAddr, IndexPtr),
      PartDstAlign);
  LoopBuilder.CreateCondBr(
      LoopBuilder.CreateICmpEQ(IndexPtr, ConstantInt::get(TypeOfCopyLen, 0)),
      ExitBB, LoopBB);
  LoopPhi->addIncoming(IndexPtr, LoopBB);
  LoopPhi->addIncoming(CopyLen, CopyBackwardsBB);
  BranchInst::Create(ExitBB, LoopBB, CompareN, ThenTerm);
  ThenTerm->eraseFromParent();

  // Copying forward.
  BasicBlock *FwdLoopBB =
    BasicBlock::Create(F->getContext(), "copy_forward_loop", F, ExitBB);
  IRBuilder<> FwdLoopBuilder(FwdLoopBB);
  PHINode *FwdCopyPhi = FwdLoopBuilder.CreatePHI(TypeOfCopyLen, 0, "index_ptr");
  Value *SrcGEP = FwdLoopBuilder.CreateInBoundsGEP(EltTy, SrcAddr, FwdCopyPhi);
  Value *FwdElement =
      FwdLoopBuilder.CreateAlignedLoad(EltTy, SrcGEP, PartSrcAlign, "element");
  Value *DstGEP = FwdLoopBuilder.CreateInBoundsGEP(EltTy, DstAddr, FwdCopyPhi);
  FwdLoopBuilder.CreateAlignedStore(FwdElement, DstGEP, PartDstAlign);
  Value *FwdIndexPtr = FwdLoopBuilder.CreateAdd(
      FwdCopyPhi, ConstantInt::get(TypeOfCopyLen, 1), "index_increment");
  FwdLoopBuilder.CreateCondBr(FwdLoopBuilder.CreateICmpEQ(FwdIndexPtr, CopyLen),
                              ExitBB, FwdLoopBB);
  FwdCopyPhi->addIncoming(FwdIndexPtr, FwdLoopBB);
  FwdCopyPhi->addIncoming(ConstantInt::get(TypeOfCopyLen, 0), CopyForwardBB);

  BranchInst::Create(ExitBB, FwdLoopBB, CompareN, ElseTerm);
  ElseTerm->eraseFromParent();
}

static void createMemSetLoop(Instruction *InsertBefore, Value *DstAddr,
                             Value *CopyLen, Value *SetValue, Align DstAlign,
                             bool IsVolatile) {
  if (LowerToNonI8Type) {
    Type *OpTy = determineUnderlyingType(SetValue->getType(), DstAddr);
    if (OpTy != SetValue->getType())
      if (auto *CI = dyn_cast<ConstantInt>(SetValue)) {
        SetValue = emitBytePatternForType(OpTy, CI, *InsertBefore->getModule());
      }
  }

  Type *TypeOfCopyLen = CopyLen->getType();
  BasicBlock *OrigBB = InsertBefore->getParent();
  Function *F = OrigBB->getParent();
  const DataLayout &DL = F->getParent()->getDataLayout();
  BasicBlock *NewBB =
      OrigBB->splitBasicBlock(InsertBefore, "split");
  BasicBlock *LoopBB
    = BasicBlock::Create(F->getContext(), "loadstoreloop", F, NewBB);

  IRBuilder<> Builder(OrigBB->getTerminator());

  // Cast pointer to the type of value getting stored
  unsigned dstAS = cast<PointerType>(DstAddr->getType())->getAddressSpace();
  DstAddr = Builder.CreateBitCast(DstAddr,
                                  PointerType::get(SetValue->getType(), dstAS));

  Builder.CreateCondBr(
      Builder.CreateICmpEQ(ConstantInt::get(TypeOfCopyLen, 0), CopyLen), NewBB,
      LoopBB);
  OrigBB->getTerminator()->eraseFromParent();

  unsigned PartSize = DL.getTypeStoreSize(SetValue->getType());
  Align PartAlign(commonAlignment(DstAlign, PartSize));

  IRBuilder<> LoopBuilder(LoopBB);
  PHINode *LoopIndex = LoopBuilder.CreatePHI(TypeOfCopyLen, 0);
  LoopIndex->addIncoming(ConstantInt::get(TypeOfCopyLen, 0), OrigBB);

  LoopBuilder.CreateAlignedStore(
      SetValue,
      LoopBuilder.CreateInBoundsGEP(SetValue->getType(), DstAddr, LoopIndex),
      PartAlign, IsVolatile);

  Value *NewIndex =
      LoopBuilder.CreateAdd(LoopIndex, ConstantInt::get(TypeOfCopyLen, 1));
  LoopIndex->addIncoming(NewIndex, LoopBB);

  LoopBuilder.CreateCondBr(LoopBuilder.CreateICmpULT(NewIndex, CopyLen), LoopBB,
                           NewBB);
}

void llvm::expandMemCpyAsLoop(MemCpyInst *Memcpy,
                              const TargetTransformInfo &TTI) {
  if (ConstantInt *CI = dyn_cast<ConstantInt>(Memcpy->getLength())) {
    createMemCpyLoopKnownSize(
        /* InsertBefore */ Memcpy,
        /* SrcAddr */ Memcpy->getRawSource(),
        /* DstAddr */ Memcpy->getRawDest(),
        /* CopyLen */ CI,
        /* SrcAlign */ Memcpy->getSourceAlign().valueOrOne(),
        /* DestAlign */ Memcpy->getDestAlign().valueOrOne(),
        /* SrcIsVolatile */ Memcpy->isVolatile(),
        /* DstIsVolatile */ Memcpy->isVolatile(),
        /* TargetTransformInfo */ TTI);
  } else {
    createMemCpyLoopUnknownSize(
        /* InsertBefore */ Memcpy,
        /* SrcAddr */ Memcpy->getRawSource(),
        /* DstAddr */ Memcpy->getRawDest(),
        /* CopyLen */ Memcpy->getLength(),
        /* SrcAlign */ Memcpy->getSourceAlign().valueOrOne(),
        /* DestAlign */ Memcpy->getDestAlign().valueOrOne(),
        /* SrcIsVolatile */ Memcpy->isVolatile(),
        /* DstIsVolatile */ Memcpy->isVolatile(),
        /* TargetTransformInfo */ TTI);
  }
}

void llvm::expandMemMoveAsLoop(MemMoveInst *Memmove) {
  createMemMoveLoop(/* InsertBefore */ Memmove,
                    /* SrcAddr */ Memmove->getRawSource(),
                    /* DstAddr */ Memmove->getRawDest(),
                    /* CopyLen */ Memmove->getLength(),
                    /* SrcAlign */ Memmove->getSourceAlign().valueOrOne(),
                    /* DestAlign */ Memmove->getDestAlign().valueOrOne(),
                    /* SrcIsVolatile */ Memmove->isVolatile(),
                    /* DstIsVolatile */ Memmove->isVolatile());
}

void llvm::expandMemSetAsLoop(MemSetInst *Memset) {
  createMemSetLoop(/* InsertBefore */ Memset,
                   /* DstAddr */ Memset->getRawDest(),
                   /* CopyLen */ Memset->getLength(),
                   /* SetValue */ Memset->getValue(),
                   /* Alignment */ Memset->getDestAlign().valueOrOne(),
                   Memset->isVolatile());
}<|MERGE_RESOLUTION|>--- conflicted
+++ resolved
@@ -382,16 +382,6 @@
   Function *F = OrigBB->getParent();
   const DataLayout &DL = F->getParent()->getDataLayout();
 
-<<<<<<< HEAD
-  Type *EltTy = cast<PointerType>(SrcAddr->getType())->getElementType();
-  if (LowerToNonI8Type) {
-    Type* NewTy = determineUnderlyingType(EltTy, SrcAddr, DstAddr);
-    if (EltTy != NewTy) {
-      SrcAddr = Skip1BitCast(SrcAddr);
-      DstAddr = Skip1BitCast(DstAddr);
-    }
-  }
-=======
   // TODO: Use different element type if possible?
   IRBuilder<> CastBuilder(InsertBefore);
   Type *EltTy = CastBuilder.getInt8Ty();
@@ -399,7 +389,14 @@
       CastBuilder.getInt8PtrTy(SrcAddr->getType()->getPointerAddressSpace());
   SrcAddr = CastBuilder.CreateBitCast(SrcAddr, PtrTy);
   DstAddr = CastBuilder.CreateBitCast(DstAddr, PtrTy);
->>>>>>> e25f199d
+  if (LowerToNonI8Type) {
+    Type* NewTy = determineUnderlyingType(EltTy, SrcAddr, DstAddr);
+    if (EltTy != NewTy) {
+      SrcAddr = Skip1BitCast(SrcAddr);
+      DstAddr = Skip1BitCast(DstAddr);
+    }
+    EltTy = NewTy;
+  }
 
   // Create the a comparison of src and dst, based on which we jump to either
   // the forward-copy part of the function (if src >= dst) or the backwards-copy

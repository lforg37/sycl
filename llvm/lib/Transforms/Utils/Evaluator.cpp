//===- Evaluator.cpp - LLVM IR evaluator ----------------------------------===//
//
// Part of the LLVM Project, under the Apache License v2.0 with LLVM Exceptions.
// See https://llvm.org/LICENSE.txt for license information.
// SPDX-License-Identifier: Apache-2.0 WITH LLVM-exception
//
//===----------------------------------------------------------------------===//
//
// Function evaluator for LLVM IR.
//
//===----------------------------------------------------------------------===//

#include "llvm/Transforms/Utils/Evaluator.h"
#include "llvm/ADT/DenseMap.h"
#include "llvm/ADT/STLExtras.h"
#include "llvm/ADT/SmallPtrSet.h"
#include "llvm/ADT/SmallVector.h"
#include "llvm/Analysis/ConstantFolding.h"
#include "llvm/IR/BasicBlock.h"
#include "llvm/IR/Constant.h"
#include "llvm/IR/Constants.h"
#include "llvm/IR/DataLayout.h"
#include "llvm/IR/DerivedTypes.h"
#include "llvm/IR/Function.h"
#include "llvm/IR/GlobalAlias.h"
#include "llvm/IR/GlobalValue.h"
#include "llvm/IR/GlobalVariable.h"
#include "llvm/IR/InstrTypes.h"
#include "llvm/IR/Instruction.h"
#include "llvm/IR/Instructions.h"
#include "llvm/IR/IntrinsicInst.h"
#include "llvm/IR/Intrinsics.h"
#include "llvm/IR/Operator.h"
#include "llvm/IR/Type.h"
#include "llvm/IR/User.h"
#include "llvm/IR/Value.h"
#include "llvm/Support/Casting.h"
#include "llvm/Support/Debug.h"
#include "llvm/Support/raw_ostream.h"
#include <iterator>

#define DEBUG_TYPE "evaluator"

using namespace llvm;

static inline bool
isSimpleEnoughValueToCommit(Constant *C,
                            SmallPtrSetImpl<Constant *> &SimpleConstants,
                            const DataLayout &DL);

/// Return true if the specified constant can be handled by the code generator.
/// We don't want to generate something like:
///   void *X = &X/42;
/// because the code generator doesn't have a relocation that can handle that.
///
/// This function should be called if C was not found (but just got inserted)
/// in SimpleConstants to avoid having to rescan the same constants all the
/// time.
static bool
isSimpleEnoughValueToCommitHelper(Constant *C,
                                  SmallPtrSetImpl<Constant *> &SimpleConstants,
                                  const DataLayout &DL) {
  // Simple global addresses are supported, do not allow dllimport or
  // thread-local globals.
  if (auto *GV = dyn_cast<GlobalValue>(C))
    return !GV->hasDLLImportStorageClass() && !GV->isThreadLocal();

  // Simple integer, undef, constant aggregate zero, etc are all supported.
  if (C->getNumOperands() == 0 || isa<BlockAddress>(C))
    return true;

  // Aggregate values are safe if all their elements are.
  if (isa<ConstantAggregate>(C)) {
    for (Value *Op : C->operands())
      if (!isSimpleEnoughValueToCommit(cast<Constant>(Op), SimpleConstants, DL))
        return false;
    return true;
  }

  // We don't know exactly what relocations are allowed in constant expressions,
  // so we allow &global+constantoffset, which is safe and uniformly supported
  // across targets.
  ConstantExpr *CE = cast<ConstantExpr>(C);
  switch (CE->getOpcode()) {
  case Instruction::BitCast:
    // Bitcast is fine if the casted value is fine.
    return isSimpleEnoughValueToCommit(CE->getOperand(0), SimpleConstants, DL);

  case Instruction::IntToPtr:
  case Instruction::PtrToInt:
    // int <=> ptr is fine if the int type is the same size as the
    // pointer type.
    if (DL.getTypeSizeInBits(CE->getType()) !=
        DL.getTypeSizeInBits(CE->getOperand(0)->getType()))
      return false;
    return isSimpleEnoughValueToCommit(CE->getOperand(0), SimpleConstants, DL);

  // GEP is fine if it is simple + constant offset.
  case Instruction::GetElementPtr:
    for (unsigned i = 1, e = CE->getNumOperands(); i != e; ++i)
      if (!isa<ConstantInt>(CE->getOperand(i)))
        return false;
    return isSimpleEnoughValueToCommit(CE->getOperand(0), SimpleConstants, DL);

  case Instruction::Add:
    // We allow simple+cst.
    if (!isa<ConstantInt>(CE->getOperand(1)))
      return false;
    return isSimpleEnoughValueToCommit(CE->getOperand(0), SimpleConstants, DL);
  }
  return false;
}

static inline bool
isSimpleEnoughValueToCommit(Constant *C,
                            SmallPtrSetImpl<Constant *> &SimpleConstants,
                            const DataLayout &DL) {
  // If we already checked this constant, we win.
  if (!SimpleConstants.insert(C).second)
    return true;
  // Check the constant.
  return isSimpleEnoughValueToCommitHelper(C, SimpleConstants, DL);
}

/// Return true if this constant is simple enough for us to understand.  In
/// particular, if it is a cast to anything other than from one pointer type to
/// another pointer type, we punt.  We basically just support direct accesses to
/// globals and GEP's of globals.  This should be kept up to date with
/// CommitValueTo.
static bool isSimpleEnoughPointerToCommit(Constant *C) {
  // Conservatively, avoid aggregate types. This is because we don't
  // want to worry about them partially overlapping other stores.
  if (!cast<PointerType>(C->getType())->getElementType()->isSingleValueType())
    return false;

  if (GlobalVariable *GV = dyn_cast<GlobalVariable>(C))
    // Do not allow weak/*_odr/linkonce linkage or external globals.
    return GV->hasUniqueInitializer();

  if (ConstantExpr *CE = dyn_cast<ConstantExpr>(C)) {
    // Handle a constantexpr gep.
    if (CE->getOpcode() == Instruction::GetElementPtr &&
        isa<GlobalVariable>(CE->getOperand(0)) &&
        cast<GEPOperator>(CE)->isInBounds()) {
      GlobalVariable *GV = cast<GlobalVariable>(CE->getOperand(0));
      // Do not allow weak/*_odr/linkonce/dllimport/dllexport linkage or
      // external globals.
      if (!GV->hasUniqueInitializer())
        return false;

      // The first index must be zero.
      ConstantInt *CI = dyn_cast<ConstantInt>(*std::next(CE->op_begin()));
      if (!CI || !CI->isZero()) return false;

      // The remaining indices must be compile-time known integers within the
      // notional bounds of the corresponding static array types.
      if (!CE->isGEPWithNoNotionalOverIndexing())
        return false;

      return ConstantFoldLoadThroughGEPConstantExpr(GV->getInitializer(), CE);

    // A constantexpr bitcast from a pointer to another pointer is a no-op,
    // and we know how to evaluate it by moving the bitcast from the pointer
    // operand to the value operand.
    } else if (CE->getOpcode() == Instruction::BitCast &&
               isa<GlobalVariable>(CE->getOperand(0))) {
      // Do not allow weak/*_odr/linkonce/dllimport/dllexport linkage or
      // external globals.
      return cast<GlobalVariable>(CE->getOperand(0))->hasUniqueInitializer();
    }
  }

  return false;
}

/// Apply 'Func' to Ptr. If this returns nullptr, introspect the pointer's
/// type and walk down through the initial elements to obtain additional
/// pointers to try. Returns the first non-null return value from Func, or
/// nullptr if the type can't be introspected further.
static Constant *
evaluateBitcastFromPtr(Constant *Ptr, const DataLayout &DL,
                       const TargetLibraryInfo *TLI,
                       std::function<Constant *(Constant *)> Func) {
  Constant *Val;
  while (!(Val = Func(Ptr))) {
    // If Ty is a struct, we can convert the pointer to the struct
    // into a pointer to its first member.
    // FIXME: This could be extended to support arrays as well.
    Type *Ty = cast<PointerType>(Ptr->getType())->getElementType();
    if (!isa<StructType>(Ty))
      break;

    IntegerType *IdxTy = IntegerType::get(Ty->getContext(), 32);
    Constant *IdxZero = ConstantInt::get(IdxTy, 0, false);
    Constant *const IdxList[] = {IdxZero, IdxZero};

    Ptr = ConstantExpr::getGetElementPtr(Ty, Ptr, IdxList);
    Ptr = ConstantFoldConstant(Ptr, DL, TLI);
  }
  return Val;
}

static Constant *getInitializer(Constant *C) {
  auto *GV = dyn_cast<GlobalVariable>(C);
  return GV && GV->hasDefinitiveInitializer() ? GV->getInitializer() : nullptr;
}

/// Return the value that would be computed by a load from P after the stores
/// reflected by 'memory' have been performed.  If we can't decide, return null.
Constant *Evaluator::ComputeLoadResult(Constant *P) {
  // If this memory location has been recently stored, use the stored value: it
  // is the most up-to-date.
  auto findMemLoc = [this](Constant *Ptr) {
    DenseMap<Constant *, Constant *>::const_iterator I =
        MutatedMemory.find(Ptr);
    return I != MutatedMemory.end() ? I->second : nullptr;
  };

  if (Constant *Val = findMemLoc(P))
    return Val;

  // Access it.
  if (GlobalVariable *GV = dyn_cast<GlobalVariable>(P)) {
    if (GV->hasDefinitiveInitializer())
      return GV->getInitializer();
    return nullptr;
  }

  if (ConstantExpr *CE = dyn_cast<ConstantExpr>(P)) {
    switch (CE->getOpcode()) {
    // Handle a constantexpr getelementptr.
    case Instruction::GetElementPtr:
      if (auto *I = getInitializer(CE->getOperand(0)))
        return ConstantFoldLoadThroughGEPConstantExpr(I, CE);
      break;
    // Handle a constantexpr bitcast.
    case Instruction::BitCast:
      // We're evaluating a load through a pointer that was bitcast to a
      // different type. See if the "from" pointer has recently been stored.
      // If it hasn't, we may still be able to find a stored pointer by
      // introspecting the type.
      Constant *Val =
          evaluateBitcastFromPtr(CE->getOperand(0), DL, TLI, findMemLoc);
      if (!Val)
        Val = getInitializer(CE->getOperand(0));
      if (Val)
        return ConstantFoldLoadThroughBitcast(
            Val, P->getType()->getPointerElementType(), DL);
      break;
    }
  }

  return nullptr;  // don't know how to evaluate.
}

static Function *getFunction(Constant *C) {
  if (auto *Fn = dyn_cast<Function>(C))
    return Fn;

  if (auto *Alias = dyn_cast<GlobalAlias>(C))
    if (auto *Fn = dyn_cast<Function>(Alias->getAliasee()))
      return Fn;
  return nullptr;
}

Function *
Evaluator::getCalleeWithFormalArgs(CallBase &CB,
                                   SmallVectorImpl<Constant *> &Formals) {
<<<<<<< HEAD
  auto *V = CB.getCalledValue();
=======
  auto *V = CB.getCalledOperand();
>>>>>>> 918d599f
  if (auto *Fn = getFunction(getVal(V)))
    return getFormalParams(CB, Fn, Formals) ? Fn : nullptr;

  auto *CE = dyn_cast<ConstantExpr>(V);
  if (!CE || CE->getOpcode() != Instruction::BitCast ||
      !getFormalParams(CB, getFunction(CE->getOperand(0)), Formals))
    return nullptr;

  return dyn_cast<Function>(
      ConstantFoldLoadThroughBitcast(CE, CE->getOperand(0)->getType(), DL));
}

bool Evaluator::getFormalParams(CallBase &CB, Function *F,
                                SmallVectorImpl<Constant *> &Formals) {
  if (!F)
    return false;

  auto *FTy = F->getFunctionType();
  if (FTy->getNumParams() > CB.getNumArgOperands()) {
    LLVM_DEBUG(dbgs() << "Too few arguments for function.\n");
    return false;
  }

  auto ArgI = CB.arg_begin();
  for (auto ParI = FTy->param_begin(), ParE = FTy->param_end(); ParI != ParE;
       ++ParI) {
    auto *ArgC = ConstantFoldLoadThroughBitcast(getVal(*ArgI), *ParI, DL);
    if (!ArgC) {
      LLVM_DEBUG(dbgs() << "Can not convert function argument.\n");
      return false;
    }
    Formals.push_back(ArgC);
    ++ArgI;
  }
  return true;
}

/// If call expression contains bitcast then we may need to cast
/// evaluated return value to a type of the call expression.
Constant *Evaluator::castCallResultIfNeeded(Value *CallExpr, Constant *RV) {
  ConstantExpr *CE = dyn_cast<ConstantExpr>(CallExpr);
  if (!RV || !CE || CE->getOpcode() != Instruction::BitCast)
    return RV;

  if (auto *FT =
          dyn_cast<FunctionType>(CE->getType()->getPointerElementType())) {
    RV = ConstantFoldLoadThroughBitcast(RV, FT->getReturnType(), DL);
    if (!RV)
      LLVM_DEBUG(dbgs() << "Failed to fold bitcast call expr\n");
  }
  return RV;
}

/// Evaluate all instructions in block BB, returning true if successful, false
/// if we can't evaluate it.  NewBB returns the next BB that control flows into,
/// or null upon return.
bool Evaluator::EvaluateBlock(BasicBlock::iterator CurInst,
                              BasicBlock *&NextBB) {
  // This is the main evaluation loop.
  while (true) {
    Constant *InstResult = nullptr;

    LLVM_DEBUG(dbgs() << "Evaluating Instruction: " << *CurInst << "\n");

    if (StoreInst *SI = dyn_cast<StoreInst>(CurInst)) {
      if (!SI->isSimple()) {
        LLVM_DEBUG(dbgs() << "Store is not simple! Can not evaluate.\n");
        return false;  // no volatile/atomic accesses.
      }
      Constant *Ptr = getVal(SI->getOperand(1));
      Constant *FoldedPtr = ConstantFoldConstant(Ptr, DL, TLI);
      if (Ptr != FoldedPtr) {
        LLVM_DEBUG(dbgs() << "Folding constant ptr expression: " << *Ptr);
        Ptr = FoldedPtr;
        LLVM_DEBUG(dbgs() << "; To: " << *Ptr << "\n");
      }
      if (!isSimpleEnoughPointerToCommit(Ptr)) {
        // If this is too complex for us to commit, reject it.
        LLVM_DEBUG(
            dbgs() << "Pointer is too complex for us to evaluate store.");
        return false;
      }

      Constant *Val = getVal(SI->getOperand(0));

      // If this might be too difficult for the backend to handle (e.g. the addr
      // of one global variable divided by another) then we can't commit it.
      if (!isSimpleEnoughValueToCommit(Val, SimpleConstants, DL)) {
        LLVM_DEBUG(dbgs() << "Store value is too complex to evaluate store. "
                          << *Val << "\n");
        return false;
      }

      if (ConstantExpr *CE = dyn_cast<ConstantExpr>(Ptr)) {
        if (CE->getOpcode() == Instruction::BitCast) {
          LLVM_DEBUG(dbgs()
                     << "Attempting to resolve bitcast on constant ptr.\n");
          // If we're evaluating a store through a bitcast, then we need
          // to pull the bitcast off the pointer type and push it onto the
          // stored value. In order to push the bitcast onto the stored value,
          // a bitcast from the pointer's element type to Val's type must be
          // legal. If it's not, we can try introspecting the type to find a
          // legal conversion.

          auto castValTy = [&](Constant *P) -> Constant * {
            Type *Ty = cast<PointerType>(P->getType())->getElementType();
            if (Constant *FV = ConstantFoldLoadThroughBitcast(Val, Ty, DL)) {
              Ptr = P;
              return FV;
            }
            return nullptr;
          };

          Constant *NewVal =
              evaluateBitcastFromPtr(CE->getOperand(0), DL, TLI, castValTy);
          if (!NewVal) {
            LLVM_DEBUG(dbgs() << "Failed to bitcast constant ptr, can not "
                                 "evaluate.\n");
            return false;
          }

          Val = NewVal;
          LLVM_DEBUG(dbgs() << "Evaluated bitcast: " << *Val << "\n");
        }
      }

      MutatedMemory[Ptr] = Val;
    } else if (BinaryOperator *BO = dyn_cast<BinaryOperator>(CurInst)) {
      InstResult = ConstantExpr::get(BO->getOpcode(),
                                     getVal(BO->getOperand(0)),
                                     getVal(BO->getOperand(1)));
      LLVM_DEBUG(dbgs() << "Found a BinaryOperator! Simplifying: "
                        << *InstResult << "\n");
    } else if (CmpInst *CI = dyn_cast<CmpInst>(CurInst)) {
      InstResult = ConstantExpr::getCompare(CI->getPredicate(),
                                            getVal(CI->getOperand(0)),
                                            getVal(CI->getOperand(1)));
      LLVM_DEBUG(dbgs() << "Found a CmpInst! Simplifying: " << *InstResult
                        << "\n");
    } else if (CastInst *CI = dyn_cast<CastInst>(CurInst)) {
      InstResult = ConstantExpr::getCast(CI->getOpcode(),
                                         getVal(CI->getOperand(0)),
                                         CI->getType());
      LLVM_DEBUG(dbgs() << "Found a Cast! Simplifying: " << *InstResult
                        << "\n");
    } else if (SelectInst *SI = dyn_cast<SelectInst>(CurInst)) {
      InstResult = ConstantExpr::getSelect(getVal(SI->getOperand(0)),
                                           getVal(SI->getOperand(1)),
                                           getVal(SI->getOperand(2)));
      LLVM_DEBUG(dbgs() << "Found a Select! Simplifying: " << *InstResult
                        << "\n");
    } else if (auto *EVI = dyn_cast<ExtractValueInst>(CurInst)) {
      InstResult = ConstantExpr::getExtractValue(
          getVal(EVI->getAggregateOperand()), EVI->getIndices());
      LLVM_DEBUG(dbgs() << "Found an ExtractValueInst! Simplifying: "
                        << *InstResult << "\n");
    } else if (auto *IVI = dyn_cast<InsertValueInst>(CurInst)) {
      InstResult = ConstantExpr::getInsertValue(
          getVal(IVI->getAggregateOperand()),
          getVal(IVI->getInsertedValueOperand()), IVI->getIndices());
      LLVM_DEBUG(dbgs() << "Found an InsertValueInst! Simplifying: "
                        << *InstResult << "\n");
    } else if (GetElementPtrInst *GEP = dyn_cast<GetElementPtrInst>(CurInst)) {
      Constant *P = getVal(GEP->getOperand(0));
      SmallVector<Constant*, 8> GEPOps;
      for (User::op_iterator i = GEP->op_begin() + 1, e = GEP->op_end();
           i != e; ++i)
        GEPOps.push_back(getVal(*i));
      InstResult =
          ConstantExpr::getGetElementPtr(GEP->getSourceElementType(), P, GEPOps,
                                         cast<GEPOperator>(GEP)->isInBounds());
      LLVM_DEBUG(dbgs() << "Found a GEP! Simplifying: " << *InstResult << "\n");
    } else if (LoadInst *LI = dyn_cast<LoadInst>(CurInst)) {
      if (!LI->isSimple()) {
        LLVM_DEBUG(
            dbgs() << "Found a Load! Not a simple load, can not evaluate.\n");
        return false;  // no volatile/atomic accesses.
      }

      Constant *Ptr = getVal(LI->getOperand(0));
      Constant *FoldedPtr = ConstantFoldConstant(Ptr, DL, TLI);
      if (Ptr != FoldedPtr) {
        Ptr = FoldedPtr;
        LLVM_DEBUG(dbgs() << "Found a constant pointer expression, constant "
                             "folding: "
                          << *Ptr << "\n");
      }
      InstResult = ComputeLoadResult(Ptr);
      if (!InstResult) {
        LLVM_DEBUG(
            dbgs() << "Failed to compute load result. Can not evaluate load."
                      "\n");
        return false; // Could not evaluate load.
      }

      LLVM_DEBUG(dbgs() << "Evaluated load: " << *InstResult << "\n");
    } else if (AllocaInst *AI = dyn_cast<AllocaInst>(CurInst)) {
      if (AI->isArrayAllocation()) {
        LLVM_DEBUG(dbgs() << "Found an array alloca. Can not evaluate.\n");
        return false;  // Cannot handle array allocs.
      }
      Type *Ty = AI->getAllocatedType();
      AllocaTmps.push_back(std::make_unique<GlobalVariable>(
          Ty, false, GlobalValue::InternalLinkage, UndefValue::get(Ty),
          AI->getName(), /*TLMode=*/GlobalValue::NotThreadLocal,
          AI->getType()->getPointerAddressSpace()));
      InstResult = AllocaTmps.back().get();
      LLVM_DEBUG(dbgs() << "Found an alloca. Result: " << *InstResult << "\n");
    } else if (isa<CallInst>(CurInst) || isa<InvokeInst>(CurInst)) {
      CallBase &CB = *cast<CallBase>(&*CurInst);

      // Debug info can safely be ignored here.
      if (isa<DbgInfoIntrinsic>(CB)) {
        LLVM_DEBUG(dbgs() << "Ignoring debug info.\n");
        ++CurInst;
        continue;
      }

      // Cannot handle inline asm.
<<<<<<< HEAD
      if (isa<InlineAsm>(CB.getCalledValue())) {
=======
      if (CB.isInlineAsm()) {
>>>>>>> 918d599f
        LLVM_DEBUG(dbgs() << "Found inline asm, can not evaluate.\n");
        return false;
      }

      if (IntrinsicInst *II = dyn_cast<IntrinsicInst>(&CB)) {
        if (MemSetInst *MSI = dyn_cast<MemSetInst>(II)) {
          if (MSI->isVolatile()) {
            LLVM_DEBUG(dbgs() << "Can not optimize a volatile memset "
                              << "intrinsic.\n");
            return false;
          }
          Constant *Ptr = getVal(MSI->getDest());
          Constant *Val = getVal(MSI->getValue());
          Constant *DestVal = ComputeLoadResult(getVal(Ptr));
          if (Val->isNullValue() && DestVal && DestVal->isNullValue()) {
            // This memset is a no-op.
            LLVM_DEBUG(dbgs() << "Ignoring no-op memset.\n");
            ++CurInst;
            continue;
          }
        }

        if (II->isLifetimeStartOrEnd()) {
          LLVM_DEBUG(dbgs() << "Ignoring lifetime intrinsic.\n");
          ++CurInst;
          continue;
        }

        if (II->getIntrinsicID() == Intrinsic::invariant_start) {
          // We don't insert an entry into Values, as it doesn't have a
          // meaningful return value.
          if (!II->use_empty()) {
            LLVM_DEBUG(dbgs()
                       << "Found unused invariant_start. Can't evaluate.\n");
            return false;
          }
          ConstantInt *Size = cast<ConstantInt>(II->getArgOperand(0));
          Value *PtrArg = getVal(II->getArgOperand(1));
          Value *Ptr = PtrArg->stripPointerCasts();
          if (GlobalVariable *GV = dyn_cast<GlobalVariable>(Ptr)) {
            Type *ElemTy = GV->getValueType();
            if (!Size->isMinusOne() &&
                Size->getValue().getLimitedValue() >=
                    DL.getTypeStoreSize(ElemTy)) {
              Invariants.insert(GV);
              LLVM_DEBUG(dbgs() << "Found a global var that is an invariant: "
                                << *GV << "\n");
            } else {
              LLVM_DEBUG(dbgs()
                         << "Found a global var, but can not treat it as an "
                            "invariant.\n");
            }
          }
          // Continue even if we do nothing.
          ++CurInst;
          continue;
        } else if (II->getIntrinsicID() == Intrinsic::assume) {
          LLVM_DEBUG(dbgs() << "Skipping assume intrinsic.\n");
          ++CurInst;
          continue;
        } else if (II->getIntrinsicID() == Intrinsic::sideeffect) {
          LLVM_DEBUG(dbgs() << "Skipping sideeffect intrinsic.\n");
          ++CurInst;
          continue;
        }

        LLVM_DEBUG(dbgs() << "Unknown intrinsic. Can not evaluate.\n");
        return false;
      }

      // Resolve function pointers.
      SmallVector<Constant *, 8> Formals;
      Function *Callee = getCalleeWithFormalArgs(CB, Formals);
      if (!Callee || Callee->isInterposable()) {
        LLVM_DEBUG(dbgs() << "Can not resolve function pointer.\n");
        return false;  // Cannot resolve.
      }

      if (Callee->isDeclaration()) {
        // If this is a function we can constant fold, do it.
        if (Constant *C = ConstantFoldCall(&CB, Callee, Formals, TLI)) {
<<<<<<< HEAD
          InstResult = castCallResultIfNeeded(CB.getCalledValue(), C);
=======
          InstResult = castCallResultIfNeeded(CB.getCalledOperand(), C);
>>>>>>> 918d599f
          if (!InstResult)
            return false;
          LLVM_DEBUG(dbgs() << "Constant folded function call. Result: "
                            << *InstResult << "\n");
        } else {
          LLVM_DEBUG(dbgs() << "Can not constant fold function call.\n");
          return false;
        }
      } else {
        if (Callee->getFunctionType()->isVarArg()) {
          LLVM_DEBUG(dbgs() << "Can not constant fold vararg function call.\n");
          return false;
        }

        Constant *RetVal = nullptr;
        // Execute the call, if successful, use the return value.
        ValueStack.emplace_back();
        if (!EvaluateFunction(Callee, RetVal, Formals)) {
          LLVM_DEBUG(dbgs() << "Failed to evaluate function.\n");
          return false;
        }
        ValueStack.pop_back();
<<<<<<< HEAD
        InstResult = castCallResultIfNeeded(CB.getCalledValue(), RetVal);
=======
        InstResult = castCallResultIfNeeded(CB.getCalledOperand(), RetVal);
>>>>>>> 918d599f
        if (RetVal && !InstResult)
          return false;

        if (InstResult) {
          LLVM_DEBUG(dbgs() << "Successfully evaluated function. Result: "
                            << *InstResult << "\n\n");
        } else {
          LLVM_DEBUG(dbgs()
                     << "Successfully evaluated function. Result: 0\n\n");
        }
      }
    } else if (CurInst->isTerminator()) {
      LLVM_DEBUG(dbgs() << "Found a terminator instruction.\n");

      if (BranchInst *BI = dyn_cast<BranchInst>(CurInst)) {
        if (BI->isUnconditional()) {
          NextBB = BI->getSuccessor(0);
        } else {
          ConstantInt *Cond =
            dyn_cast<ConstantInt>(getVal(BI->getCondition()));
          if (!Cond) return false;  // Cannot determine.

          NextBB = BI->getSuccessor(!Cond->getZExtValue());
        }
      } else if (SwitchInst *SI = dyn_cast<SwitchInst>(CurInst)) {
        ConstantInt *Val =
          dyn_cast<ConstantInt>(getVal(SI->getCondition()));
        if (!Val) return false;  // Cannot determine.
        NextBB = SI->findCaseValue(Val)->getCaseSuccessor();
      } else if (IndirectBrInst *IBI = dyn_cast<IndirectBrInst>(CurInst)) {
        Value *Val = getVal(IBI->getAddress())->stripPointerCasts();
        if (BlockAddress *BA = dyn_cast<BlockAddress>(Val))
          NextBB = BA->getBasicBlock();
        else
          return false;  // Cannot determine.
      } else if (isa<ReturnInst>(CurInst)) {
        NextBB = nullptr;
      } else {
        // invoke, unwind, resume, unreachable.
        LLVM_DEBUG(dbgs() << "Can not handle terminator.");
        return false;  // Cannot handle this terminator.
      }

      // We succeeded at evaluating this block!
      LLVM_DEBUG(dbgs() << "Successfully evaluated block.\n");
      return true;
    } else {
      // Did not know how to evaluate this!
      LLVM_DEBUG(
          dbgs() << "Failed to evaluate block due to unhandled instruction."
                    "\n");
      return false;
    }

    if (!CurInst->use_empty()) {
      InstResult = ConstantFoldConstant(InstResult, DL, TLI);
      setVal(&*CurInst, InstResult);
    }

    // If we just processed an invoke, we finished evaluating the block.
    if (InvokeInst *II = dyn_cast<InvokeInst>(CurInst)) {
      NextBB = II->getNormalDest();
      LLVM_DEBUG(dbgs() << "Found an invoke instruction. Finished Block.\n\n");
      return true;
    }

    // Advance program counter.
    ++CurInst;
  }
}

/// Evaluate a call to function F, returning true if successful, false if we
/// can't evaluate it.  ActualArgs contains the formal arguments for the
/// function.
bool Evaluator::EvaluateFunction(Function *F, Constant *&RetVal,
                                 const SmallVectorImpl<Constant*> &ActualArgs) {
  // Check to see if this function is already executing (recursion).  If so,
  // bail out.  TODO: we might want to accept limited recursion.
  if (is_contained(CallStack, F))
    return false;

  CallStack.push_back(F);

  // Initialize arguments to the incoming values specified.
  unsigned ArgNo = 0;
  for (Function::arg_iterator AI = F->arg_begin(), E = F->arg_end(); AI != E;
       ++AI, ++ArgNo)
    setVal(&*AI, ActualArgs[ArgNo]);

  // ExecutedBlocks - We only handle non-looping, non-recursive code.  As such,
  // we can only evaluate any one basic block at most once.  This set keeps
  // track of what we have executed so we can detect recursive cases etc.
  SmallPtrSet<BasicBlock*, 32> ExecutedBlocks;

  // CurBB - The current basic block we're evaluating.
  BasicBlock *CurBB = &F->front();

  BasicBlock::iterator CurInst = CurBB->begin();

  while (true) {
    BasicBlock *NextBB = nullptr; // Initialized to avoid compiler warnings.
    LLVM_DEBUG(dbgs() << "Trying to evaluate BB: " << *CurBB << "\n");

    if (!EvaluateBlock(CurInst, NextBB))
      return false;

    if (!NextBB) {
      // Successfully running until there's no next block means that we found
      // the return.  Fill it the return value and pop the call stack.
      ReturnInst *RI = cast<ReturnInst>(CurBB->getTerminator());
      if (RI->getNumOperands())
        RetVal = getVal(RI->getOperand(0));
      CallStack.pop_back();
      return true;
    }

    // Okay, we succeeded in evaluating this control flow.  See if we have
    // executed the new block before.  If so, we have a looping function,
    // which we cannot evaluate in reasonable time.
    if (!ExecutedBlocks.insert(NextBB).second)
      return false;  // looped!

    // Okay, we have never been in this block before.  Check to see if there
    // are any PHI nodes.  If so, evaluate them with information about where
    // we came from.
    PHINode *PN = nullptr;
    for (CurInst = NextBB->begin();
         (PN = dyn_cast<PHINode>(CurInst)); ++CurInst)
      setVal(PN, getVal(PN->getIncomingValueForBlock(CurBB)));

    // Advance to the next block.
    CurBB = NextBB;
  }
}<|MERGE_RESOLUTION|>--- conflicted
+++ resolved
@@ -266,11 +266,7 @@
 Function *
 Evaluator::getCalleeWithFormalArgs(CallBase &CB,
                                    SmallVectorImpl<Constant *> &Formals) {
-<<<<<<< HEAD
-  auto *V = CB.getCalledValue();
-=======
   auto *V = CB.getCalledOperand();
->>>>>>> 918d599f
   if (auto *Fn = getFunction(getVal(V)))
     return getFormalParams(CB, Fn, Formals) ? Fn : nullptr;
 
@@ -490,11 +486,7 @@
       }
 
       // Cannot handle inline asm.
-<<<<<<< HEAD
-      if (isa<InlineAsm>(CB.getCalledValue())) {
-=======
       if (CB.isInlineAsm()) {
->>>>>>> 918d599f
         LLVM_DEBUG(dbgs() << "Found inline asm, can not evaluate.\n");
         return false;
       }
@@ -576,11 +568,7 @@
       if (Callee->isDeclaration()) {
         // If this is a function we can constant fold, do it.
         if (Constant *C = ConstantFoldCall(&CB, Callee, Formals, TLI)) {
-<<<<<<< HEAD
-          InstResult = castCallResultIfNeeded(CB.getCalledValue(), C);
-=======
           InstResult = castCallResultIfNeeded(CB.getCalledOperand(), C);
->>>>>>> 918d599f
           if (!InstResult)
             return false;
           LLVM_DEBUG(dbgs() << "Constant folded function call. Result: "
@@ -603,11 +591,7 @@
           return false;
         }
         ValueStack.pop_back();
-<<<<<<< HEAD
-        InstResult = castCallResultIfNeeded(CB.getCalledValue(), RetVal);
-=======
         InstResult = castCallResultIfNeeded(CB.getCalledOperand(), RetVal);
->>>>>>> 918d599f
         if (RetVal && !InstResult)
           return false;
 

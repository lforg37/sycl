//===- Combine.td - Combine rule definitions ---------------*- tablegen -*-===//
//
// Part of the LLVM Project, under the Apache License v2.0 with LLVM Exceptions.
// See https://llvm.org/LICENSE.txt for license information.
// SPDX-License-Identifier: Apache-2.0 WITH LLVM-exception
//
//===----------------------------------------------------------------------===//
//
// Declare GlobalISel combine rules and provide mechanisms to opt-out.
//
//===----------------------------------------------------------------------===//

// Common base class for GICombineRule and GICombineGroup.
class GICombine {
  // See GICombineGroup. We only declare it here to make the tablegen pass
  // simpler.
  list<GICombine> Rules = ?;
}

// A group of combine rules that can be added to a GICombiner or another group.
class GICombineGroup<list<GICombine> rules> : GICombine {
  // The rules contained in this group. The rules in a group are flattened into
  // a single list and sorted into whatever order is most efficient. However,
  // they will never be re-ordered such that behaviour differs from the
  // specified order. It is therefore possible to use the order of rules in this
  // list to describe priorities.
  let Rules = rules;
}

class GICombinerHelperArg<string type, string name> {
  string Type = type;
  string Name = name;
}

// Declares a combiner helper class
class GICombinerHelper<string classname, list<GICombine> rules>
    : GICombineGroup<rules> {
  // The class name to use in the generated output.
  string Classname = classname;
  // The name of a run-time compiler option that will be generated to disable
  // specific rules within this combiner.
  string DisableRuleOption = ?;
  // The state class to inherit from (if any). The generated helper will inherit
  // from this class and will forward arguments to its constructors.
  string StateClass = "";
  // Any additional arguments that should be appended to the tryCombine*().
  list<GICombinerHelperArg> AdditionalArguments =
      [GICombinerHelperArg<"CombinerHelper &", "Helper">];
}
class GICombineRule<dag defs, dag match, dag apply> : GICombine {
  /// Defines the external interface of the match rule. This includes:
  /// * The names of the root nodes (requires at least one)
  /// See GIDefKind for details.
  dag Defs = defs;

  /// Defines the things which must be true for the pattern to match
  /// See GIMatchKind for details.
  dag Match = match;

  /// Defines the things which happen after the decision is made to apply a
  /// combine rule.
  /// See GIApplyKind for details.
  dag Apply = apply;
}

/// The operator at the root of a GICombineRule.Defs dag.
def defs;

/// All arguments of the defs operator must be subclasses of GIDefKind or
/// sub-dags whose operator is GIDefKindWithArgs.
class GIDefKind;
class GIDefKindWithArgs;
/// Declare a root node. There must be at least one of these in every combine
/// rule.
/// TODO: The plan is to elide `root` definitions and determine it from the DAG
///       itself with an overide for situations where the usual determination
///       is incorrect.
def root : GIDefKind;

/// Declares data that is passed from the match stage to the apply stage.
class GIDefMatchData<string type> : GIDefKind {
  /// A C++ type name indicating the storage type.
  string Type = type;
}

def extending_load_matchdata : GIDefMatchData<"PreferredTuple">;
def indexed_load_store_matchdata : GIDefMatchData<"IndexedLoadStoreMatchInfo">;
def instruction_steps_matchdata: GIDefMatchData<"InstructionStepsMatchInfo">;

/// The operator at the root of a GICombineRule.Match dag.
def match;
/// All arguments of the match operator must be either:
/// * A subclass of GIMatchKind
/// * A subclass of GIMatchKindWithArgs
/// * A subclass of Instruction
/// * A MIR code block (deprecated)
/// The GIMatchKind and GIMatchKindWithArgs cases are described in more detail
/// in their definitions below.
/// For the Instruction case, these are collected into a DAG where operand names
/// that occur multiple times introduce edges.
class GIMatchKind;
class GIMatchKindWithArgs;

/// In lieu of having proper macro support. Trivial one-off opcode checks can be
/// performed with this.
def wip_match_opcode : GIMatchKindWithArgs;

/// The operator at the root of a GICombineRule.Apply dag.
def apply;
/// All arguments of the apply operator must be subclasses of GIApplyKind, or
/// sub-dags whose operator is GIApplyKindWithArgs, or an MIR block
/// (deprecated).
class GIApplyKind;
class GIApplyKindWithArgs;

def register_matchinfo: GIDefMatchData<"Register">;
def int64_matchinfo: GIDefMatchData<"int64_t">;
def apint_matchinfo : GIDefMatchData<"APInt">;
def build_fn_matchinfo :
GIDefMatchData<"std::function<void(MachineIRBuilder &)>">;
def unsigned_matchinfo: GIDefMatchData<"unsigned">;

def copy_prop : GICombineRule<
  (defs root:$d),
  (match (COPY $d, $s):$mi,
         [{ return Helper.matchCombineCopy(*${mi}); }]),
  (apply [{ Helper.applyCombineCopy(*${mi}); }])>;

def extending_loads : GICombineRule<
  (defs root:$root, extending_load_matchdata:$matchinfo),
  (match (wip_match_opcode G_LOAD, G_SEXTLOAD, G_ZEXTLOAD):$root,
         [{ return Helper.matchCombineExtendingLoads(*${root}, ${matchinfo}); }]),
  (apply [{ Helper.applyCombineExtendingLoads(*${root}, ${matchinfo}); }])>;

def load_and_mask : GICombineRule<
  (defs root:$root, build_fn_matchinfo:$matchinfo),
  (match (wip_match_opcode G_AND):$root,
        [{ return Helper.matchCombineLoadWithAndMask(*${root}, ${matchinfo}); }]),
  (apply [{ Helper.applyBuildFn(*${root}, ${matchinfo}); }])>;
def combines_for_extload: GICombineGroup<[extending_loads, load_and_mask]>;

def sext_trunc_sextload : GICombineRule<
  (defs root:$d),
  (match (wip_match_opcode G_SEXT_INREG):$d,
         [{ return Helper.matchSextTruncSextLoad(*${d}); }]),
  (apply [{ Helper.applySextTruncSextLoad(*${d}); }])>;

def sext_inreg_of_load_matchdata : GIDefMatchData<"std::tuple<Register, unsigned>">;
def sext_inreg_of_load : GICombineRule<
  (defs root:$root, sext_inreg_of_load_matchdata:$matchinfo),
  (match (wip_match_opcode G_SEXT_INREG):$root,
         [{ return Helper.matchSextInRegOfLoad(*${root}, ${matchinfo}); }]),
  (apply [{ Helper.applySextInRegOfLoad(*${root}, ${matchinfo}); }])>;

def combine_indexed_load_store : GICombineRule<
  (defs root:$root, indexed_load_store_matchdata:$matchinfo),
  (match (wip_match_opcode G_LOAD, G_SEXTLOAD, G_ZEXTLOAD, G_STORE):$root,
         [{ return Helper.matchCombineIndexedLoadStore(*${root}, ${matchinfo}); }]),
  (apply [{ Helper.applyCombineIndexedLoadStore(*${root}, ${matchinfo}); }])>;

def opt_brcond_by_inverting_cond_matchdata : GIDefMatchData<"MachineInstr *">;
def opt_brcond_by_inverting_cond : GICombineRule<
  (defs root:$root, opt_brcond_by_inverting_cond_matchdata:$matchinfo),
  (match (wip_match_opcode G_BR):$root,
         [{ return Helper.matchOptBrCondByInvertingCond(*${root}, ${matchinfo}); }]),
  (apply [{ Helper.applyOptBrCondByInvertingCond(*${root}, ${matchinfo}); }])>;

def ptr_add_immed_matchdata : GIDefMatchData<"PtrAddChain">;
def ptr_add_immed_chain : GICombineRule<
  (defs root:$d, ptr_add_immed_matchdata:$matchinfo),
  (match (wip_match_opcode G_PTR_ADD):$d,
         [{ return Helper.matchPtrAddImmedChain(*${d}, ${matchinfo}); }]),
  (apply [{ Helper.applyPtrAddImmedChain(*${d}, ${matchinfo}); }])>;

// Fold shift (shift base x), y -> shift base, (x+y), if shifts are same
def shift_immed_matchdata : GIDefMatchData<"RegisterImmPair">;
def shift_immed_chain : GICombineRule<
  (defs root:$d, shift_immed_matchdata:$matchinfo),
  (match (wip_match_opcode G_SHL, G_ASHR, G_LSHR, G_SSHLSAT, G_USHLSAT):$d,
         [{ return Helper.matchShiftImmedChain(*${d}, ${matchinfo}); }]),
  (apply [{ Helper.applyShiftImmedChain(*${d}, ${matchinfo}); }])>;

// Transform shift (logic (shift X, C0), Y), C1
//        -> logic (shift X, (C0+C1)), (shift Y, C1), if shifts are same
def shift_of_shifted_logic_matchdata : GIDefMatchData<"ShiftOfShiftedLogic">;
def shift_of_shifted_logic_chain : GICombineRule<
  (defs root:$d, shift_of_shifted_logic_matchdata:$matchinfo),
  (match (wip_match_opcode G_SHL, G_ASHR, G_LSHR, G_USHLSAT, G_SSHLSAT):$d,
         [{ return Helper.matchShiftOfShiftedLogic(*${d}, ${matchinfo}); }]),
  (apply [{ Helper.applyShiftOfShiftedLogic(*${d}, ${matchinfo}); }])>;

def mul_to_shl_matchdata : GIDefMatchData<"unsigned">;
def mul_to_shl : GICombineRule<
  (defs root:$d, mul_to_shl_matchdata:$matchinfo),
  (match (G_MUL $d, $op1, $op2):$mi,
         [{ return Helper.matchCombineMulToShl(*${mi}, ${matchinfo}); }]),
  (apply [{ Helper.applyCombineMulToShl(*${mi}, ${matchinfo}); }])>;

// shl ([asz]ext x), y => zext (shl x, y), if shift does not overflow int
def reduce_shl_of_extend_matchdata : GIDefMatchData<"RegisterImmPair">;
def reduce_shl_of_extend : GICombineRule<
  (defs root:$dst, reduce_shl_of_extend_matchdata:$matchinfo),
  (match (G_SHL $dst, $src0, $src1):$mi,
         [{ return Helper.matchCombineShlOfExtend(*${mi}, ${matchinfo}); }]),
  (apply [{ Helper.applyCombineShlOfExtend(*${mi}, ${matchinfo}); }])>;

def narrow_binop_feeding_and : GICombineRule<
  (defs root:$root, build_fn_matchinfo:$matchinfo),
  (match (wip_match_opcode G_AND):$root,
         [{ return Helper.matchNarrowBinopFeedingAnd(*${root}, ${matchinfo}); }]),
  (apply [{ Helper.applyBuildFnNoErase(*${root}, ${matchinfo}); }])>;

// [us]itofp(undef) = 0, because the result value is bounded.
def undef_to_fp_zero : GICombineRule<
  (defs root:$root),
  (match (wip_match_opcode G_UITOFP, G_SITOFP):$root,
         [{ return Helper.matchAnyExplicitUseIsUndef(*${root}); }]),
  (apply [{ Helper.replaceInstWithFConstant(*${root}, 0.0); }])>;

def undef_to_int_zero: GICombineRule<
  (defs root:$root),
  (match (wip_match_opcode G_AND, G_MUL):$root,
         [{ return Helper.matchAnyExplicitUseIsUndef(*${root}); }]),
  (apply [{ Helper.replaceInstWithConstant(*${root}, 0); }])>;

def undef_to_negative_one: GICombineRule<
  (defs root:$root),
  (match (wip_match_opcode G_OR):$root,
         [{ return Helper.matchAnyExplicitUseIsUndef(*${root}); }]),
  (apply [{ Helper.replaceInstWithConstant(*${root}, -1); }])>;

def binop_left_undef_to_zero: GICombineRule<
  (defs root:$root),
  (match (wip_match_opcode G_SHL, G_UDIV, G_UREM):$root,
         [{ return Helper.matchOperandIsUndef(*${root}, 1); }]),
  (apply [{ Helper.replaceInstWithConstant(*${root}, 0); }])>;

def binop_right_undef_to_undef: GICombineRule<
  (defs root:$root),
  (match (wip_match_opcode G_SHL, G_ASHR, G_LSHR):$root,
         [{ return Helper.matchOperandIsUndef(*${root}, 2); }]),
  (apply [{ Helper.replaceInstWithUndef(*${root}); }])>;

def unary_undef_to_zero: GICombineRule<
  (defs root:$root),
  (match (wip_match_opcode G_ABS):$root,
         [{ return Helper.matchOperandIsUndef(*${root}, 1); }]),
  (apply [{ Helper.replaceInstWithConstant(*${root}, 0); }])>;

// Instructions where if any source operand is undef, the instruction can be
// replaced with undef.
def propagate_undef_any_op: GICombineRule<
  (defs root:$root),
  (match (wip_match_opcode G_ADD, G_FPTOSI, G_FPTOUI, G_SUB, G_XOR, G_TRUNC):$root,
         [{ return Helper.matchAnyExplicitUseIsUndef(*${root}); }]),
  (apply [{ Helper.replaceInstWithUndef(*${root}); }])>;

// Instructions where if all source operands are undef, the instruction can be
// replaced with undef.
def propagate_undef_all_ops: GICombineRule<
  (defs root:$root),
  (match (wip_match_opcode G_SHUFFLE_VECTOR):$root,
          [{ return Helper.matchAllExplicitUsesAreUndef(*${root}); }]),
  (apply [{ Helper.replaceInstWithUndef(*${root}); }])>;

// Replace a G_SHUFFLE_VECTOR with an undef mask with a G_IMPLICIT_DEF.
def propagate_undef_shuffle_mask: GICombineRule<
  (defs root:$root),
  (match (wip_match_opcode G_SHUFFLE_VECTOR):$root,
         [{ return Helper.matchUndefShuffleVectorMask(*${root}); }]),
  (apply [{ Helper.replaceInstWithUndef(*${root}); }])>;

  // Replace an insert/extract element of an out of bounds index with undef.
  def insert_extract_vec_elt_out_of_bounds : GICombineRule<
  (defs root:$root),
  (match (wip_match_opcode G_INSERT_VECTOR_ELT, G_EXTRACT_VECTOR_ELT):$root,
         [{ return Helper.matchInsertExtractVecEltOutOfBounds(*${root}); }]),
  (apply [{ Helper.replaceInstWithUndef(*${root}); }])>;

// Fold (cond ? x : x) -> x
def select_same_val: GICombineRule<
  (defs root:$root),
  (match (wip_match_opcode G_SELECT):$root,
    [{ return Helper.matchSelectSameVal(*${root}); }]),
  (apply [{ return Helper.replaceSingleDefInstWithOperand(*${root}, 2); }])
>;

// Fold (undef ? x : y) -> y
def select_undef_cmp: GICombineRule<
  (defs root:$root),
  (match (wip_match_opcode G_SELECT):$root,
    [{ return Helper.matchUndefSelectCmp(*${root}); }]),
  (apply [{ return Helper.replaceSingleDefInstWithOperand(*${root}, 2); }])
>;

// Fold (true ? x : y) -> x
// Fold (false ? x : y) -> y
def select_constant_cmp_matchdata : GIDefMatchData<"unsigned">;
def select_constant_cmp: GICombineRule<
  (defs root:$root, select_constant_cmp_matchdata:$matchinfo),
  (match (wip_match_opcode G_SELECT):$root,
    [{ return Helper.matchConstantSelectCmp(*${root}, ${matchinfo}); }]),
  (apply [{ return Helper.replaceSingleDefInstWithOperand(*${root}, ${matchinfo}); }])
>;

def select_to_logical : GICombineRule<
  (defs root:$root, build_fn_matchinfo:$matchinfo),
  (match (wip_match_opcode G_SELECT):$root,
    [{ return Helper.matchSelectToLogical(*${root}, ${matchinfo}); }]),
  (apply [{ Helper.applyBuildFn(*${root}, ${matchinfo}); }])
>;

// Fold x op 0 -> x
def right_identity_zero: GICombineRule<
  (defs root:$root),
  (match (wip_match_opcode G_SUB, G_ADD, G_OR, G_XOR, G_SHL, G_ASHR, G_LSHR,
                           G_PTR_ADD, G_ROTL, G_ROTR):$root,
    [{ return Helper.matchConstantOp(${root}->getOperand(2), 0); }]),
  (apply [{ return Helper.replaceSingleDefInstWithOperand(*${root}, 1); }])
>;

// Fold x op 1 -> x
def right_identity_one: GICombineRule<
  (defs root:$root),
  (match (wip_match_opcode G_MUL):$root,
    [{ return Helper.matchConstantOp(${root}->getOperand(2), 1); }]),
  (apply [{ return Helper.replaceSingleDefInstWithOperand(*${root}, 1); }])
>;

// Fold (x op x) - > x
def binop_same_val: GICombineRule<
  (defs root:$root),
  (match (wip_match_opcode G_AND, G_OR):$root,
    [{ return Helper.matchBinOpSameVal(*${root}); }]),
  (apply [{ return Helper.replaceSingleDefInstWithOperand(*${root}, 1); }])
>;

// Fold (0 op x) - > 0
def binop_left_to_zero: GICombineRule<
  (defs root:$root),
  (match (wip_match_opcode G_SDIV, G_UDIV, G_SREM, G_UREM):$root,
    [{ return Helper.matchOperandIsZero(*${root}, 1); }]),
  (apply [{ return Helper.replaceSingleDefInstWithOperand(*${root}, 1); }])
>;

def urem_pow2_to_mask : GICombineRule<
  (defs root:$root),
  (match (wip_match_opcode G_UREM):$root,
    [{ return Helper.matchOperandIsKnownToBeAPowerOfTwo(*${root}, 2); }]),
  (apply [{ Helper.applySimplifyURemByPow2(*${root}); }])
>;

// Push a binary operator through a select on constants.
//
// binop (select cond, K0, K1), K2 ->
//   select cond, (binop K0, K2), (binop K1, K2)

// Every binary operator that has constant folding. We currently do
// not have constant folding for G_FPOW, G_FMAXNUM_IEEE or
// G_FMINNUM_IEEE.
def fold_binop_into_select : GICombineRule<
  (defs root:$root, unsigned_matchinfo:$select_op_no),
  (match (wip_match_opcode
    G_ADD, G_SUB, G_PTR_ADD, G_AND, G_OR, G_XOR,
    G_SDIV, G_SREM, G_UDIV, G_UREM, G_LSHR, G_ASHR, G_SHL,
    G_SMIN, G_SMAX, G_UMIN, G_UMAX,
    G_FMUL, G_FADD, G_FSUB, G_FDIV, G_FREM,
    G_FMINNUM, G_FMAXNUM, G_FMINIMUM, G_FMAXIMUM):$root,
    [{ return Helper.matchFoldBinOpIntoSelect(*${root}, ${select_op_no}); }]),
  (apply [{ return Helper.applyFoldBinOpIntoSelect(*${root}, ${select_op_no}); }])
>;

// Transform d = [su]div(x, y) and r = [su]rem(x, y) - > d, r = [su]divrem(x, y)
def div_rem_to_divrem_matchdata : GIDefMatchData<"MachineInstr *">;
def div_rem_to_divrem : GICombineRule<
  (defs root:$root, div_rem_to_divrem_matchdata:$matchinfo),
  (match (wip_match_opcode G_SDIV, G_UDIV, G_SREM, G_UREM):$root,
    [{ return Helper.matchCombineDivRem(*${root}, ${matchinfo}); }]),
  (apply [{ Helper.applyCombineDivRem(*${root}, ${matchinfo}); }])
>;

// Fold (x op 0) - > 0
def binop_right_to_zero: GICombineRule<
  (defs root:$root),
  (match (wip_match_opcode G_MUL):$root,
    [{ return Helper.matchOperandIsZero(*${root}, 2); }]),
  (apply [{ return Helper.replaceSingleDefInstWithOperand(*${root}, 2); }])
>;

// Erase stores of undef values.
def erase_undef_store : GICombineRule<
  (defs root:$root),
  (match (wip_match_opcode G_STORE):$root,
    [{ return Helper.matchUndefStore(*${root}); }]),
  (apply [{ return Helper.eraseInst(*${root}); }])
>;

def simplify_add_to_sub_matchinfo: GIDefMatchData<"std::tuple<Register, Register>">;
def simplify_add_to_sub: GICombineRule <
  (defs root:$root, simplify_add_to_sub_matchinfo:$info),
  (match (wip_match_opcode G_ADD):$root,
    [{ return Helper.matchSimplifyAddToSub(*${root}, ${info}); }]),
  (apply [{ Helper.applySimplifyAddToSub(*${root}, ${info});}])
>;

// Fold fp_op(cst) to the constant result of the floating point operation.
def constant_fp_op_matchinfo: GIDefMatchData<"Optional<APFloat>">;
def constant_fp_op: GICombineRule <
  (defs root:$root, constant_fp_op_matchinfo:$info),
  (match (wip_match_opcode G_FNEG, G_FABS, G_FPTRUNC, G_FSQRT, G_FLOG2):$root,
    [{ return Helper.matchCombineConstantFoldFpUnary(*${root}, ${info}); }]),
  (apply [{ Helper.applyCombineConstantFoldFpUnary(*${root}, ${info}); }])
>;

// Fold int2ptr(ptr2int(x)) -> x
def p2i_to_i2p: GICombineRule<
  (defs root:$root, register_matchinfo:$info),
  (match (wip_match_opcode G_INTTOPTR):$root,
    [{ return Helper.matchCombineI2PToP2I(*${root}, ${info}); }]),
  (apply [{ Helper.applyCombineI2PToP2I(*${root}, ${info}); }])
>;

// Fold ptr2int(int2ptr(x)) -> x
def i2p_to_p2i: GICombineRule<
  (defs root:$dst, register_matchinfo:$info),
  (match (G_INTTOPTR $t, $ptr),
         (G_PTRTOINT $dst, $t):$mi,
    [{ ${info} = ${ptr}.getReg(); }]),
  (apply [{ Helper.applyCombineP2IToI2P(*${mi}, ${info}); }])
>;

// Fold add ptrtoint(x), y -> ptrtoint (ptr_add x), y
def add_p2i_to_ptradd_matchinfo : GIDefMatchData<"std::pair<Register, bool>">;
def add_p2i_to_ptradd : GICombineRule<
  (defs root:$root, add_p2i_to_ptradd_matchinfo:$info),
  (match (wip_match_opcode G_ADD):$root,
    [{ return Helper.matchCombineAddP2IToPtrAdd(*${root}, ${info}); }]),
  (apply [{ Helper.applyCombineAddP2IToPtrAdd(*${root}, ${info}); }])
>;

// Fold (ptr_add (int2ptr C1), C2) -> C1 + C2
def const_ptradd_to_i2p_matchinfo : GIDefMatchData<"APInt">;
def const_ptradd_to_i2p: GICombineRule<
  (defs root:$root, const_ptradd_to_i2p_matchinfo:$info),
  (match (wip_match_opcode G_PTR_ADD):$root,
    [{ return Helper.matchCombineConstPtrAddToI2P(*${root}, ${info}); }]),
  (apply [{ Helper.applyCombineConstPtrAddToI2P(*${root}, ${info}); }])
>;

// Simplify: (logic_op (op x...), (op y...)) -> (op (logic_op x, y))
def hoist_logic_op_with_same_opcode_hands: GICombineRule <
  (defs root:$root, instruction_steps_matchdata:$info),
  (match (wip_match_opcode G_AND, G_OR, G_XOR):$root,
    [{ return Helper.matchHoistLogicOpWithSameOpcodeHands(*${root}, ${info}); }]),
  (apply [{ Helper.applyBuildInstructionSteps(*${root}, ${info});}])
>;

// Fold ashr (shl x, C), C -> sext_inreg (C)
def shl_ashr_to_sext_inreg_matchinfo : GIDefMatchData<"std::tuple<Register, int64_t>">;
def shl_ashr_to_sext_inreg : GICombineRule<
  (defs root:$root, shl_ashr_to_sext_inreg_matchinfo:$info),
  (match (wip_match_opcode G_ASHR): $root,
    [{ return Helper.matchAshrShlToSextInreg(*${root}, ${info}); }]),
  (apply [{ Helper.applyAshShlToSextInreg(*${root}, ${info});}])
>;

// Fold and(and(x, C1), C2) -> C1&C2 ? and(x, C1&C2) : 0
def overlapping_and: GICombineRule <
  (defs root:$root, build_fn_matchinfo:$info),
  (match (wip_match_opcode G_AND):$root,
         [{ return Helper.matchOverlappingAnd(*${root}, ${info}); }]),
  (apply [{ Helper.applyBuildFn(*${root}, ${info}); }])
>;

// Fold (x & y) -> x or (x & y) -> y when (x & y) is known to equal x or equal y.
def redundant_and: GICombineRule <
  (defs root:$root, register_matchinfo:$matchinfo),
  (match (wip_match_opcode G_AND):$root,
         [{ return Helper.matchRedundantAnd(*${root}, ${matchinfo}); }]),
  (apply [{ return Helper.replaceSingleDefInstWithReg(*${root}, ${matchinfo}); }])
>;

// Fold (x | y) -> x or (x | y) -> y when (x | y) is known to equal x or equal y.
def redundant_or: GICombineRule <
  (defs root:$root, register_matchinfo:$matchinfo),
  (match (wip_match_opcode G_OR):$root,
         [{ return Helper.matchRedundantOr(*${root}, ${matchinfo}); }]),
  (apply [{ return Helper.replaceSingleDefInstWithReg(*${root}, ${matchinfo}); }])
>;

// If the input is already sign extended, just drop the extension.
// sext_inreg x, K ->
//   if computeNumSignBits(x) >= (x.getScalarSizeInBits() - K + 1)
def redundant_sext_inreg: GICombineRule <
  (defs root:$root),
  (match (wip_match_opcode G_SEXT_INREG):$root,
         [{ return Helper.matchRedundantSExtInReg(*${root}); }]),
     (apply [{ return Helper.replaceSingleDefInstWithOperand(*${root}, 1); }])
>;

// Fold (anyext (trunc x)) -> x if the source type is same as
// the destination type.
def anyext_trunc_fold: GICombineRule <
  (defs root:$root, register_matchinfo:$matchinfo),
  (match (wip_match_opcode G_ANYEXT):$root,
         [{ return Helper.matchCombineAnyExtTrunc(*${root}, ${matchinfo}); }]),
  (apply [{ return Helper.replaceSingleDefInstWithReg(*${root}, ${matchinfo}); }])
>;

// Fold (zext (trunc x)) -> x if the source type is same as the destination type
// and truncated bits are known to be zero.
def zext_trunc_fold_matchinfo : GIDefMatchData<"Register">;
def zext_trunc_fold: GICombineRule <
  (defs root:$root, zext_trunc_fold_matchinfo:$matchinfo),
  (match (wip_match_opcode G_ZEXT):$root,
         [{ return Helper.matchCombineZextTrunc(*${root}, ${matchinfo}); }]),
  (apply [{ return Helper.replaceSingleDefInstWithReg(*${root}, ${matchinfo}); }])
>;

// Fold ([asz]ext ([asz]ext x)) -> ([asz]ext x).
def ext_ext_fold_matchinfo : GIDefMatchData<"std::tuple<Register, unsigned>">;
def ext_ext_fold: GICombineRule <
  (defs root:$root, ext_ext_fold_matchinfo:$matchinfo),
  (match (wip_match_opcode G_ANYEXT, G_SEXT, G_ZEXT):$root,
         [{ return Helper.matchCombineExtOfExt(*${root}, ${matchinfo}); }]),
  (apply [{ Helper.applyCombineExtOfExt(*${root}, ${matchinfo}); }])
>;

def not_cmp_fold_matchinfo : GIDefMatchData<"SmallVector<Register, 4>">;
def not_cmp_fold : GICombineRule<
  (defs root:$d, not_cmp_fold_matchinfo:$info),
  (match (wip_match_opcode G_XOR): $d,
  [{ return Helper.matchNotCmp(*${d}, ${info}); }]),
  (apply [{ Helper.applyNotCmp(*${d}, ${info}); }])
>;

// Fold (fneg (fneg x)) -> x.
def fneg_fneg_fold: GICombineRule <
  (defs root:$dst, register_matchinfo:$matchinfo),
  (match (G_FNEG $t, $src),
         (G_FNEG $dst, $t):$mi,
         [{ ${matchinfo} = ${src}.getReg(); }]),
  (apply [{ return Helper.replaceSingleDefInstWithReg(*${mi}, ${matchinfo}); }])
>;

// Fold (unmerge(merge x, y, z)) -> z, y, z.
def unmerge_merge_matchinfo : GIDefMatchData<"SmallVector<Register, 8>">;
def unmerge_merge : GICombineRule<
  (defs root:$d, unmerge_merge_matchinfo:$info),
  (match (wip_match_opcode G_UNMERGE_VALUES): $d,
  [{ return Helper.matchCombineUnmergeMergeToPlainValues(*${d}, ${info}); }]),
  (apply [{ Helper.applyCombineUnmergeMergeToPlainValues(*${d}, ${info}); }])
>;

// Fold merge(unmerge).
def merge_unmerge : GICombineRule<
  (defs root:$d, register_matchinfo:$matchinfo),
  (match (wip_match_opcode G_MERGE_VALUES):$d,
  [{ return Helper.matchCombineMergeUnmerge(*${d}, ${matchinfo}); }]),
  (apply [{ Helper.replaceSingleDefInstWithReg(*${d}, ${matchinfo}); }])
>;

// Fold (fabs (fabs x)) -> (fabs x).
def fabs_fabs_fold: GICombineRule<
  (defs root:$dst, register_matchinfo:$matchinfo),
  (match (G_FABS $abs, $src),
         (G_FABS $dst, $abs):$mi,
         [{ ${matchinfo} = ${abs}.getReg(); }]),
  (apply [{ return Helper.replaceSingleDefInstWithReg(*${mi}, ${matchinfo}); }])
>;

// Fold (fabs (fneg x)) -> (fabs x).
def fabs_fneg_fold: GICombineRule <
  (defs root:$root, build_fn_matchinfo:$matchinfo),
  (match (wip_match_opcode G_FABS):$root,
         [{ return Helper.matchCombineFAbsOfFNeg(*${root}, ${matchinfo}); }]),
  (apply [{ Helper.applyBuildFnNoErase(*${root}, ${matchinfo}); }])>;

// Fold (unmerge cst) -> cst1, cst2, ...
def unmerge_cst_matchinfo : GIDefMatchData<"SmallVector<APInt, 8>">;
def unmerge_cst : GICombineRule<
  (defs root:$d, unmerge_cst_matchinfo:$info),
  (match (wip_match_opcode G_UNMERGE_VALUES): $d,
  [{ return Helper.matchCombineUnmergeConstant(*${d}, ${info}); }]),
  (apply [{ Helper.applyCombineUnmergeConstant(*${d}, ${info}); }])
>;

// Fold (unmerge undef) -> undef, undef, ...
def unmerge_undef : GICombineRule<
  (defs root:$root, build_fn_matchinfo:$info),
  (match (wip_match_opcode G_UNMERGE_VALUES): $root,
         [{ return Helper.matchCombineUnmergeUndef(*${root}, ${info}); }]),
  (apply [{ Helper.applyBuildFn(*${root}, ${info}); }])
>;

// Transform x,y<dead> = unmerge z -> x = trunc z.
def unmerge_dead_to_trunc : GICombineRule<
  (defs root:$d),
  (match (wip_match_opcode G_UNMERGE_VALUES): $d,
  [{ return Helper.matchCombineUnmergeWithDeadLanesToTrunc(*${d}); }]),
  (apply [{ Helper.applyCombineUnmergeWithDeadLanesToTrunc(*${d}); }])
>;

// Transform x,y = unmerge(zext(z)) -> x = zext z; y = 0.
def unmerge_zext_to_zext : GICombineRule<
  (defs root:$d),
  (match (wip_match_opcode G_UNMERGE_VALUES): $d,
  [{ return Helper.matchCombineUnmergeZExtToZExt(*${d}); }]),
  (apply [{ Helper.applyCombineUnmergeZExtToZExt(*${d}); }])
>;

// Fold trunc ([asz]ext x) -> x or ([asz]ext x) or (trunc x).
def trunc_ext_fold_matchinfo : GIDefMatchData<"std::pair<Register, unsigned>">;
def trunc_ext_fold: GICombineRule <
  (defs root:$root, trunc_ext_fold_matchinfo:$matchinfo),
  (match (wip_match_opcode G_TRUNC):$root,
         [{ return Helper.matchCombineTruncOfExt(*${root}, ${matchinfo}); }]),
  (apply [{ Helper.applyCombineTruncOfExt(*${root}, ${matchinfo}); }])
>;

// Fold trunc (shl x, K) -> shl (trunc x), K => K < VT.getScalarSizeInBits().
def trunc_shl_matchinfo : GIDefMatchData<"std::pair<Register, Register>">;
def trunc_shl: GICombineRule <
  (defs root:$root, trunc_shl_matchinfo:$matchinfo),
  (match (wip_match_opcode G_TRUNC):$root,
         [{ return Helper.matchCombineTruncOfShl(*${root}, ${matchinfo}); }]),
  (apply [{ Helper.applyCombineTruncOfShl(*${root}, ${matchinfo}); }])
>;

// Transform (mul x, -1) -> (sub 0, x)
def mul_by_neg_one: GICombineRule <
  (defs root:$root),
  (match (wip_match_opcode G_MUL):$root,
         [{ return Helper.matchConstantOp(${root}->getOperand(2), -1); }]),
  (apply [{ Helper.applyCombineMulByNegativeOne(*${root}); }])
>;

// Fold (xor (and x, y), y) -> (and (not x), y)
def xor_of_and_with_same_reg_matchinfo :
    GIDefMatchData<"std::pair<Register, Register>">;
def xor_of_and_with_same_reg: GICombineRule <
  (defs root:$root, xor_of_and_with_same_reg_matchinfo:$matchinfo),
  (match (wip_match_opcode G_XOR):$root,
         [{ return Helper.matchXorOfAndWithSameReg(*${root}, ${matchinfo}); }]),
  (apply [{ Helper.applyXorOfAndWithSameReg(*${root}, ${matchinfo}); }])
>;

// Transform (ptr_add 0, x) -> (int_to_ptr x)
def ptr_add_with_zero: GICombineRule<
  (defs root:$root),
  (match (wip_match_opcode G_PTR_ADD):$root,
         [{ return Helper.matchPtrAddZero(*${root}); }]),
  (apply [{ Helper.applyPtrAddZero(*${root}); }])>;

def regs_small_vec : GIDefMatchData<"SmallVector<Register, 4>">;
def combine_insert_vec_elts_build_vector : GICombineRule<
  (defs root:$root, regs_small_vec:$info),
  (match (wip_match_opcode G_INSERT_VECTOR_ELT):$root,
    [{ return Helper.matchCombineInsertVecElts(*${root}, ${info}); }]),
  (apply [{ Helper.applyCombineInsertVecElts(*${root}, ${info}); }])>;

def load_or_combine : GICombineRule<
  (defs root:$root, build_fn_matchinfo:$info),
  (match (wip_match_opcode G_OR):$root,
    [{ return Helper.matchLoadOrCombine(*${root}, ${info}); }]),
  (apply [{ Helper.applyBuildFn(*${root}, ${info}); }])>;


def truncstore_merge_matcdata : GIDefMatchData<"MergeTruncStoresInfo">;
def truncstore_merge : GICombineRule<
  (defs root:$root, truncstore_merge_matcdata:$info),
  (match (wip_match_opcode G_STORE):$root,
   [{ return Helper.matchTruncStoreMerge(*${root}, ${info}); }]),
  (apply [{ Helper.applyTruncStoreMerge(*${root}, ${info}); }])>;

def extend_through_phis_matchdata: GIDefMatchData<"MachineInstr*">;
def extend_through_phis : GICombineRule<
  (defs root:$root, extend_through_phis_matchdata:$matchinfo),
  (match (wip_match_opcode G_PHI):$root,
    [{ return Helper.matchExtendThroughPhis(*${root}, ${matchinfo}); }]),
  (apply [{ Helper.applyExtendThroughPhis(*${root}, ${matchinfo}); }])>;

// Currently only the one combine above.
def insert_vec_elt_combines : GICombineGroup<
                            [combine_insert_vec_elts_build_vector]>;

def extract_vec_elt_build_vec : GICombineRule<
  (defs root:$root, register_matchinfo:$matchinfo),
  (match (wip_match_opcode G_EXTRACT_VECTOR_ELT):$root,
    [{ return Helper.matchExtractVecEltBuildVec(*${root}, ${matchinfo}); }]),
  (apply [{ Helper.applyExtractVecEltBuildVec(*${root}, ${matchinfo}); }])>;

// Fold away full elt extracts from a build_vector.
def extract_all_elts_from_build_vector_matchinfo :
  GIDefMatchData<"SmallVector<std::pair<Register, MachineInstr*>>">;
def extract_all_elts_from_build_vector : GICombineRule<
  (defs root:$root, extract_all_elts_from_build_vector_matchinfo:$matchinfo),
  (match (wip_match_opcode G_BUILD_VECTOR):$root,
    [{ return Helper.matchExtractAllEltsFromBuildVector(*${root}, ${matchinfo}); }]),
  (apply [{ Helper.applyExtractAllEltsFromBuildVector(*${root}, ${matchinfo}); }])>;

def extract_vec_elt_combines : GICombineGroup<[
  extract_vec_elt_build_vec,
  extract_all_elts_from_build_vector]>;

def funnel_shift_from_or_shift : GICombineRule<
  (defs root:$root, build_fn_matchinfo:$info),
  (match (wip_match_opcode G_OR):$root,
    [{ return Helper.matchOrShiftToFunnelShift(*${root}, ${info}); }]),
  (apply [{ Helper.applyBuildFn(*${root}, ${info}); }])
>;

def funnel_shift_to_rotate : GICombineRule<
  (defs root:$root),
  (match (wip_match_opcode G_FSHL, G_FSHR):$root,
    [{ return Helper.matchFunnelShiftToRotate(*${root}); }]),
  (apply [{ Helper.applyFunnelShiftToRotate(*${root}); }])
>;

def rotate_out_of_range : GICombineRule<
  (defs root:$root),
  (match (wip_match_opcode G_ROTR, G_ROTL):$root,
    [{ return Helper.matchRotateOutOfRange(*${root}); }]),
  (apply [{ Helper.applyRotateOutOfRange(*${root}); }])
>;

def icmp_to_true_false_known_bits : GICombineRule<
  (defs root:$d, int64_matchinfo:$matchinfo),
  (match (wip_match_opcode G_ICMP):$d,
         [{ return Helper.matchICmpToTrueFalseKnownBits(*${d}, ${matchinfo}); }]),
  (apply [{ Helper.replaceInstWithConstant(*${d}, ${matchinfo}); }])>;

def icmp_to_lhs_known_bits : GICombineRule<
  (defs root:$root, build_fn_matchinfo:$info),
  (match (wip_match_opcode G_ICMP):$root,
         [{ return Helper.matchICmpToLHSKnownBits(*${root}, ${info}); }]),
  (apply [{ Helper.applyBuildFn(*${root}, ${info}); }])>;

def and_or_disjoint_mask : GICombineRule<
  (defs root:$root, build_fn_matchinfo:$info),
  (match (wip_match_opcode G_AND):$root,
         [{ return Helper.matchAndOrDisjointMask(*${root}, ${info}); }]),
  (apply [{ Helper.applyBuildFnNoErase(*${root}, ${info}); }])>;

def bitfield_extract_from_and : GICombineRule<
  (defs root:$root, build_fn_matchinfo:$info),
  (match (wip_match_opcode G_AND):$root,
    [{ return Helper.matchBitfieldExtractFromAnd(*${root}, ${info}); }]),
  (apply [{ Helper.applyBuildFn(*${root}, ${info}); }])>;

def funnel_shift_combines : GICombineGroup<[funnel_shift_from_or_shift,
                                            funnel_shift_to_rotate]>;

def bitfield_extract_from_sext_inreg : GICombineRule<
  (defs root:$root, build_fn_matchinfo:$info),
  (match (wip_match_opcode G_SEXT_INREG):$root,
    [{ return Helper.matchBitfieldExtractFromSExtInReg(*${root}, ${info}); }]),
  (apply [{ Helper.applyBuildFn(*${root}, ${info}); }])>;

def bitfield_extract_from_shr : GICombineRule<
  (defs root:$root, build_fn_matchinfo:$info),
  (match (wip_match_opcode G_ASHR, G_LSHR):$root,
    [{ return Helper.matchBitfieldExtractFromShr(*${root}, ${info}); }]),
  (apply [{ Helper.applyBuildFn(*${root}, ${info}); }])>;

def bitfield_extract_from_shr_and : GICombineRule<
  (defs root:$root, build_fn_matchinfo:$info),
  (match (wip_match_opcode G_ASHR, G_LSHR):$root,
    [{ return Helper.matchBitfieldExtractFromShrAnd(*${root}, ${info}); }]),
  (apply [{ Helper.applyBuildFn(*${root}, ${info}); }])>;

def form_bitfield_extract : GICombineGroup<[bitfield_extract_from_sext_inreg,
                                            bitfield_extract_from_and,
                                            bitfield_extract_from_shr,
                                            bitfield_extract_from_shr_and]>;

def udiv_by_const : GICombineRule<
  (defs root:$root),
  (match (wip_match_opcode G_UDIV):$root,
   [{ return Helper.matchUDivByConst(*${root}); }]),
  (apply [{ Helper.applyUDivByConst(*${root}); }])>;

def sdiv_by_const : GICombineRule<
  (defs root:$root),
  (match (wip_match_opcode G_SDIV):$root,
   [{ return Helper.matchSDivByConst(*${root}); }]),
  (apply [{ Helper.applySDivByConst(*${root}); }])>;

def intdiv_combines : GICombineGroup<[udiv_by_const, sdiv_by_const]>;

def reassoc_ptradd : GICombineRule<
  (defs root:$root, build_fn_matchinfo:$matchinfo),
  (match (wip_match_opcode G_PTR_ADD):$root,
    [{ return Helper.matchReassocPtrAdd(*${root}, ${matchinfo}); }]),
  (apply [{ Helper.applyBuildFnNoErase(*${root}, ${matchinfo}); }])>;

def reassocs : GICombineGroup<[reassoc_ptradd]>;

// Constant fold operations.
def constant_fold : GICombineRule<
  (defs root:$d, apint_matchinfo:$matchinfo),
  (match (wip_match_opcode G_ADD, G_SUB, G_MUL, G_AND, G_OR, G_XOR):$d,
   [{ return Helper.matchConstantFold(*${d}, ${matchinfo}); }]),
  (apply [{ Helper.replaceInstWithConstant(*${d}, ${matchinfo}); }])>;

def mulo_by_2: GICombineRule<
  (defs root:$root, build_fn_matchinfo:$matchinfo),
  (match (wip_match_opcode G_UMULO, G_SMULO):$root,
         [{ return Helper.matchMulOBy2(*${root}, ${matchinfo}); }]),
  (apply [{ Helper.applyBuildFnNoErase(*${root}, ${matchinfo}); }])>;

def mulo_by_0: GICombineRule<
  (defs root:$root, build_fn_matchinfo:$matchinfo),
  (match (wip_match_opcode G_UMULO, G_SMULO):$root,
         [{ return Helper.matchMulOBy0(*${root}, ${matchinfo}); }]),
  (apply [{ Helper.applyBuildFn(*${root}, ${matchinfo}); }])>;

def addo_by_0: GICombineRule<
  (defs root:$root, build_fn_matchinfo:$matchinfo),
  (match (wip_match_opcode G_UADDO, G_SADDO):$root,
         [{ return Helper.matchAddOBy0(*${root}, ${matchinfo}); }]),
  (apply [{ Helper.applyBuildFn(*${root}, ${matchinfo}); }])>;

// Transform (uadde x, y, 0) -> (uaddo x, y)
//           (sadde x, y, 0) -> (saddo x, y)
//           (usube x, y, 0) -> (usubo x, y)
//           (ssube x, y, 0) -> (ssubo x, y)
def adde_to_addo: GICombineRule<
  (defs root:$root, build_fn_matchinfo:$matchinfo),
  (match (wip_match_opcode G_UADDE, G_SADDE, G_USUBE, G_SSUBE):$root,
         [{ return Helper.matchAddEToAddO(*${root}, ${matchinfo}); }]),
  (apply [{ Helper.applyBuildFnNoErase(*${root}, ${matchinfo}); }])>;

def mulh_to_lshr : GICombineRule<
  (defs root:$root),
  (match (wip_match_opcode G_UMULH):$root,
         [{ return Helper.matchUMulHToLShr(*${root}); }]),
  (apply [{ Helper.applyUMulHToLShr(*${root}); }])>;

def mulh_combines : GICombineGroup<[mulh_to_lshr]>;

def redundant_neg_operands: GICombineRule<
  (defs root:$root, build_fn_matchinfo:$matchinfo),
  (match (wip_match_opcode G_FADD, G_FSUB, G_FMUL, G_FDIV, G_FMAD, G_FMA):$root,
    [{ return Helper.matchRedundantNegOperands(*${root}, ${matchinfo}); }]),
  (apply [{ Helper.applyBuildFnNoErase(*${root}, ${matchinfo}); }])>;

// Transform (fadd x, (fmul y, z)) -> (fma y, z, x)
//           (fadd x, (fmul y, z)) -> (fmad y, z, x)
// Transform (fadd (fmul x, y), z) -> (fma x, y, z)
//           (fadd (fmul x, y), z) -> (fmad x, y, z)
def combine_fadd_fmul_to_fmad_or_fma: GICombineRule<
  (defs root:$root, build_fn_matchinfo:$info),
  (match (wip_match_opcode G_FADD):$root,
         [{ return Helper.matchCombineFAddFMulToFMadOrFMA(*${root},
                                                          ${info}); }]),
  (apply [{ Helper.applyBuildFn(*${root}, ${info}); }])>;

// Transform (fadd (fpext (fmul x, y)), z) -> (fma (fpext x), (fpext y), z)
//                                         -> (fmad (fpext x), (fpext y), z)
// Transform (fadd x, (fpext (fmul y, z))) -> (fma (fpext y), (fpext z), x)
//                                         -> (fmad (fpext y), (fpext z), x)
def combine_fadd_fpext_fmul_to_fmad_or_fma: GICombineRule<
  (defs root:$root, build_fn_matchinfo:$info),
  (match (wip_match_opcode G_FADD):$root,
         [{ return Helper.matchCombineFAddFpExtFMulToFMadOrFMA(*${root},
                                                               ${info}); }]),
  (apply [{ Helper.applyBuildFn(*${root}, ${info}); }])>;

// Transform (fadd (fma x, y, (fmul z, u)), v)  -> (fma x, y, (fma z, u, v))
//           (fadd (fmad x, y, (fmul z, u)), v) -> (fmad x, y, (fmad z, u, v))
// Transform (fadd v, (fma x, y, (fmul z, u)))  -> (fma x, y, (fma z, u, v))
//           (fadd v, (fmad x, y, (fmul z, u))) -> (fmad x, y, (fmad z, u, v))
def combine_fadd_fma_fmul_to_fmad_or_fma: GICombineRule<
  (defs root:$root, build_fn_matchinfo:$info),
  (match (wip_match_opcode G_FADD):$root,
         [{ return Helper.matchCombineFAddFMAFMulToFMadOrFMA(*${root},
                                                             ${info}); }]),
  (apply [{ Helper.applyBuildFn(*${root}, ${info}); }])>;

// Transform (fadd (fma x, y, (fpext (fmul u, v))), z) ->
//           (fma x, y, (fma (fpext u), (fpext v), z))
def combine_fadd_fpext_fma_fmul_to_fmad_or_fma: GICombineRule<
  (defs root:$root, build_fn_matchinfo:$info),
  (match (wip_match_opcode G_FADD):$root,
         [{ return Helper.matchCombineFAddFpExtFMulToFMadOrFMAAggressive(
                                                  *${root}, ${info}); }]),
  (apply [{ Helper.applyBuildFn(*${root}, ${info}); }])>;

// Transform (fsub (fmul x, y), z) -> (fma x, y, -z)
//                                 -> (fmad x, y, -z)
def combine_fsub_fmul_to_fmad_or_fma: GICombineRule<
  (defs root:$root, build_fn_matchinfo:$info),
  (match (wip_match_opcode G_FSUB):$root,
         [{ return Helper.matchCombineFSubFMulToFMadOrFMA(*${root},
                                                          ${info}); }]),
  (apply [{ Helper.applyBuildFn(*${root}, ${info}); }])>;

// Transform (fsub (fneg (fmul, x, y)), z) -> (fma (fneg x), y, (fneg z))
//           (fsub x, (fneg (fmul, y, z))) -> (fma y, z, x)
def combine_fsub_fneg_fmul_to_fmad_or_fma: GICombineRule<
  (defs root:$root, build_fn_matchinfo:$info),
  (match (wip_match_opcode G_FSUB):$root,
         [{ return Helper.matchCombineFSubFNegFMulToFMadOrFMA(*${root},
                                                              ${info}); }]),
  (apply [{ Helper.applyBuildFn(*${root}, ${info}); }])>;

// Transform (fsub (fpext (fmul x, y)), z) ->
//           (fma (fpext x), (fpext y), (fneg z))
def combine_fsub_fpext_fmul_to_fmad_or_fma: GICombineRule<
  (defs root:$root, build_fn_matchinfo:$info),
  (match (wip_match_opcode G_FSUB):$root,
         [{ return Helper.matchCombineFSubFpExtFMulToFMadOrFMA(*${root},
                                                               ${info}); }]),
  (apply [{ Helper.applyBuildFn(*${root}, ${info}); }])>;

// Transform (fsub (fneg (fpext (fmul x, y))), z) ->
//           (fneg (fma (fpext x), (fpext y), z))
def combine_fsub_fpext_fneg_fmul_to_fmad_or_fma: GICombineRule<
  (defs root:$root, build_fn_matchinfo:$info),
  (match (wip_match_opcode G_FSUB):$root,
         [{ return Helper.matchCombineFSubFpExtFNegFMulToFMadOrFMA(
                                            *${root}, ${info}); }]),
  (apply [{ Helper.applyBuildFn(*${root}, ${info}); }])>;

def combine_minmax_nan: GICombineRule<
  (defs root:$root, unsigned_matchinfo:$info),
  (match (wip_match_opcode G_FMINNUM, G_FMAXNUM, G_FMINIMUM, G_FMAXIMUM):$root,
         [{ return Helper.matchCombineFMinMaxNaN(*${root}, ${info}); }]),
  (apply [{ Helper.replaceSingleDefInstWithOperand(*${root}, ${info}); }])>;

// Transform (add x, (sub y, x)) -> y
// Transform (add (sub y, x), x) -> y
def add_sub_reg: GICombineRule <
  (defs root:$root, register_matchinfo:$matchinfo),
  (match (wip_match_opcode G_ADD):$root,
         [{ return Helper.matchAddSubSameReg(*${root}, ${matchinfo}); }]),
  (apply [{ return Helper.replaceSingleDefInstWithReg(*${root},
                                                      ${matchinfo}); }])>;

<<<<<<< HEAD
=======
def buildvector_identity_fold : GICombineRule<
  (defs root:$build_vector, register_matchinfo:$matchinfo),
  (match (wip_match_opcode G_BUILD_VECTOR_TRUNC, G_BUILD_VECTOR):$build_vector,
         [{ return Helper.matchBuildVectorIdentityFold(*${build_vector}, ${matchinfo}); }]),
  (apply [{ Helper.replaceSingleDefInstWithReg(*${build_vector}, ${matchinfo}); }])>;

def trunc_buildvector_fold : GICombineRule<
  (defs root:$op, register_matchinfo:$matchinfo),
  (match (wip_match_opcode G_TRUNC):$op,
      [{ return Helper.matchTruncBuildVectorFold(*${op}, ${matchinfo}); }]),
  (apply [{ Helper.replaceSingleDefInstWithReg(*${op}, ${matchinfo}); }])>;

// Transform:
//   (x + y) - y -> x
//   (x + y) - x -> y
//   x - (y + x) -> 0 - y
//   x - (x + z) -> 0 - z
def sub_add_reg: GICombineRule <
  (defs root:$root, build_fn_matchinfo:$matchinfo),
  (match (wip_match_opcode G_SUB):$root,
         [{ return Helper.matchSubAddSameReg(*${root}, ${matchinfo}); }]),
  (apply [{ Helper.applyBuildFn(*${root}, ${matchinfo}); }])>;

>>>>>>> f788a4d7
def select_to_minmax: GICombineRule<
  (defs root:$root, build_fn_matchinfo:$info),
  (match (wip_match_opcode G_SELECT):$root,
         [{ return Helper.matchSimplifySelectToMinMax(*${root}, ${info}); }]),
  (apply [{ Helper.applyBuildFn(*${root}, ${info}); }])>;

// FIXME: These should use the custom predicate feature once it lands.
def undef_combines : GICombineGroup<[undef_to_fp_zero, undef_to_int_zero,
                                     undef_to_negative_one,
                                     binop_left_undef_to_zero,
                                     binop_right_undef_to_undef,
                                     unary_undef_to_zero,
                                     propagate_undef_any_op,
                                     propagate_undef_all_ops,
                                     propagate_undef_shuffle_mask,
                                     erase_undef_store,
                                     unmerge_undef,
                                     insert_extract_vec_elt_out_of_bounds]>;

def identity_combines : GICombineGroup<[select_same_val, right_identity_zero,
                                        binop_same_val, binop_left_to_zero,
                                        binop_right_to_zero, p2i_to_i2p,
                                        i2p_to_p2i, anyext_trunc_fold,
                                        fneg_fneg_fold, right_identity_one,
                                        add_sub_reg, buildvector_identity_fold,
                                        trunc_buildvector_fold]>;

def const_combines : GICombineGroup<[constant_fp_op, const_ptradd_to_i2p,
                                     overlapping_and, mulo_by_2, mulo_by_0,
                                     addo_by_0, adde_to_addo,
                                     combine_minmax_nan]>;

def known_bits_simplifications : GICombineGroup<[
  redundant_and, redundant_sext_inreg, redundant_or, urem_pow2_to_mask,
  zext_trunc_fold, icmp_to_true_false_known_bits, icmp_to_lhs_known_bits]>;

def width_reduction_combines : GICombineGroup<[reduce_shl_of_extend,
                                               narrow_binop_feeding_and]>;

def phi_combines : GICombineGroup<[extend_through_phis]>;

def select_combines : GICombineGroup<[select_undef_cmp, select_constant_cmp,
                                      select_to_logical]>;

def trivial_combines : GICombineGroup<[copy_prop, mul_to_shl, add_p2i_to_ptradd,
                                       mul_by_neg_one]>;

def fma_combines : GICombineGroup<[combine_fadd_fmul_to_fmad_or_fma,
  combine_fadd_fpext_fmul_to_fmad_or_fma, combine_fadd_fma_fmul_to_fmad_or_fma,
  combine_fadd_fpext_fma_fmul_to_fmad_or_fma, combine_fsub_fmul_to_fmad_or_fma,
  combine_fsub_fneg_fmul_to_fmad_or_fma, combine_fsub_fpext_fmul_to_fmad_or_fma,
  combine_fsub_fpext_fneg_fmul_to_fmad_or_fma]>;

def all_combines : GICombineGroup<[trivial_combines, insert_vec_elt_combines,
    extract_vec_elt_combines, combines_for_extload,
    combine_indexed_load_store, undef_combines, identity_combines, phi_combines,
    simplify_add_to_sub, hoist_logic_op_with_same_opcode_hands,
    reassocs, ptr_add_immed_chain,
    shl_ashr_to_sext_inreg, sext_inreg_of_load,
    width_reduction_combines, select_combines,
    known_bits_simplifications, ext_ext_fold,
    not_cmp_fold, opt_brcond_by_inverting_cond,
    unmerge_merge, fabs_fabs_fold, unmerge_cst, unmerge_dead_to_trunc,
    unmerge_zext_to_zext, merge_unmerge, trunc_ext_fold, trunc_shl,
    const_combines, xor_of_and_with_same_reg, ptr_add_with_zero,
    shift_immed_chain, shift_of_shifted_logic_chain, load_or_combine,
    truncstore_merge, div_rem_to_divrem, funnel_shift_combines,
    form_bitfield_extract, constant_fold, fabs_fneg_fold,
    intdiv_combines, mulh_combines, redundant_neg_operands,
    and_or_disjoint_mask, fma_combines, fold_binop_into_select,
    sub_add_reg, select_to_minmax]>;

// A combine group used to for prelegalizer combiners at -O0. The combines in
// this group have been selected based on experiments to balance code size and
// compile time performance.
def optnone_combines : GICombineGroup<[trivial_combines,
    ptr_add_immed_chain, combines_for_extload,
    not_cmp_fold, opt_brcond_by_inverting_cond]>;<|MERGE_RESOLUTION|>--- conflicted
+++ resolved
@@ -938,8 +938,6 @@
   (apply [{ return Helper.replaceSingleDefInstWithReg(*${root},
                                                       ${matchinfo}); }])>;
 
-<<<<<<< HEAD
-=======
 def buildvector_identity_fold : GICombineRule<
   (defs root:$build_vector, register_matchinfo:$matchinfo),
   (match (wip_match_opcode G_BUILD_VECTOR_TRUNC, G_BUILD_VECTOR):$build_vector,
@@ -963,7 +961,6 @@
          [{ return Helper.matchSubAddSameReg(*${root}, ${matchinfo}); }]),
   (apply [{ Helper.applyBuildFn(*${root}, ${matchinfo}); }])>;
 
->>>>>>> f788a4d7
 def select_to_minmax: GICombineRule<
   (defs root:$root, build_fn_matchinfo:$info),
   (match (wip_match_opcode G_SELECT):$root,

//===- IntrinsicsX86.td - Defines X86 intrinsics -----------*- tablegen -*-===//
//
// Part of the LLVM Project, under the Apache License v2.0 with LLVM Exceptions.
// See https://llvm.org/LICENSE.txt for license information.
// SPDX-License-Identifier: Apache-2.0 WITH LLVM-exception
//
//===----------------------------------------------------------------------===//
//
// This file defines all of the X86-specific intrinsics.
//
//===----------------------------------------------------------------------===//

//===----------------------------------------------------------------------===//
// Interrupt traps
let TargetPrefix = "x86" in {  // All intrinsics start with "llvm.x86.".
  def int_x86_int : Intrinsic<[], [llvm_i8_ty], [ImmArg<ArgIndex<0>>]>;
}

//===----------------------------------------------------------------------===//
// SEH intrinsics for Windows
let TargetPrefix = "x86" in {
  def int_x86_seh_lsda : Intrinsic<[llvm_ptr_ty], [llvm_ptr_ty], [IntrNoMem]>;

  // Marks the EH registration node created in LLVM IR prior to code generation.
  def int_x86_seh_ehregnode : Intrinsic<[], [llvm_ptr_ty], []>;

  // Marks the EH guard slot node created in LLVM IR prior to code generation.
  def int_x86_seh_ehguard : Intrinsic<[], [llvm_ptr_ty], []>;
}

//===----------------------------------------------------------------------===//
// FLAGS.
let TargetPrefix = "x86" in {
  def int_x86_flags_read_u32 : GCCBuiltin<"__builtin_ia32_readeflags_u32">,
        Intrinsic<[llvm_i32_ty], [], []>;
  def int_x86_flags_read_u64 : GCCBuiltin<"__builtin_ia32_readeflags_u64">,
        Intrinsic<[llvm_i64_ty], [], []>;
  def int_x86_flags_write_u32 : GCCBuiltin<"__builtin_ia32_writeeflags_u32">,
        Intrinsic<[], [llvm_i32_ty], []>;
  def int_x86_flags_write_u64 : GCCBuiltin<"__builtin_ia32_writeeflags_u64">,
        Intrinsic<[], [llvm_i64_ty], []>;
}

//===----------------------------------------------------------------------===//
// Read Time Stamp Counter.
let TargetPrefix = "x86" in {
  def int_x86_rdtsc : GCCBuiltin<"__builtin_ia32_rdtsc">,
              Intrinsic<[llvm_i64_ty], [], []>;
  def int_x86_rdtscp :
              Intrinsic<[llvm_i64_ty, llvm_i32_ty], [], []>;
}

// Read Performance-Monitoring Counter.
let TargetPrefix = "x86" in {
  def int_x86_rdpmc : GCCBuiltin<"__builtin_ia32_rdpmc">,
              Intrinsic<[llvm_i64_ty], [llvm_i32_ty], []>;
}

// Read processor ID.
let TargetPrefix = "x86" in {
  def int_x86_rdpid : GCCBuiltin<"__builtin_ia32_rdpid">,
              Intrinsic<[llvm_i32_ty], [], []>;
}

//===----------------------------------------------------------------------===//
// CET SS
let TargetPrefix = "x86" in {
  def int_x86_incsspd : GCCBuiltin<"__builtin_ia32_incsspd">,
              Intrinsic<[], [llvm_i32_ty], []>;
  def int_x86_incsspq : GCCBuiltin<"__builtin_ia32_incsspq">,
              Intrinsic<[], [llvm_i64_ty], []>;
  def int_x86_rdsspd : GCCBuiltin<"__builtin_ia32_rdsspd">,
              Intrinsic<[llvm_i32_ty], [llvm_i32_ty], []>;
  def int_x86_rdsspq : GCCBuiltin<"__builtin_ia32_rdsspq">,
              Intrinsic<[llvm_i64_ty], [llvm_i64_ty], []>;
  def int_x86_saveprevssp : GCCBuiltin<"__builtin_ia32_saveprevssp">,
              Intrinsic<[], [], []>;
  def int_x86_rstorssp : GCCBuiltin<"__builtin_ia32_rstorssp">,
              Intrinsic<[], [llvm_ptr_ty], []>;
  def int_x86_wrssd : GCCBuiltin<"__builtin_ia32_wrssd">,
              Intrinsic<[], [llvm_i32_ty, llvm_ptr_ty], []>;
  def int_x86_wrssq : GCCBuiltin<"__builtin_ia32_wrssq">,
              Intrinsic<[], [llvm_i64_ty, llvm_ptr_ty], []>;
  def int_x86_wrussd : GCCBuiltin<"__builtin_ia32_wrussd">,
              Intrinsic<[], [llvm_i32_ty, llvm_ptr_ty], []>;
  def int_x86_wrussq : GCCBuiltin<"__builtin_ia32_wrussq">,
              Intrinsic<[], [llvm_i64_ty, llvm_ptr_ty], []>;
  def int_x86_setssbsy : GCCBuiltin<"__builtin_ia32_setssbsy">,
              Intrinsic<[], [], []>;
  def int_x86_clrssbsy : GCCBuiltin<"__builtin_ia32_clrssbsy">,
              Intrinsic<[], [llvm_ptr_ty], []>;
}

//===----------------------------------------------------------------------===//
// 3DNow!

let TargetPrefix = "x86" in {
  def int_x86_3dnow_pavgusb : GCCBuiltin<"__builtin_ia32_pavgusb">,
              Intrinsic<[llvm_x86mmx_ty], [llvm_x86mmx_ty, llvm_x86mmx_ty],
                        [IntrNoMem]>;
  def int_x86_3dnow_pf2id : GCCBuiltin<"__builtin_ia32_pf2id">,
              Intrinsic<[llvm_x86mmx_ty], [llvm_x86mmx_ty], [IntrNoMem]>;
  def int_x86_3dnow_pfacc : GCCBuiltin<"__builtin_ia32_pfacc">,
              Intrinsic<[llvm_x86mmx_ty], [llvm_x86mmx_ty, llvm_x86mmx_ty],
                        [IntrNoMem]>;
  def int_x86_3dnow_pfadd : GCCBuiltin<"__builtin_ia32_pfadd">,
              Intrinsic<[llvm_x86mmx_ty], [llvm_x86mmx_ty, llvm_x86mmx_ty],
                        [IntrNoMem]>;
  def int_x86_3dnow_pfcmpeq : GCCBuiltin<"__builtin_ia32_pfcmpeq">,
              Intrinsic<[llvm_x86mmx_ty], [llvm_x86mmx_ty, llvm_x86mmx_ty],
                        [IntrNoMem]>;
  def int_x86_3dnow_pfcmpge : GCCBuiltin<"__builtin_ia32_pfcmpge">,
              Intrinsic<[llvm_x86mmx_ty], [llvm_x86mmx_ty, llvm_x86mmx_ty],
                        [IntrNoMem]>;
  def int_x86_3dnow_pfcmpgt : GCCBuiltin<"__builtin_ia32_pfcmpgt">,
              Intrinsic<[llvm_x86mmx_ty], [llvm_x86mmx_ty, llvm_x86mmx_ty],
                        [IntrNoMem]>;
  def int_x86_3dnow_pfmax : GCCBuiltin<"__builtin_ia32_pfmax">,
              Intrinsic<[llvm_x86mmx_ty], [llvm_x86mmx_ty, llvm_x86mmx_ty],
                        [IntrNoMem]>;
  def int_x86_3dnow_pfmin : GCCBuiltin<"__builtin_ia32_pfmin">,
              Intrinsic<[llvm_x86mmx_ty], [llvm_x86mmx_ty, llvm_x86mmx_ty],
                        [IntrNoMem]>;
  def int_x86_3dnow_pfmul : GCCBuiltin<"__builtin_ia32_pfmul">,
              Intrinsic<[llvm_x86mmx_ty], [llvm_x86mmx_ty, llvm_x86mmx_ty],
                        [IntrNoMem]>;
  def int_x86_3dnow_pfrcp : GCCBuiltin<"__builtin_ia32_pfrcp">,
              Intrinsic<[llvm_x86mmx_ty], [llvm_x86mmx_ty], [IntrNoMem]>;
  def int_x86_3dnow_pfrcpit1 : GCCBuiltin<"__builtin_ia32_pfrcpit1">,
              Intrinsic<[llvm_x86mmx_ty], [llvm_x86mmx_ty, llvm_x86mmx_ty],
                        [IntrNoMem]>;
  def int_x86_3dnow_pfrcpit2 : GCCBuiltin<"__builtin_ia32_pfrcpit2">,
              Intrinsic<[llvm_x86mmx_ty], [llvm_x86mmx_ty, llvm_x86mmx_ty],
                        [IntrNoMem]>;
  def int_x86_3dnow_pfrsqrt : GCCBuiltin<"__builtin_ia32_pfrsqrt">,
              Intrinsic<[llvm_x86mmx_ty], [llvm_x86mmx_ty], [IntrNoMem]>;
  def int_x86_3dnow_pfrsqit1 : GCCBuiltin<"__builtin_ia32_pfrsqit1">,
              Intrinsic<[llvm_x86mmx_ty], [llvm_x86mmx_ty, llvm_x86mmx_ty],
                        [IntrNoMem]>;
  def int_x86_3dnow_pfsub : GCCBuiltin<"__builtin_ia32_pfsub">,
              Intrinsic<[llvm_x86mmx_ty], [llvm_x86mmx_ty, llvm_x86mmx_ty],
                        [IntrNoMem]>;
  def int_x86_3dnow_pfsubr : GCCBuiltin<"__builtin_ia32_pfsubr">,
              Intrinsic<[llvm_x86mmx_ty], [llvm_x86mmx_ty, llvm_x86mmx_ty],
                        [IntrNoMem]>;
  def int_x86_3dnow_pi2fd : GCCBuiltin<"__builtin_ia32_pi2fd">,
              Intrinsic<[llvm_x86mmx_ty], [llvm_x86mmx_ty], [IntrNoMem]>;
  def int_x86_3dnow_pmulhrw : GCCBuiltin<"__builtin_ia32_pmulhrw">,
              Intrinsic<[llvm_x86mmx_ty], [llvm_x86mmx_ty, llvm_x86mmx_ty],
                        [IntrNoMem]>;
}

//===----------------------------------------------------------------------===//
// 3DNow! extensions

let TargetPrefix = "x86" in {
  def int_x86_3dnowa_pf2iw : GCCBuiltin<"__builtin_ia32_pf2iw">,
              Intrinsic<[llvm_x86mmx_ty], [llvm_x86mmx_ty], [IntrNoMem]>;
  def int_x86_3dnowa_pfnacc : GCCBuiltin<"__builtin_ia32_pfnacc">,
              Intrinsic<[llvm_x86mmx_ty], [llvm_x86mmx_ty, llvm_x86mmx_ty],
                        [IntrNoMem]>;
  def int_x86_3dnowa_pfpnacc : GCCBuiltin<"__builtin_ia32_pfpnacc">,
              Intrinsic<[llvm_x86mmx_ty], [llvm_x86mmx_ty, llvm_x86mmx_ty],
                        [IntrNoMem]>;
  def int_x86_3dnowa_pi2fw : GCCBuiltin<"__builtin_ia32_pi2fw">,
              Intrinsic<[llvm_x86mmx_ty], [llvm_x86mmx_ty], [IntrNoMem]>;
  def int_x86_3dnowa_pswapd :
              Intrinsic<[llvm_x86mmx_ty], [llvm_x86mmx_ty], [IntrNoMem]>;
}

//===----------------------------------------------------------------------===//
// SSE1

// Arithmetic ops
let TargetPrefix = "x86" in {  // All intrinsics start with "llvm.x86.".
  def int_x86_sse_rcp_ss : GCCBuiltin<"__builtin_ia32_rcpss">,
              Intrinsic<[llvm_v4f32_ty], [llvm_v4f32_ty],
                        [IntrNoMem]>;
  def int_x86_sse_rcp_ps : GCCBuiltin<"__builtin_ia32_rcpps">,
              Intrinsic<[llvm_v4f32_ty], [llvm_v4f32_ty],
                        [IntrNoMem]>;
  def int_x86_sse_rsqrt_ss : GCCBuiltin<"__builtin_ia32_rsqrtss">,
              Intrinsic<[llvm_v4f32_ty], [llvm_v4f32_ty],
                        [IntrNoMem]>;
  def int_x86_sse_rsqrt_ps : GCCBuiltin<"__builtin_ia32_rsqrtps">,
              Intrinsic<[llvm_v4f32_ty], [llvm_v4f32_ty],
                        [IntrNoMem]>;
  def int_x86_sse_min_ss : GCCBuiltin<"__builtin_ia32_minss">,
              Intrinsic<[llvm_v4f32_ty], [llvm_v4f32_ty,
                         llvm_v4f32_ty], [IntrNoMem]>;
  def int_x86_sse_min_ps : GCCBuiltin<"__builtin_ia32_minps">,
              Intrinsic<[llvm_v4f32_ty], [llvm_v4f32_ty,
                         llvm_v4f32_ty], [IntrNoMem]>;
  def int_x86_sse_max_ss : GCCBuiltin<"__builtin_ia32_maxss">,
              Intrinsic<[llvm_v4f32_ty], [llvm_v4f32_ty,
                         llvm_v4f32_ty], [IntrNoMem]>;
  def int_x86_sse_max_ps : GCCBuiltin<"__builtin_ia32_maxps">,
              Intrinsic<[llvm_v4f32_ty], [llvm_v4f32_ty,
                         llvm_v4f32_ty], [IntrNoMem]>;
}

// Comparison ops
let TargetPrefix = "x86" in {  // All intrinsics start with "llvm.x86.".
  def int_x86_sse_cmp_ss : GCCBuiltin<"__builtin_ia32_cmpss">,
              Intrinsic<[llvm_v4f32_ty], [llvm_v4f32_ty,
                         llvm_v4f32_ty, llvm_i8_ty], [IntrNoMem, ImmArg<ArgIndex<2>>]>;
  // NOTE: This comparison intrinsic is not used by clang as long as the
  //       distinction in signaling behaviour is not implemented.
  def int_x86_sse_cmp_ps :
              Intrinsic<[llvm_v4f32_ty], [llvm_v4f32_ty,
                         llvm_v4f32_ty, llvm_i8_ty], [IntrNoMem, ImmArg<ArgIndex<2>>]>;
  def int_x86_sse_comieq_ss : GCCBuiltin<"__builtin_ia32_comieq">,
              Intrinsic<[llvm_i32_ty], [llvm_v4f32_ty,
                         llvm_v4f32_ty], [IntrNoMem]>;
  def int_x86_sse_comilt_ss : GCCBuiltin<"__builtin_ia32_comilt">,
              Intrinsic<[llvm_i32_ty], [llvm_v4f32_ty,
                         llvm_v4f32_ty], [IntrNoMem]>;
  def int_x86_sse_comile_ss : GCCBuiltin<"__builtin_ia32_comile">,
              Intrinsic<[llvm_i32_ty], [llvm_v4f32_ty,
                         llvm_v4f32_ty], [IntrNoMem]>;
  def int_x86_sse_comigt_ss : GCCBuiltin<"__builtin_ia32_comigt">,
              Intrinsic<[llvm_i32_ty], [llvm_v4f32_ty,
                         llvm_v4f32_ty], [IntrNoMem]>;
  def int_x86_sse_comige_ss : GCCBuiltin<"__builtin_ia32_comige">,
              Intrinsic<[llvm_i32_ty], [llvm_v4f32_ty,
                         llvm_v4f32_ty], [IntrNoMem]>;
  def int_x86_sse_comineq_ss : GCCBuiltin<"__builtin_ia32_comineq">,
              Intrinsic<[llvm_i32_ty], [llvm_v4f32_ty,
                         llvm_v4f32_ty], [IntrNoMem]>;
  def int_x86_sse_ucomieq_ss : GCCBuiltin<"__builtin_ia32_ucomieq">,
              Intrinsic<[llvm_i32_ty], [llvm_v4f32_ty,
                         llvm_v4f32_ty], [IntrNoMem]>;
  def int_x86_sse_ucomilt_ss : GCCBuiltin<"__builtin_ia32_ucomilt">,
              Intrinsic<[llvm_i32_ty], [llvm_v4f32_ty,
                         llvm_v4f32_ty], [IntrNoMem]>;
  def int_x86_sse_ucomile_ss : GCCBuiltin<"__builtin_ia32_ucomile">,
              Intrinsic<[llvm_i32_ty], [llvm_v4f32_ty,
                         llvm_v4f32_ty], [IntrNoMem]>;
  def int_x86_sse_ucomigt_ss : GCCBuiltin<"__builtin_ia32_ucomigt">,
              Intrinsic<[llvm_i32_ty], [llvm_v4f32_ty,
                         llvm_v4f32_ty], [IntrNoMem]>;
  def int_x86_sse_ucomige_ss : GCCBuiltin<"__builtin_ia32_ucomige">,
              Intrinsic<[llvm_i32_ty], [llvm_v4f32_ty,
                         llvm_v4f32_ty], [IntrNoMem]>;
  def int_x86_sse_ucomineq_ss : GCCBuiltin<"__builtin_ia32_ucomineq">,
              Intrinsic<[llvm_i32_ty], [llvm_v4f32_ty,
                         llvm_v4f32_ty], [IntrNoMem]>;
}


// Conversion ops
let TargetPrefix = "x86" in {  // All intrinsics start with "llvm.x86.".
  def int_x86_sse_cvtss2si : GCCBuiltin<"__builtin_ia32_cvtss2si">,
              Intrinsic<[llvm_i32_ty], [llvm_v4f32_ty], [IntrNoMem]>;
  def int_x86_sse_cvtss2si64 : GCCBuiltin<"__builtin_ia32_cvtss2si64">,
              Intrinsic<[llvm_i64_ty], [llvm_v4f32_ty], [IntrNoMem]>;
  def int_x86_sse_cvttss2si : GCCBuiltin<"__builtin_ia32_cvttss2si">,
              Intrinsic<[llvm_i32_ty], [llvm_v4f32_ty], [IntrNoMem]>;
  def int_x86_sse_cvttss2si64 : GCCBuiltin<"__builtin_ia32_cvttss2si64">,
              Intrinsic<[llvm_i64_ty], [llvm_v4f32_ty], [IntrNoMem]>;

  def int_x86_sse_cvtps2pi : GCCBuiltin<"__builtin_ia32_cvtps2pi">,
              Intrinsic<[llvm_x86mmx_ty], [llvm_v4f32_ty], [IntrNoMem]>;
  def int_x86_sse_cvttps2pi: GCCBuiltin<"__builtin_ia32_cvttps2pi">,
              Intrinsic<[llvm_x86mmx_ty], [llvm_v4f32_ty], [IntrNoMem]>;
  def int_x86_sse_cvtpi2ps : GCCBuiltin<"__builtin_ia32_cvtpi2ps">,
              Intrinsic<[llvm_v4f32_ty], [llvm_v4f32_ty,
                         llvm_x86mmx_ty], [IntrNoMem]>;
}

// Cacheability support ops
let TargetPrefix = "x86" in {  // All intrinsics start with "llvm.x86.".
  def int_x86_sse_sfence : GCCBuiltin<"__builtin_ia32_sfence">,
              Intrinsic<[], [], []>;
}

// Control register.
let TargetPrefix = "x86" in {  // All intrinsics start with "llvm.x86.".
  def int_x86_sse_stmxcsr :
              Intrinsic<[], [llvm_ptr_ty],
                         [IntrWriteMem, IntrArgMemOnly,
                         // This prevents reordering with ldmxcsr
                         IntrHasSideEffects]>;
  def int_x86_sse_ldmxcsr :
              Intrinsic<[], [llvm_ptr_ty],
                         // FIXME: LDMXCSR does not actually write to memory,
                         // but intrinsic properties are generated incorrectly
                         // for IntrReadMem+IntrHasSideEffects.
                        [/*IntrReadMem, IntrArgMemOnly,*/ IntrHasSideEffects]>;
}

// Misc.
let TargetPrefix = "x86" in {  // All intrinsics start with "llvm.x86.".
  def int_x86_sse_movmsk_ps : GCCBuiltin<"__builtin_ia32_movmskps">,
              Intrinsic<[llvm_i32_ty], [llvm_v4f32_ty], [IntrNoMem]>;
}

//===----------------------------------------------------------------------===//
// SSE2

// FP arithmetic ops
let TargetPrefix = "x86" in {  // All intrinsics start with "llvm.x86.".
  def int_x86_sse2_min_sd : GCCBuiltin<"__builtin_ia32_minsd">,
              Intrinsic<[llvm_v2f64_ty], [llvm_v2f64_ty,
                         llvm_v2f64_ty], [IntrNoMem]>;
  def int_x86_sse2_min_pd : GCCBuiltin<"__builtin_ia32_minpd">,
              Intrinsic<[llvm_v2f64_ty], [llvm_v2f64_ty,
                         llvm_v2f64_ty], [IntrNoMem]>;
  def int_x86_sse2_max_sd : GCCBuiltin<"__builtin_ia32_maxsd">,
              Intrinsic<[llvm_v2f64_ty], [llvm_v2f64_ty,
                         llvm_v2f64_ty], [IntrNoMem]>;
  def int_x86_sse2_max_pd : GCCBuiltin<"__builtin_ia32_maxpd">,
              Intrinsic<[llvm_v2f64_ty], [llvm_v2f64_ty,
                         llvm_v2f64_ty], [IntrNoMem]>;
}

// FP comparison ops
let TargetPrefix = "x86" in {  // All intrinsics start with "llvm.x86.".
  def int_x86_sse2_cmp_sd : GCCBuiltin<"__builtin_ia32_cmpsd">,
              Intrinsic<[llvm_v2f64_ty], [llvm_v2f64_ty,
                         llvm_v2f64_ty, llvm_i8_ty], [IntrNoMem, ImmArg<ArgIndex<2>>]>;
  // NOTE: This comparison intrinsic is not used by clang as long as the
  //       distinction in signaling behaviour is not implemented.
  def int_x86_sse2_cmp_pd :
              Intrinsic<[llvm_v2f64_ty], [llvm_v2f64_ty,
                         llvm_v2f64_ty, llvm_i8_ty], [IntrNoMem, ImmArg<ArgIndex<2>>]>;
  def int_x86_sse2_comieq_sd : GCCBuiltin<"__builtin_ia32_comisdeq">,
              Intrinsic<[llvm_i32_ty], [llvm_v2f64_ty,
                         llvm_v2f64_ty], [IntrNoMem]>;
  def int_x86_sse2_comilt_sd : GCCBuiltin<"__builtin_ia32_comisdlt">,
              Intrinsic<[llvm_i32_ty], [llvm_v2f64_ty,
                         llvm_v2f64_ty], [IntrNoMem]>;
  def int_x86_sse2_comile_sd : GCCBuiltin<"__builtin_ia32_comisdle">,
              Intrinsic<[llvm_i32_ty], [llvm_v2f64_ty,
                         llvm_v2f64_ty], [IntrNoMem]>;
  def int_x86_sse2_comigt_sd : GCCBuiltin<"__builtin_ia32_comisdgt">,
              Intrinsic<[llvm_i32_ty], [llvm_v2f64_ty,
                         llvm_v2f64_ty], [IntrNoMem]>;
  def int_x86_sse2_comige_sd : GCCBuiltin<"__builtin_ia32_comisdge">,
              Intrinsic<[llvm_i32_ty], [llvm_v2f64_ty,
                         llvm_v2f64_ty], [IntrNoMem]>;
  def int_x86_sse2_comineq_sd : GCCBuiltin<"__builtin_ia32_comisdneq">,
              Intrinsic<[llvm_i32_ty], [llvm_v2f64_ty,
                         llvm_v2f64_ty], [IntrNoMem]>;
  def int_x86_sse2_ucomieq_sd : GCCBuiltin<"__builtin_ia32_ucomisdeq">,
              Intrinsic<[llvm_i32_ty], [llvm_v2f64_ty,
                         llvm_v2f64_ty], [IntrNoMem]>;
  def int_x86_sse2_ucomilt_sd : GCCBuiltin<"__builtin_ia32_ucomisdlt">,
              Intrinsic<[llvm_i32_ty], [llvm_v2f64_ty,
                         llvm_v2f64_ty], [IntrNoMem]>;
  def int_x86_sse2_ucomile_sd : GCCBuiltin<"__builtin_ia32_ucomisdle">,
              Intrinsic<[llvm_i32_ty], [llvm_v2f64_ty,
                         llvm_v2f64_ty], [IntrNoMem]>;
  def int_x86_sse2_ucomigt_sd : GCCBuiltin<"__builtin_ia32_ucomisdgt">,
              Intrinsic<[llvm_i32_ty], [llvm_v2f64_ty,
                         llvm_v2f64_ty], [IntrNoMem]>;
  def int_x86_sse2_ucomige_sd : GCCBuiltin<"__builtin_ia32_ucomisdge">,
              Intrinsic<[llvm_i32_ty], [llvm_v2f64_ty,
                         llvm_v2f64_ty], [IntrNoMem]>;
  def int_x86_sse2_ucomineq_sd : GCCBuiltin<"__builtin_ia32_ucomisdneq">,
              Intrinsic<[llvm_i32_ty], [llvm_v2f64_ty,
                         llvm_v2f64_ty], [IntrNoMem]>;
}

// Integer arithmetic ops.
let TargetPrefix = "x86" in {  // All intrinsics start with "llvm.x86.".
  def int_x86_sse2_pmulhu_w : GCCBuiltin<"__builtin_ia32_pmulhuw128">,
              Intrinsic<[llvm_v8i16_ty], [llvm_v8i16_ty,
                         llvm_v8i16_ty], [IntrNoMem, Commutative]>;
  def int_x86_sse2_pmulh_w : GCCBuiltin<"__builtin_ia32_pmulhw128">,
              Intrinsic<[llvm_v8i16_ty], [llvm_v8i16_ty,
                         llvm_v8i16_ty], [IntrNoMem, Commutative]>;
  def int_x86_sse2_pmadd_wd : GCCBuiltin<"__builtin_ia32_pmaddwd128">,
              Intrinsic<[llvm_v4i32_ty], [llvm_v8i16_ty,
                         llvm_v8i16_ty], [IntrNoMem, Commutative]>;
  def int_x86_sse2_pavg_b : GCCBuiltin<"__builtin_ia32_pavgb128">,
              Intrinsic<[llvm_v16i8_ty], [llvm_v16i8_ty,
                         llvm_v16i8_ty], [IntrNoMem, Commutative]>;
  def int_x86_sse2_pavg_w : GCCBuiltin<"__builtin_ia32_pavgw128">,
              Intrinsic<[llvm_v8i16_ty], [llvm_v8i16_ty,
                         llvm_v8i16_ty], [IntrNoMem, Commutative]>;
  def int_x86_sse2_psad_bw : GCCBuiltin<"__builtin_ia32_psadbw128">,
              Intrinsic<[llvm_v2i64_ty], [llvm_v16i8_ty,
                         llvm_v16i8_ty], [IntrNoMem, Commutative]>;
}

// Integer shift ops.
let TargetPrefix = "x86" in {  // All intrinsics start with "llvm.x86.".
  def int_x86_sse2_psll_w : GCCBuiltin<"__builtin_ia32_psllw128">,
              Intrinsic<[llvm_v8i16_ty], [llvm_v8i16_ty,
                         llvm_v8i16_ty], [IntrNoMem]>;
  def int_x86_sse2_psll_d : GCCBuiltin<"__builtin_ia32_pslld128">,
              Intrinsic<[llvm_v4i32_ty], [llvm_v4i32_ty,
                         llvm_v4i32_ty], [IntrNoMem]>;
  def int_x86_sse2_psll_q : GCCBuiltin<"__builtin_ia32_psllq128">,
              Intrinsic<[llvm_v2i64_ty], [llvm_v2i64_ty,
                         llvm_v2i64_ty], [IntrNoMem]>;
  def int_x86_sse2_psrl_w : GCCBuiltin<"__builtin_ia32_psrlw128">,
              Intrinsic<[llvm_v8i16_ty], [llvm_v8i16_ty,
                         llvm_v8i16_ty], [IntrNoMem]>;
  def int_x86_sse2_psrl_d : GCCBuiltin<"__builtin_ia32_psrld128">,
              Intrinsic<[llvm_v4i32_ty], [llvm_v4i32_ty,
                         llvm_v4i32_ty], [IntrNoMem]>;
  def int_x86_sse2_psrl_q : GCCBuiltin<"__builtin_ia32_psrlq128">,
              Intrinsic<[llvm_v2i64_ty], [llvm_v2i64_ty,
                         llvm_v2i64_ty], [IntrNoMem]>;
  def int_x86_sse2_psra_w : GCCBuiltin<"__builtin_ia32_psraw128">,
              Intrinsic<[llvm_v8i16_ty], [llvm_v8i16_ty,
                         llvm_v8i16_ty], [IntrNoMem]>;
  def int_x86_sse2_psra_d : GCCBuiltin<"__builtin_ia32_psrad128">,
              Intrinsic<[llvm_v4i32_ty], [llvm_v4i32_ty,
                         llvm_v4i32_ty], [IntrNoMem]>;

  // Oddly these don't require an immediate due to a gcc compatibility issue.
  def int_x86_sse2_pslli_w : GCCBuiltin<"__builtin_ia32_psllwi128">,
              Intrinsic<[llvm_v8i16_ty], [llvm_v8i16_ty,
                         llvm_i32_ty], [IntrNoMem]>;
  def int_x86_sse2_pslli_d : GCCBuiltin<"__builtin_ia32_pslldi128">,
              Intrinsic<[llvm_v4i32_ty], [llvm_v4i32_ty,
                         llvm_i32_ty], [IntrNoMem]>;
  def int_x86_sse2_pslli_q : GCCBuiltin<"__builtin_ia32_psllqi128">,
              Intrinsic<[llvm_v2i64_ty], [llvm_v2i64_ty,
                         llvm_i32_ty], [IntrNoMem]>;
  def int_x86_sse2_psrli_w : GCCBuiltin<"__builtin_ia32_psrlwi128">,
              Intrinsic<[llvm_v8i16_ty], [llvm_v8i16_ty,
                         llvm_i32_ty], [IntrNoMem]>;
  def int_x86_sse2_psrli_d : GCCBuiltin<"__builtin_ia32_psrldi128">,
              Intrinsic<[llvm_v4i32_ty], [llvm_v4i32_ty,
                         llvm_i32_ty], [IntrNoMem]>;
  def int_x86_sse2_psrli_q : GCCBuiltin<"__builtin_ia32_psrlqi128">,
              Intrinsic<[llvm_v2i64_ty], [llvm_v2i64_ty,
                         llvm_i32_ty], [IntrNoMem]>;
  def int_x86_sse2_psrai_w : GCCBuiltin<"__builtin_ia32_psrawi128">,
              Intrinsic<[llvm_v8i16_ty], [llvm_v8i16_ty,
                         llvm_i32_ty], [IntrNoMem]>;
  def int_x86_sse2_psrai_d : GCCBuiltin<"__builtin_ia32_psradi128">,
              Intrinsic<[llvm_v4i32_ty], [llvm_v4i32_ty,
                         llvm_i32_ty], [IntrNoMem]>;
}

// Conversion ops
let TargetPrefix = "x86" in {  // All intrinsics start with "llvm.x86.".
  def int_x86_sse2_cvtpd2dq : GCCBuiltin<"__builtin_ia32_cvtpd2dq">,
              Intrinsic<[llvm_v4i32_ty], [llvm_v2f64_ty], [IntrNoMem]>;
  def int_x86_sse2_cvttpd2dq : GCCBuiltin<"__builtin_ia32_cvttpd2dq">,
              Intrinsic<[llvm_v4i32_ty], [llvm_v2f64_ty], [IntrNoMem]>;
  def int_x86_sse2_cvtpd2ps : GCCBuiltin<"__builtin_ia32_cvtpd2ps">,
              Intrinsic<[llvm_v4f32_ty], [llvm_v2f64_ty], [IntrNoMem]>;
  def int_x86_sse2_cvtps2dq : GCCBuiltin<"__builtin_ia32_cvtps2dq">,
              Intrinsic<[llvm_v4i32_ty], [llvm_v4f32_ty], [IntrNoMem]>;
  def int_x86_sse2_cvttps2dq : GCCBuiltin<"__builtin_ia32_cvttps2dq">,
              Intrinsic<[llvm_v4i32_ty], [llvm_v4f32_ty], [IntrNoMem]>;
  def int_x86_sse2_cvtsd2si : GCCBuiltin<"__builtin_ia32_cvtsd2si">,
              Intrinsic<[llvm_i32_ty], [llvm_v2f64_ty], [IntrNoMem]>;
  def int_x86_sse2_cvtsd2si64 : GCCBuiltin<"__builtin_ia32_cvtsd2si64">,
              Intrinsic<[llvm_i64_ty], [llvm_v2f64_ty], [IntrNoMem]>;
  def int_x86_sse2_cvttsd2si : GCCBuiltin<"__builtin_ia32_cvttsd2si">,
              Intrinsic<[llvm_i32_ty], [llvm_v2f64_ty], [IntrNoMem]>;
  def int_x86_sse2_cvttsd2si64 : GCCBuiltin<"__builtin_ia32_cvttsd2si64">,
              Intrinsic<[llvm_i64_ty], [llvm_v2f64_ty], [IntrNoMem]>;
  def int_x86_sse2_cvtsd2ss : GCCBuiltin<"__builtin_ia32_cvtsd2ss">,
              Intrinsic<[llvm_v4f32_ty], [llvm_v4f32_ty,
                         llvm_v2f64_ty], [IntrNoMem]>;
  def int_x86_sse_cvtpd2pi : GCCBuiltin<"__builtin_ia32_cvtpd2pi">,
              Intrinsic<[llvm_x86mmx_ty], [llvm_v2f64_ty], [IntrNoMem]>;
  def int_x86_sse_cvttpd2pi: GCCBuiltin<"__builtin_ia32_cvttpd2pi">,
              Intrinsic<[llvm_x86mmx_ty], [llvm_v2f64_ty], [IntrNoMem]>;
  def int_x86_sse_cvtpi2pd : GCCBuiltin<"__builtin_ia32_cvtpi2pd">,
              Intrinsic<[llvm_v2f64_ty], [llvm_x86mmx_ty], [IntrNoMem]>;
}

// Misc.
let TargetPrefix = "x86" in {  // All intrinsics start with "llvm.x86.".
  def int_x86_sse2_packsswb_128 : GCCBuiltin<"__builtin_ia32_packsswb128">,
              Intrinsic<[llvm_v16i8_ty], [llvm_v8i16_ty,
                         llvm_v8i16_ty], [IntrNoMem]>;
  def int_x86_sse2_packssdw_128 : GCCBuiltin<"__builtin_ia32_packssdw128">,
              Intrinsic<[llvm_v8i16_ty], [llvm_v4i32_ty,
                         llvm_v4i32_ty], [IntrNoMem]>;
  def int_x86_sse2_packuswb_128 : GCCBuiltin<"__builtin_ia32_packuswb128">,
              Intrinsic<[llvm_v16i8_ty], [llvm_v8i16_ty,
                         llvm_v8i16_ty], [IntrNoMem]>;
  def int_x86_sse2_movmsk_pd : GCCBuiltin<"__builtin_ia32_movmskpd">,
              Intrinsic<[llvm_i32_ty], [llvm_v2f64_ty], [IntrNoMem]>;
  def int_x86_sse2_pmovmskb_128 : GCCBuiltin<"__builtin_ia32_pmovmskb128">,
              Intrinsic<[llvm_i32_ty], [llvm_v16i8_ty], [IntrNoMem]>;
  def int_x86_sse2_maskmov_dqu : GCCBuiltin<"__builtin_ia32_maskmovdqu">,
              Intrinsic<[], [llvm_v16i8_ty,
                         llvm_v16i8_ty, llvm_ptr_ty], []>;
  def int_x86_sse2_clflush : GCCBuiltin<"__builtin_ia32_clflush">,
              Intrinsic<[], [llvm_ptr_ty], []>;
  def int_x86_sse2_lfence : GCCBuiltin<"__builtin_ia32_lfence">,
              Intrinsic<[], [], []>;
  def int_x86_sse2_mfence : GCCBuiltin<"__builtin_ia32_mfence">,
              Intrinsic<[], [], []>;
  def int_x86_sse2_pause : GCCBuiltin<"__builtin_ia32_pause">,
              Intrinsic<[], [], []>;
}

//===----------------------------------------------------------------------===//
// SSE3

// Addition / subtraction ops.
let TargetPrefix = "x86" in {  // All intrinsics start with "llvm.x86.".
  def int_x86_sse3_addsub_ps : GCCBuiltin<"__builtin_ia32_addsubps">,
              Intrinsic<[llvm_v4f32_ty], [llvm_v4f32_ty,
                         llvm_v4f32_ty], [IntrNoMem]>;
  def int_x86_sse3_addsub_pd : GCCBuiltin<"__builtin_ia32_addsubpd">,
              Intrinsic<[llvm_v2f64_ty], [llvm_v2f64_ty,
                         llvm_v2f64_ty], [IntrNoMem]>;
}

// Horizontal ops.
let TargetPrefix = "x86" in {  // All intrinsics start with "llvm.x86.".
  def int_x86_sse3_hadd_ps : GCCBuiltin<"__builtin_ia32_haddps">,
              Intrinsic<[llvm_v4f32_ty], [llvm_v4f32_ty,
                         llvm_v4f32_ty], [IntrNoMem]>;
  def int_x86_sse3_hadd_pd : GCCBuiltin<"__builtin_ia32_haddpd">,
              Intrinsic<[llvm_v2f64_ty], [llvm_v2f64_ty,
                         llvm_v2f64_ty], [IntrNoMem]>;
  def int_x86_sse3_hsub_ps : GCCBuiltin<"__builtin_ia32_hsubps">,
              Intrinsic<[llvm_v4f32_ty], [llvm_v4f32_ty,
                         llvm_v4f32_ty], [IntrNoMem]>;
  def int_x86_sse3_hsub_pd : GCCBuiltin<"__builtin_ia32_hsubpd">,
              Intrinsic<[llvm_v2f64_ty], [llvm_v2f64_ty,
                         llvm_v2f64_ty], [IntrNoMem]>;
}

// Specialized unaligned load.
let TargetPrefix = "x86" in {  // All intrinsics start with "llvm.x86.".
  def int_x86_sse3_ldu_dq : GCCBuiltin<"__builtin_ia32_lddqu">,
              Intrinsic<[llvm_v16i8_ty], [llvm_ptr_ty], [IntrReadMem]>;
}

// Thread synchronization ops.
let TargetPrefix = "x86" in {  // All intrinsics start with "llvm.x86.".
  def int_x86_sse3_monitor : GCCBuiltin<"__builtin_ia32_monitor">,
              Intrinsic<[], [llvm_ptr_ty,
                         llvm_i32_ty, llvm_i32_ty], []>;
  def int_x86_sse3_mwait : GCCBuiltin<"__builtin_ia32_mwait">,
              Intrinsic<[], [llvm_i32_ty,
                         llvm_i32_ty], []>;
}

//===----------------------------------------------------------------------===//
// SSSE3

// Horizontal arithmetic ops
let TargetPrefix = "x86" in {  // All intrinsics start with "llvm.x86.".
  def int_x86_ssse3_phadd_w         : GCCBuiltin<"__builtin_ia32_phaddw">,
              Intrinsic<[llvm_x86mmx_ty], [llvm_x86mmx_ty,
                         llvm_x86mmx_ty], [IntrNoMem]>;
  def int_x86_ssse3_phadd_w_128     : GCCBuiltin<"__builtin_ia32_phaddw128">,
              Intrinsic<[llvm_v8i16_ty], [llvm_v8i16_ty,
                         llvm_v8i16_ty], [IntrNoMem]>;

  def int_x86_ssse3_phadd_d         : GCCBuiltin<"__builtin_ia32_phaddd">,
              Intrinsic<[llvm_x86mmx_ty], [llvm_x86mmx_ty,
                         llvm_x86mmx_ty], [IntrNoMem]>;
  def int_x86_ssse3_phadd_d_128     : GCCBuiltin<"__builtin_ia32_phaddd128">,
              Intrinsic<[llvm_v4i32_ty], [llvm_v4i32_ty,
                         llvm_v4i32_ty], [IntrNoMem]>;

  def int_x86_ssse3_phadd_sw        : GCCBuiltin<"__builtin_ia32_phaddsw">,
              Intrinsic<[llvm_x86mmx_ty], [llvm_x86mmx_ty,
                         llvm_x86mmx_ty], [IntrNoMem]>;
  def int_x86_ssse3_phadd_sw_128    : GCCBuiltin<"__builtin_ia32_phaddsw128">,
              Intrinsic<[llvm_v8i16_ty], [llvm_v8i16_ty,
                         llvm_v8i16_ty], [IntrNoMem]>;

  def int_x86_ssse3_phsub_w         : GCCBuiltin<"__builtin_ia32_phsubw">,
              Intrinsic<[llvm_x86mmx_ty], [llvm_x86mmx_ty,
                         llvm_x86mmx_ty], [IntrNoMem]>;
  def int_x86_ssse3_phsub_w_128     : GCCBuiltin<"__builtin_ia32_phsubw128">,
              Intrinsic<[llvm_v8i16_ty], [llvm_v8i16_ty,
                         llvm_v8i16_ty], [IntrNoMem]>;

  def int_x86_ssse3_phsub_d         : GCCBuiltin<"__builtin_ia32_phsubd">,
              Intrinsic<[llvm_x86mmx_ty], [llvm_x86mmx_ty,
                         llvm_x86mmx_ty], [IntrNoMem]>;
  def int_x86_ssse3_phsub_d_128     : GCCBuiltin<"__builtin_ia32_phsubd128">,
              Intrinsic<[llvm_v4i32_ty], [llvm_v4i32_ty,
                         llvm_v4i32_ty], [IntrNoMem]>;

  def int_x86_ssse3_phsub_sw        : GCCBuiltin<"__builtin_ia32_phsubsw">,
              Intrinsic<[llvm_x86mmx_ty], [llvm_x86mmx_ty,
                         llvm_x86mmx_ty], [IntrNoMem]>;
  def int_x86_ssse3_phsub_sw_128    : GCCBuiltin<"__builtin_ia32_phsubsw128">,
              Intrinsic<[llvm_v8i16_ty], [llvm_v8i16_ty,
                         llvm_v8i16_ty], [IntrNoMem]>;

  def int_x86_ssse3_pmadd_ub_sw     : GCCBuiltin<"__builtin_ia32_pmaddubsw">,
              Intrinsic<[llvm_x86mmx_ty], [llvm_x86mmx_ty,
                         llvm_x86mmx_ty], [IntrNoMem]>;
  def int_x86_ssse3_pmadd_ub_sw_128 : GCCBuiltin<"__builtin_ia32_pmaddubsw128">,
              Intrinsic<[llvm_v8i16_ty], [llvm_v16i8_ty,
                         llvm_v16i8_ty], [IntrNoMem]>;
}

// Packed multiply high with round and scale
let TargetPrefix = "x86" in {  // All intrinsics start with "llvm.x86.".
  def int_x86_ssse3_pmul_hr_sw      : GCCBuiltin<"__builtin_ia32_pmulhrsw">,
              Intrinsic<[llvm_x86mmx_ty], [llvm_x86mmx_ty,
                         llvm_x86mmx_ty], [IntrNoMem, Commutative]>;
  def int_x86_ssse3_pmul_hr_sw_128  : GCCBuiltin<"__builtin_ia32_pmulhrsw128">,
              Intrinsic<[llvm_v8i16_ty], [llvm_v8i16_ty,
                         llvm_v8i16_ty], [IntrNoMem, Commutative]>;
}

// Shuffle ops
let TargetPrefix = "x86" in {  // All intrinsics start with "llvm.x86.".
  def int_x86_ssse3_pshuf_b         : GCCBuiltin<"__builtin_ia32_pshufb">,
              Intrinsic<[llvm_x86mmx_ty], [llvm_x86mmx_ty,
                         llvm_x86mmx_ty], [IntrNoMem]>;
  def int_x86_ssse3_pshuf_b_128     : GCCBuiltin<"__builtin_ia32_pshufb128">,
              Intrinsic<[llvm_v16i8_ty], [llvm_v16i8_ty,
                         llvm_v16i8_ty], [IntrNoMem]>;
  def int_x86_sse_pshuf_w           : GCCBuiltin<"__builtin_ia32_pshufw">,
              Intrinsic<[llvm_x86mmx_ty], [llvm_x86mmx_ty, llvm_i8_ty],
                         [IntrNoMem, ImmArg<ArgIndex<1>>]>;
}

// Sign ops
let TargetPrefix = "x86" in {  // All intrinsics start with "llvm.x86.".
  def int_x86_ssse3_psign_b         : GCCBuiltin<"__builtin_ia32_psignb">,
              Intrinsic<[llvm_x86mmx_ty], [llvm_x86mmx_ty,
                         llvm_x86mmx_ty], [IntrNoMem]>;
  def int_x86_ssse3_psign_b_128     : GCCBuiltin<"__builtin_ia32_psignb128">,
              Intrinsic<[llvm_v16i8_ty], [llvm_v16i8_ty,
                         llvm_v16i8_ty], [IntrNoMem]>;

  def int_x86_ssse3_psign_w         : GCCBuiltin<"__builtin_ia32_psignw">,
              Intrinsic<[llvm_x86mmx_ty], [llvm_x86mmx_ty,
                         llvm_x86mmx_ty], [IntrNoMem]>;
  def int_x86_ssse3_psign_w_128     : GCCBuiltin<"__builtin_ia32_psignw128">,
              Intrinsic<[llvm_v8i16_ty], [llvm_v8i16_ty,
                         llvm_v8i16_ty], [IntrNoMem]>;

  def int_x86_ssse3_psign_d         : GCCBuiltin<"__builtin_ia32_psignd">,
              Intrinsic<[llvm_x86mmx_ty], [llvm_x86mmx_ty,
                         llvm_x86mmx_ty], [IntrNoMem]>;
  def int_x86_ssse3_psign_d_128     : GCCBuiltin<"__builtin_ia32_psignd128">,
              Intrinsic<[llvm_v4i32_ty], [llvm_v4i32_ty,
                         llvm_v4i32_ty], [IntrNoMem]>;
}

// Absolute value ops
let TargetPrefix = "x86" in {  // All intrinsics start with "llvm.x86.".
  def int_x86_ssse3_pabs_b     : GCCBuiltin<"__builtin_ia32_pabsb">,
              Intrinsic<[llvm_x86mmx_ty], [llvm_x86mmx_ty], [IntrNoMem]>;

  def int_x86_ssse3_pabs_w     : GCCBuiltin<"__builtin_ia32_pabsw">,
              Intrinsic<[llvm_x86mmx_ty], [llvm_x86mmx_ty], [IntrNoMem]>;

  def int_x86_ssse3_pabs_d     : GCCBuiltin<"__builtin_ia32_pabsd">,
              Intrinsic<[llvm_x86mmx_ty], [llvm_x86mmx_ty], [IntrNoMem]>;
}

//===----------------------------------------------------------------------===//
// SSE4.1

// FP rounding ops
let TargetPrefix = "x86" in {  // All intrinsics start with "llvm.x86.".
  def int_x86_sse41_round_ss        : GCCBuiltin<"__builtin_ia32_roundss">,
              Intrinsic<[llvm_v4f32_ty], [llvm_v4f32_ty, llvm_v4f32_ty,
                         llvm_i32_ty], [IntrNoMem, ImmArg<ArgIndex<2>>]>;
  def int_x86_sse41_round_ps        : GCCBuiltin<"__builtin_ia32_roundps">,
              Intrinsic<[llvm_v4f32_ty], [llvm_v4f32_ty,
                         llvm_i32_ty], [IntrNoMem, ImmArg<ArgIndex<1>>]>;
  def int_x86_sse41_round_sd        : GCCBuiltin<"__builtin_ia32_roundsd">,
              Intrinsic<[llvm_v2f64_ty], [llvm_v2f64_ty, llvm_v2f64_ty,
                         llvm_i32_ty], [IntrNoMem, ImmArg<ArgIndex<2>>]>;
  def int_x86_sse41_round_pd        : GCCBuiltin<"__builtin_ia32_roundpd">,
              Intrinsic<[llvm_v2f64_ty], [llvm_v2f64_ty,
                         llvm_i32_ty], [IntrNoMem, ImmArg<ArgIndex<1>>]>;
}

// Vector min element
let TargetPrefix = "x86" in {  // All intrinsics start with "llvm.x86.".
  def int_x86_sse41_phminposuw     : GCCBuiltin<"__builtin_ia32_phminposuw128">,
              Intrinsic<[llvm_v8i16_ty], [llvm_v8i16_ty],
                        [IntrNoMem]>;
}

// Advanced Encryption Standard (AES) Instructions
let TargetPrefix = "x86" in {  // All intrinsics start with "llvm.x86.".
  def int_x86_aesni_aesimc          : GCCBuiltin<"__builtin_ia32_aesimc128">,
              Intrinsic<[llvm_v2i64_ty], [llvm_v2i64_ty],
                        [IntrNoMem]>;

  def int_x86_aesni_aesenc          : GCCBuiltin<"__builtin_ia32_aesenc128">,
              Intrinsic<[llvm_v2i64_ty], [llvm_v2i64_ty, llvm_v2i64_ty],
                        [IntrNoMem]>;
  def int_x86_aesni_aesenc_256      : GCCBuiltin<"__builtin_ia32_aesenc256">,
              Intrinsic<[llvm_v4i64_ty], [llvm_v4i64_ty, llvm_v4i64_ty],
                        [IntrNoMem]>;
  def int_x86_aesni_aesenc_512      : GCCBuiltin<"__builtin_ia32_aesenc512">,
              Intrinsic<[llvm_v8i64_ty], [llvm_v8i64_ty, llvm_v8i64_ty],
                        [IntrNoMem]>;

  def int_x86_aesni_aesenclast : GCCBuiltin<"__builtin_ia32_aesenclast128">,
              Intrinsic<[llvm_v2i64_ty], [llvm_v2i64_ty, llvm_v2i64_ty],
                        [IntrNoMem]>;
  def int_x86_aesni_aesenclast_256 :
    GCCBuiltin<"__builtin_ia32_aesenclast256">,
    Intrinsic<[llvm_v4i64_ty], [llvm_v4i64_ty, llvm_v4i64_ty],
              [IntrNoMem]>;
  def int_x86_aesni_aesenclast_512 :
    GCCBuiltin<"__builtin_ia32_aesenclast512">,
    Intrinsic<[llvm_v8i64_ty], [llvm_v8i64_ty, llvm_v8i64_ty],
              [IntrNoMem]>;

  def int_x86_aesni_aesdec          : GCCBuiltin<"__builtin_ia32_aesdec128">,
              Intrinsic<[llvm_v2i64_ty], [llvm_v2i64_ty, llvm_v2i64_ty],
                        [IntrNoMem]>;
  def int_x86_aesni_aesdec_256      : GCCBuiltin<"__builtin_ia32_aesdec256">,
              Intrinsic<[llvm_v4i64_ty], [llvm_v4i64_ty, llvm_v4i64_ty],
                        [IntrNoMem]>;
  def int_x86_aesni_aesdec_512      : GCCBuiltin<"__builtin_ia32_aesdec512">,
              Intrinsic<[llvm_v8i64_ty], [llvm_v8i64_ty, llvm_v8i64_ty],
                        [IntrNoMem]>;

  def int_x86_aesni_aesdeclast : GCCBuiltin<"__builtin_ia32_aesdeclast128">,
              Intrinsic<[llvm_v2i64_ty], [llvm_v2i64_ty, llvm_v2i64_ty],
                        [IntrNoMem]>;
  def int_x86_aesni_aesdeclast_256 :
    GCCBuiltin<"__builtin_ia32_aesdeclast256">,
    Intrinsic<[llvm_v4i64_ty], [llvm_v4i64_ty, llvm_v4i64_ty],
              [IntrNoMem]>;
  def int_x86_aesni_aesdeclast_512 :
    GCCBuiltin<"__builtin_ia32_aesdeclast512">,
    Intrinsic<[llvm_v8i64_ty], [llvm_v8i64_ty, llvm_v8i64_ty],
              [IntrNoMem]>;

  def int_x86_aesni_aeskeygenassist :
              GCCBuiltin<"__builtin_ia32_aeskeygenassist128">,
              Intrinsic<[llvm_v2i64_ty], [llvm_v2i64_ty, llvm_i8_ty],
                        [IntrNoMem, ImmArg<ArgIndex<1>>]>;
}

// PCLMUL instructions
let TargetPrefix = "x86" in { // All intrinsics start with "llvm.x86.".
  def int_x86_pclmulqdq : GCCBuiltin<"__builtin_ia32_pclmulqdq128">,
          Intrinsic<[llvm_v2i64_ty], [llvm_v2i64_ty, llvm_v2i64_ty, llvm_i8_ty],
                    [IntrNoMem, ImmArg<ArgIndex<2>>]>;
  def int_x86_pclmulqdq_256 : GCCBuiltin<"__builtin_ia32_pclmulqdq256">,
          Intrinsic<[llvm_v4i64_ty], [llvm_v4i64_ty, llvm_v4i64_ty, llvm_i8_ty],
                    [IntrNoMem, ImmArg<ArgIndex<2>>]>;
  def int_x86_pclmulqdq_512 : GCCBuiltin<"__builtin_ia32_pclmulqdq512">,
          Intrinsic<[llvm_v8i64_ty], [llvm_v8i64_ty, llvm_v8i64_ty, llvm_i8_ty],
                    [IntrNoMem, ImmArg<ArgIndex<2>>]>;
}

// Vector pack
let TargetPrefix = "x86" in {  // All intrinsics start with "llvm.x86.".
  def int_x86_sse41_packusdw        : GCCBuiltin<"__builtin_ia32_packusdw128">,
              Intrinsic<[llvm_v8i16_ty], [llvm_v4i32_ty, llvm_v4i32_ty],
                        [IntrNoMem]>;
}

// Vector insert
let TargetPrefix = "x86" in {  // All intrinsics start with "llvm.x86.".
  def int_x86_sse41_insertps       : GCCBuiltin<"__builtin_ia32_insertps128">,
          Intrinsic<[llvm_v4f32_ty], [llvm_v4f32_ty, llvm_v4f32_ty, llvm_i8_ty],
                    [IntrNoMem, ImmArg<ArgIndex<2>>]>;
}

// Vector blend
let TargetPrefix = "x86" in {  // All intrinsics start with "llvm.x86.".
  def int_x86_sse41_pblendvb         : GCCBuiltin<"__builtin_ia32_pblendvb128">,
        Intrinsic<[llvm_v16i8_ty], [llvm_v16i8_ty, llvm_v16i8_ty,llvm_v16i8_ty],
                  [IntrNoMem]>;
  def int_x86_sse41_blendvpd         : GCCBuiltin<"__builtin_ia32_blendvpd">,
        Intrinsic<[llvm_v2f64_ty], [llvm_v2f64_ty, llvm_v2f64_ty,llvm_v2f64_ty],
                  [IntrNoMem]>;
  def int_x86_sse41_blendvps         : GCCBuiltin<"__builtin_ia32_blendvps">,
        Intrinsic<[llvm_v4f32_ty], [llvm_v4f32_ty, llvm_v4f32_ty,llvm_v4f32_ty],
                  [IntrNoMem]>;
}

// Vector dot product
let TargetPrefix = "x86" in {  // All intrinsics start with "llvm.x86.".
  def int_x86_sse41_dppd            : GCCBuiltin<"__builtin_ia32_dppd">,
          Intrinsic<[llvm_v2f64_ty], [llvm_v2f64_ty, llvm_v2f64_ty, llvm_i8_ty],
                    [IntrNoMem, Commutative, ImmArg<ArgIndex<2>>]>;
  def int_x86_sse41_dpps            : GCCBuiltin<"__builtin_ia32_dpps">,
          Intrinsic<[llvm_v4f32_ty], [llvm_v4f32_ty, llvm_v4f32_ty, llvm_i8_ty],
                    [IntrNoMem, Commutative, ImmArg<ArgIndex<2>>]>;
}

// Vector sum of absolute differences
let TargetPrefix = "x86" in {  // All intrinsics start with "llvm.x86.".
  def int_x86_sse41_mpsadbw         : GCCBuiltin<"__builtin_ia32_mpsadbw128">,
          Intrinsic<[llvm_v8i16_ty], [llvm_v16i8_ty, llvm_v16i8_ty,llvm_i8_ty],
                    [IntrNoMem, Commutative, ImmArg<ArgIndex<2>>]>;
}

// Test instruction with bitwise comparison.
let TargetPrefix = "x86" in { // All intrinsics start with "llvm.x86.".
  def int_x86_sse41_ptestz          : GCCBuiltin<"__builtin_ia32_ptestz128">,
          Intrinsic<[llvm_i32_ty], [llvm_v2i64_ty, llvm_v2i64_ty],
                    [IntrNoMem]>;
  def int_x86_sse41_ptestc          : GCCBuiltin<"__builtin_ia32_ptestc128">,
          Intrinsic<[llvm_i32_ty], [llvm_v2i64_ty, llvm_v2i64_ty],
                    [IntrNoMem]>;
  def int_x86_sse41_ptestnzc        : GCCBuiltin<"__builtin_ia32_ptestnzc128">,
          Intrinsic<[llvm_i32_ty], [llvm_v2i64_ty, llvm_v2i64_ty],
                    [IntrNoMem]>;
}

//===----------------------------------------------------------------------===//
// SSE4.2

// Miscellaneous
// CRC Instruction
let TargetPrefix = "x86" in { // All intrinsics start with "llvm.x86.".
  def int_x86_sse42_crc32_32_8       : GCCBuiltin<"__builtin_ia32_crc32qi">,
          Intrinsic<[llvm_i32_ty], [llvm_i32_ty, llvm_i8_ty],
                    [IntrNoMem]>;
  def int_x86_sse42_crc32_32_16      : GCCBuiltin<"__builtin_ia32_crc32hi">,
          Intrinsic<[llvm_i32_ty], [llvm_i32_ty, llvm_i16_ty],
                    [IntrNoMem]>;
  def int_x86_sse42_crc32_32_32      : GCCBuiltin<"__builtin_ia32_crc32si">,
          Intrinsic<[llvm_i32_ty], [llvm_i32_ty, llvm_i32_ty],
                    [IntrNoMem]>;
  def int_x86_sse42_crc32_64_64      : GCCBuiltin<"__builtin_ia32_crc32di">,
          Intrinsic<[llvm_i64_ty], [llvm_i64_ty, llvm_i64_ty],
                    [IntrNoMem]>;
}

// String/text processing ops.
let TargetPrefix = "x86" in { // All intrinsics start with "llvm.x86.".
  def int_x86_sse42_pcmpistrm128  : GCCBuiltin<"__builtin_ia32_pcmpistrm128">,
    Intrinsic<[llvm_v16i8_ty],
        [llvm_v16i8_ty, llvm_v16i8_ty, llvm_i8_ty],
        [IntrNoMem, ImmArg<ArgIndex<2>>]>;
  def int_x86_sse42_pcmpistri128  : GCCBuiltin<"__builtin_ia32_pcmpistri128">,
    Intrinsic<[llvm_i32_ty],
        [llvm_v16i8_ty, llvm_v16i8_ty, llvm_i8_ty],
        [IntrNoMem, ImmArg<ArgIndex<2>>]>;
  def int_x86_sse42_pcmpistria128 : GCCBuiltin<"__builtin_ia32_pcmpistria128">,
    Intrinsic<[llvm_i32_ty],
        [llvm_v16i8_ty, llvm_v16i8_ty, llvm_i8_ty],
        [IntrNoMem, ImmArg<ArgIndex<2>>]>;
  def int_x86_sse42_pcmpistric128 : GCCBuiltin<"__builtin_ia32_pcmpistric128">,
    Intrinsic<[llvm_i32_ty],
        [llvm_v16i8_ty, llvm_v16i8_ty, llvm_i8_ty],
        [IntrNoMem, ImmArg<ArgIndex<2>>]>;
  def int_x86_sse42_pcmpistrio128 : GCCBuiltin<"__builtin_ia32_pcmpistrio128">,
    Intrinsic<[llvm_i32_ty],
        [llvm_v16i8_ty, llvm_v16i8_ty, llvm_i8_ty],
        [IntrNoMem, ImmArg<ArgIndex<2>>]>;
  def int_x86_sse42_pcmpistris128 : GCCBuiltin<"__builtin_ia32_pcmpistris128">,
    Intrinsic<[llvm_i32_ty],
        [llvm_v16i8_ty, llvm_v16i8_ty, llvm_i8_ty],
        [IntrNoMem, ImmArg<ArgIndex<2>>]>;
  def int_x86_sse42_pcmpistriz128 : GCCBuiltin<"__builtin_ia32_pcmpistriz128">,
    Intrinsic<[llvm_i32_ty],
        [llvm_v16i8_ty, llvm_v16i8_ty, llvm_i8_ty],
        [IntrNoMem, ImmArg<ArgIndex<2>>]>;
  def int_x86_sse42_pcmpestrm128  : GCCBuiltin<"__builtin_ia32_pcmpestrm128">,
    Intrinsic<[llvm_v16i8_ty],
        [llvm_v16i8_ty, llvm_i32_ty, llvm_v16i8_ty, llvm_i32_ty,
         llvm_i8_ty],
        [IntrNoMem, ImmArg<ArgIndex<4>>]>;
  def int_x86_sse42_pcmpestri128  : GCCBuiltin<"__builtin_ia32_pcmpestri128">,
    Intrinsic<[llvm_i32_ty],
        [llvm_v16i8_ty, llvm_i32_ty, llvm_v16i8_ty, llvm_i32_ty,
         llvm_i8_ty],
        [IntrNoMem, ImmArg<ArgIndex<4>>]>;
  def int_x86_sse42_pcmpestria128 : GCCBuiltin<"__builtin_ia32_pcmpestria128">,
    Intrinsic<[llvm_i32_ty],
        [llvm_v16i8_ty, llvm_i32_ty, llvm_v16i8_ty, llvm_i32_ty,
         llvm_i8_ty],
        [IntrNoMem, ImmArg<ArgIndex<4>>]>;
  def int_x86_sse42_pcmpestric128 : GCCBuiltin<"__builtin_ia32_pcmpestric128">,
    Intrinsic<[llvm_i32_ty],
        [llvm_v16i8_ty, llvm_i32_ty, llvm_v16i8_ty, llvm_i32_ty,
         llvm_i8_ty],
        [IntrNoMem, ImmArg<ArgIndex<4>>]>;
  def int_x86_sse42_pcmpestrio128 : GCCBuiltin<"__builtin_ia32_pcmpestrio128">,
    Intrinsic<[llvm_i32_ty],
        [llvm_v16i8_ty, llvm_i32_ty, llvm_v16i8_ty, llvm_i32_ty,
         llvm_i8_ty],
        [IntrNoMem, ImmArg<ArgIndex<4>>]>;
  def int_x86_sse42_pcmpestris128 : GCCBuiltin<"__builtin_ia32_pcmpestris128">,
    Intrinsic<[llvm_i32_ty],
        [llvm_v16i8_ty, llvm_i32_ty, llvm_v16i8_ty, llvm_i32_ty,
         llvm_i8_ty],
        [IntrNoMem, ImmArg<ArgIndex<4>>]>;
  def int_x86_sse42_pcmpestriz128 : GCCBuiltin<"__builtin_ia32_pcmpestriz128">,
    Intrinsic<[llvm_i32_ty],
        [llvm_v16i8_ty, llvm_i32_ty, llvm_v16i8_ty, llvm_i32_ty,
         llvm_i8_ty],
        [IntrNoMem, ImmArg<ArgIndex<4>>]>;
}

//===----------------------------------------------------------------------===//
// SSE4A

let TargetPrefix = "x86" in {  // All intrinsics start with "llvm.x86.".
  def int_x86_sse4a_extrqi : GCCBuiltin<"__builtin_ia32_extrqi">,
    Intrinsic<[llvm_v2i64_ty], [llvm_v2i64_ty, llvm_i8_ty, llvm_i8_ty],
              [IntrNoMem, ImmArg<ArgIndex<1>>, ImmArg<ArgIndex<2>>]>;
  def int_x86_sse4a_extrq  : GCCBuiltin<"__builtin_ia32_extrq">,
    Intrinsic<[llvm_v2i64_ty], [llvm_v2i64_ty, llvm_v16i8_ty], [IntrNoMem]>;

  def int_x86_sse4a_insertqi : GCCBuiltin<"__builtin_ia32_insertqi">,
    Intrinsic<[llvm_v2i64_ty], [llvm_v2i64_ty, llvm_v2i64_ty,
                                llvm_i8_ty, llvm_i8_ty],
              [IntrNoMem, ImmArg<ArgIndex<2>>, ImmArg<ArgIndex<3>>]>;
  def int_x86_sse4a_insertq  : GCCBuiltin<"__builtin_ia32_insertq">,
    Intrinsic<[llvm_v2i64_ty], [llvm_v2i64_ty, llvm_v2i64_ty], [IntrNoMem]>;
}

//===----------------------------------------------------------------------===//
// AVX

// Arithmetic ops
let TargetPrefix = "x86" in {  // All intrinsics start with "llvm.x86.".
  def int_x86_avx_addsub_pd_256 : GCCBuiltin<"__builtin_ia32_addsubpd256">,
        Intrinsic<[llvm_v4f64_ty], [llvm_v4f64_ty,
                  llvm_v4f64_ty], [IntrNoMem]>;
  def int_x86_avx_addsub_ps_256 : GCCBuiltin<"__builtin_ia32_addsubps256">,
        Intrinsic<[llvm_v8f32_ty], [llvm_v8f32_ty,
                  llvm_v8f32_ty], [IntrNoMem]>;
  def int_x86_avx_max_pd_256 : GCCBuiltin<"__builtin_ia32_maxpd256">,
        Intrinsic<[llvm_v4f64_ty], [llvm_v4f64_ty,
                  llvm_v4f64_ty], [IntrNoMem]>;
  def int_x86_avx_max_ps_256 : GCCBuiltin<"__builtin_ia32_maxps256">,
        Intrinsic<[llvm_v8f32_ty], [llvm_v8f32_ty,
                  llvm_v8f32_ty], [IntrNoMem]>;
  def int_x86_avx_min_pd_256 : GCCBuiltin<"__builtin_ia32_minpd256">,
        Intrinsic<[llvm_v4f64_ty], [llvm_v4f64_ty,
                  llvm_v4f64_ty], [IntrNoMem]>;
  def int_x86_avx_min_ps_256 : GCCBuiltin<"__builtin_ia32_minps256">,
        Intrinsic<[llvm_v8f32_ty], [llvm_v8f32_ty,
                  llvm_v8f32_ty], [IntrNoMem]>;

  def int_x86_avx_rsqrt_ps_256 : GCCBuiltin<"__builtin_ia32_rsqrtps256">,
        Intrinsic<[llvm_v8f32_ty], [llvm_v8f32_ty], [IntrNoMem]>;

  def int_x86_avx_rcp_ps_256 : GCCBuiltin<"__builtin_ia32_rcpps256">,
        Intrinsic<[llvm_v8f32_ty], [llvm_v8f32_ty], [IntrNoMem]>;

  def int_x86_avx_round_pd_256 : GCCBuiltin<"__builtin_ia32_roundpd256">,
        Intrinsic<[llvm_v4f64_ty], [llvm_v4f64_ty,
                  llvm_i32_ty], [IntrNoMem, ImmArg<ArgIndex<1>>]>;
  def int_x86_avx_round_ps_256 : GCCBuiltin<"__builtin_ia32_roundps256">,
        Intrinsic<[llvm_v8f32_ty], [llvm_v8f32_ty,
                  llvm_i32_ty], [IntrNoMem, ImmArg<ArgIndex<1>>]>;
}

// Horizontal ops
let TargetPrefix = "x86" in {  // All intrinsics start with "llvm.x86.".
  def int_x86_avx_hadd_pd_256 : GCCBuiltin<"__builtin_ia32_haddpd256">,
        Intrinsic<[llvm_v4f64_ty], [llvm_v4f64_ty,
                  llvm_v4f64_ty], [IntrNoMem]>;
  def int_x86_avx_hsub_ps_256 : GCCBuiltin<"__builtin_ia32_hsubps256">,
        Intrinsic<[llvm_v8f32_ty], [llvm_v8f32_ty,
                  llvm_v8f32_ty], [IntrNoMem]>;
  def int_x86_avx_hsub_pd_256 : GCCBuiltin<"__builtin_ia32_hsubpd256">,
        Intrinsic<[llvm_v4f64_ty], [llvm_v4f64_ty,
                  llvm_v4f64_ty], [IntrNoMem]>;
  def int_x86_avx_hadd_ps_256 : GCCBuiltin<"__builtin_ia32_haddps256">,
        Intrinsic<[llvm_v8f32_ty], [llvm_v8f32_ty,
                  llvm_v8f32_ty], [IntrNoMem]>;
}

// Vector permutation
let TargetPrefix = "x86" in {  // All intrinsics start with "llvm.x86.".
  def int_x86_avx_vpermilvar_pd : GCCBuiltin<"__builtin_ia32_vpermilvarpd">,
        Intrinsic<[llvm_v2f64_ty], [llvm_v2f64_ty,
                  llvm_v2i64_ty], [IntrNoMem]>;
  def int_x86_avx_vpermilvar_ps : GCCBuiltin<"__builtin_ia32_vpermilvarps">,
        Intrinsic<[llvm_v4f32_ty], [llvm_v4f32_ty,
                  llvm_v4i32_ty], [IntrNoMem]>;

  def int_x86_avx_vpermilvar_pd_256 :
        GCCBuiltin<"__builtin_ia32_vpermilvarpd256">,
        Intrinsic<[llvm_v4f64_ty], [llvm_v4f64_ty, llvm_v4i64_ty], [IntrNoMem]>;
  def int_x86_avx_vpermilvar_ps_256 :
        GCCBuiltin<"__builtin_ia32_vpermilvarps256">,
        Intrinsic<[llvm_v8f32_ty], [llvm_v8f32_ty, llvm_v8i32_ty], [IntrNoMem]>;

  def int_x86_avx512_vpermi2var_d_128 :
       GCCBuiltin<"__builtin_ia32_vpermi2vard128">,
       Intrinsic<[llvm_v4i32_ty],
                 [llvm_v4i32_ty, llvm_v4i32_ty, llvm_v4i32_ty], [IntrNoMem]>;

  def int_x86_avx512_vpermi2var_d_256 :
        GCCBuiltin<"__builtin_ia32_vpermi2vard256">,
        Intrinsic<[llvm_v8i32_ty],
                  [llvm_v8i32_ty, llvm_v8i32_ty, llvm_v8i32_ty], [IntrNoMem]>;

  def int_x86_avx512_vpermi2var_d_512 :
        GCCBuiltin<"__builtin_ia32_vpermi2vard512">,
        Intrinsic<[llvm_v16i32_ty],
                  [llvm_v16i32_ty, llvm_v16i32_ty, llvm_v16i32_ty],
                  [IntrNoMem]>;

  def int_x86_avx512_vpermi2var_hi_128 :
        GCCBuiltin<"__builtin_ia32_vpermi2varhi128">,
        Intrinsic<[llvm_v8i16_ty],
                  [llvm_v8i16_ty, llvm_v8i16_ty, llvm_v8i16_ty], [IntrNoMem]>;

  def int_x86_avx512_vpermi2var_hi_256 :
        GCCBuiltin<"__builtin_ia32_vpermi2varhi256">,
        Intrinsic<[llvm_v16i16_ty],
                  [llvm_v16i16_ty, llvm_v16i16_ty, llvm_v16i16_ty],
                  [IntrNoMem]>;

  def int_x86_avx512_vpermi2var_hi_512 :
        GCCBuiltin<"__builtin_ia32_vpermi2varhi512">,
        Intrinsic<[llvm_v32i16_ty],
                  [llvm_v32i16_ty, llvm_v32i16_ty, llvm_v32i16_ty],
                  [IntrNoMem]>;

  def int_x86_avx512_vpermi2var_pd_128 :
        GCCBuiltin<"__builtin_ia32_vpermi2varpd128">,
        Intrinsic<[llvm_v2f64_ty],
                  [llvm_v2f64_ty, llvm_v2i64_ty, llvm_v2f64_ty], [IntrNoMem]>;

  def int_x86_avx512_vpermi2var_pd_256 :
        GCCBuiltin<"__builtin_ia32_vpermi2varpd256">,
        Intrinsic<[llvm_v4f64_ty],
                  [llvm_v4f64_ty, llvm_v4i64_ty, llvm_v4f64_ty], [IntrNoMem]>;

  def int_x86_avx512_vpermi2var_pd_512 :
        GCCBuiltin<"__builtin_ia32_vpermi2varpd512">,
        Intrinsic<[llvm_v8f64_ty],
                  [llvm_v8f64_ty, llvm_v8i64_ty, llvm_v8f64_ty], [IntrNoMem]>;

  def int_x86_avx512_vpermi2var_ps_128 :
        GCCBuiltin<"__builtin_ia32_vpermi2varps128">,
        Intrinsic<[llvm_v4f32_ty],
                  [llvm_v4f32_ty, llvm_v4i32_ty, llvm_v4f32_ty], [IntrNoMem]>;

  def int_x86_avx512_vpermi2var_ps_256 :
        GCCBuiltin<"__builtin_ia32_vpermi2varps256">,
        Intrinsic<[llvm_v8f32_ty],
                  [llvm_v8f32_ty, llvm_v8i32_ty, llvm_v8f32_ty], [IntrNoMem]>;

  def int_x86_avx512_vpermi2var_ps_512 :
        GCCBuiltin<"__builtin_ia32_vpermi2varps512">,
        Intrinsic<[llvm_v16f32_ty],
                  [llvm_v16f32_ty, llvm_v16i32_ty, llvm_v16f32_ty],
                  [IntrNoMem]>;

  def int_x86_avx512_vpermi2var_q_128 :
        GCCBuiltin<"__builtin_ia32_vpermi2varq128">,
        Intrinsic<[llvm_v2i64_ty],
                  [llvm_v2i64_ty, llvm_v2i64_ty, llvm_v2i64_ty], [IntrNoMem]>;

  def int_x86_avx512_vpermi2var_q_256 :
        GCCBuiltin<"__builtin_ia32_vpermi2varq256">,
        Intrinsic<[llvm_v4i64_ty],
                  [llvm_v4i64_ty, llvm_v4i64_ty, llvm_v4i64_ty], [IntrNoMem]>;

  def int_x86_avx512_vpermi2var_q_512 :
        GCCBuiltin<"__builtin_ia32_vpermi2varq512">,
        Intrinsic<[llvm_v8i64_ty],
                  [llvm_v8i64_ty, llvm_v8i64_ty, llvm_v8i64_ty], [IntrNoMem]>;

  def int_x86_avx512_vpermi2var_qi_128 :
        GCCBuiltin<"__builtin_ia32_vpermi2varqi128">,
        Intrinsic<[llvm_v16i8_ty],
                  [llvm_v16i8_ty, llvm_v16i8_ty, llvm_v16i8_ty], [IntrNoMem]>;

  def int_x86_avx512_vpermi2var_qi_256 :
        GCCBuiltin<"__builtin_ia32_vpermi2varqi256">,
        Intrinsic<[llvm_v32i8_ty],
                  [llvm_v32i8_ty, llvm_v32i8_ty, llvm_v32i8_ty], [IntrNoMem]>;

  def int_x86_avx512_vpermi2var_qi_512 :
        GCCBuiltin<"__builtin_ia32_vpermi2varqi512">,
        Intrinsic<[llvm_v64i8_ty],
                  [llvm_v64i8_ty, llvm_v64i8_ty, llvm_v64i8_ty], [IntrNoMem]>;

  def int_x86_avx512_vpermilvar_pd_512 :
        GCCBuiltin<"__builtin_ia32_vpermilvarpd512">,
          Intrinsic<[llvm_v8f64_ty], [llvm_v8f64_ty, llvm_v8i64_ty],
          [IntrNoMem]>;

  def int_x86_avx512_vpermilvar_ps_512 :
        GCCBuiltin<"__builtin_ia32_vpermilvarps512">,
          Intrinsic<[llvm_v16f32_ty], [llvm_v16f32_ty, llvm_v16i32_ty],
          [IntrNoMem]>;

  def int_x86_avx512_pshuf_b_512 :
        GCCBuiltin<"__builtin_ia32_pshufb512">,
          Intrinsic<[llvm_v64i8_ty], [llvm_v64i8_ty, llvm_v64i8_ty],
          [IntrNoMem]>;

}

// GFNI Instructions
let TargetPrefix = "x86" in {  // All intrinsics start with "llvm.x86.".
  def int_x86_vgf2p8affineinvqb_128 :
         GCCBuiltin<"__builtin_ia32_vgf2p8affineinvqb_v16qi">,
          Intrinsic<[llvm_v16i8_ty],
          [llvm_v16i8_ty, llvm_v16i8_ty, llvm_i8_ty],
          [IntrNoMem, ImmArg<ArgIndex<2>>]>;
  def int_x86_vgf2p8affineinvqb_256 :
         GCCBuiltin<"__builtin_ia32_vgf2p8affineinvqb_v32qi">,
          Intrinsic<[llvm_v32i8_ty],
          [llvm_v32i8_ty, llvm_v32i8_ty, llvm_i8_ty],
          [IntrNoMem, ImmArg<ArgIndex<2>>]>;
  def int_x86_vgf2p8affineinvqb_512 :
         GCCBuiltin<"__builtin_ia32_vgf2p8affineinvqb_v64qi">,
          Intrinsic<[llvm_v64i8_ty],
          [llvm_v64i8_ty, llvm_v64i8_ty, llvm_i8_ty],
          [IntrNoMem, ImmArg<ArgIndex<2>>]>;

  def int_x86_vgf2p8affineqb_128 :
         GCCBuiltin<"__builtin_ia32_vgf2p8affineqb_v16qi">,
          Intrinsic<[llvm_v16i8_ty],
          [llvm_v16i8_ty, llvm_v16i8_ty, llvm_i8_ty],
          [IntrNoMem, ImmArg<ArgIndex<2>>]>;
  def int_x86_vgf2p8affineqb_256 :
         GCCBuiltin<"__builtin_ia32_vgf2p8affineqb_v32qi">,
          Intrinsic<[llvm_v32i8_ty],
          [llvm_v32i8_ty, llvm_v32i8_ty, llvm_i8_ty],
          [IntrNoMem, ImmArg<ArgIndex<2>>]>;
  def int_x86_vgf2p8affineqb_512 :
         GCCBuiltin<"__builtin_ia32_vgf2p8affineqb_v64qi">,
          Intrinsic<[llvm_v64i8_ty],
          [llvm_v64i8_ty, llvm_v64i8_ty, llvm_i8_ty],
          [IntrNoMem, ImmArg<ArgIndex<2>>]>;

  def int_x86_vgf2p8mulb_128     :
         GCCBuiltin<"__builtin_ia32_vgf2p8mulb_v16qi">,
          Intrinsic<[llvm_v16i8_ty],
          [llvm_v16i8_ty, llvm_v16i8_ty],
          [IntrNoMem]>;
  def int_x86_vgf2p8mulb_256     :
         GCCBuiltin<"__builtin_ia32_vgf2p8mulb_v32qi">,
          Intrinsic<[llvm_v32i8_ty],
          [llvm_v32i8_ty, llvm_v32i8_ty],
          [IntrNoMem]>;
  def int_x86_vgf2p8mulb_512     :
         GCCBuiltin<"__builtin_ia32_vgf2p8mulb_v64qi">,
          Intrinsic<[llvm_v64i8_ty],
          [llvm_v64i8_ty, llvm_v64i8_ty],
          [IntrNoMem]>;
}

// Vector blend
let TargetPrefix = "x86" in {  // All intrinsics start with "llvm.x86.".
  def int_x86_avx_blendv_pd_256 : GCCBuiltin<"__builtin_ia32_blendvpd256">,
        Intrinsic<[llvm_v4f64_ty], [llvm_v4f64_ty,
                  llvm_v4f64_ty, llvm_v4f64_ty], [IntrNoMem]>;
  def int_x86_avx_blendv_ps_256 : GCCBuiltin<"__builtin_ia32_blendvps256">,
        Intrinsic<[llvm_v8f32_ty], [llvm_v8f32_ty,
                  llvm_v8f32_ty, llvm_v8f32_ty], [IntrNoMem]>;
}

// Vector dot product
let TargetPrefix = "x86" in {  // All intrinsics start with "llvm.x86.".
  def int_x86_avx_dp_ps_256 : GCCBuiltin<"__builtin_ia32_dpps256">,
        Intrinsic<[llvm_v8f32_ty], [llvm_v8f32_ty,
                  llvm_v8f32_ty, llvm_i8_ty],
                  [IntrNoMem, Commutative, ImmArg<ArgIndex<2>>]>;
}

// Vector compare
let TargetPrefix = "x86" in {  // All intrinsics start with "llvm.x86.".
  def int_x86_avx_cmp_pd_256 :
        Intrinsic<[llvm_v4f64_ty], [llvm_v4f64_ty,
                  llvm_v4f64_ty, llvm_i8_ty], [IntrNoMem, ImmArg<ArgIndex<2>>]>;
  def int_x86_avx_cmp_ps_256 :
        Intrinsic<[llvm_v8f32_ty], [llvm_v8f32_ty,
                  llvm_v8f32_ty, llvm_i8_ty], [IntrNoMem, ImmArg<ArgIndex<2>>]>;
}

// Vector convert
let TargetPrefix = "x86" in {  // All intrinsics start with "llvm.x86.".
  def int_x86_avx_cvt_pd2_ps_256 : GCCBuiltin<"__builtin_ia32_cvtpd2ps256">,
        Intrinsic<[llvm_v4f32_ty], [llvm_v4f64_ty], [IntrNoMem]>;
  def int_x86_avx_cvt_ps2dq_256 : GCCBuiltin<"__builtin_ia32_cvtps2dq256">,
        Intrinsic<[llvm_v8i32_ty], [llvm_v8f32_ty], [IntrNoMem]>;
  def int_x86_avx_cvtt_pd2dq_256 : GCCBuiltin<"__builtin_ia32_cvttpd2dq256">,
        Intrinsic<[llvm_v4i32_ty], [llvm_v4f64_ty], [IntrNoMem]>;
  def int_x86_avx_cvt_pd2dq_256 : GCCBuiltin<"__builtin_ia32_cvtpd2dq256">,
        Intrinsic<[llvm_v4i32_ty], [llvm_v4f64_ty], [IntrNoMem]>;
  def int_x86_avx_cvtt_ps2dq_256 : GCCBuiltin<"__builtin_ia32_cvttps2dq256">,
        Intrinsic<[llvm_v8i32_ty], [llvm_v8f32_ty], [IntrNoMem]>;
}

// Vector bit test
let TargetPrefix = "x86" in {  // All intrinsics start with "llvm.x86.".
  def int_x86_avx_vtestz_pd : GCCBuiltin<"__builtin_ia32_vtestzpd">,
        Intrinsic<[llvm_i32_ty], [llvm_v2f64_ty,
                  llvm_v2f64_ty], [IntrNoMem]>;
  def int_x86_avx_vtestc_pd : GCCBuiltin<"__builtin_ia32_vtestcpd">,
        Intrinsic<[llvm_i32_ty], [llvm_v2f64_ty,
                  llvm_v2f64_ty], [IntrNoMem]>;
  def int_x86_avx_vtestnzc_pd : GCCBuiltin<"__builtin_ia32_vtestnzcpd">,
        Intrinsic<[llvm_i32_ty], [llvm_v2f64_ty,
                  llvm_v2f64_ty], [IntrNoMem]>;
  def int_x86_avx_vtestz_ps : GCCBuiltin<"__builtin_ia32_vtestzps">,
        Intrinsic<[llvm_i32_ty], [llvm_v4f32_ty,
                  llvm_v4f32_ty], [IntrNoMem]>;
  def int_x86_avx_vtestc_ps : GCCBuiltin<"__builtin_ia32_vtestcps">,
        Intrinsic<[llvm_i32_ty], [llvm_v4f32_ty,
                  llvm_v4f32_ty], [IntrNoMem]>;
  def int_x86_avx_vtestnzc_ps : GCCBuiltin<"__builtin_ia32_vtestnzcps">,
        Intrinsic<[llvm_i32_ty], [llvm_v4f32_ty,
                  llvm_v4f32_ty], [IntrNoMem]>;
  def int_x86_avx_vtestz_pd_256 : GCCBuiltin<"__builtin_ia32_vtestzpd256">,
        Intrinsic<[llvm_i32_ty], [llvm_v4f64_ty,
                  llvm_v4f64_ty], [IntrNoMem]>;
  def int_x86_avx_vtestc_pd_256 : GCCBuiltin<"__builtin_ia32_vtestcpd256">,
        Intrinsic<[llvm_i32_ty], [llvm_v4f64_ty,
                  llvm_v4f64_ty], [IntrNoMem]>;
  def int_x86_avx_vtestnzc_pd_256 : GCCBuiltin<"__builtin_ia32_vtestnzcpd256">,
        Intrinsic<[llvm_i32_ty], [llvm_v4f64_ty,
                  llvm_v4f64_ty], [IntrNoMem]>;
  def int_x86_avx_vtestz_ps_256 : GCCBuiltin<"__builtin_ia32_vtestzps256">,
        Intrinsic<[llvm_i32_ty], [llvm_v8f32_ty,
                  llvm_v8f32_ty], [IntrNoMem]>;
  def int_x86_avx_vtestc_ps_256 : GCCBuiltin<"__builtin_ia32_vtestcps256">,
        Intrinsic<[llvm_i32_ty], [llvm_v8f32_ty,
                  llvm_v8f32_ty], [IntrNoMem]>;
  def int_x86_avx_vtestnzc_ps_256 : GCCBuiltin<"__builtin_ia32_vtestnzcps256">,
        Intrinsic<[llvm_i32_ty], [llvm_v8f32_ty,
                  llvm_v8f32_ty], [IntrNoMem]>;
  def int_x86_avx_ptestz_256 : GCCBuiltin<"__builtin_ia32_ptestz256">,
        Intrinsic<[llvm_i32_ty], [llvm_v4i64_ty,
                  llvm_v4i64_ty], [IntrNoMem]>;
  def int_x86_avx_ptestc_256 : GCCBuiltin<"__builtin_ia32_ptestc256">,
        Intrinsic<[llvm_i32_ty], [llvm_v4i64_ty,
                  llvm_v4i64_ty], [IntrNoMem]>;
  def int_x86_avx_ptestnzc_256 : GCCBuiltin<"__builtin_ia32_ptestnzc256">,
        Intrinsic<[llvm_i32_ty], [llvm_v4i64_ty,
                  llvm_v4i64_ty], [IntrNoMem]>;

  def int_x86_avx512_fpclass_pd_128 :
          Intrinsic<[llvm_v2i1_ty], [llvm_v2f64_ty, llvm_i32_ty],
          [IntrNoMem, ImmArg<ArgIndex<1>>]>;
  def int_x86_avx512_fpclass_pd_256 :
          Intrinsic<[llvm_v4i1_ty], [llvm_v4f64_ty, llvm_i32_ty],
          [IntrNoMem, ImmArg<ArgIndex<1>>]>;
  def int_x86_avx512_fpclass_pd_512 :
          Intrinsic<[llvm_v8i1_ty], [llvm_v8f64_ty, llvm_i32_ty],
          [IntrNoMem, ImmArg<ArgIndex<1>>]>;
  def int_x86_avx512_fpclass_ps_128 :
          Intrinsic<[llvm_v4i1_ty], [llvm_v4f32_ty, llvm_i32_ty],
          [IntrNoMem, ImmArg<ArgIndex<1>>]>;
  def int_x86_avx512_fpclass_ps_256 :
          Intrinsic<[llvm_v8i1_ty], [llvm_v8f32_ty, llvm_i32_ty],
          [IntrNoMem, ImmArg<ArgIndex<1>>]>;
  def int_x86_avx512_fpclass_ps_512 :
          Intrinsic<[llvm_v16i1_ty], [llvm_v16f32_ty, llvm_i32_ty],
          [IntrNoMem, ImmArg<ArgIndex<1>>]>;
  def int_x86_avx512_mask_fpclass_sd :
         GCCBuiltin<"__builtin_ia32_fpclasssd_mask">,
          Intrinsic<[llvm_i8_ty], [llvm_v2f64_ty, llvm_i32_ty, llvm_i8_ty],
          [IntrNoMem, ImmArg<ArgIndex<1>>]>;
  def int_x86_avx512_mask_fpclass_ss :
         GCCBuiltin<"__builtin_ia32_fpclassss_mask">,
          Intrinsic<[llvm_i8_ty], [llvm_v4f32_ty, llvm_i32_ty, llvm_i8_ty],
          [IntrNoMem, ImmArg<ArgIndex<1>>]>;
}

// Vector extract sign mask
let TargetPrefix = "x86" in {  // All intrinsics start with "llvm.x86.".
  def int_x86_avx_movmsk_pd_256 : GCCBuiltin<"__builtin_ia32_movmskpd256">,
        Intrinsic<[llvm_i32_ty], [llvm_v4f64_ty], [IntrNoMem]>;
  def int_x86_avx_movmsk_ps_256 : GCCBuiltin<"__builtin_ia32_movmskps256">,
        Intrinsic<[llvm_i32_ty], [llvm_v8f32_ty], [IntrNoMem]>;
}

// Vector zero
let TargetPrefix = "x86" in {  // All intrinsics start with "llvm.x86.".
  def int_x86_avx_vzeroall : GCCBuiltin<"__builtin_ia32_vzeroall">,
        Intrinsic<[], [], [IntrNoMem, IntrHasSideEffects]>;
  def int_x86_avx_vzeroupper : GCCBuiltin<"__builtin_ia32_vzeroupper">,
        Intrinsic<[], [], [IntrNoMem, IntrHasSideEffects]>;
}

// SIMD load ops
let TargetPrefix = "x86" in {  // All intrinsics start with "llvm.x86.".
  def int_x86_avx_ldu_dq_256 : GCCBuiltin<"__builtin_ia32_lddqu256">,
        Intrinsic<[llvm_v32i8_ty], [llvm_ptr_ty], [IntrReadMem]>;
}

// Conditional load ops
let TargetPrefix = "x86" in {  // All intrinsics start with "llvm.x86.".
  def int_x86_avx_maskload_pd : GCCBuiltin<"__builtin_ia32_maskloadpd">,
        Intrinsic<[llvm_v2f64_ty], [llvm_ptr_ty, llvm_v2i64_ty],
                  [IntrReadMem, IntrArgMemOnly]>;
  def int_x86_avx_maskload_ps : GCCBuiltin<"__builtin_ia32_maskloadps">,
        Intrinsic<[llvm_v4f32_ty], [llvm_ptr_ty, llvm_v4i32_ty],
                  [IntrReadMem, IntrArgMemOnly]>;
  def int_x86_avx_maskload_pd_256 : GCCBuiltin<"__builtin_ia32_maskloadpd256">,
        Intrinsic<[llvm_v4f64_ty], [llvm_ptr_ty, llvm_v4i64_ty],
                  [IntrReadMem, IntrArgMemOnly]>;
  def int_x86_avx_maskload_ps_256 : GCCBuiltin<"__builtin_ia32_maskloadps256">,
        Intrinsic<[llvm_v8f32_ty], [llvm_ptr_ty, llvm_v8i32_ty],
                  [IntrReadMem, IntrArgMemOnly]>;
}

// Conditional store ops
let TargetPrefix = "x86" in {  // All intrinsics start with "llvm.x86.".
  def int_x86_avx_maskstore_pd : GCCBuiltin<"__builtin_ia32_maskstorepd">,
        Intrinsic<[], [llvm_ptr_ty,
                  llvm_v2i64_ty, llvm_v2f64_ty], [IntrArgMemOnly]>;
  def int_x86_avx_maskstore_ps : GCCBuiltin<"__builtin_ia32_maskstoreps">,
        Intrinsic<[], [llvm_ptr_ty,
                  llvm_v4i32_ty, llvm_v4f32_ty], [IntrArgMemOnly]>;
  def int_x86_avx_maskstore_pd_256 :
        GCCBuiltin<"__builtin_ia32_maskstorepd256">,
        Intrinsic<[], [llvm_ptr_ty,
                  llvm_v4i64_ty, llvm_v4f64_ty], [IntrArgMemOnly]>;
  def int_x86_avx_maskstore_ps_256 :
        GCCBuiltin<"__builtin_ia32_maskstoreps256">,
        Intrinsic<[], [llvm_ptr_ty,
                  llvm_v8i32_ty, llvm_v8f32_ty], [IntrArgMemOnly]>;
}

// BITALG bits shuffle
let TargetPrefix = "x86" in {  // All intrinsics start with "llvm.x86.".
  def int_x86_avx512_vpshufbitqmb_128 :
    Intrinsic<[llvm_v16i1_ty], [llvm_v16i8_ty, llvm_v16i8_ty], [IntrNoMem]>;
  def int_x86_avx512_vpshufbitqmb_256 :
    Intrinsic<[llvm_v32i1_ty], [llvm_v32i8_ty, llvm_v32i8_ty], [IntrNoMem]>;
  def int_x86_avx512_vpshufbitqmb_512 :
    Intrinsic<[llvm_v64i1_ty], [llvm_v64i8_ty, llvm_v64i8_ty], [IntrNoMem]>;
}

//===----------------------------------------------------------------------===//
// AVX2

// Integer arithmetic ops.
let TargetPrefix = "x86" in {  // All intrinsics start with "llvm.x86.".
  def int_x86_avx2_pmulhu_w : GCCBuiltin<"__builtin_ia32_pmulhuw256">,
              Intrinsic<[llvm_v16i16_ty], [llvm_v16i16_ty,
                         llvm_v16i16_ty], [IntrNoMem, Commutative]>;
  def int_x86_avx2_pmulh_w : GCCBuiltin<"__builtin_ia32_pmulhw256">,
              Intrinsic<[llvm_v16i16_ty], [llvm_v16i16_ty,
                         llvm_v16i16_ty], [IntrNoMem, Commutative]>;
  def int_x86_avx2_pmadd_wd : GCCBuiltin<"__builtin_ia32_pmaddwd256">,
              Intrinsic<[llvm_v8i32_ty], [llvm_v16i16_ty,
                         llvm_v16i16_ty], [IntrNoMem, Commutative]>;
  def int_x86_avx2_pavg_b : GCCBuiltin<"__builtin_ia32_pavgb256">,
              Intrinsic<[llvm_v32i8_ty], [llvm_v32i8_ty,
                         llvm_v32i8_ty], [IntrNoMem, Commutative]>;
  def int_x86_avx2_pavg_w : GCCBuiltin<"__builtin_ia32_pavgw256">,
              Intrinsic<[llvm_v16i16_ty], [llvm_v16i16_ty,
                         llvm_v16i16_ty], [IntrNoMem, Commutative]>;
  def int_x86_avx2_psad_bw : GCCBuiltin<"__builtin_ia32_psadbw256">,
              Intrinsic<[llvm_v4i64_ty], [llvm_v32i8_ty,
                         llvm_v32i8_ty], [IntrNoMem, Commutative]>;
}

// Integer shift ops.
let TargetPrefix = "x86" in {  // All intrinsics start with "llvm.x86.".
  def int_x86_avx2_psll_w : GCCBuiltin<"__builtin_ia32_psllw256">,
              Intrinsic<[llvm_v16i16_ty], [llvm_v16i16_ty,
                         llvm_v8i16_ty], [IntrNoMem]>;
  def int_x86_avx2_psll_d : GCCBuiltin<"__builtin_ia32_pslld256">,
              Intrinsic<[llvm_v8i32_ty], [llvm_v8i32_ty,
                         llvm_v4i32_ty], [IntrNoMem]>;
  def int_x86_avx2_psll_q : GCCBuiltin<"__builtin_ia32_psllq256">,
              Intrinsic<[llvm_v4i64_ty], [llvm_v4i64_ty,
                         llvm_v2i64_ty], [IntrNoMem]>;
  def int_x86_avx2_psrl_w : GCCBuiltin<"__builtin_ia32_psrlw256">,
              Intrinsic<[llvm_v16i16_ty], [llvm_v16i16_ty,
                         llvm_v8i16_ty], [IntrNoMem]>;
  def int_x86_avx2_psrl_d : GCCBuiltin<"__builtin_ia32_psrld256">,
              Intrinsic<[llvm_v8i32_ty], [llvm_v8i32_ty,
                         llvm_v4i32_ty], [IntrNoMem]>;
  def int_x86_avx2_psrl_q : GCCBuiltin<"__builtin_ia32_psrlq256">,
              Intrinsic<[llvm_v4i64_ty], [llvm_v4i64_ty,
                         llvm_v2i64_ty], [IntrNoMem]>;
  def int_x86_avx2_psra_w : GCCBuiltin<"__builtin_ia32_psraw256">,
              Intrinsic<[llvm_v16i16_ty], [llvm_v16i16_ty,
                         llvm_v8i16_ty], [IntrNoMem]>;
  def int_x86_avx2_psra_d : GCCBuiltin<"__builtin_ia32_psrad256">,
              Intrinsic<[llvm_v8i32_ty], [llvm_v8i32_ty,
                         llvm_v4i32_ty], [IntrNoMem]>;

  // Oddly these don't require an immediate due to a gcc compatibility issue.
  def int_x86_avx2_pslli_w : GCCBuiltin<"__builtin_ia32_psllwi256">,
              Intrinsic<[llvm_v16i16_ty], [llvm_v16i16_ty,
                         llvm_i32_ty], [IntrNoMem]>;
  def int_x86_avx2_pslli_d : GCCBuiltin<"__builtin_ia32_pslldi256">,
              Intrinsic<[llvm_v8i32_ty], [llvm_v8i32_ty,
                         llvm_i32_ty], [IntrNoMem]>;
  def int_x86_avx2_pslli_q : GCCBuiltin<"__builtin_ia32_psllqi256">,
              Intrinsic<[llvm_v4i64_ty], [llvm_v4i64_ty,
                         llvm_i32_ty], [IntrNoMem]>;
  def int_x86_avx2_psrli_w : GCCBuiltin<"__builtin_ia32_psrlwi256">,
              Intrinsic<[llvm_v16i16_ty], [llvm_v16i16_ty,
                         llvm_i32_ty], [IntrNoMem]>;
  def int_x86_avx2_psrli_d : GCCBuiltin<"__builtin_ia32_psrldi256">,
              Intrinsic<[llvm_v8i32_ty], [llvm_v8i32_ty,
                         llvm_i32_ty], [IntrNoMem]>;
  def int_x86_avx2_psrli_q : GCCBuiltin<"__builtin_ia32_psrlqi256">,
              Intrinsic<[llvm_v4i64_ty], [llvm_v4i64_ty,
                         llvm_i32_ty], [IntrNoMem]>;
  def int_x86_avx2_psrai_w : GCCBuiltin<"__builtin_ia32_psrawi256">,
              Intrinsic<[llvm_v16i16_ty], [llvm_v16i16_ty,
                         llvm_i32_ty], [IntrNoMem]>;
  def int_x86_avx2_psrai_d : GCCBuiltin<"__builtin_ia32_psradi256">,
              Intrinsic<[llvm_v8i32_ty], [llvm_v8i32_ty,
                         llvm_i32_ty], [IntrNoMem]>;

  def int_x86_avx512_psra_q_128 : GCCBuiltin<"__builtin_ia32_psraq128">,
              Intrinsic<[llvm_v2i64_ty], [llvm_v2i64_ty,
                         llvm_v2i64_ty], [IntrNoMem]>;
  def int_x86_avx512_psra_q_256 : GCCBuiltin<"__builtin_ia32_psraq256">,
              Intrinsic<[llvm_v4i64_ty], [llvm_v4i64_ty,
                         llvm_v2i64_ty], [IntrNoMem]>;

  // Oddly these don't require an immediate due to a gcc compatibility issue.
  def int_x86_avx512_psrai_q_128 : GCCBuiltin<"__builtin_ia32_psraqi128">,
              Intrinsic<[llvm_v2i64_ty], [llvm_v2i64_ty,
                         llvm_i32_ty], [IntrNoMem]>;
  def int_x86_avx512_psrai_q_256 : GCCBuiltin<"__builtin_ia32_psraqi256">,
              Intrinsic<[llvm_v4i64_ty], [llvm_v4i64_ty,
                         llvm_i32_ty], [IntrNoMem]>;

  def int_x86_avx512_psll_w_512 : GCCBuiltin<"__builtin_ia32_psllw512">,
              Intrinsic<[llvm_v32i16_ty], [llvm_v32i16_ty,
                         llvm_v8i16_ty], [IntrNoMem]>;
  def int_x86_avx512_psll_d_512 : GCCBuiltin<"__builtin_ia32_pslld512">,
              Intrinsic<[llvm_v16i32_ty], [llvm_v16i32_ty,
                         llvm_v4i32_ty], [IntrNoMem]>;
  def int_x86_avx512_psll_q_512 : GCCBuiltin<"__builtin_ia32_psllq512">,
              Intrinsic<[llvm_v8i64_ty], [llvm_v8i64_ty,
                         llvm_v2i64_ty], [IntrNoMem]>;
  def int_x86_avx512_psrl_w_512 : GCCBuiltin<"__builtin_ia32_psrlw512">,
              Intrinsic<[llvm_v32i16_ty], [llvm_v32i16_ty,
                         llvm_v8i16_ty], [IntrNoMem]>;
  def int_x86_avx512_psrl_d_512 : GCCBuiltin<"__builtin_ia32_psrld512">,
              Intrinsic<[llvm_v16i32_ty], [llvm_v16i32_ty,
                         llvm_v4i32_ty], [IntrNoMem]>;
  def int_x86_avx512_psrl_q_512 : GCCBuiltin<"__builtin_ia32_psrlq512">,
              Intrinsic<[llvm_v8i64_ty], [llvm_v8i64_ty,
                         llvm_v2i64_ty], [IntrNoMem]>;
  def int_x86_avx512_psra_w_512 : GCCBuiltin<"__builtin_ia32_psraw512">,
              Intrinsic<[llvm_v32i16_ty], [llvm_v32i16_ty,
                         llvm_v8i16_ty], [IntrNoMem]>;
  def int_x86_avx512_psra_d_512 : GCCBuiltin<"__builtin_ia32_psrad512">,
              Intrinsic<[llvm_v16i32_ty], [llvm_v16i32_ty,
                         llvm_v4i32_ty], [IntrNoMem]>;
  def int_x86_avx512_psra_q_512 : GCCBuiltin<"__builtin_ia32_psraq512">,
              Intrinsic<[llvm_v8i64_ty], [llvm_v8i64_ty,
                         llvm_v2i64_ty], [IntrNoMem]>;

  // Oddly these don't require an immediate due to a gcc compatibility issue.
  def int_x86_avx512_pslli_w_512 : GCCBuiltin<"__builtin_ia32_psllwi512">,
              Intrinsic<[llvm_v32i16_ty], [llvm_v32i16_ty,
                         llvm_i32_ty], [IntrNoMem]>;
  def int_x86_avx512_pslli_d_512 : GCCBuiltin<"__builtin_ia32_pslldi512">,
              Intrinsic<[llvm_v16i32_ty], [llvm_v16i32_ty,
                         llvm_i32_ty], [IntrNoMem]>;
  def int_x86_avx512_pslli_q_512 : GCCBuiltin<"__builtin_ia32_psllqi512">,
              Intrinsic<[llvm_v8i64_ty], [llvm_v8i64_ty,
                         llvm_i32_ty], [IntrNoMem]>;
  def int_x86_avx512_psrli_w_512 : GCCBuiltin<"__builtin_ia32_psrlwi512">,
              Intrinsic<[llvm_v32i16_ty], [llvm_v32i16_ty,
                         llvm_i32_ty], [IntrNoMem]>;
  def int_x86_avx512_psrli_d_512 : GCCBuiltin<"__builtin_ia32_psrldi512">,
              Intrinsic<[llvm_v16i32_ty], [llvm_v16i32_ty,
                         llvm_i32_ty], [IntrNoMem]>;
  def int_x86_avx512_psrli_q_512 : GCCBuiltin<"__builtin_ia32_psrlqi512">,
              Intrinsic<[llvm_v8i64_ty], [llvm_v8i64_ty,
                         llvm_i32_ty], [IntrNoMem]>;
  def int_x86_avx512_psrai_w_512 : GCCBuiltin<"__builtin_ia32_psrawi512">,
              Intrinsic<[llvm_v32i16_ty], [llvm_v32i16_ty,
                         llvm_i32_ty], [IntrNoMem]>;
  def int_x86_avx512_psrai_d_512 : GCCBuiltin<"__builtin_ia32_psradi512">,
              Intrinsic<[llvm_v16i32_ty], [llvm_v16i32_ty,
                         llvm_i32_ty], [IntrNoMem]>;
  def int_x86_avx512_psrai_q_512 : GCCBuiltin<"__builtin_ia32_psraqi512">,
              Intrinsic<[llvm_v8i64_ty], [llvm_v8i64_ty,
                         llvm_i32_ty], [IntrNoMem]>;

  def int_x86_avx512_pmultishift_qb_128:
        GCCBuiltin<"__builtin_ia32_vpmultishiftqb128">,
        Intrinsic<[llvm_v16i8_ty], [llvm_v16i8_ty, llvm_v16i8_ty], [IntrNoMem]>;
  def int_x86_avx512_pmultishift_qb_256:
        GCCBuiltin<"__builtin_ia32_vpmultishiftqb256">,
        Intrinsic<[llvm_v32i8_ty], [llvm_v32i8_ty, llvm_v32i8_ty], [IntrNoMem]>;
  def int_x86_avx512_pmultishift_qb_512:
        GCCBuiltin<"__builtin_ia32_vpmultishiftqb512">,
        Intrinsic<[llvm_v64i8_ty], [llvm_v64i8_ty, llvm_v64i8_ty], [IntrNoMem]>;
}

// Pack ops.
let TargetPrefix = "x86" in {  // All intrinsics start with "llvm.x86.".
  def int_x86_avx2_packsswb : GCCBuiltin<"__builtin_ia32_packsswb256">,
              Intrinsic<[llvm_v32i8_ty], [llvm_v16i16_ty,
                         llvm_v16i16_ty], [IntrNoMem]>;
  def int_x86_avx2_packssdw : GCCBuiltin<"__builtin_ia32_packssdw256">,
              Intrinsic<[llvm_v16i16_ty], [llvm_v8i32_ty,
                         llvm_v8i32_ty], [IntrNoMem]>;
  def int_x86_avx2_packuswb : GCCBuiltin<"__builtin_ia32_packuswb256">,
              Intrinsic<[llvm_v32i8_ty], [llvm_v16i16_ty,
                         llvm_v16i16_ty], [IntrNoMem]>;
  def int_x86_avx2_packusdw : GCCBuiltin<"__builtin_ia32_packusdw256">,
              Intrinsic<[llvm_v16i16_ty], [llvm_v8i32_ty,
                         llvm_v8i32_ty], [IntrNoMem]>;
}

// Horizontal arithmetic ops
let TargetPrefix = "x86" in {  // All intrinsics start with "llvm.x86.".
  def int_x86_avx2_phadd_w : GCCBuiltin<"__builtin_ia32_phaddw256">,
              Intrinsic<[llvm_v16i16_ty], [llvm_v16i16_ty,
                         llvm_v16i16_ty], [IntrNoMem]>;
  def int_x86_avx2_phadd_d : GCCBuiltin<"__builtin_ia32_phaddd256">,
              Intrinsic<[llvm_v8i32_ty], [llvm_v8i32_ty,
                         llvm_v8i32_ty], [IntrNoMem]>;
  def int_x86_avx2_phadd_sw : GCCBuiltin<"__builtin_ia32_phaddsw256">,
              Intrinsic<[llvm_v16i16_ty], [llvm_v16i16_ty,
                         llvm_v16i16_ty], [IntrNoMem]>;
  def int_x86_avx2_phsub_w : GCCBuiltin<"__builtin_ia32_phsubw256">,
              Intrinsic<[llvm_v16i16_ty], [llvm_v16i16_ty,
                         llvm_v16i16_ty], [IntrNoMem]>;
  def int_x86_avx2_phsub_d : GCCBuiltin<"__builtin_ia32_phsubd256">,
              Intrinsic<[llvm_v8i32_ty], [llvm_v8i32_ty,
                         llvm_v8i32_ty], [IntrNoMem]>;
  def int_x86_avx2_phsub_sw : GCCBuiltin<"__builtin_ia32_phsubsw256">,
              Intrinsic<[llvm_v16i16_ty], [llvm_v16i16_ty,
                         llvm_v16i16_ty], [IntrNoMem]>;
  def int_x86_avx2_pmadd_ub_sw : GCCBuiltin<"__builtin_ia32_pmaddubsw256">,
              Intrinsic<[llvm_v16i16_ty], [llvm_v32i8_ty,
                         llvm_v32i8_ty], [IntrNoMem]>;
}

// Sign ops
let TargetPrefix = "x86" in {  // All intrinsics start with "llvm.x86.".
  def int_x86_avx2_psign_b : GCCBuiltin<"__builtin_ia32_psignb256">,
              Intrinsic<[llvm_v32i8_ty], [llvm_v32i8_ty,
                         llvm_v32i8_ty], [IntrNoMem]>;
  def int_x86_avx2_psign_w : GCCBuiltin<"__builtin_ia32_psignw256">,
              Intrinsic<[llvm_v16i16_ty], [llvm_v16i16_ty,
                         llvm_v16i16_ty], [IntrNoMem]>;
  def int_x86_avx2_psign_d : GCCBuiltin<"__builtin_ia32_psignd256">,
              Intrinsic<[llvm_v8i32_ty], [llvm_v8i32_ty,
                         llvm_v8i32_ty], [IntrNoMem]>;
}

// Packed multiply high with round and scale
let TargetPrefix = "x86" in {  // All intrinsics start with "llvm.x86.".
  def int_x86_avx2_pmul_hr_sw : GCCBuiltin<"__builtin_ia32_pmulhrsw256">,
              Intrinsic<[llvm_v16i16_ty], [llvm_v16i16_ty,
                         llvm_v16i16_ty], [IntrNoMem, Commutative]>;
  def int_x86_avx512_pmul_hr_sw_512 : GCCBuiltin<"__builtin_ia32_pmulhrsw512">,
              Intrinsic<[llvm_v32i16_ty], [llvm_v32i16_ty,
                         llvm_v32i16_ty], [IntrNoMem, Commutative]>;
}

// Vector blend
let TargetPrefix = "x86" in {  // All intrinsics start with "llvm.x86.".
  def int_x86_avx2_pblendvb : GCCBuiltin<"__builtin_ia32_pblendvb256">,
              Intrinsic<[llvm_v32i8_ty], [llvm_v32i8_ty, llvm_v32i8_ty,
                         llvm_v32i8_ty], [IntrNoMem]>;
}


// Vector permutation
let TargetPrefix = "x86" in {  // All intrinsics start with "llvm.x86.".
  def int_x86_avx2_permd : GCCBuiltin<"__builtin_ia32_permvarsi256">,
              Intrinsic<[llvm_v8i32_ty], [llvm_v8i32_ty, llvm_v8i32_ty],
                        [IntrNoMem]>;
  def int_x86_avx2_permps : GCCBuiltin<"__builtin_ia32_permvarsf256">,
              Intrinsic<[llvm_v8f32_ty], [llvm_v8f32_ty, llvm_v8i32_ty],
                        [IntrNoMem]>;
}

// Conditional load ops
let TargetPrefix = "x86" in {  // All intrinsics start with "llvm.x86.".
  def int_x86_avx2_maskload_d : GCCBuiltin<"__builtin_ia32_maskloadd">,
        Intrinsic<[llvm_v4i32_ty], [llvm_ptr_ty, llvm_v4i32_ty],
                  [IntrReadMem, IntrArgMemOnly]>;
  def int_x86_avx2_maskload_q : GCCBuiltin<"__builtin_ia32_maskloadq">,
        Intrinsic<[llvm_v2i64_ty], [llvm_ptr_ty, llvm_v2i64_ty],
                  [IntrReadMem, IntrArgMemOnly]>;
  def int_x86_avx2_maskload_d_256 : GCCBuiltin<"__builtin_ia32_maskloadd256">,
        Intrinsic<[llvm_v8i32_ty], [llvm_ptr_ty, llvm_v8i32_ty],
                  [IntrReadMem, IntrArgMemOnly]>;
  def int_x86_avx2_maskload_q_256 : GCCBuiltin<"__builtin_ia32_maskloadq256">,
        Intrinsic<[llvm_v4i64_ty], [llvm_ptr_ty, llvm_v4i64_ty],
                  [IntrReadMem, IntrArgMemOnly]>;
}

// Conditional store ops
let TargetPrefix = "x86" in {  // All intrinsics start with "llvm.x86.".
  def int_x86_avx2_maskstore_d : GCCBuiltin<"__builtin_ia32_maskstored">,
        Intrinsic<[], [llvm_ptr_ty, llvm_v4i32_ty, llvm_v4i32_ty],
                  [IntrArgMemOnly]>;
  def int_x86_avx2_maskstore_q : GCCBuiltin<"__builtin_ia32_maskstoreq">,
        Intrinsic<[], [llvm_ptr_ty, llvm_v2i64_ty, llvm_v2i64_ty],
                  [IntrArgMemOnly]>;
  def int_x86_avx2_maskstore_d_256 :
        GCCBuiltin<"__builtin_ia32_maskstored256">,
        Intrinsic<[], [llvm_ptr_ty, llvm_v8i32_ty, llvm_v8i32_ty],
                  [IntrArgMemOnly]>;
  def int_x86_avx2_maskstore_q_256 :
        GCCBuiltin<"__builtin_ia32_maskstoreq256">,
        Intrinsic<[], [llvm_ptr_ty, llvm_v4i64_ty, llvm_v4i64_ty],
                  [IntrArgMemOnly]>;
}

// Variable bit shift ops
let TargetPrefix = "x86" in {  // All intrinsics start with "llvm.x86.".
  def int_x86_avx2_psllv_d : GCCBuiltin<"__builtin_ia32_psllv4si">,
              Intrinsic<[llvm_v4i32_ty], [llvm_v4i32_ty, llvm_v4i32_ty],
                        [IntrNoMem]>;
  def int_x86_avx2_psllv_d_256 : GCCBuiltin<"__builtin_ia32_psllv8si">,
              Intrinsic<[llvm_v8i32_ty], [llvm_v8i32_ty, llvm_v8i32_ty],
                        [IntrNoMem]>;
  def int_x86_avx2_psllv_q : GCCBuiltin<"__builtin_ia32_psllv2di">,
              Intrinsic<[llvm_v2i64_ty], [llvm_v2i64_ty, llvm_v2i64_ty],
                        [IntrNoMem]>;
  def int_x86_avx2_psllv_q_256 : GCCBuiltin<"__builtin_ia32_psllv4di">,
              Intrinsic<[llvm_v4i64_ty], [llvm_v4i64_ty, llvm_v4i64_ty],
                        [IntrNoMem]>;

  def int_x86_avx512_psllv_d_512 : GCCBuiltin<"__builtin_ia32_psllv16si">,
              Intrinsic<[llvm_v16i32_ty], [llvm_v16i32_ty, llvm_v16i32_ty],
                        [IntrNoMem]>;
  def int_x86_avx512_psllv_q_512 : GCCBuiltin<"__builtin_ia32_psllv8di">,
              Intrinsic<[llvm_v8i64_ty], [llvm_v8i64_ty, llvm_v8i64_ty],
                        [IntrNoMem]>;

  def int_x86_avx2_psrlv_d : GCCBuiltin<"__builtin_ia32_psrlv4si">,
              Intrinsic<[llvm_v4i32_ty], [llvm_v4i32_ty, llvm_v4i32_ty],
                        [IntrNoMem]>;
  def int_x86_avx2_psrlv_d_256 : GCCBuiltin<"__builtin_ia32_psrlv8si">,
              Intrinsic<[llvm_v8i32_ty], [llvm_v8i32_ty, llvm_v8i32_ty],
                        [IntrNoMem]>;
  def int_x86_avx2_psrlv_q : GCCBuiltin<"__builtin_ia32_psrlv2di">,
              Intrinsic<[llvm_v2i64_ty], [llvm_v2i64_ty, llvm_v2i64_ty],
                        [IntrNoMem]>;
  def int_x86_avx2_psrlv_q_256 : GCCBuiltin<"__builtin_ia32_psrlv4di">,
              Intrinsic<[llvm_v4i64_ty], [llvm_v4i64_ty, llvm_v4i64_ty],
                        [IntrNoMem]>;

  def int_x86_avx512_psrlv_d_512 : GCCBuiltin<"__builtin_ia32_psrlv16si">,
              Intrinsic<[llvm_v16i32_ty], [llvm_v16i32_ty, llvm_v16i32_ty],
                        [IntrNoMem]>;
  def int_x86_avx512_psrlv_q_512 : GCCBuiltin<"__builtin_ia32_psrlv8di">,
              Intrinsic<[llvm_v8i64_ty], [llvm_v8i64_ty, llvm_v8i64_ty],
                        [IntrNoMem]>;

  def int_x86_avx2_psrav_d : GCCBuiltin<"__builtin_ia32_psrav4si">,
              Intrinsic<[llvm_v4i32_ty], [llvm_v4i32_ty, llvm_v4i32_ty],
                        [IntrNoMem]>;
  def int_x86_avx2_psrav_d_256 : GCCBuiltin<"__builtin_ia32_psrav8si">,
              Intrinsic<[llvm_v8i32_ty], [llvm_v8i32_ty, llvm_v8i32_ty],
                        [IntrNoMem]>;

  def int_x86_avx512_psrav_d_512 : GCCBuiltin<"__builtin_ia32_psrav16si">,
              Intrinsic<[llvm_v16i32_ty], [llvm_v16i32_ty, llvm_v16i32_ty],
                        [IntrNoMem]>;
  def int_x86_avx512_psrav_q_128 : GCCBuiltin<"__builtin_ia32_psravq128">,
              Intrinsic<[llvm_v2i64_ty], [llvm_v2i64_ty, llvm_v2i64_ty],
                        [IntrNoMem]>;
  def int_x86_avx512_psrav_q_256 : GCCBuiltin<"__builtin_ia32_psravq256">,
              Intrinsic<[llvm_v4i64_ty], [llvm_v4i64_ty, llvm_v4i64_ty],
                        [IntrNoMem]>;
  def int_x86_avx512_psrav_q_512 : GCCBuiltin<"__builtin_ia32_psrav8di">,
              Intrinsic<[llvm_v8i64_ty], [llvm_v8i64_ty, llvm_v8i64_ty],
                        [IntrNoMem]>;

  def int_x86_avx512_psllv_w_128 : GCCBuiltin<"__builtin_ia32_psllv8hi">,
              Intrinsic<[llvm_v8i16_ty], [llvm_v8i16_ty, llvm_v8i16_ty],
                        [IntrNoMem]>;
  def int_x86_avx512_psllv_w_256 : GCCBuiltin<"__builtin_ia32_psllv16hi">,
              Intrinsic<[llvm_v16i16_ty], [llvm_v16i16_ty, llvm_v16i16_ty],
                        [IntrNoMem]>;
  def int_x86_avx512_psllv_w_512 : GCCBuiltin<"__builtin_ia32_psllv32hi">,
              Intrinsic<[llvm_v32i16_ty], [llvm_v32i16_ty, llvm_v32i16_ty],
                        [IntrNoMem]>;

  def int_x86_avx512_psrlv_w_128 : GCCBuiltin<"__builtin_ia32_psrlv8hi">,
              Intrinsic<[llvm_v8i16_ty], [llvm_v8i16_ty, llvm_v8i16_ty],
                        [IntrNoMem]>;
  def int_x86_avx512_psrlv_w_256 : GCCBuiltin<"__builtin_ia32_psrlv16hi">,
              Intrinsic<[llvm_v16i16_ty], [llvm_v16i16_ty, llvm_v16i16_ty],
                        [IntrNoMem]>;
  def int_x86_avx512_psrlv_w_512 : GCCBuiltin<"__builtin_ia32_psrlv32hi">,
              Intrinsic<[llvm_v32i16_ty], [llvm_v32i16_ty, llvm_v32i16_ty],
                        [IntrNoMem]>;

  def int_x86_avx512_psrav_w_128 : GCCBuiltin<"__builtin_ia32_psrav8hi">,
              Intrinsic<[llvm_v8i16_ty], [llvm_v8i16_ty, llvm_v8i16_ty],
                        [IntrNoMem]>;
  def int_x86_avx512_psrav_w_256 : GCCBuiltin<"__builtin_ia32_psrav16hi">,
              Intrinsic<[llvm_v16i16_ty], [llvm_v16i16_ty, llvm_v16i16_ty],
                        [IntrNoMem]>;
  def int_x86_avx512_psrav_w_512 : GCCBuiltin<"__builtin_ia32_psrav32hi">,
              Intrinsic<[llvm_v32i16_ty], [llvm_v32i16_ty, llvm_v32i16_ty],
                        [IntrNoMem]>;
}

// Gather ops
let TargetPrefix = "x86" in {  // All intrinsics start with "llvm.x86.".
  // NOTE: These can't be ArgMemOnly because you can put the address completely
  // in the index register.
  def int_x86_avx2_gather_d_pd : GCCBuiltin<"__builtin_ia32_gatherd_pd">,
      Intrinsic<[llvm_v2f64_ty],
        [llvm_v2f64_ty, llvm_ptr_ty, llvm_v4i32_ty, llvm_v2f64_ty, llvm_i8_ty],
        [IntrReadMem, ImmArg<ArgIndex<4>>]>;
  def int_x86_avx2_gather_d_pd_256 : GCCBuiltin<"__builtin_ia32_gatherd_pd256">,
      Intrinsic<[llvm_v4f64_ty],
        [llvm_v4f64_ty, llvm_ptr_ty, llvm_v4i32_ty, llvm_v4f64_ty, llvm_i8_ty],
        [IntrReadMem, ImmArg<ArgIndex<4>>]>;
  def int_x86_avx2_gather_q_pd : GCCBuiltin<"__builtin_ia32_gatherq_pd">,
      Intrinsic<[llvm_v2f64_ty],
        [llvm_v2f64_ty, llvm_ptr_ty, llvm_v2i64_ty, llvm_v2f64_ty, llvm_i8_ty],
        [IntrReadMem, ImmArg<ArgIndex<4>>]>;
  def int_x86_avx2_gather_q_pd_256 : GCCBuiltin<"__builtin_ia32_gatherq_pd256">,
      Intrinsic<[llvm_v4f64_ty],
        [llvm_v4f64_ty, llvm_ptr_ty, llvm_v4i64_ty, llvm_v4f64_ty, llvm_i8_ty],
        [IntrReadMem, ImmArg<ArgIndex<4>>]>;
  def int_x86_avx2_gather_d_ps : GCCBuiltin<"__builtin_ia32_gatherd_ps">,
      Intrinsic<[llvm_v4f32_ty],
        [llvm_v4f32_ty, llvm_ptr_ty, llvm_v4i32_ty, llvm_v4f32_ty, llvm_i8_ty],
        [IntrReadMem, ImmArg<ArgIndex<4>>]>;
  def int_x86_avx2_gather_d_ps_256 : GCCBuiltin<"__builtin_ia32_gatherd_ps256">,
      Intrinsic<[llvm_v8f32_ty],
        [llvm_v8f32_ty, llvm_ptr_ty, llvm_v8i32_ty, llvm_v8f32_ty, llvm_i8_ty],
        [IntrReadMem, ImmArg<ArgIndex<4>>]>;
  def int_x86_avx2_gather_q_ps : GCCBuiltin<"__builtin_ia32_gatherq_ps">,
      Intrinsic<[llvm_v4f32_ty],
        [llvm_v4f32_ty, llvm_ptr_ty, llvm_v2i64_ty, llvm_v4f32_ty, llvm_i8_ty],
        [IntrReadMem, ImmArg<ArgIndex<4>>]>;
  def int_x86_avx2_gather_q_ps_256 : GCCBuiltin<"__builtin_ia32_gatherq_ps256">,
      Intrinsic<[llvm_v4f32_ty],
        [llvm_v4f32_ty, llvm_ptr_ty, llvm_v4i64_ty, llvm_v4f32_ty, llvm_i8_ty],
        [IntrReadMem, ImmArg<ArgIndex<4>>]>;

  def int_x86_avx2_gather_d_q : GCCBuiltin<"__builtin_ia32_gatherd_q">,
      Intrinsic<[llvm_v2i64_ty],
        [llvm_v2i64_ty, llvm_ptr_ty, llvm_v4i32_ty, llvm_v2i64_ty, llvm_i8_ty],
        [IntrReadMem, ImmArg<ArgIndex<4>>]>;
  def int_x86_avx2_gather_d_q_256 : GCCBuiltin<"__builtin_ia32_gatherd_q256">,
      Intrinsic<[llvm_v4i64_ty],
        [llvm_v4i64_ty, llvm_ptr_ty, llvm_v4i32_ty, llvm_v4i64_ty, llvm_i8_ty],
        [IntrReadMem, ImmArg<ArgIndex<4>>]>;
  def int_x86_avx2_gather_q_q : GCCBuiltin<"__builtin_ia32_gatherq_q">,
      Intrinsic<[llvm_v2i64_ty],
        [llvm_v2i64_ty, llvm_ptr_ty, llvm_v2i64_ty, llvm_v2i64_ty, llvm_i8_ty],
        [IntrReadMem, ImmArg<ArgIndex<4>>]>;
  def int_x86_avx2_gather_q_q_256 : GCCBuiltin<"__builtin_ia32_gatherq_q256">,
      Intrinsic<[llvm_v4i64_ty],
        [llvm_v4i64_ty, llvm_ptr_ty, llvm_v4i64_ty, llvm_v4i64_ty, llvm_i8_ty],
        [IntrReadMem, ImmArg<ArgIndex<4>>]>;
  def int_x86_avx2_gather_d_d : GCCBuiltin<"__builtin_ia32_gatherd_d">,
      Intrinsic<[llvm_v4i32_ty],
        [llvm_v4i32_ty, llvm_ptr_ty, llvm_v4i32_ty, llvm_v4i32_ty, llvm_i8_ty],
        [IntrReadMem, ImmArg<ArgIndex<4>>]>;
  def int_x86_avx2_gather_d_d_256 : GCCBuiltin<"__builtin_ia32_gatherd_d256">,
      Intrinsic<[llvm_v8i32_ty],
        [llvm_v8i32_ty, llvm_ptr_ty, llvm_v8i32_ty, llvm_v8i32_ty, llvm_i8_ty],
        [IntrReadMem, ImmArg<ArgIndex<4>>]>;
  def int_x86_avx2_gather_q_d : GCCBuiltin<"__builtin_ia32_gatherq_d">,
      Intrinsic<[llvm_v4i32_ty],
        [llvm_v4i32_ty, llvm_ptr_ty, llvm_v2i64_ty, llvm_v4i32_ty, llvm_i8_ty],
        [IntrReadMem, ImmArg<ArgIndex<4>>]>;
  def int_x86_avx2_gather_q_d_256 : GCCBuiltin<"__builtin_ia32_gatherq_d256">,
      Intrinsic<[llvm_v4i32_ty],
        [llvm_v4i32_ty, llvm_ptr_ty, llvm_v4i64_ty, llvm_v4i32_ty, llvm_i8_ty],
        [IntrReadMem, ImmArg<ArgIndex<4>>]>;
}

// Misc.
let TargetPrefix = "x86" in {  // All intrinsics start with "llvm.x86.".
  def int_x86_avx2_pmovmskb : GCCBuiltin<"__builtin_ia32_pmovmskb256">,
              Intrinsic<[llvm_i32_ty], [llvm_v32i8_ty], [IntrNoMem]>;
  def int_x86_avx2_pshuf_b : GCCBuiltin<"__builtin_ia32_pshufb256">,
              Intrinsic<[llvm_v32i8_ty], [llvm_v32i8_ty,
                         llvm_v32i8_ty], [IntrNoMem]>;
  def int_x86_avx2_mpsadbw : GCCBuiltin<"__builtin_ia32_mpsadbw256">,
              Intrinsic<[llvm_v16i16_ty], [llvm_v32i8_ty, llvm_v32i8_ty,
                         llvm_i8_ty], [IntrNoMem, Commutative, ImmArg<ArgIndex<2>>]>;
}

//===----------------------------------------------------------------------===//
// FMA3 and FMA4

let TargetPrefix = "x86" in {  // All intrinsics start with "llvm.x86.".
  def int_x86_fma_vfmaddsub_ps : GCCBuiltin<"__builtin_ia32_vfmaddsubps">,
              Intrinsic<[llvm_v4f32_ty],
                        [llvm_v4f32_ty, llvm_v4f32_ty, llvm_v4f32_ty],
                        [IntrNoMem]>;
  def int_x86_fma_vfmaddsub_pd : GCCBuiltin<"__builtin_ia32_vfmaddsubpd">,
              Intrinsic<[llvm_v2f64_ty],
                        [llvm_v2f64_ty, llvm_v2f64_ty, llvm_v2f64_ty],
                        [IntrNoMem]>;
  def int_x86_fma_vfmaddsub_ps_256 :
               GCCBuiltin<"__builtin_ia32_vfmaddsubps256">,
              Intrinsic<[llvm_v8f32_ty],
                        [llvm_v8f32_ty, llvm_v8f32_ty, llvm_v8f32_ty],
                        [IntrNoMem]>;
  def int_x86_fma_vfmaddsub_pd_256 :
              GCCBuiltin<"__builtin_ia32_vfmaddsubpd256">,
              Intrinsic<[llvm_v4f64_ty],
                        [llvm_v4f64_ty, llvm_v4f64_ty, llvm_v4f64_ty],
                        [IntrNoMem]>;

  def int_x86_avx512_vfmadd_pd_512 :
          Intrinsic<[llvm_v8f64_ty],
          [llvm_v8f64_ty, llvm_v8f64_ty, llvm_v8f64_ty, llvm_i32_ty],
          [IntrNoMem, ImmArg<ArgIndex<3>>]>;

  def int_x86_avx512_vfmadd_ps_512 :
          Intrinsic<[llvm_v16f32_ty],
          [llvm_v16f32_ty, llvm_v16f32_ty, llvm_v16f32_ty, llvm_i32_ty],
          [IntrNoMem, ImmArg<ArgIndex<3>>]>;

  def int_x86_avx512_vfmaddsub_pd_512 :
          Intrinsic<[llvm_v8f64_ty],
          [llvm_v8f64_ty, llvm_v8f64_ty, llvm_v8f64_ty, llvm_i32_ty],
          [IntrNoMem, ImmArg<ArgIndex<3>>]>;

  def int_x86_avx512_vfmaddsub_ps_512 :
          Intrinsic<[llvm_v16f32_ty],
          [llvm_v16f32_ty, llvm_v16f32_ty, llvm_v16f32_ty, llvm_i32_ty],
          [IntrNoMem, ImmArg<ArgIndex<3>>]>;

  def int_x86_avx512_vfmadd_f64 :
          Intrinsic<[llvm_double_ty],
                    [llvm_double_ty, llvm_double_ty, llvm_double_ty, llvm_i32_ty],
                    [IntrNoMem, ImmArg<ArgIndex<3>>]>;
  def int_x86_avx512_vfmadd_f32 :
          Intrinsic<[llvm_float_ty],
                    [llvm_float_ty, llvm_float_ty, llvm_float_ty, llvm_i32_ty],
                    [IntrNoMem, ImmArg<ArgIndex<3>>]>;

  def int_x86_avx512_vpmadd52h_uq_128 :
              GCCBuiltin<"__builtin_ia32_vpmadd52huq128">,
              Intrinsic<[llvm_v2i64_ty], [llvm_v2i64_ty, llvm_v2i64_ty,
                         llvm_v2i64_ty], [IntrNoMem]>;
  def int_x86_avx512_vpmadd52l_uq_128 :
              GCCBuiltin<"__builtin_ia32_vpmadd52luq128">,
              Intrinsic<[llvm_v2i64_ty], [llvm_v2i64_ty, llvm_v2i64_ty,
                         llvm_v2i64_ty], [IntrNoMem]>;
  def int_x86_avx512_vpmadd52h_uq_256 :
              GCCBuiltin<"__builtin_ia32_vpmadd52huq256">,
              Intrinsic<[llvm_v4i64_ty], [llvm_v4i64_ty, llvm_v4i64_ty,
                         llvm_v4i64_ty], [IntrNoMem]>;
  def int_x86_avx512_vpmadd52l_uq_256 :
              GCCBuiltin<"__builtin_ia32_vpmadd52luq256">,
              Intrinsic<[llvm_v4i64_ty], [llvm_v4i64_ty, llvm_v4i64_ty,
                         llvm_v4i64_ty], [IntrNoMem]>;
  def int_x86_avx512_vpmadd52h_uq_512 :
              GCCBuiltin<"__builtin_ia32_vpmadd52huq512">,
              Intrinsic<[llvm_v8i64_ty], [llvm_v8i64_ty, llvm_v8i64_ty,
                         llvm_v8i64_ty], [IntrNoMem]>;
  def int_x86_avx512_vpmadd52l_uq_512 :
              GCCBuiltin<"__builtin_ia32_vpmadd52luq512">,
              Intrinsic<[llvm_v8i64_ty], [llvm_v8i64_ty, llvm_v8i64_ty,
                         llvm_v8i64_ty], [IntrNoMem]>;
}

// VNNI
let TargetPrefix = "x86" in {  // All intrinsics start with "llvm.x86.".
  def int_x86_avx512_vpdpbusd_128 :
              GCCBuiltin<"__builtin_ia32_vpdpbusd128">,
              Intrinsic<[llvm_v4i32_ty], [llvm_v4i32_ty, llvm_v4i32_ty,
                         llvm_v4i32_ty], [IntrNoMem]>;
  def int_x86_avx512_vpdpbusd_256 :
              GCCBuiltin<"__builtin_ia32_vpdpbusd256">,
              Intrinsic<[llvm_v8i32_ty], [llvm_v8i32_ty, llvm_v8i32_ty,
                         llvm_v8i32_ty], [IntrNoMem]>;
  def int_x86_avx512_vpdpbusd_512 :
              GCCBuiltin<"__builtin_ia32_vpdpbusd512">,
              Intrinsic<[llvm_v16i32_ty], [llvm_v16i32_ty, llvm_v16i32_ty,
                         llvm_v16i32_ty], [IntrNoMem]>;

  def int_x86_avx512_vpdpbusds_128 :
              GCCBuiltin<"__builtin_ia32_vpdpbusds128">,
              Intrinsic<[llvm_v4i32_ty], [llvm_v4i32_ty, llvm_v4i32_ty,
                         llvm_v4i32_ty], [IntrNoMem]>;
  def int_x86_avx512_vpdpbusds_256 :
              GCCBuiltin<"__builtin_ia32_vpdpbusds256">,
              Intrinsic<[llvm_v8i32_ty], [llvm_v8i32_ty, llvm_v8i32_ty,
                         llvm_v8i32_ty], [IntrNoMem]>;
  def int_x86_avx512_vpdpbusds_512 :
              GCCBuiltin<"__builtin_ia32_vpdpbusds512">,
              Intrinsic<[llvm_v16i32_ty], [llvm_v16i32_ty, llvm_v16i32_ty,
                         llvm_v16i32_ty], [IntrNoMem]>;

  def int_x86_avx512_vpdpwssd_128 :
              GCCBuiltin<"__builtin_ia32_vpdpwssd128">,
              Intrinsic<[llvm_v4i32_ty], [llvm_v4i32_ty, llvm_v4i32_ty,
                         llvm_v4i32_ty], [IntrNoMem]>;
  def int_x86_avx512_vpdpwssd_256 :
              GCCBuiltin<"__builtin_ia32_vpdpwssd256">,
              Intrinsic<[llvm_v8i32_ty], [llvm_v8i32_ty, llvm_v8i32_ty,
                         llvm_v8i32_ty], [IntrNoMem]>;
  def int_x86_avx512_vpdpwssd_512 :
              GCCBuiltin<"__builtin_ia32_vpdpwssd512">,
              Intrinsic<[llvm_v16i32_ty], [llvm_v16i32_ty, llvm_v16i32_ty,
                         llvm_v16i32_ty], [IntrNoMem]>;

  def int_x86_avx512_vpdpwssds_128 :
              GCCBuiltin<"__builtin_ia32_vpdpwssds128">,
              Intrinsic<[llvm_v4i32_ty], [llvm_v4i32_ty, llvm_v4i32_ty,
                         llvm_v4i32_ty], [IntrNoMem]>;
  def int_x86_avx512_vpdpwssds_256 :
              GCCBuiltin<"__builtin_ia32_vpdpwssds256">,
              Intrinsic<[llvm_v8i32_ty], [llvm_v8i32_ty, llvm_v8i32_ty,
                         llvm_v8i32_ty], [IntrNoMem]>;
  def int_x86_avx512_vpdpwssds_512 :
              GCCBuiltin<"__builtin_ia32_vpdpwssds512">,
              Intrinsic<[llvm_v16i32_ty], [llvm_v16i32_ty, llvm_v16i32_ty,
                         llvm_v16i32_ty], [IntrNoMem]>;
}

//===----------------------------------------------------------------------===//
// XOP

let TargetPrefix = "x86" in {  // All intrinsics start with "llvm.x86.".
  def int_x86_xop_vpermil2pd : GCCBuiltin<"__builtin_ia32_vpermil2pd">,
              Intrinsic<[llvm_v2f64_ty], [llvm_v2f64_ty, llvm_v2f64_ty,
                                          llvm_v2i64_ty, llvm_i8_ty],
                        [IntrNoMem, ImmArg<ArgIndex<3>>]>;

  def int_x86_xop_vpermil2pd_256 :
              GCCBuiltin<"__builtin_ia32_vpermil2pd256">,
              Intrinsic<[llvm_v4f64_ty], [llvm_v4f64_ty, llvm_v4f64_ty,
                                          llvm_v4i64_ty, llvm_i8_ty],
                        [IntrNoMem, ImmArg<ArgIndex<3>>]>;

  def int_x86_xop_vpermil2ps : GCCBuiltin<"__builtin_ia32_vpermil2ps">,
              Intrinsic<[llvm_v4f32_ty], [llvm_v4f32_ty, llvm_v4f32_ty,
                                          llvm_v4i32_ty, llvm_i8_ty],
                        [IntrNoMem, ImmArg<ArgIndex<3>>]>;
  def int_x86_xop_vpermil2ps_256 :
              GCCBuiltin<"__builtin_ia32_vpermil2ps256">,
              Intrinsic<[llvm_v8f32_ty], [llvm_v8f32_ty, llvm_v8f32_ty,
                                          llvm_v8i32_ty, llvm_i8_ty],
                        [IntrNoMem, ImmArg<ArgIndex<3>>]>;

  def int_x86_xop_vfrcz_pd : GCCBuiltin<"__builtin_ia32_vfrczpd">,
              Intrinsic<[llvm_v2f64_ty], [llvm_v2f64_ty], [IntrNoMem]>;
  def int_x86_xop_vfrcz_ps : GCCBuiltin<"__builtin_ia32_vfrczps">,
              Intrinsic<[llvm_v4f32_ty], [llvm_v4f32_ty], [IntrNoMem]>;
  def int_x86_xop_vfrcz_sd : GCCBuiltin<"__builtin_ia32_vfrczsd">,
              Intrinsic<[llvm_v2f64_ty], [llvm_v2f64_ty], [IntrNoMem]>;
  def int_x86_xop_vfrcz_ss : GCCBuiltin<"__builtin_ia32_vfrczss">,
              Intrinsic<[llvm_v4f32_ty], [llvm_v4f32_ty], [IntrNoMem]>;
  def int_x86_xop_vfrcz_pd_256 : GCCBuiltin<"__builtin_ia32_vfrczpd256">,
              Intrinsic<[llvm_v4f64_ty], [llvm_v4f64_ty], [IntrNoMem]>;
  def int_x86_xop_vfrcz_ps_256 : GCCBuiltin<"__builtin_ia32_vfrczps256">,
              Intrinsic<[llvm_v8f32_ty], [llvm_v8f32_ty], [IntrNoMem]>;

  def int_x86_xop_vphaddbd :
              GCCBuiltin<"__builtin_ia32_vphaddbd">,
              Intrinsic<[llvm_v4i32_ty], [llvm_v16i8_ty], [IntrNoMem]>;
  def int_x86_xop_vphaddbq :
              GCCBuiltin<"__builtin_ia32_vphaddbq">,
              Intrinsic<[llvm_v2i64_ty], [llvm_v16i8_ty], [IntrNoMem]>;
  def int_x86_xop_vphaddbw :
              GCCBuiltin<"__builtin_ia32_vphaddbw">,
              Intrinsic<[llvm_v8i16_ty], [llvm_v16i8_ty], [IntrNoMem]>;
  def int_x86_xop_vphadddq :
              GCCBuiltin<"__builtin_ia32_vphadddq">,
              Intrinsic<[llvm_v2i64_ty], [llvm_v4i32_ty], [IntrNoMem]>;
  def int_x86_xop_vphaddubd :
              GCCBuiltin<"__builtin_ia32_vphaddubd">,
              Intrinsic<[llvm_v4i32_ty], [llvm_v16i8_ty], [IntrNoMem]>;
  def int_x86_xop_vphaddubq :
              GCCBuiltin<"__builtin_ia32_vphaddubq">,
              Intrinsic<[llvm_v2i64_ty], [llvm_v16i8_ty], [IntrNoMem]>;
  def int_x86_xop_vphaddubw :
              GCCBuiltin<"__builtin_ia32_vphaddubw">,
              Intrinsic<[llvm_v8i16_ty], [llvm_v16i8_ty], [IntrNoMem]>;
  def int_x86_xop_vphaddudq :
              GCCBuiltin<"__builtin_ia32_vphaddudq">,
              Intrinsic<[llvm_v2i64_ty], [llvm_v4i32_ty], [IntrNoMem]>;
  def int_x86_xop_vphadduwd :
              GCCBuiltin<"__builtin_ia32_vphadduwd">,
              Intrinsic<[llvm_v4i32_ty], [llvm_v8i16_ty], [IntrNoMem]>;
  def int_x86_xop_vphadduwq :
              GCCBuiltin<"__builtin_ia32_vphadduwq">,
              Intrinsic<[llvm_v2i64_ty], [llvm_v8i16_ty], [IntrNoMem]>;
  def int_x86_xop_vphaddwd :
              GCCBuiltin<"__builtin_ia32_vphaddwd">,
              Intrinsic<[llvm_v4i32_ty], [llvm_v8i16_ty], [IntrNoMem]>;
  def int_x86_xop_vphaddwq :
              GCCBuiltin<"__builtin_ia32_vphaddwq">,
              Intrinsic<[llvm_v2i64_ty], [llvm_v8i16_ty], [IntrNoMem]>;
  def int_x86_xop_vphsubbw :
              GCCBuiltin<"__builtin_ia32_vphsubbw">,
              Intrinsic<[llvm_v8i16_ty], [llvm_v16i8_ty], [IntrNoMem]>;
  def int_x86_xop_vphsubdq :
              GCCBuiltin<"__builtin_ia32_vphsubdq">,
              Intrinsic<[llvm_v2i64_ty], [llvm_v4i32_ty], [IntrNoMem]>;
  def int_x86_xop_vphsubwd :
              GCCBuiltin<"__builtin_ia32_vphsubwd">,
              Intrinsic<[llvm_v4i32_ty], [llvm_v8i16_ty], [IntrNoMem]>;
  def int_x86_xop_vpmacsdd :
              GCCBuiltin<"__builtin_ia32_vpmacsdd">,
              Intrinsic<[llvm_v4i32_ty],
                        [llvm_v4i32_ty, llvm_v4i32_ty, llvm_v4i32_ty],
                        [IntrNoMem, Commutative]>;
  def int_x86_xop_vpmacsdqh :
              GCCBuiltin<"__builtin_ia32_vpmacsdqh">,
              Intrinsic<[llvm_v2i64_ty],
                        [llvm_v4i32_ty, llvm_v4i32_ty, llvm_v2i64_ty],
                        [IntrNoMem, Commutative]>;
  def int_x86_xop_vpmacsdql :
              GCCBuiltin<"__builtin_ia32_vpmacsdql">,
              Intrinsic<[llvm_v2i64_ty],
                        [llvm_v4i32_ty, llvm_v4i32_ty, llvm_v2i64_ty],
                        [IntrNoMem, Commutative]>;
  def int_x86_xop_vpmacssdd :
              GCCBuiltin<"__builtin_ia32_vpmacssdd">,
              Intrinsic<[llvm_v4i32_ty],
                        [llvm_v4i32_ty, llvm_v4i32_ty, llvm_v4i32_ty],
                        [IntrNoMem, Commutative]>;
  def int_x86_xop_vpmacssdqh :
              GCCBuiltin<"__builtin_ia32_vpmacssdqh">,
              Intrinsic<[llvm_v2i64_ty],
                        [llvm_v4i32_ty, llvm_v4i32_ty, llvm_v2i64_ty],
                        [IntrNoMem, Commutative]>;
  def int_x86_xop_vpmacssdql :
              GCCBuiltin<"__builtin_ia32_vpmacssdql">,
              Intrinsic<[llvm_v2i64_ty],
                        [llvm_v4i32_ty, llvm_v4i32_ty, llvm_v2i64_ty],
                        [IntrNoMem, Commutative]>;
  def int_x86_xop_vpmacsswd :
              GCCBuiltin<"__builtin_ia32_vpmacsswd">,
              Intrinsic<[llvm_v4i32_ty],
                        [llvm_v8i16_ty, llvm_v8i16_ty, llvm_v4i32_ty],
                        [IntrNoMem, Commutative]>;
  def int_x86_xop_vpmacssww :
              GCCBuiltin<"__builtin_ia32_vpmacssww">,
              Intrinsic<[llvm_v8i16_ty],
                        [llvm_v8i16_ty, llvm_v8i16_ty, llvm_v8i16_ty],
                        [IntrNoMem, Commutative]>;
  def int_x86_xop_vpmacswd :
              GCCBuiltin<"__builtin_ia32_vpmacswd">,
              Intrinsic<[llvm_v4i32_ty],
                        [llvm_v8i16_ty, llvm_v8i16_ty, llvm_v4i32_ty],
                        [IntrNoMem, Commutative]>;
  def int_x86_xop_vpmacsww :
              GCCBuiltin<"__builtin_ia32_vpmacsww">,
              Intrinsic<[llvm_v8i16_ty],
                        [llvm_v8i16_ty, llvm_v8i16_ty, llvm_v8i16_ty],
                        [IntrNoMem, Commutative]>;
  def int_x86_xop_vpmadcsswd :
              GCCBuiltin<"__builtin_ia32_vpmadcsswd">,
              Intrinsic<[llvm_v4i32_ty],
                        [llvm_v8i16_ty, llvm_v8i16_ty, llvm_v4i32_ty],
                        [IntrNoMem, Commutative]>;
  def int_x86_xop_vpmadcswd :
              GCCBuiltin<"__builtin_ia32_vpmadcswd">,
              Intrinsic<[llvm_v4i32_ty],
                        [llvm_v8i16_ty, llvm_v8i16_ty, llvm_v4i32_ty],
                        [IntrNoMem, Commutative]>;
  def int_x86_xop_vpperm :
              GCCBuiltin<"__builtin_ia32_vpperm">,
              Intrinsic<[llvm_v16i8_ty],
                        [llvm_v16i8_ty, llvm_v16i8_ty, llvm_v16i8_ty],
                        [IntrNoMem]>;
  def int_x86_xop_vpshab :
              GCCBuiltin<"__builtin_ia32_vpshab">,
              Intrinsic<[llvm_v16i8_ty], [llvm_v16i8_ty, llvm_v16i8_ty],
                        [IntrNoMem]>;
  def int_x86_xop_vpshad :
              GCCBuiltin<"__builtin_ia32_vpshad">,
              Intrinsic<[llvm_v4i32_ty], [llvm_v4i32_ty, llvm_v4i32_ty],
                        [IntrNoMem]>;
  def int_x86_xop_vpshaq :
              GCCBuiltin<"__builtin_ia32_vpshaq">,
              Intrinsic<[llvm_v2i64_ty], [llvm_v2i64_ty, llvm_v2i64_ty],
                        [IntrNoMem]>;
  def int_x86_xop_vpshaw :
              GCCBuiltin<"__builtin_ia32_vpshaw">,
              Intrinsic<[llvm_v8i16_ty], [llvm_v8i16_ty, llvm_v8i16_ty],
                        [IntrNoMem]>;
  def int_x86_xop_vpshlb :
              GCCBuiltin<"__builtin_ia32_vpshlb">,
              Intrinsic<[llvm_v16i8_ty], [llvm_v16i8_ty, llvm_v16i8_ty],
                        [IntrNoMem]>;
  def int_x86_xop_vpshld :
              GCCBuiltin<"__builtin_ia32_vpshld">,
              Intrinsic<[llvm_v4i32_ty], [llvm_v4i32_ty, llvm_v4i32_ty],
                        [IntrNoMem]>;
  def int_x86_xop_vpshlq :
              GCCBuiltin<"__builtin_ia32_vpshlq">,
              Intrinsic<[llvm_v2i64_ty], [llvm_v2i64_ty, llvm_v2i64_ty],
                        [IntrNoMem]>;
  def int_x86_xop_vpshlw :
              GCCBuiltin<"__builtin_ia32_vpshlw">,
              Intrinsic<[llvm_v8i16_ty], [llvm_v8i16_ty, llvm_v8i16_ty],
                        [IntrNoMem]>;
}

//===----------------------------------------------------------------------===//
// LWP
let TargetPrefix = "x86" in {  // All intrinsics start with "llvm.x86.".
  def int_x86_llwpcb :
              GCCBuiltin<"__builtin_ia32_llwpcb">,
              Intrinsic<[], [llvm_ptr_ty], []>;
  def int_x86_slwpcb :
              GCCBuiltin<"__builtin_ia32_slwpcb">,
              Intrinsic<[llvm_ptr_ty], [], []>;
  def int_x86_lwpins32 :
              GCCBuiltin<"__builtin_ia32_lwpins32">,
              Intrinsic<[llvm_i8_ty], [llvm_i32_ty, llvm_i32_ty, llvm_i32_ty],
                        [ImmArg<ArgIndex<2>>]>;
  def int_x86_lwpins64 :
              GCCBuiltin<"__builtin_ia32_lwpins64">,
              Intrinsic<[llvm_i8_ty], [llvm_i64_ty, llvm_i32_ty, llvm_i32_ty],
                        [ImmArg<ArgIndex<2>>]>;
  def int_x86_lwpval32 :
              GCCBuiltin<"__builtin_ia32_lwpval32">,
              Intrinsic<[], [llvm_i32_ty, llvm_i32_ty, llvm_i32_ty],
                        [ImmArg<ArgIndex<2>>]>;
  def int_x86_lwpval64 :
              GCCBuiltin<"__builtin_ia32_lwpval64">,
              Intrinsic<[], [llvm_i64_ty, llvm_i32_ty, llvm_i32_ty],
                        [ImmArg<ArgIndex<2>>]>;
}

//===----------------------------------------------------------------------===//
// MMX

// Empty MMX state op.
let TargetPrefix = "x86" in {  // All intrinsics start with "llvm.x86.".
  def int_x86_mmx_emms  : GCCBuiltin<"__builtin_ia32_emms">,
              Intrinsic<[], [], []>;
  def int_x86_mmx_femms : GCCBuiltin<"__builtin_ia32_femms">,
              Intrinsic<[], [], []>;
}

// Integer arithmetic ops.
let TargetPrefix = "x86" in {  // All intrinsics start with "llvm.x86.".
  // Addition
  def int_x86_mmx_padd_b : GCCBuiltin<"__builtin_ia32_paddb">,
              Intrinsic<[llvm_x86mmx_ty], [llvm_x86mmx_ty, llvm_x86mmx_ty],
                        [IntrNoMem, Commutative]>;
  def int_x86_mmx_padd_w : GCCBuiltin<"__builtin_ia32_paddw">,
              Intrinsic<[llvm_x86mmx_ty], [llvm_x86mmx_ty, llvm_x86mmx_ty],
                        [IntrNoMem, Commutative]>;
  def int_x86_mmx_padd_d : GCCBuiltin<"__builtin_ia32_paddd">,
              Intrinsic<[llvm_x86mmx_ty], [llvm_x86mmx_ty, llvm_x86mmx_ty],
                        [IntrNoMem, Commutative]>;
  def int_x86_mmx_padd_q : GCCBuiltin<"__builtin_ia32_paddq">,
              Intrinsic<[llvm_x86mmx_ty], [llvm_x86mmx_ty, llvm_x86mmx_ty],
                        [IntrNoMem, Commutative]>;

  def int_x86_mmx_padds_b : GCCBuiltin<"__builtin_ia32_paddsb">,
              Intrinsic<[llvm_x86mmx_ty], [llvm_x86mmx_ty,
                         llvm_x86mmx_ty], [IntrNoMem, Commutative]>;
  def int_x86_mmx_padds_w : GCCBuiltin<"__builtin_ia32_paddsw">,
              Intrinsic<[llvm_x86mmx_ty], [llvm_x86mmx_ty,
                         llvm_x86mmx_ty], [IntrNoMem, Commutative]>;

  def int_x86_mmx_paddus_b : GCCBuiltin<"__builtin_ia32_paddusb">,
              Intrinsic<[llvm_x86mmx_ty], [llvm_x86mmx_ty,
                         llvm_x86mmx_ty], [IntrNoMem, Commutative]>;
  def int_x86_mmx_paddus_w : GCCBuiltin<"__builtin_ia32_paddusw">,
              Intrinsic<[llvm_x86mmx_ty], [llvm_x86mmx_ty,
                         llvm_x86mmx_ty], [IntrNoMem, Commutative]>;

  // Subtraction
  def int_x86_mmx_psub_b : GCCBuiltin<"__builtin_ia32_psubb">,
              Intrinsic<[llvm_x86mmx_ty], [llvm_x86mmx_ty, llvm_x86mmx_ty],
                        [IntrNoMem]>;
  def int_x86_mmx_psub_w : GCCBuiltin<"__builtin_ia32_psubw">,
              Intrinsic<[llvm_x86mmx_ty], [llvm_x86mmx_ty, llvm_x86mmx_ty],
                        [IntrNoMem]>;
  def int_x86_mmx_psub_d : GCCBuiltin<"__builtin_ia32_psubd">,
              Intrinsic<[llvm_x86mmx_ty], [llvm_x86mmx_ty, llvm_x86mmx_ty],
                        [IntrNoMem]>;
  def int_x86_mmx_psub_q : GCCBuiltin<"__builtin_ia32_psubq">,
              Intrinsic<[llvm_x86mmx_ty], [llvm_x86mmx_ty, llvm_x86mmx_ty],
                        [IntrNoMem]>;

  def int_x86_mmx_psubs_b : GCCBuiltin<"__builtin_ia32_psubsb">,
              Intrinsic<[llvm_x86mmx_ty], [llvm_x86mmx_ty,
                         llvm_x86mmx_ty], [IntrNoMem]>;
  def int_x86_mmx_psubs_w : GCCBuiltin<"__builtin_ia32_psubsw">,
              Intrinsic<[llvm_x86mmx_ty], [llvm_x86mmx_ty,
                         llvm_x86mmx_ty], [IntrNoMem]>;

  def int_x86_mmx_psubus_b : GCCBuiltin<"__builtin_ia32_psubusb">,
              Intrinsic<[llvm_x86mmx_ty], [llvm_x86mmx_ty,
                         llvm_x86mmx_ty], [IntrNoMem]>;
  def int_x86_mmx_psubus_w : GCCBuiltin<"__builtin_ia32_psubusw">,
              Intrinsic<[llvm_x86mmx_ty], [llvm_x86mmx_ty,
                         llvm_x86mmx_ty], [IntrNoMem]>;

  // Multiplication
  def int_x86_mmx_pmulh_w : GCCBuiltin<"__builtin_ia32_pmulhw">,
              Intrinsic<[llvm_x86mmx_ty], [llvm_x86mmx_ty,
                         llvm_x86mmx_ty], [IntrNoMem, Commutative]>;
  def int_x86_mmx_pmull_w : GCCBuiltin<"__builtin_ia32_pmullw">,
              Intrinsic<[llvm_x86mmx_ty], [llvm_x86mmx_ty,
                         llvm_x86mmx_ty], [IntrNoMem, Commutative]>;
  def int_x86_mmx_pmulhu_w : GCCBuiltin<"__builtin_ia32_pmulhuw">,
              Intrinsic<[llvm_x86mmx_ty], [llvm_x86mmx_ty,
                         llvm_x86mmx_ty], [IntrNoMem, Commutative]>;
  def int_x86_mmx_pmulu_dq : GCCBuiltin<"__builtin_ia32_pmuludq">,
              Intrinsic<[llvm_x86mmx_ty], [llvm_x86mmx_ty,
                         llvm_x86mmx_ty], [IntrNoMem, Commutative]>;
  def int_x86_mmx_pmadd_wd : GCCBuiltin<"__builtin_ia32_pmaddwd">,
              Intrinsic<[llvm_x86mmx_ty], [llvm_x86mmx_ty,
                         llvm_x86mmx_ty], [IntrNoMem, Commutative]>;

  // Bitwise operations
  def int_x86_mmx_pand : GCCBuiltin<"__builtin_ia32_pand">,
              Intrinsic<[llvm_x86mmx_ty], [llvm_x86mmx_ty, llvm_x86mmx_ty],
                        [IntrNoMem, Commutative]>;
  def int_x86_mmx_pandn : GCCBuiltin<"__builtin_ia32_pandn">,
              Intrinsic<[llvm_x86mmx_ty], [llvm_x86mmx_ty, llvm_x86mmx_ty],
                        [IntrNoMem]>;
  def int_x86_mmx_por : GCCBuiltin<"__builtin_ia32_por">,
              Intrinsic<[llvm_x86mmx_ty], [llvm_x86mmx_ty, llvm_x86mmx_ty],
                        [IntrNoMem, Commutative]>;
  def int_x86_mmx_pxor : GCCBuiltin<"__builtin_ia32_pxor">,
              Intrinsic<[llvm_x86mmx_ty], [llvm_x86mmx_ty, llvm_x86mmx_ty],
                        [IntrNoMem, Commutative]>;

  // Averages
  def int_x86_mmx_pavg_b : GCCBuiltin<"__builtin_ia32_pavgb">,
              Intrinsic<[llvm_x86mmx_ty], [llvm_x86mmx_ty,
                         llvm_x86mmx_ty], [IntrNoMem, Commutative]>;
  def int_x86_mmx_pavg_w : GCCBuiltin<"__builtin_ia32_pavgw">,
              Intrinsic<[llvm_x86mmx_ty], [llvm_x86mmx_ty,
                         llvm_x86mmx_ty], [IntrNoMem, Commutative]>;

  // Maximum
  def int_x86_mmx_pmaxu_b : GCCBuiltin<"__builtin_ia32_pmaxub">,
              Intrinsic<[llvm_x86mmx_ty], [llvm_x86mmx_ty,
                         llvm_x86mmx_ty], [IntrNoMem, Commutative]>;
  def int_x86_mmx_pmaxs_w : GCCBuiltin<"__builtin_ia32_pmaxsw">,
              Intrinsic<[llvm_x86mmx_ty], [llvm_x86mmx_ty,
                         llvm_x86mmx_ty], [IntrNoMem, Commutative]>;

  // Minimum
  def int_x86_mmx_pminu_b : GCCBuiltin<"__builtin_ia32_pminub">,
              Intrinsic<[llvm_x86mmx_ty], [llvm_x86mmx_ty,
                         llvm_x86mmx_ty], [IntrNoMem, Commutative]>;
  def int_x86_mmx_pmins_w : GCCBuiltin<"__builtin_ia32_pminsw">,
              Intrinsic<[llvm_x86mmx_ty], [llvm_x86mmx_ty,
                         llvm_x86mmx_ty], [IntrNoMem, Commutative]>;

  // Packed sum of absolute differences
  def int_x86_mmx_psad_bw : GCCBuiltin<"__builtin_ia32_psadbw">,
              Intrinsic<[llvm_x86mmx_ty], [llvm_x86mmx_ty,
                         llvm_x86mmx_ty], [IntrNoMem, Commutative]>;
}

// Integer shift ops.
let TargetPrefix = "x86" in {  // All intrinsics start with "llvm.x86.".
  // Shift left logical
  def int_x86_mmx_psll_w : GCCBuiltin<"__builtin_ia32_psllw">,
              Intrinsic<[llvm_x86mmx_ty], [llvm_x86mmx_ty,
                         llvm_x86mmx_ty], [IntrNoMem]>;
  def int_x86_mmx_psll_d : GCCBuiltin<"__builtin_ia32_pslld">,
              Intrinsic<[llvm_x86mmx_ty], [llvm_x86mmx_ty,
                         llvm_x86mmx_ty], [IntrNoMem]>;
  def int_x86_mmx_psll_q : GCCBuiltin<"__builtin_ia32_psllq">,
              Intrinsic<[llvm_x86mmx_ty], [llvm_x86mmx_ty,
                         llvm_x86mmx_ty], [IntrNoMem]>;

  def int_x86_mmx_psrl_w : GCCBuiltin<"__builtin_ia32_psrlw">,
              Intrinsic<[llvm_x86mmx_ty], [llvm_x86mmx_ty,
                         llvm_x86mmx_ty], [IntrNoMem]>;
  def int_x86_mmx_psrl_d : GCCBuiltin<"__builtin_ia32_psrld">,
              Intrinsic<[llvm_x86mmx_ty], [llvm_x86mmx_ty,
                         llvm_x86mmx_ty], [IntrNoMem]>;
  def int_x86_mmx_psrl_q : GCCBuiltin<"__builtin_ia32_psrlq">,
              Intrinsic<[llvm_x86mmx_ty], [llvm_x86mmx_ty,
                         llvm_x86mmx_ty], [IntrNoMem]>;

  def int_x86_mmx_psra_w : GCCBuiltin<"__builtin_ia32_psraw">,
              Intrinsic<[llvm_x86mmx_ty], [llvm_x86mmx_ty,
                         llvm_x86mmx_ty], [IntrNoMem]>;
  def int_x86_mmx_psra_d : GCCBuiltin<"__builtin_ia32_psrad">,
              Intrinsic<[llvm_x86mmx_ty], [llvm_x86mmx_ty,
                         llvm_x86mmx_ty], [IntrNoMem]>;

  // Oddly these don't require an immediate due to a gcc compatibility issue.
  def int_x86_mmx_pslli_w : GCCBuiltin<"__builtin_ia32_psllwi">,
              Intrinsic<[llvm_x86mmx_ty], [llvm_x86mmx_ty,
                         llvm_i32_ty], [IntrNoMem]>;
  def int_x86_mmx_pslli_d : GCCBuiltin<"__builtin_ia32_pslldi">,
              Intrinsic<[llvm_x86mmx_ty], [llvm_x86mmx_ty,
                         llvm_i32_ty], [IntrNoMem]>;
  def int_x86_mmx_pslli_q : GCCBuiltin<"__builtin_ia32_psllqi">,
              Intrinsic<[llvm_x86mmx_ty], [llvm_x86mmx_ty,
                         llvm_i32_ty], [IntrNoMem]>;

  def int_x86_mmx_psrli_w : GCCBuiltin<"__builtin_ia32_psrlwi">,
              Intrinsic<[llvm_x86mmx_ty], [llvm_x86mmx_ty,
                         llvm_i32_ty], [IntrNoMem]>;
  def int_x86_mmx_psrli_d : GCCBuiltin<"__builtin_ia32_psrldi">,
              Intrinsic<[llvm_x86mmx_ty], [llvm_x86mmx_ty,
                         llvm_i32_ty], [IntrNoMem]>;
  def int_x86_mmx_psrli_q : GCCBuiltin<"__builtin_ia32_psrlqi">,
              Intrinsic<[llvm_x86mmx_ty], [llvm_x86mmx_ty,
                         llvm_i32_ty], [IntrNoMem]>;

  def int_x86_mmx_psrai_w : GCCBuiltin<"__builtin_ia32_psrawi">,
              Intrinsic<[llvm_x86mmx_ty], [llvm_x86mmx_ty,
                         llvm_i32_ty], [IntrNoMem]>;
  def int_x86_mmx_psrai_d : GCCBuiltin<"__builtin_ia32_psradi">,
              Intrinsic<[llvm_x86mmx_ty], [llvm_x86mmx_ty,
                         llvm_i32_ty], [IntrNoMem]>;
}
// Permute
let TargetPrefix = "x86" in {  // All intrinsics start with "llvm.x86.".
  def int_x86_avx512_permvar_df_256 : GCCBuiltin<"__builtin_ia32_permvardf256">,
              Intrinsic<[llvm_v4f64_ty], [llvm_v4f64_ty,
                        llvm_v4i64_ty],  [IntrNoMem]>;
  def int_x86_avx512_permvar_df_512 : GCCBuiltin<"__builtin_ia32_permvardf512">,
              Intrinsic<[llvm_v8f64_ty], [llvm_v8f64_ty,
                        llvm_v8i64_ty],  [IntrNoMem]>;
  def int_x86_avx512_permvar_di_256 : GCCBuiltin<"__builtin_ia32_permvardi256">,
              Intrinsic<[llvm_v4i64_ty], [llvm_v4i64_ty,
                        llvm_v4i64_ty],  [IntrNoMem]>;
  def int_x86_avx512_permvar_di_512 : GCCBuiltin<"__builtin_ia32_permvardi512">,
              Intrinsic<[llvm_v8i64_ty], [llvm_v8i64_ty,
                        llvm_v8i64_ty],  [IntrNoMem]>;
  def int_x86_avx512_permvar_hi_128 : GCCBuiltin<"__builtin_ia32_permvarhi128">,
              Intrinsic<[llvm_v8i16_ty], [llvm_v8i16_ty,
                        llvm_v8i16_ty],  [IntrNoMem]>;
  def int_x86_avx512_permvar_hi_256 : GCCBuiltin<"__builtin_ia32_permvarhi256">,
              Intrinsic<[llvm_v16i16_ty], [llvm_v16i16_ty,
                        llvm_v16i16_ty],  [IntrNoMem]>;
  def int_x86_avx512_permvar_hi_512 : GCCBuiltin<"__builtin_ia32_permvarhi512">,
              Intrinsic<[llvm_v32i16_ty], [llvm_v32i16_ty,
                        llvm_v32i16_ty],  [IntrNoMem]>;
  def int_x86_avx512_permvar_qi_128 : GCCBuiltin<"__builtin_ia32_permvarqi128">,
              Intrinsic<[llvm_v16i8_ty], [llvm_v16i8_ty,
                        llvm_v16i8_ty],  [IntrNoMem]>;
  def int_x86_avx512_permvar_qi_256 : GCCBuiltin<"__builtin_ia32_permvarqi256">,
              Intrinsic<[llvm_v32i8_ty], [llvm_v32i8_ty,
                        llvm_v32i8_ty],  [IntrNoMem]>;
  def int_x86_avx512_permvar_qi_512 : GCCBuiltin<"__builtin_ia32_permvarqi512">,
              Intrinsic<[llvm_v64i8_ty], [llvm_v64i8_ty,
                        llvm_v64i8_ty],  [IntrNoMem]>;
  def int_x86_avx512_permvar_sf_512 : GCCBuiltin<"__builtin_ia32_permvarsf512">,
              Intrinsic<[llvm_v16f32_ty], [llvm_v16f32_ty,
                        llvm_v16i32_ty],  [IntrNoMem]>;
  def int_x86_avx512_permvar_si_512 : GCCBuiltin<"__builtin_ia32_permvarsi512">,
              Intrinsic<[llvm_v16i32_ty], [llvm_v16i32_ty,
                        llvm_v16i32_ty],  [IntrNoMem]>;
}
// Pack ops.
let TargetPrefix = "x86" in {  // All intrinsics start with "llvm.x86.".
  def int_x86_mmx_packsswb : GCCBuiltin<"__builtin_ia32_packsswb">,
              Intrinsic<[llvm_x86mmx_ty], [llvm_x86mmx_ty,
                         llvm_x86mmx_ty], [IntrNoMem]>;
  def int_x86_mmx_packssdw : GCCBuiltin<"__builtin_ia32_packssdw">,
              Intrinsic<[llvm_x86mmx_ty], [llvm_x86mmx_ty,
                         llvm_x86mmx_ty], [IntrNoMem]>;
  def int_x86_mmx_packuswb : GCCBuiltin<"__builtin_ia32_packuswb">,
              Intrinsic<[llvm_x86mmx_ty], [llvm_x86mmx_ty,
                         llvm_x86mmx_ty], [IntrNoMem]>;
}

// Unpacking ops.
let TargetPrefix = "x86" in {  // All intrinsics start with "llvm.x86.".
  def int_x86_mmx_punpckhbw : GCCBuiltin<"__builtin_ia32_punpckhbw">,
              Intrinsic<[llvm_x86mmx_ty], [llvm_x86mmx_ty, llvm_x86mmx_ty],
                        [IntrNoMem]>;
  def int_x86_mmx_punpckhwd : GCCBuiltin<"__builtin_ia32_punpckhwd">,
              Intrinsic<[llvm_x86mmx_ty], [llvm_x86mmx_ty, llvm_x86mmx_ty],
                        [IntrNoMem]>;
  def int_x86_mmx_punpckhdq : GCCBuiltin<"__builtin_ia32_punpckhdq">,
              Intrinsic<[llvm_x86mmx_ty], [llvm_x86mmx_ty, llvm_x86mmx_ty],
                        [IntrNoMem]>;
  def int_x86_mmx_punpcklbw : GCCBuiltin<"__builtin_ia32_punpcklbw">,
              Intrinsic<[llvm_x86mmx_ty], [llvm_x86mmx_ty, llvm_x86mmx_ty],
                        [IntrNoMem]>;
  def int_x86_mmx_punpcklwd : GCCBuiltin<"__builtin_ia32_punpcklwd">,
              Intrinsic<[llvm_x86mmx_ty], [llvm_x86mmx_ty, llvm_x86mmx_ty],
                        [IntrNoMem]>;
  def int_x86_mmx_punpckldq : GCCBuiltin<"__builtin_ia32_punpckldq">,
              Intrinsic<[llvm_x86mmx_ty], [llvm_x86mmx_ty, llvm_x86mmx_ty],
                        [IntrNoMem]>;
}

// Integer comparison ops
let TargetPrefix = "x86" in {  // All intrinsics start with "llvm.x86.".
  def int_x86_mmx_pcmpeq_b : GCCBuiltin<"__builtin_ia32_pcmpeqb">,
              Intrinsic<[llvm_x86mmx_ty], [llvm_x86mmx_ty,
                         llvm_x86mmx_ty], [IntrNoMem, Commutative]>;
  def int_x86_mmx_pcmpeq_w : GCCBuiltin<"__builtin_ia32_pcmpeqw">,
              Intrinsic<[llvm_x86mmx_ty], [llvm_x86mmx_ty,
                         llvm_x86mmx_ty], [IntrNoMem, Commutative]>;
  def int_x86_mmx_pcmpeq_d : GCCBuiltin<"__builtin_ia32_pcmpeqd">,
              Intrinsic<[llvm_x86mmx_ty], [llvm_x86mmx_ty,
                         llvm_x86mmx_ty], [IntrNoMem, Commutative]>;

  def int_x86_mmx_pcmpgt_b : GCCBuiltin<"__builtin_ia32_pcmpgtb">,
              Intrinsic<[llvm_x86mmx_ty], [llvm_x86mmx_ty,
                         llvm_x86mmx_ty], [IntrNoMem]>;
  def int_x86_mmx_pcmpgt_w : GCCBuiltin<"__builtin_ia32_pcmpgtw">,
              Intrinsic<[llvm_x86mmx_ty], [llvm_x86mmx_ty,
                         llvm_x86mmx_ty], [IntrNoMem]>;
  def int_x86_mmx_pcmpgt_d : GCCBuiltin<"__builtin_ia32_pcmpgtd">,
              Intrinsic<[llvm_x86mmx_ty], [llvm_x86mmx_ty,
                         llvm_x86mmx_ty], [IntrNoMem]>;
}

// Misc.
let TargetPrefix = "x86" in {  // All intrinsics start with "llvm.x86.".
  def int_x86_mmx_maskmovq : GCCBuiltin<"__builtin_ia32_maskmovq">,
              Intrinsic<[], [llvm_x86mmx_ty, llvm_x86mmx_ty, llvm_ptr_ty], []>;

  def int_x86_mmx_pmovmskb : GCCBuiltin<"__builtin_ia32_pmovmskb">,
              Intrinsic<[llvm_i32_ty], [llvm_x86mmx_ty], [IntrNoMem]>;

  def int_x86_mmx_movnt_dq : GCCBuiltin<"__builtin_ia32_movntq">,
              Intrinsic<[], [llvm_ptrx86mmx_ty, llvm_x86mmx_ty], []>;

  def int_x86_mmx_palignr_b : GCCBuiltin<"__builtin_ia32_palignr">,
              Intrinsic<[llvm_x86mmx_ty], [llvm_x86mmx_ty,
                        llvm_x86mmx_ty, llvm_i8_ty], [IntrNoMem, ImmArg<ArgIndex<2>>]>;

  def int_x86_mmx_pextr_w : GCCBuiltin<"__builtin_ia32_vec_ext_v4hi">,
              Intrinsic<[llvm_i32_ty], [llvm_x86mmx_ty, llvm_i32_ty],
                        [IntrNoMem, ImmArg<ArgIndex<1>>]>;

  def int_x86_mmx_pinsr_w : GCCBuiltin<"__builtin_ia32_vec_set_v4hi">,
              Intrinsic<[llvm_x86mmx_ty], [llvm_x86mmx_ty,
                        llvm_i32_ty, llvm_i32_ty], [IntrNoMem, ImmArg<ArgIndex<2>>]>;
}

//===----------------------------------------------------------------------===//
// BMI

let TargetPrefix = "x86" in {  // All intrinsics start with "llvm.x86.".
  def int_x86_bmi_bextr_32 : GCCBuiltin<"__builtin_ia32_bextr_u32">,
              Intrinsic<[llvm_i32_ty], [llvm_i32_ty, llvm_i32_ty], [IntrNoMem]>;
  def int_x86_bmi_bextr_64 : GCCBuiltin<"__builtin_ia32_bextr_u64">,
              Intrinsic<[llvm_i64_ty], [llvm_i64_ty, llvm_i64_ty], [IntrNoMem]>;
  def int_x86_bmi_bzhi_32 : GCCBuiltin<"__builtin_ia32_bzhi_si">,
              Intrinsic<[llvm_i32_ty], [llvm_i32_ty, llvm_i32_ty], [IntrNoMem]>;
  def int_x86_bmi_bzhi_64 : GCCBuiltin<"__builtin_ia32_bzhi_di">,
              Intrinsic<[llvm_i64_ty], [llvm_i64_ty, llvm_i64_ty], [IntrNoMem]>;
  def int_x86_bmi_pdep_32 : GCCBuiltin<"__builtin_ia32_pdep_si">,
              Intrinsic<[llvm_i32_ty], [llvm_i32_ty, llvm_i32_ty], [IntrNoMem]>;
  def int_x86_bmi_pdep_64 : GCCBuiltin<"__builtin_ia32_pdep_di">,
              Intrinsic<[llvm_i64_ty], [llvm_i64_ty, llvm_i64_ty], [IntrNoMem]>;
  def int_x86_bmi_pext_32 : GCCBuiltin<"__builtin_ia32_pext_si">,
              Intrinsic<[llvm_i32_ty], [llvm_i32_ty, llvm_i32_ty], [IntrNoMem]>;
  def int_x86_bmi_pext_64 : GCCBuiltin<"__builtin_ia32_pext_di">,
              Intrinsic<[llvm_i64_ty], [llvm_i64_ty, llvm_i64_ty], [IntrNoMem]>;
}

//===----------------------------------------------------------------------===//
// FS/GS Base

let TargetPrefix = "x86" in {  // All intrinsics start with "llvm.x86.".
  def int_x86_rdfsbase_32 : GCCBuiltin<"__builtin_ia32_rdfsbase32">,
              Intrinsic<[llvm_i32_ty], []>;
  def int_x86_rdgsbase_32 : GCCBuiltin<"__builtin_ia32_rdgsbase32">,
              Intrinsic<[llvm_i32_ty], []>;
  def int_x86_rdfsbase_64 : GCCBuiltin<"__builtin_ia32_rdfsbase64">,
              Intrinsic<[llvm_i64_ty], []>;
  def int_x86_rdgsbase_64 : GCCBuiltin<"__builtin_ia32_rdgsbase64">,
              Intrinsic<[llvm_i64_ty], []>;
  def int_x86_wrfsbase_32 : GCCBuiltin<"__builtin_ia32_wrfsbase32">,
              Intrinsic<[], [llvm_i32_ty]>;
  def int_x86_wrgsbase_32 : GCCBuiltin<"__builtin_ia32_wrgsbase32">,
              Intrinsic<[], [llvm_i32_ty]>;
  def int_x86_wrfsbase_64 : GCCBuiltin<"__builtin_ia32_wrfsbase64">,
              Intrinsic<[], [llvm_i64_ty]>;
  def int_x86_wrgsbase_64 : GCCBuiltin<"__builtin_ia32_wrgsbase64">,
              Intrinsic<[], [llvm_i64_ty]>;
}

//===----------------------------------------------------------------------===//
// FXSR
let TargetPrefix = "x86" in {  // All intrinsics start with "llvm.x86.".
  def int_x86_fxrstor : GCCBuiltin<"__builtin_ia32_fxrstor">,
              Intrinsic<[], [llvm_ptr_ty], []>;
  def int_x86_fxrstor64 : GCCBuiltin<"__builtin_ia32_fxrstor64">,
              Intrinsic<[], [llvm_ptr_ty], []>;
  def int_x86_fxsave : GCCBuiltin<"__builtin_ia32_fxsave">,
              Intrinsic<[], [llvm_ptr_ty], []>;
  def int_x86_fxsave64 : GCCBuiltin<"__builtin_ia32_fxsave64">,
              Intrinsic<[], [llvm_ptr_ty], []>;
}

//===----------------------------------------------------------------------===//
// XSAVE
let TargetPrefix = "x86" in {  // All intrinsics start with "llvm.x86.".
  def int_x86_xsave :
              Intrinsic<[], [llvm_ptr_ty, llvm_i32_ty, llvm_i32_ty], []>;
  def int_x86_xsave64 :
              Intrinsic<[], [llvm_ptr_ty, llvm_i32_ty, llvm_i32_ty], []>;
  def int_x86_xrstor :
              Intrinsic<[], [llvm_ptr_ty, llvm_i32_ty, llvm_i32_ty], []>;
  def int_x86_xrstor64 :
              Intrinsic<[], [llvm_ptr_ty, llvm_i32_ty, llvm_i32_ty], []>;
  def int_x86_xsaveopt :
              Intrinsic<[], [llvm_ptr_ty, llvm_i32_ty, llvm_i32_ty], []>;
  def int_x86_xsaveopt64 :
              Intrinsic<[], [llvm_ptr_ty, llvm_i32_ty, llvm_i32_ty], []>;
  def int_x86_xrstors :
              Intrinsic<[], [llvm_ptr_ty, llvm_i32_ty, llvm_i32_ty], []>;
  def int_x86_xrstors64 :
              Intrinsic<[], [llvm_ptr_ty, llvm_i32_ty, llvm_i32_ty], []>;
  def int_x86_xsavec :
              Intrinsic<[], [llvm_ptr_ty, llvm_i32_ty, llvm_i32_ty], []>;
  def int_x86_xsavec64 :
              Intrinsic<[], [llvm_ptr_ty, llvm_i32_ty, llvm_i32_ty], []>;
  def int_x86_xsaves :
              Intrinsic<[], [llvm_ptr_ty, llvm_i32_ty, llvm_i32_ty], []>;
  def int_x86_xsaves64 :
              Intrinsic<[], [llvm_ptr_ty, llvm_i32_ty, llvm_i32_ty], []>;
  def int_x86_xgetbv :
              Intrinsic<[llvm_i64_ty], [llvm_i32_ty], []>;
  def int_x86_xsetbv :
              Intrinsic<[], [llvm_i32_ty, llvm_i32_ty, llvm_i32_ty], []>;
}

//===----------------------------------------------------------------------===//
// CLFLUSHOPT and CLWB
let TargetPrefix = "x86" in {  // All intrinsics start with "llvm.x86.".
  def int_x86_clflushopt : GCCBuiltin<"__builtin_ia32_clflushopt">,
              Intrinsic<[], [llvm_ptr_ty], []>;

  def int_x86_clwb : GCCBuiltin<"__builtin_ia32_clwb">,
              Intrinsic<[], [llvm_ptr_ty], []>;
}

//===----------------------------------------------------------------------===//
// Support protection key
let TargetPrefix = "x86" in {  // All intrinsics start with "llvm.x86.".
  def int_x86_rdpkru : GCCBuiltin <"__builtin_ia32_rdpkru">,
              Intrinsic<[llvm_i32_ty], [], []>;
  def int_x86_wrpkru : GCCBuiltin<"__builtin_ia32_wrpkru">,
              Intrinsic<[], [llvm_i32_ty], []>;
}
//===----------------------------------------------------------------------===//
// Half float conversion

let TargetPrefix = "x86" in {  // All intrinsics start with "llvm.x86.".
  def int_x86_vcvtps2ph_128 : GCCBuiltin<"__builtin_ia32_vcvtps2ph">,
              Intrinsic<[llvm_v8i16_ty], [llvm_v4f32_ty, llvm_i32_ty],
                        [IntrNoMem, ImmArg<ArgIndex<1>>]>;
  def int_x86_vcvtps2ph_256 : GCCBuiltin<"__builtin_ia32_vcvtps2ph256">,
              Intrinsic<[llvm_v8i16_ty], [llvm_v8f32_ty, llvm_i32_ty],
                        [IntrNoMem, ImmArg<ArgIndex<1>>]>;
  def int_x86_avx512_mask_vcvtph2ps_512 :
              Intrinsic<[llvm_v16f32_ty], [llvm_v16i16_ty, llvm_v16f32_ty,
                                           llvm_i16_ty, llvm_i32_ty],
                        [IntrNoMem, ImmArg<ArgIndex<3>>]>;
  def int_x86_avx512_mask_vcvtps2ph_512 : GCCBuiltin<"__builtin_ia32_vcvtps2ph512_mask">,
              Intrinsic<[llvm_v16i16_ty], [llvm_v16f32_ty, llvm_i32_ty,
                                           llvm_v16i16_ty, llvm_i16_ty],
                        [IntrNoMem, ImmArg<ArgIndex<1>>]>;
  def int_x86_avx512_mask_vcvtps2ph_256 : GCCBuiltin<"__builtin_ia32_vcvtps2ph256_mask">,
              Intrinsic<[llvm_v8i16_ty], [llvm_v8f32_ty, llvm_i32_ty,
                                           llvm_v8i16_ty, llvm_i8_ty],
                        [IntrNoMem, ImmArg<ArgIndex<1>>]>;
  def int_x86_avx512_mask_vcvtps2ph_128 : GCCBuiltin<"__builtin_ia32_vcvtps2ph_mask">,
              Intrinsic<[llvm_v8i16_ty], [llvm_v4f32_ty, llvm_i32_ty,
                                           llvm_v8i16_ty, llvm_i8_ty],
                        [IntrNoMem, ImmArg<ArgIndex<1>>]>;
}

//===----------------------------------------------------------------------===//
// TBM

let TargetPrefix = "x86" in {  // All intrinsics start with "llvm.x86.".
  def int_x86_tbm_bextri_u32 : GCCBuiltin<"__builtin_ia32_bextri_u32">,
        Intrinsic<[llvm_i32_ty], [llvm_i32_ty, llvm_i32_ty],
                  [IntrNoMem, ImmArg<ArgIndex<1>>]>;
  def int_x86_tbm_bextri_u64 : GCCBuiltin<"__builtin_ia32_bextri_u64">,
        Intrinsic<[llvm_i64_ty], [llvm_i64_ty, llvm_i64_ty],
                  [IntrNoMem, ImmArg<ArgIndex<1>>]>;
}

//===----------------------------------------------------------------------===//
// RDRAND intrinsics - Return a random value and whether it is valid.
// RDSEED intrinsics - Return a NIST SP800-90B & C compliant random value and
// whether it is valid.

let TargetPrefix = "x86" in {  // All intrinsics start with "llvm.x86.".
  // These are declared side-effecting so they don't get eliminated by CSE or
  // LICM.
  def int_x86_rdrand_16 : Intrinsic<[llvm_i16_ty, llvm_i32_ty], [], []>;
  def int_x86_rdrand_32 : Intrinsic<[llvm_i32_ty, llvm_i32_ty], [], []>;
  def int_x86_rdrand_64 : Intrinsic<[llvm_i64_ty, llvm_i32_ty], [], []>;
  def int_x86_rdseed_16 : Intrinsic<[llvm_i16_ty, llvm_i32_ty], [], []>;
  def int_x86_rdseed_32 : Intrinsic<[llvm_i32_ty, llvm_i32_ty], [], []>;
  def int_x86_rdseed_64 : Intrinsic<[llvm_i64_ty, llvm_i32_ty], [], []>;
}

//===----------------------------------------------------------------------===//
// ADX

let TargetPrefix = "x86" in {  // All intrinsics start with "llvm.x86.".
  def int_x86_addcarry_32:
        Intrinsic<[llvm_i8_ty, llvm_i32_ty],
                  [llvm_i8_ty, llvm_i32_ty, llvm_i32_ty], [IntrNoMem]>;
  def int_x86_addcarry_64:
        Intrinsic<[llvm_i8_ty, llvm_i64_ty],
                  [llvm_i8_ty, llvm_i64_ty, llvm_i64_ty], [IntrNoMem]>;
  def int_x86_subborrow_32:
        Intrinsic<[llvm_i8_ty, llvm_i32_ty],
                  [llvm_i8_ty, llvm_i32_ty, llvm_i32_ty], [IntrNoMem]>;
  def int_x86_subborrow_64:
        Intrinsic<[llvm_i8_ty, llvm_i64_ty],
                  [llvm_i8_ty, llvm_i64_ty, llvm_i64_ty], [IntrNoMem]>;
}

//===----------------------------------------------------------------------===//
// RTM intrinsics. Transactional Memory support.

let TargetPrefix = "x86" in {  // All intrinsics start with "llvm.x86.".
  def int_x86_xbegin : GCCBuiltin<"__builtin_ia32_xbegin">,
              Intrinsic<[llvm_i32_ty], [], []>;
  def int_x86_xend : GCCBuiltin<"__builtin_ia32_xend">,
              Intrinsic<[], [], []>;
  def int_x86_xabort : GCCBuiltin<"__builtin_ia32_xabort">,
              Intrinsic<[], [llvm_i8_ty], [ImmArg<ArgIndex<0>>]>;
  def int_x86_xtest : GCCBuiltin<"__builtin_ia32_xtest">,
              Intrinsic<[llvm_i32_ty], [], []>;
}

//===----------------------------------------------------------------------===//
// AVX512

// Mask ops
let TargetPrefix = "x86" in {
  def int_x86_avx512_kadd_b :
        Intrinsic<[llvm_v8i1_ty], [llvm_v8i1_ty, llvm_v8i1_ty], [IntrNoMem]>;
  def int_x86_avx512_kadd_w :
        Intrinsic<[llvm_v16i1_ty], [llvm_v16i1_ty, llvm_v16i1_ty], [IntrNoMem]>;
  def int_x86_avx512_kadd_d :
        Intrinsic<[llvm_v32i1_ty], [llvm_v32i1_ty, llvm_v32i1_ty], [IntrNoMem]>;
  def int_x86_avx512_kadd_q :
        Intrinsic<[llvm_v64i1_ty], [llvm_v64i1_ty, llvm_v64i1_ty], [IntrNoMem]>;

  def int_x86_avx512_ktestc_b :
          Intrinsic<[llvm_i32_ty], [llvm_v8i1_ty, llvm_v8i1_ty], [IntrNoMem]>;
  def int_x86_avx512_ktestc_w :
          Intrinsic<[llvm_i32_ty], [llvm_v16i1_ty, llvm_v16i1_ty], [IntrNoMem]>;
  def int_x86_avx512_ktestc_d :
          Intrinsic<[llvm_i32_ty], [llvm_v32i1_ty, llvm_v32i1_ty], [IntrNoMem]>;
  def int_x86_avx512_ktestc_q :
          Intrinsic<[llvm_i32_ty], [llvm_v64i1_ty, llvm_v64i1_ty], [IntrNoMem]>;

  def int_x86_avx512_ktestz_b :
          Intrinsic<[llvm_i32_ty], [llvm_v8i1_ty, llvm_v8i1_ty], [IntrNoMem]>;
  def int_x86_avx512_ktestz_w :
          Intrinsic<[llvm_i32_ty], [llvm_v16i1_ty, llvm_v16i1_ty], [IntrNoMem]>;
  def int_x86_avx512_ktestz_d :
          Intrinsic<[llvm_i32_ty], [llvm_v32i1_ty, llvm_v32i1_ty], [IntrNoMem]>;
  def int_x86_avx512_ktestz_q :
          Intrinsic<[llvm_i32_ty], [llvm_v64i1_ty, llvm_v64i1_ty], [IntrNoMem]>;
}

// Conversion ops
let TargetPrefix = "x86" in {  // All intrinsics start with "llvm.x86.".
  def int_x86_avx512_cvttss2si : GCCBuiltin<"__builtin_ia32_vcvttss2si32">,
              Intrinsic<[llvm_i32_ty], [llvm_v4f32_ty, llvm_i32_ty],
                        [IntrNoMem, ImmArg<ArgIndex<1>>]>;
  def int_x86_avx512_cvttss2si64 : GCCBuiltin<"__builtin_ia32_vcvttss2si64">,
              Intrinsic<[llvm_i64_ty], [llvm_v4f32_ty, llvm_i32_ty],
                        [IntrNoMem, ImmArg<ArgIndex<1>>]>;
  def int_x86_avx512_cvttss2usi : GCCBuiltin<"__builtin_ia32_vcvttss2usi32">,
              Intrinsic<[llvm_i32_ty], [llvm_v4f32_ty, llvm_i32_ty],
                        [IntrNoMem, ImmArg<ArgIndex<1>>]>;
  def int_x86_avx512_cvttss2usi64 : GCCBuiltin<"__builtin_ia32_vcvttss2usi64">,
              Intrinsic<[llvm_i64_ty], [llvm_v4f32_ty, llvm_i32_ty],
                        [IntrNoMem, ImmArg<ArgIndex<1>>]>;
  def int_x86_avx512_cvtusi2ss : GCCBuiltin<"__builtin_ia32_cvtusi2ss32">,
              Intrinsic<[llvm_v4f32_ty], [llvm_v4f32_ty,
                         llvm_i32_ty, llvm_i32_ty], [IntrNoMem, ImmArg<ArgIndex<2>>]>;
  def int_x86_avx512_cvtusi642ss : GCCBuiltin<"__builtin_ia32_cvtusi2ss64">,
              Intrinsic<[llvm_v4f32_ty], [llvm_v4f32_ty,
                         llvm_i64_ty, llvm_i32_ty], [IntrNoMem, ImmArg<ArgIndex<2>>]>;
  def int_x86_avx512_cvttsd2si : GCCBuiltin<"__builtin_ia32_vcvttsd2si32">,
              Intrinsic<[llvm_i32_ty], [llvm_v2f64_ty, llvm_i32_ty],
                        [IntrNoMem, ImmArg<ArgIndex<1>>]>;
  def int_x86_avx512_cvttsd2si64 : GCCBuiltin<"__builtin_ia32_vcvttsd2si64">,
              Intrinsic<[llvm_i64_ty], [llvm_v2f64_ty, llvm_i32_ty],
                        [IntrNoMem, ImmArg<ArgIndex<1>>]>;
  def int_x86_avx512_cvttsd2usi : GCCBuiltin<"__builtin_ia32_vcvttsd2usi32">,
              Intrinsic<[llvm_i32_ty], [llvm_v2f64_ty, llvm_i32_ty],
                        [IntrNoMem, ImmArg<ArgIndex<1>>]>;
  def int_x86_avx512_cvttsd2usi64 : GCCBuiltin<"__builtin_ia32_vcvttsd2usi64">,
              Intrinsic<[llvm_i64_ty], [llvm_v2f64_ty, llvm_i32_ty],
                        [IntrNoMem, ImmArg<ArgIndex<1>>]>;
  def int_x86_avx512_cvtusi642sd : GCCBuiltin<"__builtin_ia32_cvtusi2sd64">,
              Intrinsic<[llvm_v2f64_ty], [llvm_v2f64_ty,
                         llvm_i64_ty, llvm_i32_ty], [IntrNoMem, ImmArg<ArgIndex<2>>]>;
  def int_x86_avx512_vcvtss2usi32 : GCCBuiltin<"__builtin_ia32_vcvtss2usi32">,
              Intrinsic<[llvm_i32_ty], [llvm_v4f32_ty, llvm_i32_ty],
                        [IntrNoMem, ImmArg<ArgIndex<1>>]>;
  def int_x86_avx512_vcvtss2usi64 : GCCBuiltin<"__builtin_ia32_vcvtss2usi64">,
              Intrinsic<[llvm_i64_ty], [llvm_v4f32_ty, llvm_i32_ty],
                        [IntrNoMem, ImmArg<ArgIndex<1>>]>;
  def int_x86_avx512_vcvtss2si32 : GCCBuiltin<"__builtin_ia32_vcvtss2si32">,
              Intrinsic<[llvm_i32_ty], [llvm_v4f32_ty, llvm_i32_ty],
                        [IntrNoMem, ImmArg<ArgIndex<1>>]>;
  def int_x86_avx512_vcvtss2si64 : GCCBuiltin<"__builtin_ia32_vcvtss2si64">,
              Intrinsic<[llvm_i64_ty], [llvm_v4f32_ty, llvm_i32_ty],
                        [IntrNoMem, ImmArg<ArgIndex<1>>]>;
  def int_x86_avx512_vcvtsd2usi32 : GCCBuiltin<"__builtin_ia32_vcvtsd2usi32">,
              Intrinsic<[llvm_i32_ty], [llvm_v2f64_ty, llvm_i32_ty],
                        [IntrNoMem, ImmArg<ArgIndex<1>>]>;
  def int_x86_avx512_vcvtsd2usi64 : GCCBuiltin<"__builtin_ia32_vcvtsd2usi64">,
              Intrinsic<[llvm_i64_ty], [llvm_v2f64_ty, llvm_i32_ty],
                        [IntrNoMem, ImmArg<ArgIndex<1>>]>;
  def int_x86_avx512_vcvtsd2si32 : GCCBuiltin<"__builtin_ia32_vcvtsd2si32">,
              Intrinsic<[llvm_i32_ty], [llvm_v2f64_ty, llvm_i32_ty],
                        [IntrNoMem, ImmArg<ArgIndex<1>>]>;
  def int_x86_avx512_vcvtsd2si64 : GCCBuiltin<"__builtin_ia32_vcvtsd2si64">,
              Intrinsic<[llvm_i64_ty], [llvm_v2f64_ty, llvm_i32_ty],
                        [IntrNoMem, ImmArg<ArgIndex<1>>]>;
  def int_x86_avx512_cvtsi2ss32 : GCCBuiltin<"__builtin_ia32_cvtsi2ss32">,
              Intrinsic<[llvm_v4f32_ty], [llvm_v4f32_ty,
                         llvm_i32_ty, llvm_i32_ty], [IntrNoMem, ImmArg<ArgIndex<2>>]>;
  def int_x86_avx512_cvtsi2ss64 : GCCBuiltin<"__builtin_ia32_cvtsi2ss64">,
              Intrinsic<[llvm_v4f32_ty], [llvm_v4f32_ty,
                         llvm_i64_ty, llvm_i32_ty], [IntrNoMem, ImmArg<ArgIndex<2>>]>;
  def int_x86_avx512_cvtsi2sd64 : GCCBuiltin<"__builtin_ia32_cvtsi2sd64">,
              Intrinsic<[llvm_v2f64_ty], [llvm_v2f64_ty,
                         llvm_i64_ty, llvm_i32_ty], [IntrNoMem, ImmArg<ArgIndex<2>>]>;
}

// Pack ops.
let TargetPrefix = "x86" in {  // All intrinsics start with "llvm.x86.".
  def int_x86_avx512_packsswb_512 : GCCBuiltin<"__builtin_ia32_packsswb512">,
              Intrinsic<[llvm_v64i8_ty], [llvm_v32i16_ty,llvm_v32i16_ty],
                        [IntrNoMem]>;
  def int_x86_avx512_packssdw_512 : GCCBuiltin<"__builtin_ia32_packssdw512">,
              Intrinsic<[llvm_v32i16_ty], [llvm_v16i32_ty, llvm_v16i32_ty],
                         [IntrNoMem]>;
  def int_x86_avx512_packuswb_512 : GCCBuiltin<"__builtin_ia32_packuswb512">,
              Intrinsic<[llvm_v64i8_ty], [llvm_v32i16_ty,llvm_v32i16_ty],
                         [IntrNoMem]>;
  def int_x86_avx512_packusdw_512 : GCCBuiltin<"__builtin_ia32_packusdw512">,
              Intrinsic<[llvm_v32i16_ty], [llvm_v16i32_ty, llvm_v16i32_ty],
                         [IntrNoMem]>;
}

// Vector convert
let TargetPrefix = "x86" in {  // All intrinsics start with "llvm.x86.".
  def int_x86_avx512_sitofp_round :
          Intrinsic<[llvm_anyfloat_ty], [llvm_anyint_ty, llvm_i32_ty],
                    [IntrNoMem, ImmArg<ArgIndex<1>>]>;

  def int_x86_avx512_uitofp_round :
          Intrinsic<[llvm_anyfloat_ty], [llvm_anyint_ty, llvm_i32_ty],
                    [IntrNoMem, ImmArg<ArgIndex<1>>]>;

  def int_x86_avx512_mask_cvtpd2dq_128 :
        GCCBuiltin<"__builtin_ia32_cvtpd2dq128_mask">,
          Intrinsic<[llvm_v4i32_ty],
          [llvm_v2f64_ty, llvm_v4i32_ty,  llvm_i8_ty],
          [IntrNoMem]>;

  def int_x86_avx512_mask_cvtpd2dq_512 :
        GCCBuiltin<"__builtin_ia32_cvtpd2dq512_mask">,
          Intrinsic<[llvm_v8i32_ty],
          [llvm_v8f64_ty, llvm_v8i32_ty,  llvm_i8_ty,  llvm_i32_ty],
          [IntrNoMem, ImmArg<ArgIndex<3>>]>;

  def int_x86_avx512_mask_cvtpd2ps_512 :
        GCCBuiltin<"__builtin_ia32_cvtpd2ps512_mask">,
          Intrinsic<[llvm_v8f32_ty],
          [llvm_v8f64_ty, llvm_v8f32_ty,  llvm_i8_ty,  llvm_i32_ty],
          [IntrNoMem, ImmArg<ArgIndex<3>>]>;

  def int_x86_avx512_mask_cvtsd2ss_round :
        GCCBuiltin<"__builtin_ia32_cvtsd2ss_round_mask">,
          Intrinsic<[llvm_v4f32_ty],
          [llvm_v4f32_ty, llvm_v2f64_ty, llvm_v4f32_ty, llvm_i8_ty, llvm_i32_ty],
          [IntrNoMem, ImmArg<ArgIndex<4>>]>;

  def int_x86_avx512_mask_cvtss2sd_round :
        GCCBuiltin<"__builtin_ia32_cvtss2sd_round_mask">,
          Intrinsic<[llvm_v2f64_ty],
          [llvm_v2f64_ty, llvm_v4f32_ty, llvm_v2f64_ty, llvm_i8_ty, llvm_i32_ty],
          [IntrNoMem, ImmArg<ArgIndex<4>>]>;

  def int_x86_avx512_mask_cvtpd2ps :
        GCCBuiltin<"__builtin_ia32_cvtpd2ps_mask">,
          Intrinsic<[llvm_v4f32_ty],
          [llvm_v2f64_ty, llvm_v4f32_ty,  llvm_i8_ty],
          [IntrNoMem]>;

  def int_x86_avx512_mask_cvtpd2qq_128 :
        GCCBuiltin<"__builtin_ia32_cvtpd2qq128_mask">,
          Intrinsic<[llvm_v2i64_ty],
          [llvm_v2f64_ty, llvm_v2i64_ty,  llvm_i8_ty],
          [IntrNoMem]>;

  def int_x86_avx512_mask_cvtpd2qq_256 :
        GCCBuiltin<"__builtin_ia32_cvtpd2qq256_mask">,
          Intrinsic<[llvm_v4i64_ty],
          [llvm_v4f64_ty, llvm_v4i64_ty,  llvm_i8_ty],
          [IntrNoMem]>;

  def int_x86_avx512_mask_cvtpd2qq_512 :
        GCCBuiltin<"__builtin_ia32_cvtpd2qq512_mask">,
          Intrinsic<[llvm_v8i64_ty],
          [llvm_v8f64_ty, llvm_v8i64_ty,  llvm_i8_ty,  llvm_i32_ty],
          [IntrNoMem, ImmArg<ArgIndex<3>>]>;

  def int_x86_avx512_mask_cvtpd2udq_128 :
        GCCBuiltin<"__builtin_ia32_cvtpd2udq128_mask">,
          Intrinsic<[llvm_v4i32_ty],
          [llvm_v2f64_ty, llvm_v4i32_ty,  llvm_i8_ty],
          [IntrNoMem]>;

  def int_x86_avx512_mask_cvtpd2udq_256 :
        GCCBuiltin<"__builtin_ia32_cvtpd2udq256_mask">,
          Intrinsic<[llvm_v4i32_ty],
          [llvm_v4f64_ty, llvm_v4i32_ty,  llvm_i8_ty],
          [IntrNoMem]>;

  def int_x86_avx512_mask_cvtpd2udq_512 :
        GCCBuiltin<"__builtin_ia32_cvtpd2udq512_mask">,
          Intrinsic<[llvm_v8i32_ty],
          [llvm_v8f64_ty, llvm_v8i32_ty,  llvm_i8_ty,  llvm_i32_ty],
          [IntrNoMem, ImmArg<ArgIndex<3>>]>;

  def int_x86_avx512_mask_cvtpd2uqq_128 :
        GCCBuiltin<"__builtin_ia32_cvtpd2uqq128_mask">,
          Intrinsic<[llvm_v2i64_ty],
          [llvm_v2f64_ty, llvm_v2i64_ty,  llvm_i8_ty],
          [IntrNoMem]>;

  def int_x86_avx512_mask_cvtpd2uqq_256 :
        GCCBuiltin<"__builtin_ia32_cvtpd2uqq256_mask">,
          Intrinsic<[llvm_v4i64_ty],
          [llvm_v4f64_ty, llvm_v4i64_ty,  llvm_i8_ty],
          [IntrNoMem]>;

  def int_x86_avx512_mask_cvtpd2uqq_512 :
        GCCBuiltin<"__builtin_ia32_cvtpd2uqq512_mask">,
          Intrinsic<[llvm_v8i64_ty],
          [llvm_v8f64_ty, llvm_v8i64_ty,  llvm_i8_ty,  llvm_i32_ty],
          [IntrNoMem, ImmArg<ArgIndex<3>>]>;

  def int_x86_avx512_mask_cvtps2dq_128 :
        GCCBuiltin<"__builtin_ia32_cvtps2dq128_mask">,
          Intrinsic<[llvm_v4i32_ty],
          [llvm_v4f32_ty, llvm_v4i32_ty,  llvm_i8_ty],
          [IntrNoMem]>;

  def int_x86_avx512_mask_cvtps2dq_256 :
        GCCBuiltin<"__builtin_ia32_cvtps2dq256_mask">,
          Intrinsic<[llvm_v8i32_ty],
          [llvm_v8f32_ty, llvm_v8i32_ty,  llvm_i8_ty],
          [IntrNoMem]>;

  def int_x86_avx512_mask_cvtps2dq_512 :
        GCCBuiltin<"__builtin_ia32_cvtps2dq512_mask">,
          Intrinsic<[llvm_v16i32_ty],
          [llvm_v16f32_ty, llvm_v16i32_ty,  llvm_i16_ty,  llvm_i32_ty],
          [IntrNoMem, ImmArg<ArgIndex<3>>]>;

  def int_x86_avx512_mask_cvtps2pd_512 :
        GCCBuiltin<"__builtin_ia32_cvtps2pd512_mask">,
          Intrinsic<[llvm_v8f64_ty],
          [llvm_v8f32_ty, llvm_v8f64_ty,  llvm_i8_ty,  llvm_i32_ty],
          [IntrNoMem, ImmArg<ArgIndex<3>>]>;

  def int_x86_avx512_mask_cvtps2qq_128 :
        GCCBuiltin<"__builtin_ia32_cvtps2qq128_mask">,
          Intrinsic<[llvm_v2i64_ty],
          [llvm_v4f32_ty, llvm_v2i64_ty,  llvm_i8_ty],
          [IntrNoMem]>;

  def int_x86_avx512_mask_cvtps2qq_256 :
        GCCBuiltin<"__builtin_ia32_cvtps2qq256_mask">,
          Intrinsic<[llvm_v4i64_ty],
          [llvm_v4f32_ty, llvm_v4i64_ty,  llvm_i8_ty],
          [IntrNoMem]>;

  def int_x86_avx512_mask_cvtps2qq_512 :
        GCCBuiltin<"__builtin_ia32_cvtps2qq512_mask">,
          Intrinsic<[llvm_v8i64_ty],
          [llvm_v8f32_ty, llvm_v8i64_ty,  llvm_i8_ty,  llvm_i32_ty],
          [IntrNoMem, ImmArg<ArgIndex<3>>]>;

  def int_x86_avx512_mask_cvtps2udq_128 :
        GCCBuiltin<"__builtin_ia32_cvtps2udq128_mask">,
          Intrinsic<[llvm_v4i32_ty],
          [llvm_v4f32_ty, llvm_v4i32_ty,  llvm_i8_ty],
          [IntrNoMem]>;

  def int_x86_avx512_mask_cvtps2udq_256 :
        GCCBuiltin<"__builtin_ia32_cvtps2udq256_mask">,
          Intrinsic<[llvm_v8i32_ty],
          [llvm_v8f32_ty, llvm_v8i32_ty,  llvm_i8_ty],
          [IntrNoMem]>;

  def int_x86_avx512_mask_cvtps2udq_512 :
        GCCBuiltin<"__builtin_ia32_cvtps2udq512_mask">,
          Intrinsic<[llvm_v16i32_ty],
          [llvm_v16f32_ty, llvm_v16i32_ty,  llvm_i16_ty,  llvm_i32_ty],
          [IntrNoMem, ImmArg<ArgIndex<3>>]>;

  def int_x86_avx512_mask_cvtps2uqq_128 :
        GCCBuiltin<"__builtin_ia32_cvtps2uqq128_mask">,
          Intrinsic<[llvm_v2i64_ty],
          [llvm_v4f32_ty, llvm_v2i64_ty,  llvm_i8_ty],
          [IntrNoMem]>;

  def int_x86_avx512_mask_cvtps2uqq_256 :
        GCCBuiltin<"__builtin_ia32_cvtps2uqq256_mask">,
          Intrinsic<[llvm_v4i64_ty],
          [llvm_v4f32_ty, llvm_v4i64_ty,  llvm_i8_ty],
          [IntrNoMem]>;

  def int_x86_avx512_mask_cvtps2uqq_512 :
        GCCBuiltin<"__builtin_ia32_cvtps2uqq512_mask">,
          Intrinsic<[llvm_v8i64_ty],
          [llvm_v8f32_ty, llvm_v8i64_ty,  llvm_i8_ty,  llvm_i32_ty],
          [IntrNoMem, ImmArg<ArgIndex<3>>]>;

  def int_x86_avx512_mask_cvtqq2ps_128 :
        GCCBuiltin<"__builtin_ia32_cvtqq2ps128_mask">,
          Intrinsic<[llvm_v4f32_ty],
          [llvm_v2i64_ty, llvm_v4f32_ty,  llvm_i8_ty],
          [IntrNoMem]>;

  def int_x86_avx512_mask_cvttpd2dq_128 :
        GCCBuiltin<"__builtin_ia32_cvttpd2dq128_mask">,
          Intrinsic<[llvm_v4i32_ty],
          [llvm_v2f64_ty, llvm_v4i32_ty,  llvm_i8_ty],
          [IntrNoMem]>;

  def int_x86_avx512_mask_cvttpd2dq_512 :
        GCCBuiltin<"__builtin_ia32_cvttpd2dq512_mask">,
          Intrinsic<[llvm_v8i32_ty],
          [llvm_v8f64_ty, llvm_v8i32_ty,  llvm_i8_ty,  llvm_i32_ty],
          [IntrNoMem, ImmArg<ArgIndex<3>>]>;

  def int_x86_avx512_mask_cvttpd2qq_128 :
        GCCBuiltin<"__builtin_ia32_cvttpd2qq128_mask">,
          Intrinsic<[llvm_v2i64_ty],
          [llvm_v2f64_ty, llvm_v2i64_ty,  llvm_i8_ty],
          [IntrNoMem]>;

  def int_x86_avx512_mask_cvttpd2qq_256 :
        GCCBuiltin<"__builtin_ia32_cvttpd2qq256_mask">,
          Intrinsic<[llvm_v4i64_ty],
          [llvm_v4f64_ty, llvm_v4i64_ty,  llvm_i8_ty],
          [IntrNoMem]>;

  def int_x86_avx512_mask_cvttpd2qq_512 :
        GCCBuiltin<"__builtin_ia32_cvttpd2qq512_mask">,
          Intrinsic<[llvm_v8i64_ty],
          [llvm_v8f64_ty, llvm_v8i64_ty,  llvm_i8_ty,  llvm_i32_ty],
          [IntrNoMem, ImmArg<ArgIndex<3>>]>;

  def int_x86_avx512_mask_cvttpd2udq_128 :
        GCCBuiltin<"__builtin_ia32_cvttpd2udq128_mask">,
          Intrinsic<[llvm_v4i32_ty],
          [llvm_v2f64_ty, llvm_v4i32_ty,  llvm_i8_ty],
          [IntrNoMem]>;

  def int_x86_avx512_mask_cvttpd2udq_256 :
        GCCBuiltin<"__builtin_ia32_cvttpd2udq256_mask">,
          Intrinsic<[llvm_v4i32_ty],
          [llvm_v4f64_ty, llvm_v4i32_ty,  llvm_i8_ty],
          [IntrNoMem]>;

  def int_x86_avx512_mask_cvttpd2udq_512 :
        GCCBuiltin<"__builtin_ia32_cvttpd2udq512_mask">,
          Intrinsic<[llvm_v8i32_ty],
          [llvm_v8f64_ty, llvm_v8i32_ty,  llvm_i8_ty,  llvm_i32_ty],
          [IntrNoMem, ImmArg<ArgIndex<3>>]>;

  def int_x86_avx512_mask_cvttpd2uqq_128 :
        GCCBuiltin<"__builtin_ia32_cvttpd2uqq128_mask">,
          Intrinsic<[llvm_v2i64_ty],
          [llvm_v2f64_ty, llvm_v2i64_ty,  llvm_i8_ty],
          [IntrNoMem]>;

  def int_x86_avx512_mask_cvttpd2uqq_256 :
        GCCBuiltin<"__builtin_ia32_cvttpd2uqq256_mask">,
          Intrinsic<[llvm_v4i64_ty],
          [llvm_v4f64_ty, llvm_v4i64_ty,  llvm_i8_ty],
          [IntrNoMem]>;

  def int_x86_avx512_mask_cvttpd2uqq_512 :
        GCCBuiltin<"__builtin_ia32_cvttpd2uqq512_mask">,
          Intrinsic<[llvm_v8i64_ty],
          [llvm_v8f64_ty, llvm_v8i64_ty,  llvm_i8_ty,  llvm_i32_ty],
          [IntrNoMem, ImmArg<ArgIndex<3>>]>;

  def int_x86_avx512_mask_cvttps2dq_512 :
        GCCBuiltin<"__builtin_ia32_cvttps2dq512_mask">,
          Intrinsic<[llvm_v16i32_ty],
          [llvm_v16f32_ty, llvm_v16i32_ty,  llvm_i16_ty,  llvm_i32_ty],
          [IntrNoMem, ImmArg<ArgIndex<3>>]>;

  def int_x86_avx512_mask_cvttps2qq_128 :
        GCCBuiltin<"__builtin_ia32_cvttps2qq128_mask">,
          Intrinsic<[llvm_v2i64_ty],
          [llvm_v4f32_ty, llvm_v2i64_ty,  llvm_i8_ty],
          [IntrNoMem]>;

  def int_x86_avx512_mask_cvttps2qq_256 :
        GCCBuiltin<"__builtin_ia32_cvttps2qq256_mask">,
          Intrinsic<[llvm_v4i64_ty],
          [llvm_v4f32_ty, llvm_v4i64_ty,  llvm_i8_ty],
          [IntrNoMem]>;

  def int_x86_avx512_mask_cvttps2qq_512 :
        GCCBuiltin<"__builtin_ia32_cvttps2qq512_mask">,
          Intrinsic<[llvm_v8i64_ty],
          [llvm_v8f32_ty, llvm_v8i64_ty,  llvm_i8_ty,  llvm_i32_ty],
          [IntrNoMem, ImmArg<ArgIndex<3>>]>;

  def int_x86_avx512_mask_cvttps2udq_128 :
        GCCBuiltin<"__builtin_ia32_cvttps2udq128_mask">,
          Intrinsic<[llvm_v4i32_ty],
          [llvm_v4f32_ty, llvm_v4i32_ty,  llvm_i8_ty],
          [IntrNoMem]>;

  def int_x86_avx512_mask_cvttps2udq_256 :
        GCCBuiltin<"__builtin_ia32_cvttps2udq256_mask">,
          Intrinsic<[llvm_v8i32_ty],
          [llvm_v8f32_ty, llvm_v8i32_ty,  llvm_i8_ty],
          [IntrNoMem]>;

  def int_x86_avx512_mask_cvttps2udq_512 :
        GCCBuiltin<"__builtin_ia32_cvttps2udq512_mask">,
          Intrinsic<[llvm_v16i32_ty],
          [llvm_v16f32_ty, llvm_v16i32_ty,  llvm_i16_ty,  llvm_i32_ty],
          [IntrNoMem, ImmArg<ArgIndex<3>>]>;

  def int_x86_avx512_mask_cvttps2uqq_128 :
        GCCBuiltin<"__builtin_ia32_cvttps2uqq128_mask">,
          Intrinsic<[llvm_v2i64_ty],
          [llvm_v4f32_ty, llvm_v2i64_ty,  llvm_i8_ty],
          [IntrNoMem]>;

  def int_x86_avx512_mask_cvttps2uqq_256 :
        GCCBuiltin<"__builtin_ia32_cvttps2uqq256_mask">,
          Intrinsic<[llvm_v4i64_ty],
          [llvm_v4f32_ty, llvm_v4i64_ty,  llvm_i8_ty],
          [IntrNoMem]>;

  def int_x86_avx512_mask_cvttps2uqq_512 :
        GCCBuiltin<"__builtin_ia32_cvttps2uqq512_mask">,
          Intrinsic<[llvm_v8i64_ty],
          [llvm_v8f32_ty, llvm_v8i64_ty,  llvm_i8_ty,  llvm_i32_ty],
          [IntrNoMem, ImmArg<ArgIndex<3>>]>;

  def int_x86_avx512_mask_cvtuqq2ps_128 :
        GCCBuiltin<"__builtin_ia32_cvtuqq2ps128_mask">,
          Intrinsic<[llvm_v4f32_ty],
          [llvm_v2i64_ty, llvm_v4f32_ty,  llvm_i8_ty],
          [IntrNoMem]>;

  def int_x86_avx512_mask_rndscale_pd_128 : GCCBuiltin<"__builtin_ia32_rndscalepd_128_mask">,
        Intrinsic<[llvm_v2f64_ty], [llvm_v2f64_ty, llvm_i32_ty,
                                     llvm_v2f64_ty,  llvm_i8_ty],
                  [IntrNoMem, ImmArg<ArgIndex<1>>]>;
  def int_x86_avx512_mask_rndscale_pd_256 : GCCBuiltin<"__builtin_ia32_rndscalepd_256_mask">,
        Intrinsic<[llvm_v4f64_ty], [llvm_v4f64_ty, llvm_i32_ty,
                                     llvm_v4f64_ty,  llvm_i8_ty],
                  [IntrNoMem, ImmArg<ArgIndex<1>>]>;
  def int_x86_avx512_mask_rndscale_pd_512 : GCCBuiltin<"__builtin_ia32_rndscalepd_mask">,
        Intrinsic<[llvm_v8f64_ty], [llvm_v8f64_ty, llvm_i32_ty, llvm_v8f64_ty,
                                     llvm_i8_ty, llvm_i32_ty],
                  [IntrNoMem, ImmArg<ArgIndex<1>>, ImmArg<ArgIndex<4>>]>;
  def int_x86_avx512_mask_rndscale_ps_128 : GCCBuiltin<"__builtin_ia32_rndscaleps_128_mask">,
        Intrinsic<[llvm_v4f32_ty], [llvm_v4f32_ty, llvm_i32_ty,
                                     llvm_v4f32_ty,  llvm_i8_ty],
                  [IntrNoMem, ImmArg<ArgIndex<1>>]>;
  def int_x86_avx512_mask_rndscale_ps_256 : GCCBuiltin<"__builtin_ia32_rndscaleps_256_mask">,
        Intrinsic<[llvm_v8f32_ty], [llvm_v8f32_ty, llvm_i32_ty,
                                     llvm_v8f32_ty,  llvm_i8_ty],
                  [IntrNoMem, ImmArg<ArgIndex<1>>]>;
  def int_x86_avx512_mask_rndscale_ps_512 : GCCBuiltin<"__builtin_ia32_rndscaleps_mask">,
        Intrinsic<[llvm_v16f32_ty], [llvm_v16f32_ty, llvm_i32_ty, llvm_v16f32_ty,
                                     llvm_i16_ty, llvm_i32_ty],
                  [IntrNoMem, ImmArg<ArgIndex<1>>, ImmArg<ArgIndex<4>>]>;
  def int_x86_avx512_mask_reduce_pd_128 : GCCBuiltin<"__builtin_ia32_reducepd128_mask">,
        Intrinsic<[llvm_v2f64_ty], [llvm_v2f64_ty, llvm_i32_ty,
                                     llvm_v2f64_ty,  llvm_i8_ty],
                  [IntrNoMem, ImmArg<ArgIndex<1>>]>;
  def int_x86_avx512_mask_reduce_pd_256 : GCCBuiltin<"__builtin_ia32_reducepd256_mask">,
        Intrinsic<[llvm_v4f64_ty], [llvm_v4f64_ty, llvm_i32_ty,
                                     llvm_v4f64_ty,  llvm_i8_ty],
                  [IntrNoMem, ImmArg<ArgIndex<1>>]>;
  def int_x86_avx512_mask_reduce_pd_512 : GCCBuiltin<"__builtin_ia32_reducepd512_mask">,
        Intrinsic<[llvm_v8f64_ty], [llvm_v8f64_ty, llvm_i32_ty, llvm_v8f64_ty,
                                     llvm_i8_ty, llvm_i32_ty],
                  [IntrNoMem, ImmArg<ArgIndex<1>>, ImmArg<ArgIndex<4>>]>;
  def int_x86_avx512_mask_reduce_ps_128 : GCCBuiltin<"__builtin_ia32_reduceps128_mask">,
        Intrinsic<[llvm_v4f32_ty], [llvm_v4f32_ty, llvm_i32_ty,
                                     llvm_v4f32_ty,  llvm_i8_ty],
                  [IntrNoMem, ImmArg<ArgIndex<1>>]>;
  def int_x86_avx512_mask_reduce_ps_256 : GCCBuiltin<"__builtin_ia32_reduceps256_mask">,
        Intrinsic<[llvm_v8f32_ty], [llvm_v8f32_ty, llvm_i32_ty,
                                     llvm_v8f32_ty,  llvm_i8_ty],
                  [IntrNoMem, ImmArg<ArgIndex<1>>]>;
  def int_x86_avx512_mask_reduce_ps_512 : GCCBuiltin<"__builtin_ia32_reduceps512_mask">,
        Intrinsic<[llvm_v16f32_ty], [llvm_v16f32_ty, llvm_i32_ty, llvm_v16f32_ty,
                                     llvm_i16_ty, llvm_i32_ty],
                  [IntrNoMem, ImmArg<ArgIndex<1>>, ImmArg<ArgIndex<4>>]>;
def int_x86_avx512_mask_range_pd_128 : GCCBuiltin<"__builtin_ia32_rangepd128_mask">,
        Intrinsic<[llvm_v2f64_ty], [llvm_v2f64_ty, llvm_v2f64_ty, llvm_i32_ty,
                                    llvm_v2f64_ty,  llvm_i8_ty],
                  [IntrNoMem, ImmArg<ArgIndex<2>>]>;
def int_x86_avx512_mask_range_pd_256 : GCCBuiltin<"__builtin_ia32_rangepd256_mask">,
        Intrinsic<[llvm_v4f64_ty], [llvm_v4f64_ty, llvm_v4f64_ty, llvm_i32_ty,
                                    llvm_v4f64_ty,  llvm_i8_ty],
                  [IntrNoMem, ImmArg<ArgIndex<2>>]>;
def int_x86_avx512_mask_range_pd_512 : GCCBuiltin<"__builtin_ia32_rangepd512_mask">,
        Intrinsic<[llvm_v8f64_ty], [llvm_v8f64_ty, llvm_v8f64_ty, llvm_i32_ty,
                                    llvm_v8f64_ty,  llvm_i8_ty,  llvm_i32_ty],
                  [IntrNoMem, ImmArg<ArgIndex<2>>, ImmArg<ArgIndex<5>>]>;
def int_x86_avx512_mask_range_ps_128 : GCCBuiltin<"__builtin_ia32_rangeps128_mask">,
        Intrinsic<[llvm_v4f32_ty], [llvm_v4f32_ty, llvm_v4f32_ty, llvm_i32_ty,
                                    llvm_v4f32_ty,  llvm_i8_ty],
                  [IntrNoMem, ImmArg<ArgIndex<2>>]>;
def int_x86_avx512_mask_range_ps_256 : GCCBuiltin<"__builtin_ia32_rangeps256_mask">,
        Intrinsic<[llvm_v8f32_ty], [llvm_v8f32_ty, llvm_v8f32_ty, llvm_i32_ty,
                                    llvm_v8f32_ty,  llvm_i8_ty],
                  [IntrNoMem, ImmArg<ArgIndex<2>>]>;
def int_x86_avx512_mask_range_ps_512 : GCCBuiltin<"__builtin_ia32_rangeps512_mask">,
        Intrinsic<[llvm_v16f32_ty], [llvm_v16f32_ty, llvm_v16f32_ty, llvm_i32_ty,
                                     llvm_v16f32_ty,  llvm_i16_ty,  llvm_i32_ty],
                  [IntrNoMem, ImmArg<ArgIndex<2>>, ImmArg<ArgIndex<5>>]>;
}

// Vector load with broadcast
let TargetPrefix = "x86" in {  // All intrinsics start with "llvm.x86.".
   def int_x86_avx512_broadcastmw_512 :
          GCCBuiltin<"__builtin_ia32_broadcastmw512">,
          Intrinsic<[llvm_v16i32_ty], [llvm_i16_ty], [IntrNoMem]>;
   def int_x86_avx512_broadcastmw_256 :
          GCCBuiltin<"__builtin_ia32_broadcastmw256">,
          Intrinsic<[llvm_v8i32_ty], [llvm_i16_ty], [IntrNoMem]>;
   def int_x86_avx512_broadcastmw_128 :
          GCCBuiltin<"__builtin_ia32_broadcastmw128">,
          Intrinsic<[llvm_v4i32_ty], [llvm_i16_ty], [IntrNoMem]>;
   def int_x86_avx512_broadcastmb_512 :
          GCCBuiltin<"__builtin_ia32_broadcastmb512">,
          Intrinsic<[llvm_v8i64_ty], [llvm_i8_ty], [IntrNoMem]>;
   def int_x86_avx512_broadcastmb_256 :
          GCCBuiltin<"__builtin_ia32_broadcastmb256">,
          Intrinsic<[llvm_v4i64_ty], [llvm_i8_ty], [IntrNoMem]>;
   def int_x86_avx512_broadcastmb_128 :
          GCCBuiltin<"__builtin_ia32_broadcastmb128">,
          Intrinsic<[llvm_v2i64_ty], [llvm_i8_ty], [IntrNoMem]>;
}

// Arithmetic ops
let TargetPrefix = "x86" in {  // All intrinsics start with "llvm.x86.".

  def int_x86_avx512_add_ps_512 : GCCBuiltin<"__builtin_ia32_addps512">,
          Intrinsic<[llvm_v16f32_ty], [llvm_v16f32_ty, llvm_v16f32_ty,
                     llvm_i32_ty], [IntrNoMem, ImmArg<ArgIndex<2>>]>;
  def int_x86_avx512_add_pd_512 : GCCBuiltin<"__builtin_ia32_addpd512">,
          Intrinsic<[llvm_v8f64_ty], [llvm_v8f64_ty, llvm_v8f64_ty,
                     llvm_i32_ty], [IntrNoMem, ImmArg<ArgIndex<2>>]>;
  def int_x86_avx512_sub_ps_512 : GCCBuiltin<"__builtin_ia32_subps512">,
          Intrinsic<[llvm_v16f32_ty], [llvm_v16f32_ty, llvm_v16f32_ty,
                     llvm_i32_ty], [IntrNoMem, ImmArg<ArgIndex<2>>]>;
  def int_x86_avx512_sub_pd_512 : GCCBuiltin<"__builtin_ia32_subpd512">,
          Intrinsic<[llvm_v8f64_ty], [llvm_v8f64_ty, llvm_v8f64_ty,
                     llvm_i32_ty], [IntrNoMem, ImmArg<ArgIndex<2>>]>;
  def int_x86_avx512_mul_ps_512 : GCCBuiltin<"__builtin_ia32_mulps512">,
          Intrinsic<[llvm_v16f32_ty], [llvm_v16f32_ty, llvm_v16f32_ty,
                     llvm_i32_ty], [IntrNoMem, ImmArg<ArgIndex<2>>]>;
  def int_x86_avx512_mul_pd_512 : GCCBuiltin<"__builtin_ia32_mulpd512">,
          Intrinsic<[llvm_v8f64_ty], [llvm_v8f64_ty, llvm_v8f64_ty,
                     llvm_i32_ty], [IntrNoMem, ImmArg<ArgIndex<2>>]>;
  def int_x86_avx512_div_ps_512 : GCCBuiltin<"__builtin_ia32_divps512">,
          Intrinsic<[llvm_v16f32_ty], [llvm_v16f32_ty, llvm_v16f32_ty,
                     llvm_i32_ty], [IntrNoMem, ImmArg<ArgIndex<2>>]>;
  def int_x86_avx512_div_pd_512 : GCCBuiltin<"__builtin_ia32_divpd512">,
          Intrinsic<[llvm_v8f64_ty], [llvm_v8f64_ty, llvm_v8f64_ty,
                     llvm_i32_ty], [IntrNoMem, ImmArg<ArgIndex<2>>]>;

  def int_x86_avx512_max_ps_512 : GCCBuiltin<"__builtin_ia32_maxps512">,
          Intrinsic<[llvm_v16f32_ty], [llvm_v16f32_ty, llvm_v16f32_ty,
                     llvm_i32_ty], [IntrNoMem, ImmArg<ArgIndex<2>>]>;
  def int_x86_avx512_max_pd_512 : GCCBuiltin<"__builtin_ia32_maxpd512">,
          Intrinsic<[llvm_v8f64_ty], [llvm_v8f64_ty, llvm_v8f64_ty,
                     llvm_i32_ty], [IntrNoMem, ImmArg<ArgIndex<2>>]>;
  def int_x86_avx512_min_ps_512 : GCCBuiltin<"__builtin_ia32_minps512">,
          Intrinsic<[llvm_v16f32_ty], [llvm_v16f32_ty, llvm_v16f32_ty,
                     llvm_i32_ty], [IntrNoMem, ImmArg<ArgIndex<2>>]>;
  def int_x86_avx512_min_pd_512 : GCCBuiltin<"__builtin_ia32_minpd512">,
          Intrinsic<[llvm_v8f64_ty], [llvm_v8f64_ty, llvm_v8f64_ty,
                     llvm_i32_ty], [IntrNoMem, ImmArg<ArgIndex<2>>]>;

  def int_x86_avx512_mask_add_ss_round : GCCBuiltin<"__builtin_ia32_addss_round_mask">,
          Intrinsic<[llvm_v4f32_ty], [llvm_v4f32_ty, llvm_v4f32_ty,
                     llvm_v4f32_ty, llvm_i8_ty, llvm_i32_ty], [IntrNoMem, ImmArg<ArgIndex<4>>]>;
  def int_x86_avx512_mask_div_ss_round : GCCBuiltin<"__builtin_ia32_divss_round_mask">,
          Intrinsic<[llvm_v4f32_ty], [llvm_v4f32_ty, llvm_v4f32_ty,
                     llvm_v4f32_ty, llvm_i8_ty, llvm_i32_ty], [IntrNoMem, ImmArg<ArgIndex<4>>]>;
  def int_x86_avx512_mask_mul_ss_round : GCCBuiltin<"__builtin_ia32_mulss_round_mask">,
          Intrinsic<[llvm_v4f32_ty], [llvm_v4f32_ty, llvm_v4f32_ty,
                     llvm_v4f32_ty, llvm_i8_ty, llvm_i32_ty], [IntrNoMem, ImmArg<ArgIndex<4>>]>;
  def int_x86_avx512_mask_sub_ss_round : GCCBuiltin<"__builtin_ia32_subss_round_mask">,
          Intrinsic<[llvm_v4f32_ty], [llvm_v4f32_ty, llvm_v4f32_ty,
                     llvm_v4f32_ty, llvm_i8_ty, llvm_i32_ty], [IntrNoMem, ImmArg<ArgIndex<4>>]>;
  def int_x86_avx512_mask_max_ss_round : GCCBuiltin<"__builtin_ia32_maxss_round_mask">,
          Intrinsic<[llvm_v4f32_ty], [llvm_v4f32_ty, llvm_v4f32_ty,
                     llvm_v4f32_ty, llvm_i8_ty, llvm_i32_ty], [IntrNoMem, ImmArg<ArgIndex<4>>]>;
  def int_x86_avx512_mask_min_ss_round : GCCBuiltin<"__builtin_ia32_minss_round_mask">,
          Intrinsic<[llvm_v4f32_ty], [llvm_v4f32_ty, llvm_v4f32_ty,
                     llvm_v4f32_ty, llvm_i8_ty, llvm_i32_ty], [IntrNoMem, ImmArg<ArgIndex<4>>]>;
  def int_x86_avx512_mask_add_sd_round : GCCBuiltin<"__builtin_ia32_addsd_round_mask">,
          Intrinsic<[llvm_v2f64_ty], [llvm_v2f64_ty, llvm_v2f64_ty,
                     llvm_v2f64_ty, llvm_i8_ty, llvm_i32_ty], [IntrNoMem, ImmArg<ArgIndex<4>>]>;
  def int_x86_avx512_mask_div_sd_round : GCCBuiltin<"__builtin_ia32_divsd_round_mask">,
          Intrinsic<[llvm_v2f64_ty], [llvm_v2f64_ty, llvm_v2f64_ty,
                     llvm_v2f64_ty, llvm_i8_ty, llvm_i32_ty], [IntrNoMem, ImmArg<ArgIndex<4>>]>;
  def int_x86_avx512_mask_mul_sd_round : GCCBuiltin<"__builtin_ia32_mulsd_round_mask">,
          Intrinsic<[llvm_v2f64_ty], [llvm_v2f64_ty, llvm_v2f64_ty,
                     llvm_v2f64_ty, llvm_i8_ty, llvm_i32_ty], [IntrNoMem, ImmArg<ArgIndex<4>>]>;
  def int_x86_avx512_mask_sub_sd_round : GCCBuiltin<"__builtin_ia32_subsd_round_mask">,
          Intrinsic<[llvm_v2f64_ty], [llvm_v2f64_ty, llvm_v2f64_ty,
                     llvm_v2f64_ty, llvm_i8_ty, llvm_i32_ty], [IntrNoMem, ImmArg<ArgIndex<4>>]>;
  def int_x86_avx512_mask_max_sd_round : GCCBuiltin<"__builtin_ia32_maxsd_round_mask">,
          Intrinsic<[llvm_v2f64_ty], [llvm_v2f64_ty, llvm_v2f64_ty,
                     llvm_v2f64_ty, llvm_i8_ty, llvm_i32_ty], [IntrNoMem, ImmArg<ArgIndex<4>>]>;
  def int_x86_avx512_mask_min_sd_round : GCCBuiltin<"__builtin_ia32_minsd_round_mask">,
          Intrinsic<[llvm_v2f64_ty], [llvm_v2f64_ty, llvm_v2f64_ty,
                     llvm_v2f64_ty, llvm_i8_ty, llvm_i32_ty], [IntrNoMem, ImmArg<ArgIndex<4>>]>;

  def int_x86_avx512_mask_rndscale_ss : GCCBuiltin<"__builtin_ia32_rndscaless_round_mask">,
          Intrinsic<[llvm_v4f32_ty], [llvm_v4f32_ty, llvm_v4f32_ty, llvm_v4f32_ty,
                                     llvm_i8_ty, llvm_i32_ty, llvm_i32_ty],
                                     [IntrNoMem, ImmArg<ArgIndex<4>>, ImmArg<ArgIndex<5>>]>;
  def int_x86_avx512_mask_rndscale_sd : GCCBuiltin<"__builtin_ia32_rndscalesd_round_mask">,
          Intrinsic<[llvm_v2f64_ty], [llvm_v2f64_ty, llvm_v2f64_ty, llvm_v2f64_ty,
                                      llvm_i8_ty, llvm_i32_ty, llvm_i32_ty],
                                     [IntrNoMem, ImmArg<ArgIndex<4>>, ImmArg<ArgIndex<5>>]>;
  def int_x86_avx512_mask_range_ss : GCCBuiltin<"__builtin_ia32_rangess128_round_mask">,
          Intrinsic<[llvm_v4f32_ty], [llvm_v4f32_ty, llvm_v4f32_ty, llvm_v4f32_ty,
                                     llvm_i8_ty, llvm_i32_ty, llvm_i32_ty],
                                     [IntrNoMem, ImmArg<ArgIndex<4>>, ImmArg<ArgIndex<5>>]>;
  def int_x86_avx512_mask_range_sd : GCCBuiltin<"__builtin_ia32_rangesd128_round_mask">,
          Intrinsic<[llvm_v2f64_ty], [llvm_v2f64_ty, llvm_v2f64_ty, llvm_v2f64_ty,
                                      llvm_i8_ty, llvm_i32_ty, llvm_i32_ty],
                                     [IntrNoMem, ImmArg<ArgIndex<4>>, ImmArg<ArgIndex<5>>]>;
  def int_x86_avx512_mask_reduce_ss : GCCBuiltin<"__builtin_ia32_reducess_mask">,
          Intrinsic<[llvm_v4f32_ty], [llvm_v4f32_ty, llvm_v4f32_ty, llvm_v4f32_ty,
                                     llvm_i8_ty, llvm_i32_ty, llvm_i32_ty],
                                     [IntrNoMem, ImmArg<ArgIndex<4>>, ImmArg<ArgIndex<5>>]>;
  def int_x86_avx512_mask_reduce_sd : GCCBuiltin<"__builtin_ia32_reducesd_mask">,
          Intrinsic<[llvm_v2f64_ty], [llvm_v2f64_ty, llvm_v2f64_ty, llvm_v2f64_ty,
                                      llvm_i8_ty, llvm_i32_ty, llvm_i32_ty],
                                     [IntrNoMem, ImmArg<ArgIndex<4>>, ImmArg<ArgIndex<5>>]>;
  def int_x86_avx512_mask_scalef_sd : GCCBuiltin<"__builtin_ia32_scalefsd_round_mask">,
          Intrinsic<[llvm_v2f64_ty], [llvm_v2f64_ty, llvm_v2f64_ty,
                                      llvm_v2f64_ty, llvm_i8_ty, llvm_i32_ty],
                                     [IntrNoMem, ImmArg<ArgIndex<4>>]>;
  def int_x86_avx512_mask_scalef_ss : GCCBuiltin<"__builtin_ia32_scalefss_round_mask">,
          Intrinsic<[llvm_v4f32_ty], [llvm_v4f32_ty, llvm_v4f32_ty,
                                      llvm_v4f32_ty, llvm_i8_ty, llvm_i32_ty],
                                     [IntrNoMem, ImmArg<ArgIndex<4>>]>;
  def int_x86_avx512_mask_scalef_pd_128 : GCCBuiltin<"__builtin_ia32_scalefpd128_mask">,
          Intrinsic<[llvm_v2f64_ty], [llvm_v2f64_ty, llvm_v2f64_ty,
                    llvm_v2f64_ty, llvm_i8_ty], [IntrNoMem]>;
  def int_x86_avx512_mask_scalef_pd_256 : GCCBuiltin<"__builtin_ia32_scalefpd256_mask">,
          Intrinsic<[llvm_v4f64_ty], [llvm_v4f64_ty, llvm_v4f64_ty,
                    llvm_v4f64_ty, llvm_i8_ty],[IntrNoMem]>;
  def int_x86_avx512_mask_scalef_pd_512 : GCCBuiltin<"__builtin_ia32_scalefpd512_mask">,
          Intrinsic<[llvm_v8f64_ty], [llvm_v8f64_ty, llvm_v8f64_ty,
                                      llvm_v8f64_ty, llvm_i8_ty, llvm_i32_ty],
                    [IntrNoMem, ImmArg<ArgIndex<4>>]>;
  def int_x86_avx512_mask_scalef_ps_128 : GCCBuiltin<"__builtin_ia32_scalefps128_mask">,
          Intrinsic<[llvm_v4f32_ty], [llvm_v4f32_ty, llvm_v4f32_ty,
                    llvm_v4f32_ty, llvm_i8_ty], [IntrNoMem]>;
  def int_x86_avx512_mask_scalef_ps_256 : GCCBuiltin<"__builtin_ia32_scalefps256_mask">,
          Intrinsic<[llvm_v8f32_ty], [llvm_v8f32_ty, llvm_v8f32_ty,
                    llvm_v8f32_ty, llvm_i8_ty], [IntrNoMem]>;
  def int_x86_avx512_mask_scalef_ps_512 : GCCBuiltin<"__builtin_ia32_scalefps512_mask">,
          Intrinsic<[llvm_v16f32_ty], [llvm_v16f32_ty, llvm_v16f32_ty,
                                       llvm_v16f32_ty, llvm_i16_ty, llvm_i32_ty],
                    [IntrNoMem, ImmArg<ArgIndex<4>>]>;

  def int_x86_avx512_mask_sqrt_ss :
        Intrinsic<[llvm_v4f32_ty], [llvm_v4f32_ty, llvm_v4f32_ty, llvm_v4f32_ty,
                                    llvm_i8_ty, llvm_i32_ty],
                  [IntrNoMem, ImmArg<ArgIndex<4>>]>;
  def int_x86_avx512_mask_sqrt_sd :
        Intrinsic<[llvm_v2f64_ty], [llvm_v2f64_ty, llvm_v2f64_ty, llvm_v2f64_ty,
                                    llvm_i8_ty, llvm_i32_ty],
                  [IntrNoMem, ImmArg<ArgIndex<4>>]>;

  def int_x86_avx512_sqrt_pd_512 :
        Intrinsic<[llvm_v8f64_ty], [llvm_v8f64_ty, llvm_i32_ty],
                  [IntrNoMem, ImmArg<ArgIndex<1>>]>;
  def int_x86_avx512_sqrt_ps_512 :
        Intrinsic<[llvm_v16f32_ty], [llvm_v16f32_ty, llvm_i32_ty],
                  [IntrNoMem, ImmArg<ArgIndex<1>>]>;
  def int_x86_avx512_mask_fixupimm_pd_128 :
         GCCBuiltin<"__builtin_ia32_fixupimmpd128_mask">,
          Intrinsic<[llvm_v2f64_ty],
          [llvm_v2f64_ty, llvm_v2f64_ty, llvm_v2i64_ty, llvm_i32_ty, llvm_i8_ty],
          [IntrNoMem, ImmArg<ArgIndex<3>>]>;
  def int_x86_avx512_maskz_fixupimm_pd_128 :
         GCCBuiltin<"__builtin_ia32_fixupimmpd128_maskz">,
          Intrinsic<[llvm_v2f64_ty],
          [llvm_v2f64_ty, llvm_v2f64_ty, llvm_v2i64_ty, llvm_i32_ty, llvm_i8_ty],
          [IntrNoMem, ImmArg<ArgIndex<3>>]>;
  def int_x86_avx512_mask_fixupimm_pd_256 :
         GCCBuiltin<"__builtin_ia32_fixupimmpd256_mask">,
          Intrinsic<[llvm_v4f64_ty],
          [llvm_v4f64_ty, llvm_v4f64_ty, llvm_v4i64_ty, llvm_i32_ty, llvm_i8_ty],
          [IntrNoMem, ImmArg<ArgIndex<3>>]>;
  def int_x86_avx512_maskz_fixupimm_pd_256 :
         GCCBuiltin<"__builtin_ia32_fixupimmpd256_maskz">,
          Intrinsic<[llvm_v4f64_ty],
          [llvm_v4f64_ty, llvm_v4f64_ty, llvm_v4i64_ty, llvm_i32_ty, llvm_i8_ty],
          [IntrNoMem, ImmArg<ArgIndex<3>>]>;
  def int_x86_avx512_mask_fixupimm_pd_512 :
         GCCBuiltin<"__builtin_ia32_fixupimmpd512_mask">,
          Intrinsic<[llvm_v8f64_ty],
          [llvm_v8f64_ty, llvm_v8f64_ty, llvm_v8i64_ty, llvm_i32_ty, llvm_i8_ty,
          llvm_i32_ty], [IntrNoMem, ImmArg<ArgIndex<3>>, ImmArg<ArgIndex<5>>]>;
  def int_x86_avx512_maskz_fixupimm_pd_512 :
         GCCBuiltin<"__builtin_ia32_fixupimmpd512_maskz">,
          Intrinsic<[llvm_v8f64_ty],
          [llvm_v8f64_ty, llvm_v8f64_ty, llvm_v8i64_ty, llvm_i32_ty, llvm_i8_ty,
          llvm_i32_ty], [IntrNoMem, ImmArg<ArgIndex<3>>, ImmArg<ArgIndex<5>>]>;
  def int_x86_avx512_mask_fixupimm_ps_128 :
         GCCBuiltin<"__builtin_ia32_fixupimmps128_mask">,
          Intrinsic<[llvm_v4f32_ty],
          [llvm_v4f32_ty, llvm_v4f32_ty, llvm_v4i32_ty, llvm_i32_ty, llvm_i8_ty],
          [IntrNoMem, ImmArg<ArgIndex<3>>]>;
  def int_x86_avx512_maskz_fixupimm_ps_128 :
         GCCBuiltin<"__builtin_ia32_fixupimmps128_maskz">,
          Intrinsic<[llvm_v4f32_ty],
          [llvm_v4f32_ty, llvm_v4f32_ty, llvm_v4i32_ty, llvm_i32_ty, llvm_i8_ty],
          [IntrNoMem, ImmArg<ArgIndex<3>>]>;
  def int_x86_avx512_mask_fixupimm_ps_256 :
         GCCBuiltin<"__builtin_ia32_fixupimmps256_mask">,
          Intrinsic<[llvm_v8f32_ty],
          [llvm_v8f32_ty, llvm_v8f32_ty, llvm_v8i32_ty, llvm_i32_ty, llvm_i8_ty],
          [IntrNoMem, ImmArg<ArgIndex<3>>]>;
  def int_x86_avx512_maskz_fixupimm_ps_256 :
         GCCBuiltin<"__builtin_ia32_fixupimmps256_maskz">,
          Intrinsic<[llvm_v8f32_ty],
          [llvm_v8f32_ty, llvm_v8f32_ty, llvm_v8i32_ty, llvm_i32_ty, llvm_i8_ty],
          [IntrNoMem, ImmArg<ArgIndex<3>>]>;
  def int_x86_avx512_mask_fixupimm_ps_512 :
         GCCBuiltin<"__builtin_ia32_fixupimmps512_mask">,
          Intrinsic<[llvm_v16f32_ty],
          [llvm_v16f32_ty, llvm_v16f32_ty, llvm_v16i32_ty, llvm_i32_ty,
          llvm_i16_ty, llvm_i32_ty], [IntrNoMem, ImmArg<ArgIndex<3>>, ImmArg<ArgIndex<5>>]>;
  def int_x86_avx512_maskz_fixupimm_ps_512 :
         GCCBuiltin<"__builtin_ia32_fixupimmps512_maskz">,
          Intrinsic<[llvm_v16f32_ty],
          [llvm_v16f32_ty, llvm_v16f32_ty, llvm_v16i32_ty, llvm_i32_ty,
          llvm_i16_ty, llvm_i32_ty], [IntrNoMem, ImmArg<ArgIndex<3>>, ImmArg<ArgIndex<5>>]>;
  def int_x86_avx512_mask_fixupimm_sd :
         GCCBuiltin<"__builtin_ia32_fixupimmsd_mask">,
          Intrinsic<[llvm_v2f64_ty],
          [llvm_v2f64_ty, llvm_v2f64_ty, llvm_v2i64_ty, llvm_i32_ty, llvm_i8_ty,
          llvm_i32_ty], [IntrNoMem, ImmArg<ArgIndex<3>>, ImmArg<ArgIndex<5>>]>;
  def int_x86_avx512_maskz_fixupimm_sd :
         GCCBuiltin<"__builtin_ia32_fixupimmsd_maskz">,
          Intrinsic<[llvm_v2f64_ty],
          [llvm_v2f64_ty, llvm_v2f64_ty, llvm_v2i64_ty, llvm_i32_ty, llvm_i8_ty,
          llvm_i32_ty], [IntrNoMem, ImmArg<ArgIndex<3>>, ImmArg<ArgIndex<5>>]>;
  def int_x86_avx512_mask_fixupimm_ss :
         GCCBuiltin<"__builtin_ia32_fixupimmss_mask">,
          Intrinsic<[llvm_v4f32_ty],
          [llvm_v4f32_ty, llvm_v4f32_ty, llvm_v4i32_ty, llvm_i32_ty, llvm_i8_ty,
          llvm_i32_ty], [IntrNoMem, ImmArg<ArgIndex<3>>, ImmArg<ArgIndex<5>>]>;
  def int_x86_avx512_maskz_fixupimm_ss :
         GCCBuiltin<"__builtin_ia32_fixupimmss_maskz">,
          Intrinsic<[llvm_v4f32_ty],
          [llvm_v4f32_ty, llvm_v4f32_ty, llvm_v4i32_ty, llvm_i32_ty, llvm_i8_ty,
          llvm_i32_ty], [IntrNoMem, ImmArg<ArgIndex<3>>, ImmArg<ArgIndex<5>>]>;
  def int_x86_avx512_mask_getexp_pd_128 : GCCBuiltin<"__builtin_ia32_getexppd128_mask">,
        Intrinsic<[llvm_v2f64_ty], [llvm_v2f64_ty, llvm_v2f64_ty,
                                    llvm_i8_ty], [IntrNoMem]>;
  def int_x86_avx512_mask_getexp_pd_256 : GCCBuiltin<"__builtin_ia32_getexppd256_mask">,
        Intrinsic<[llvm_v4f64_ty], [llvm_v4f64_ty, llvm_v4f64_ty,
                                    llvm_i8_ty], [IntrNoMem]>;
  def int_x86_avx512_mask_getexp_pd_512 : GCCBuiltin<"__builtin_ia32_getexppd512_mask">,
        Intrinsic<[llvm_v8f64_ty], [llvm_v8f64_ty, llvm_v8f64_ty,
                                    llvm_i8_ty, llvm_i32_ty],
                  [IntrNoMem, ImmArg<ArgIndex<3>>]>;
  def int_x86_avx512_mask_getexp_ps_128 : GCCBuiltin<"__builtin_ia32_getexpps128_mask">,
        Intrinsic<[llvm_v4f32_ty], [llvm_v4f32_ty, llvm_v4f32_ty,
                                     llvm_i8_ty], [IntrNoMem]>;
  def int_x86_avx512_mask_getexp_ps_256 : GCCBuiltin<"__builtin_ia32_getexpps256_mask">,
        Intrinsic<[llvm_v8f32_ty], [llvm_v8f32_ty, llvm_v8f32_ty,
                                     llvm_i8_ty], [IntrNoMem]>;
  def int_x86_avx512_mask_getexp_ps_512 : GCCBuiltin<"__builtin_ia32_getexpps512_mask">,
        Intrinsic<[llvm_v16f32_ty], [llvm_v16f32_ty, llvm_v16f32_ty,
                                     llvm_i16_ty, llvm_i32_ty],
                  [IntrNoMem, ImmArg<ArgIndex<3>>]>;

  def int_x86_avx512_mask_getexp_ss : GCCBuiltin<"__builtin_ia32_getexpss128_round_mask">,
        Intrinsic<[llvm_v4f32_ty], [llvm_v4f32_ty, llvm_v4f32_ty, llvm_v4f32_ty,
                                    llvm_i8_ty, llvm_i32_ty],
                  [IntrNoMem, ImmArg<ArgIndex<4>>]>;
  def int_x86_avx512_mask_getexp_sd : GCCBuiltin<"__builtin_ia32_getexpsd128_round_mask">,
        Intrinsic<[llvm_v2f64_ty], [llvm_v2f64_ty, llvm_v2f64_ty, llvm_v2f64_ty,
                                    llvm_i8_ty, llvm_i32_ty],
                  [IntrNoMem, ImmArg<ArgIndex<4>>]>;

  def int_x86_avx512_mask_getmant_pd_128 :
         GCCBuiltin<"__builtin_ia32_getmantpd128_mask">,
          Intrinsic<[llvm_v2f64_ty],
          [llvm_v2f64_ty,llvm_i32_ty, llvm_v2f64_ty,  llvm_i8_ty],
          [IntrNoMem, ImmArg<ArgIndex<1>>]>;

  def int_x86_avx512_mask_getmant_pd_256 :
         GCCBuiltin<"__builtin_ia32_getmantpd256_mask">,
          Intrinsic<[llvm_v4f64_ty],
          [llvm_v4f64_ty,llvm_i32_ty, llvm_v4f64_ty,  llvm_i8_ty],
          [IntrNoMem, ImmArg<ArgIndex<1>>]>;

  def int_x86_avx512_mask_getmant_pd_512 :
         GCCBuiltin<"__builtin_ia32_getmantpd512_mask">,
          Intrinsic<[llvm_v8f64_ty],
          [llvm_v8f64_ty,llvm_i32_ty, llvm_v8f64_ty,  llvm_i8_ty,llvm_i32_ty ],
          [IntrNoMem, ImmArg<ArgIndex<1>>, ImmArg<ArgIndex<4>>]>;

  def int_x86_avx512_mask_getmant_ps_128 :
         GCCBuiltin<"__builtin_ia32_getmantps128_mask">,
          Intrinsic<[llvm_v4f32_ty],
          [llvm_v4f32_ty, llvm_i32_ty, llvm_v4f32_ty,  llvm_i8_ty],
          [IntrNoMem, ImmArg<ArgIndex<1>>]>;

  def int_x86_avx512_mask_getmant_ps_256 :
         GCCBuiltin<"__builtin_ia32_getmantps256_mask">,
          Intrinsic<[llvm_v8f32_ty],
          [llvm_v8f32_ty, llvm_i32_ty, llvm_v8f32_ty,  llvm_i8_ty],
          [IntrNoMem, ImmArg<ArgIndex<1>>]>;

  def int_x86_avx512_mask_getmant_ps_512 :
         GCCBuiltin<"__builtin_ia32_getmantps512_mask">,
          Intrinsic<[llvm_v16f32_ty],
          [llvm_v16f32_ty,llvm_i32_ty, llvm_v16f32_ty,llvm_i16_ty,llvm_i32_ty],
          [IntrNoMem, ImmArg<ArgIndex<1>>, ImmArg<ArgIndex<4>>]>;

  def int_x86_avx512_mask_getmant_ss :
         GCCBuiltin<"__builtin_ia32_getmantss_round_mask">,
          Intrinsic<[llvm_v4f32_ty],
          [llvm_v4f32_ty, llvm_v4f32_ty, llvm_i32_ty, llvm_v4f32_ty,
           llvm_i8_ty, llvm_i32_ty], [IntrNoMem, ImmArg<ArgIndex<2>>, ImmArg<ArgIndex<5>>]>;

  def int_x86_avx512_mask_getmant_sd :
         GCCBuiltin<"__builtin_ia32_getmantsd_round_mask">,
          Intrinsic<[llvm_v2f64_ty],
          [llvm_v2f64_ty, llvm_v2f64_ty, llvm_i32_ty, llvm_v2f64_ty,
           llvm_i8_ty, llvm_i32_ty], [IntrNoMem, ImmArg<ArgIndex<2>>, ImmArg<ArgIndex<5>>]>;

  def int_x86_avx512_rsqrt14_ss : GCCBuiltin<"__builtin_ia32_rsqrt14ss_mask">,
        Intrinsic<[llvm_v4f32_ty], [llvm_v4f32_ty, llvm_v4f32_ty, llvm_v4f32_ty,
                                    llvm_i8_ty], [IntrNoMem]>;
  def int_x86_avx512_rsqrt14_sd : GCCBuiltin<"__builtin_ia32_rsqrt14sd_mask">,
        Intrinsic<[llvm_v2f64_ty], [llvm_v2f64_ty, llvm_v2f64_ty, llvm_v2f64_ty,
                                    llvm_i8_ty], [IntrNoMem]>;

  def int_x86_avx512_rsqrt14_pd_128 : GCCBuiltin<"__builtin_ia32_rsqrt14pd128_mask">,
        Intrinsic<[llvm_v2f64_ty], [llvm_v2f64_ty, llvm_v2f64_ty,
                                    llvm_i8_ty], [IntrNoMem]>;
  def int_x86_avx512_rsqrt14_pd_256 : GCCBuiltin<"__builtin_ia32_rsqrt14pd256_mask">,
        Intrinsic<[llvm_v4f64_ty], [llvm_v4f64_ty, llvm_v4f64_ty,
                                    llvm_i8_ty], [IntrNoMem]>;
  def int_x86_avx512_rsqrt14_pd_512 : GCCBuiltin<"__builtin_ia32_rsqrt14pd512_mask">,
        Intrinsic<[llvm_v8f64_ty], [llvm_v8f64_ty, llvm_v8f64_ty,
                                    llvm_i8_ty], [IntrNoMem]>;
  def int_x86_avx512_rsqrt14_ps_128 : GCCBuiltin<"__builtin_ia32_rsqrt14ps128_mask">,
        Intrinsic<[llvm_v4f32_ty], [llvm_v4f32_ty, llvm_v4f32_ty,
                                     llvm_i8_ty], [IntrNoMem]>;
  def int_x86_avx512_rsqrt14_ps_256 : GCCBuiltin<"__builtin_ia32_rsqrt14ps256_mask">,
          Intrinsic<[llvm_v8f32_ty], [llvm_v8f32_ty, llvm_v8f32_ty,
                                     llvm_i8_ty], [IntrNoMem]>;
  def int_x86_avx512_rsqrt14_ps_512 : GCCBuiltin<"__builtin_ia32_rsqrt14ps512_mask">,
        Intrinsic<[llvm_v16f32_ty], [llvm_v16f32_ty, llvm_v16f32_ty,
                                     llvm_i16_ty], [IntrNoMem]>;
  def int_x86_avx512_rcp14_ss : GCCBuiltin<"__builtin_ia32_rcp14ss_mask">,
        Intrinsic<[llvm_v4f32_ty], [llvm_v4f32_ty, llvm_v4f32_ty, llvm_v4f32_ty,
                                    llvm_i8_ty], [IntrNoMem]>;
  def int_x86_avx512_rcp14_sd : GCCBuiltin<"__builtin_ia32_rcp14sd_mask">,
        Intrinsic<[llvm_v2f64_ty], [llvm_v2f64_ty, llvm_v2f64_ty, llvm_v2f64_ty,
                                    llvm_i8_ty], [IntrNoMem]>;

  def int_x86_avx512_rcp14_pd_128 : GCCBuiltin<"__builtin_ia32_rcp14pd128_mask">,
        Intrinsic<[llvm_v2f64_ty], [llvm_v2f64_ty, llvm_v2f64_ty,
                                    llvm_i8_ty], [IntrNoMem]>;
  def int_x86_avx512_rcp14_pd_256 : GCCBuiltin<"__builtin_ia32_rcp14pd256_mask">,
        Intrinsic<[llvm_v4f64_ty], [llvm_v4f64_ty, llvm_v4f64_ty,
                                    llvm_i8_ty], [IntrNoMem]>;
  def int_x86_avx512_rcp14_pd_512 : GCCBuiltin<"__builtin_ia32_rcp14pd512_mask">,
        Intrinsic<[llvm_v8f64_ty], [llvm_v8f64_ty, llvm_v8f64_ty,
                                    llvm_i8_ty], [IntrNoMem]>;
  def int_x86_avx512_rcp14_ps_128 : GCCBuiltin<"__builtin_ia32_rcp14ps128_mask">,
        Intrinsic<[llvm_v4f32_ty], [llvm_v4f32_ty, llvm_v4f32_ty,
                                     llvm_i8_ty], [IntrNoMem]>;
  def int_x86_avx512_rcp14_ps_256 : GCCBuiltin<"__builtin_ia32_rcp14ps256_mask">,
          Intrinsic<[llvm_v8f32_ty], [llvm_v8f32_ty, llvm_v8f32_ty,
                                     llvm_i8_ty], [IntrNoMem]>;
  def int_x86_avx512_rcp14_ps_512 : GCCBuiltin<"__builtin_ia32_rcp14ps512_mask">,
        Intrinsic<[llvm_v16f32_ty], [llvm_v16f32_ty, llvm_v16f32_ty,
                                     llvm_i16_ty], [IntrNoMem]>;

  def int_x86_avx512_rcp28_ps : GCCBuiltin<"__builtin_ia32_rcp28ps_mask">,
            Intrinsic<[llvm_v16f32_ty], [llvm_v16f32_ty, llvm_v16f32_ty,
                                         llvm_i16_ty, llvm_i32_ty], [IntrNoMem, ImmArg<ArgIndex<3>>]>;
  def int_x86_avx512_rcp28_pd : GCCBuiltin<"__builtin_ia32_rcp28pd_mask">,
            Intrinsic<[llvm_v8f64_ty], [llvm_v8f64_ty, llvm_v8f64_ty,
                                        llvm_i8_ty, llvm_i32_ty], [IntrNoMem, ImmArg<ArgIndex<3>>]>;
  def int_x86_avx512_exp2_ps : GCCBuiltin<"__builtin_ia32_exp2ps_mask">,
            Intrinsic<[llvm_v16f32_ty], [llvm_v16f32_ty, llvm_v16f32_ty,
                                         llvm_i16_ty, llvm_i32_ty], [IntrNoMem, ImmArg<ArgIndex<3>>]>;
  def int_x86_avx512_exp2_pd : GCCBuiltin<"__builtin_ia32_exp2pd_mask">,
            Intrinsic<[llvm_v8f64_ty], [llvm_v8f64_ty, llvm_v8f64_ty,
                                        llvm_i8_ty, llvm_i32_ty], [IntrNoMem, ImmArg<ArgIndex<3>>]>;

  def int_x86_avx512_rcp28_ss : GCCBuiltin<"__builtin_ia32_rcp28ss_round_mask">,
            Intrinsic<[llvm_v4f32_ty], [llvm_v4f32_ty, llvm_v4f32_ty,
                                        llvm_v4f32_ty, llvm_i8_ty, llvm_i32_ty],
                      [IntrNoMem, ImmArg<ArgIndex<4>>]>;
  def int_x86_avx512_rcp28_sd : GCCBuiltin<"__builtin_ia32_rcp28sd_round_mask">,
            Intrinsic<[llvm_v2f64_ty], [llvm_v2f64_ty, llvm_v2f64_ty,
                                        llvm_v2f64_ty, llvm_i8_ty, llvm_i32_ty],
                      [IntrNoMem, ImmArg<ArgIndex<4>>]>;
  def int_x86_avx512_rsqrt28_ps : GCCBuiltin<"__builtin_ia32_rsqrt28ps_mask">,
            Intrinsic<[llvm_v16f32_ty], [llvm_v16f32_ty, llvm_v16f32_ty,
                                         llvm_i16_ty, llvm_i32_ty],
                      [IntrNoMem, ImmArg<ArgIndex<3>>]>;
  def int_x86_avx512_rsqrt28_pd : GCCBuiltin<"__builtin_ia32_rsqrt28pd_mask">,
            Intrinsic<[llvm_v8f64_ty], [llvm_v8f64_ty, llvm_v8f64_ty,
                                        llvm_i8_ty, llvm_i32_ty],
                      [IntrNoMem, ImmArg<ArgIndex<3>>]>;
  def int_x86_avx512_rsqrt28_ss : GCCBuiltin<"__builtin_ia32_rsqrt28ss_round_mask">,
            Intrinsic<[llvm_v4f32_ty], [llvm_v4f32_ty, llvm_v4f32_ty,
                                        llvm_v4f32_ty, llvm_i8_ty, llvm_i32_ty],
                      [IntrNoMem, ImmArg<ArgIndex<4>>]>;
  def int_x86_avx512_rsqrt28_sd : GCCBuiltin<"__builtin_ia32_rsqrt28sd_round_mask">,
            Intrinsic<[llvm_v2f64_ty], [llvm_v2f64_ty, llvm_v2f64_ty,
                                        llvm_v2f64_ty, llvm_i8_ty, llvm_i32_ty],
                      [IntrNoMem, ImmArg<ArgIndex<4>>]>;
  def int_x86_avx512_psad_bw_512 : GCCBuiltin<"__builtin_ia32_psadbw512">,
              Intrinsic<[llvm_v8i64_ty], [llvm_v64i8_ty, llvm_v64i8_ty],
                        [IntrNoMem, Commutative]>;
}
// Integer arithmetic ops
let TargetPrefix = "x86" in {
  def int_x86_avx512_pmulhu_w_512 : GCCBuiltin<"__builtin_ia32_pmulhuw512">,
              Intrinsic<[llvm_v32i16_ty], [llvm_v32i16_ty,
                         llvm_v32i16_ty], [IntrNoMem, Commutative]>;
  def int_x86_avx512_pmulh_w_512 : GCCBuiltin<"__builtin_ia32_pmulhw512">,
              Intrinsic<[llvm_v32i16_ty], [llvm_v32i16_ty,
                         llvm_v32i16_ty], [IntrNoMem, Commutative]>;
  def int_x86_avx512_pavg_b_512 : GCCBuiltin<"__builtin_ia32_pavgb512">,
          Intrinsic<[llvm_v64i8_ty], [llvm_v64i8_ty, llvm_v64i8_ty],
                    [IntrNoMem]>;
  def int_x86_avx512_pavg_w_512 : GCCBuiltin<"__builtin_ia32_pavgw512">,
          Intrinsic<[llvm_v32i16_ty], [llvm_v32i16_ty, llvm_v32i16_ty],
                    [IntrNoMem]>;
  def int_x86_avx512_pmaddw_d_512 : GCCBuiltin<"__builtin_ia32_pmaddwd512">,
              Intrinsic<[llvm_v16i32_ty], [llvm_v32i16_ty,
                         llvm_v32i16_ty], [IntrNoMem, Commutative]>;
  def int_x86_avx512_pmaddubs_w_512 : GCCBuiltin<"__builtin_ia32_pmaddubsw512">,
              Intrinsic<[llvm_v32i16_ty], [llvm_v64i8_ty,
                         llvm_v64i8_ty], [IntrNoMem]>;

  def int_x86_avx512_dbpsadbw_128 :
         GCCBuiltin<"__builtin_ia32_dbpsadbw128">,
          Intrinsic<[llvm_v8i16_ty],
                    [llvm_v16i8_ty, llvm_v16i8_ty, llvm_i32_ty],
                    [IntrNoMem, ImmArg<ArgIndex<2>>]>;

  def int_x86_avx512_dbpsadbw_256 :
         GCCBuiltin<"__builtin_ia32_dbpsadbw256">,
          Intrinsic<[llvm_v16i16_ty],
                    [llvm_v32i8_ty, llvm_v32i8_ty, llvm_i32_ty],
                    [IntrNoMem, ImmArg<ArgIndex<2>>]>;

  def int_x86_avx512_dbpsadbw_512 :
         GCCBuiltin<"__builtin_ia32_dbpsadbw512">,
          Intrinsic<[llvm_v32i16_ty],
                    [llvm_v64i8_ty, llvm_v64i8_ty, llvm_i32_ty],
                    [IntrNoMem, ImmArg<ArgIndex<2>>]>;
}

// Gather and Scatter ops
let TargetPrefix = "x86" in {
  // NOTE: These are deprecated in favor of the versions that take a vXi1 mask.
  // NOTE: These can't be ArgMemOnly because you can put the address completely
  // in the index register.
  def int_x86_avx512_gather_dpd_512  :
          Intrinsic<[llvm_v8f64_ty], [llvm_v8f64_ty, llvm_ptr_ty,
                     llvm_v8i32_ty, llvm_i8_ty, llvm_i32_ty],
                    [IntrReadMem, ImmArg<ArgIndex<4>>]>;
  def int_x86_avx512_gather_dps_512  :
          Intrinsic<[llvm_v16f32_ty], [llvm_v16f32_ty, llvm_ptr_ty,
                     llvm_v16i32_ty, llvm_i16_ty, llvm_i32_ty],
                    [IntrReadMem, ImmArg<ArgIndex<4>>]>;
  def int_x86_avx512_gather_qpd_512  :
          Intrinsic<[llvm_v8f64_ty], [llvm_v8f64_ty, llvm_ptr_ty,
                     llvm_v8i64_ty, llvm_i8_ty, llvm_i32_ty],
                    [IntrReadMem, ImmArg<ArgIndex<4>>]>;
  def int_x86_avx512_gather_qps_512  :
          Intrinsic<[llvm_v8f32_ty], [llvm_v8f32_ty, llvm_ptr_ty,
                     llvm_v8i64_ty, llvm_i8_ty, llvm_i32_ty],
                    [IntrReadMem, ImmArg<ArgIndex<4>>]>;


  def int_x86_avx512_gather_dpq_512  :
          Intrinsic<[llvm_v8i64_ty], [llvm_v8i64_ty, llvm_ptr_ty,
                     llvm_v8i32_ty, llvm_i8_ty, llvm_i32_ty],
                    [IntrReadMem, ImmArg<ArgIndex<4>>]>;
  def int_x86_avx512_gather_dpi_512  :
          Intrinsic<[llvm_v16i32_ty], [llvm_v16i32_ty, llvm_ptr_ty,
                     llvm_v16i32_ty, llvm_i16_ty, llvm_i32_ty],
                    [IntrReadMem, ImmArg<ArgIndex<4>>]>;
  def int_x86_avx512_gather_qpq_512  :
          Intrinsic<[llvm_v8i64_ty], [llvm_v8i64_ty, llvm_ptr_ty,
                     llvm_v8i64_ty, llvm_i8_ty, llvm_i32_ty],
                    [IntrReadMem, ImmArg<ArgIndex<4>>]>;
  def int_x86_avx512_gather_qpi_512  :
          Intrinsic<[llvm_v8i32_ty], [llvm_v8i32_ty, llvm_ptr_ty,
                     llvm_v8i64_ty, llvm_i8_ty, llvm_i32_ty],
                    [IntrReadMem, ImmArg<ArgIndex<4>>]>;

  def int_x86_avx512_gather3div2_df :
          Intrinsic<[llvm_v2f64_ty],
          [llvm_v2f64_ty, llvm_ptr_ty, llvm_v2i64_ty, llvm_i8_ty, llvm_i32_ty],
          [IntrReadMem, ImmArg<ArgIndex<4>>]>;

  def int_x86_avx512_gather3div2_di :
          Intrinsic<[llvm_v2i64_ty],
          [llvm_v2i64_ty, llvm_ptr_ty, llvm_v2i64_ty, llvm_i8_ty, llvm_i32_ty],
          [IntrReadMem, ImmArg<ArgIndex<4>>]>;

  def int_x86_avx512_gather3div4_df :
          Intrinsic<[llvm_v4f64_ty],
          [llvm_v4f64_ty, llvm_ptr_ty, llvm_v4i64_ty, llvm_i8_ty, llvm_i32_ty],
          [IntrReadMem, ImmArg<ArgIndex<4>>]>;

  def int_x86_avx512_gather3div4_di :
          Intrinsic<[llvm_v4i64_ty],
          [llvm_v4i64_ty, llvm_ptr_ty, llvm_v4i64_ty, llvm_i8_ty, llvm_i32_ty],
          [IntrReadMem, ImmArg<ArgIndex<4>>]>;

  def int_x86_avx512_gather3div4_sf :
          Intrinsic<[llvm_v4f32_ty],
          [llvm_v4f32_ty, llvm_ptr_ty, llvm_v2i64_ty, llvm_i8_ty, llvm_i32_ty],
          [IntrReadMem, ImmArg<ArgIndex<4>>]>;

  def int_x86_avx512_gather3div4_si :
          Intrinsic<[llvm_v4i32_ty],
          [llvm_v4i32_ty, llvm_ptr_ty, llvm_v2i64_ty, llvm_i8_ty, llvm_i32_ty],
          [IntrReadMem, ImmArg<ArgIndex<4>>]>;

  def int_x86_avx512_gather3div8_sf :
          Intrinsic<[llvm_v4f32_ty],
          [llvm_v4f32_ty, llvm_ptr_ty, llvm_v4i64_ty, llvm_i8_ty, llvm_i32_ty],
          [IntrReadMem, ImmArg<ArgIndex<4>>]>;

  def int_x86_avx512_gather3div8_si :
          Intrinsic<[llvm_v4i32_ty],
          [llvm_v4i32_ty, llvm_ptr_ty, llvm_v4i64_ty, llvm_i8_ty, llvm_i32_ty],
          [IntrReadMem, ImmArg<ArgIndex<4>>]>;

  def int_x86_avx512_gather3siv2_df :
          Intrinsic<[llvm_v2f64_ty],
          [llvm_v2f64_ty, llvm_ptr_ty, llvm_v4i32_ty, llvm_i8_ty, llvm_i32_ty],
          [IntrReadMem, ImmArg<ArgIndex<4>>]>;

  def int_x86_avx512_gather3siv2_di :
          Intrinsic<[llvm_v2i64_ty],
          [llvm_v2i64_ty, llvm_ptr_ty, llvm_v4i32_ty, llvm_i8_ty, llvm_i32_ty],
          [IntrReadMem, ImmArg<ArgIndex<4>>]>;

  def int_x86_avx512_gather3siv4_df :
          Intrinsic<[llvm_v4f64_ty],
          [llvm_v4f64_ty, llvm_ptr_ty, llvm_v4i32_ty, llvm_i8_ty, llvm_i32_ty],
          [IntrReadMem, ImmArg<ArgIndex<4>>]>;

  def int_x86_avx512_gather3siv4_di :
          Intrinsic<[llvm_v4i64_ty],
          [llvm_v4i64_ty, llvm_ptr_ty, llvm_v4i32_ty, llvm_i8_ty, llvm_i32_ty],
          [IntrReadMem, ImmArg<ArgIndex<4>>]>;

  def int_x86_avx512_gather3siv4_sf :
          Intrinsic<[llvm_v4f32_ty],
          [llvm_v4f32_ty, llvm_ptr_ty, llvm_v4i32_ty, llvm_i8_ty, llvm_i32_ty],
          [IntrReadMem, ImmArg<ArgIndex<4>>]>;

  def int_x86_avx512_gather3siv4_si :
          Intrinsic<[llvm_v4i32_ty],
          [llvm_v4i32_ty, llvm_ptr_ty, llvm_v4i32_ty, llvm_i8_ty, llvm_i32_ty],
          [IntrReadMem, ImmArg<ArgIndex<4>>]>;

  def int_x86_avx512_gather3siv8_sf :
          Intrinsic<[llvm_v8f32_ty],
          [llvm_v8f32_ty, llvm_ptr_ty, llvm_v8i32_ty, llvm_i8_ty, llvm_i32_ty],
          [IntrReadMem, ImmArg<ArgIndex<4>>]>;

  def int_x86_avx512_gather3siv8_si :
          Intrinsic<[llvm_v8i32_ty],
          [llvm_v8i32_ty, llvm_ptr_ty, llvm_v8i32_ty, llvm_i8_ty, llvm_i32_ty],
          [IntrReadMem, ImmArg<ArgIndex<4>>]>;

// scatter
  // NOTE: These are deprecated in favor of the versions that take a vXi1 mask.
  // NOTE: These can't be ArgMemOnly because you can put the address completely
  // in the index register.
  def int_x86_avx512_scatter_dpd_512  :
          Intrinsic<[], [llvm_ptr_ty, llvm_i8_ty,
                        llvm_v8i32_ty, llvm_v8f64_ty, llvm_i32_ty],
                    [ImmArg<ArgIndex<4>>]>;
  def int_x86_avx512_scatter_dps_512  :
          Intrinsic<[], [llvm_ptr_ty, llvm_i16_ty,
                       llvm_v16i32_ty, llvm_v16f32_ty, llvm_i32_ty],
                    [ImmArg<ArgIndex<4>>]>;
  def int_x86_avx512_scatter_qpd_512  :
          Intrinsic<[], [llvm_ptr_ty, llvm_i8_ty,
                     llvm_v8i64_ty, llvm_v8f64_ty, llvm_i32_ty],
                    [ImmArg<ArgIndex<4>>]>;
  def int_x86_avx512_scatter_qps_512  :
          Intrinsic<[], [llvm_ptr_ty, llvm_i8_ty,
                     llvm_v8i64_ty, llvm_v8f32_ty, llvm_i32_ty],
                    [ImmArg<ArgIndex<4>>]>;


  def int_x86_avx512_scatter_dpq_512  :
          Intrinsic<[], [llvm_ptr_ty, llvm_i8_ty,
                         llvm_v8i32_ty, llvm_v8i64_ty, llvm_i32_ty],
                    [ImmArg<ArgIndex<4>>]>;
  def int_x86_avx512_scatter_dpi_512  :
          Intrinsic<[], [llvm_ptr_ty, llvm_i16_ty,
                     llvm_v16i32_ty, llvm_v16i32_ty, llvm_i32_ty],
                    [ImmArg<ArgIndex<4>>]>;
  def int_x86_avx512_scatter_qpq_512  :
          Intrinsic<[], [llvm_ptr_ty, llvm_i8_ty,llvm_v8i64_ty, llvm_v8i64_ty,
                         llvm_i32_ty],
                    [ImmArg<ArgIndex<4>>]>;
  def int_x86_avx512_scatter_qpi_512  :
          Intrinsic<[], [llvm_ptr_ty, llvm_i8_ty, llvm_v8i64_ty, llvm_v8i32_ty,
                         llvm_i32_ty],
                    [ImmArg<ArgIndex<4>>]>;

  def int_x86_avx512_scatterdiv2_df :
        Intrinsic<[],
        [llvm_ptr_ty, llvm_i8_ty, llvm_v2i64_ty, llvm_v2f64_ty, llvm_i32_ty],
        [ImmArg<ArgIndex<4>>]>;

  def int_x86_avx512_scatterdiv2_di :
          Intrinsic<[],
          [llvm_ptr_ty, llvm_i8_ty, llvm_v2i64_ty, llvm_v2i64_ty, llvm_i32_ty],
          [ImmArg<ArgIndex<4>>]>;

  def int_x86_avx512_scatterdiv4_df :
          Intrinsic<[],
          [llvm_ptr_ty, llvm_i8_ty, llvm_v4i64_ty, llvm_v4f64_ty, llvm_i32_ty],
          [ImmArg<ArgIndex<4>>]>;

  def int_x86_avx512_scatterdiv4_di :
          Intrinsic<[],
          [llvm_ptr_ty, llvm_i8_ty, llvm_v4i64_ty, llvm_v4i64_ty, llvm_i32_ty],
          [ImmArg<ArgIndex<4>>]>;

  def int_x86_avx512_scatterdiv4_sf :
          Intrinsic<[],
          [llvm_ptr_ty, llvm_i8_ty, llvm_v2i64_ty, llvm_v4f32_ty, llvm_i32_ty],
          [ImmArg<ArgIndex<4>>]>;

  def int_x86_avx512_scatterdiv4_si :
          Intrinsic<[],
          [llvm_ptr_ty, llvm_i8_ty, llvm_v2i64_ty, llvm_v4i32_ty, llvm_i32_ty],
          [ImmArg<ArgIndex<4>>]>;

  def int_x86_avx512_scatterdiv8_sf :
          Intrinsic<[],
          [llvm_ptr_ty, llvm_i8_ty, llvm_v4i64_ty, llvm_v4f32_ty, llvm_i32_ty],
          [ImmArg<ArgIndex<4>>]>;

  def int_x86_avx512_scatterdiv8_si :
          Intrinsic<[],
          [llvm_ptr_ty, llvm_i8_ty, llvm_v4i64_ty, llvm_v4i32_ty, llvm_i32_ty],
          [ImmArg<ArgIndex<4>>]>;

  def int_x86_avx512_scattersiv2_df :
          Intrinsic<[],
          [llvm_ptr_ty, llvm_i8_ty, llvm_v4i32_ty, llvm_v2f64_ty, llvm_i32_ty],
          [ImmArg<ArgIndex<4>>]>;

  def int_x86_avx512_scattersiv2_di :
          Intrinsic<[],
          [llvm_ptr_ty, llvm_i8_ty, llvm_v4i32_ty, llvm_v2i64_ty, llvm_i32_ty],
          [ImmArg<ArgIndex<4>>]>;

  def int_x86_avx512_scattersiv4_df :
          Intrinsic<[],
          [llvm_ptr_ty, llvm_i8_ty, llvm_v4i32_ty, llvm_v4f64_ty, llvm_i32_ty],
          [ImmArg<ArgIndex<4>>]>;

  def int_x86_avx512_scattersiv4_di :
          Intrinsic<[],
          [llvm_ptr_ty, llvm_i8_ty, llvm_v4i32_ty, llvm_v4i64_ty, llvm_i32_ty],
          [ImmArg<ArgIndex<4>>]>;

  def int_x86_avx512_scattersiv4_sf :
          Intrinsic<[],
          [llvm_ptr_ty, llvm_i8_ty, llvm_v4i32_ty, llvm_v4f32_ty, llvm_i32_ty],
          [ImmArg<ArgIndex<4>>]>;

  def int_x86_avx512_scattersiv4_si :
          Intrinsic<[],
          [llvm_ptr_ty, llvm_i8_ty, llvm_v4i32_ty, llvm_v4i32_ty, llvm_i32_ty],
          [ImmArg<ArgIndex<4>>]>;

  def int_x86_avx512_scattersiv8_sf :
          Intrinsic<[],
          [llvm_ptr_ty, llvm_i8_ty, llvm_v8i32_ty, llvm_v8f32_ty, llvm_i32_ty],
          [ImmArg<ArgIndex<4>>]>;

  def int_x86_avx512_scattersiv8_si :
          Intrinsic<[],
          [llvm_ptr_ty, llvm_i8_ty, llvm_v8i32_ty, llvm_v8i32_ty, llvm_i32_ty],
          [ImmArg<ArgIndex<4>>]>;

  // gather prefetch
  // NOTE: These can't be ArgMemOnly because you can put the address completely
  // in the index register.
  def int_x86_avx512_gatherpf_dpd_512  : GCCBuiltin<"__builtin_ia32_gatherpfdpd">,
          Intrinsic<[], [llvm_i8_ty, llvm_v8i32_ty, llvm_ptr_ty,
                     llvm_i32_ty, llvm_i32_ty], [ImmArg<ArgIndex<3>>, ImmArg<ArgIndex<4>>]>;
  def int_x86_avx512_gatherpf_dps_512  : GCCBuiltin<"__builtin_ia32_gatherpfdps">,
          Intrinsic<[], [llvm_i16_ty, llvm_v16i32_ty, llvm_ptr_ty,
                     llvm_i32_ty, llvm_i32_ty], [ImmArg<ArgIndex<3>>, ImmArg<ArgIndex<4>>]>;
  def int_x86_avx512_gatherpf_qpd_512  : GCCBuiltin<"__builtin_ia32_gatherpfqpd">,
          Intrinsic<[], [llvm_i8_ty, llvm_v8i64_ty, llvm_ptr_ty,
                     llvm_i32_ty, llvm_i32_ty], [ImmArg<ArgIndex<3>>, ImmArg<ArgIndex<4>>]>;
  def int_x86_avx512_gatherpf_qps_512  : GCCBuiltin<"__builtin_ia32_gatherpfqps">,
          Intrinsic<[], [llvm_i8_ty, llvm_v8i64_ty, llvm_ptr_ty,
                     llvm_i32_ty, llvm_i32_ty], [ImmArg<ArgIndex<3>>, ImmArg<ArgIndex<4>>]>;

  // scatter prefetch
  // NOTE: These can't be ArgMemOnly because you can put the address completely
  // in the index register.
  def int_x86_avx512_scatterpf_dpd_512  : GCCBuiltin<"__builtin_ia32_scatterpfdpd">,
          Intrinsic<[], [llvm_i8_ty, llvm_v8i32_ty, llvm_ptr_ty,
                     llvm_i32_ty, llvm_i32_ty], [ImmArg<ArgIndex<3>>, ImmArg<ArgIndex<4>>]>;
  def int_x86_avx512_scatterpf_dps_512  : GCCBuiltin<"__builtin_ia32_scatterpfdps">,
          Intrinsic<[], [llvm_i16_ty, llvm_v16i32_ty, llvm_ptr_ty,
                     llvm_i32_ty, llvm_i32_ty], [ImmArg<ArgIndex<3>>, ImmArg<ArgIndex<4>>]>;
  def int_x86_avx512_scatterpf_qpd_512  : GCCBuiltin<"__builtin_ia32_scatterpfqpd">,
          Intrinsic<[], [llvm_i8_ty, llvm_v8i64_ty, llvm_ptr_ty,
                     llvm_i32_ty, llvm_i32_ty], [ImmArg<ArgIndex<3>>, ImmArg<ArgIndex<4>>]>;
  def int_x86_avx512_scatterpf_qps_512  : GCCBuiltin<"__builtin_ia32_scatterpfqps">,
          Intrinsic<[], [llvm_i8_ty, llvm_v8i64_ty, llvm_ptr_ty,
                     llvm_i32_ty, llvm_i32_ty], [ImmArg<ArgIndex<3>>, ImmArg<ArgIndex<4>>]>;
}

// AVX512 gather/scatter intrinsics that use vXi1 masks.
let TargetPrefix = "x86" in {
  // NOTE: These can't be ArgMemOnly because you can put the address completely
  // in the index register.
  def int_x86_avx512_mask_gather_dpd_512  :
          Intrinsic<[llvm_v8f64_ty], [llvm_v8f64_ty, llvm_ptr_ty,
                     llvm_v8i32_ty, llvm_v8i1_ty, llvm_i32_ty],
                    [IntrReadMem, ImmArg<ArgIndex<4>>]>;
  def int_x86_avx512_mask_gather_dps_512  :
          Intrinsic<[llvm_v16f32_ty], [llvm_v16f32_ty, llvm_ptr_ty,
                     llvm_v16i32_ty, llvm_v16i1_ty, llvm_i32_ty],
                    [IntrReadMem, ImmArg<ArgIndex<4>>]>;
  def int_x86_avx512_mask_gather_qpd_512  :
          Intrinsic<[llvm_v8f64_ty], [llvm_v8f64_ty, llvm_ptr_ty,
                     llvm_v8i64_ty, llvm_v8i1_ty, llvm_i32_ty],
                    [IntrReadMem, ImmArg<ArgIndex<4>>]>;
  def int_x86_avx512_mask_gather_qps_512  :
          Intrinsic<[llvm_v8f32_ty], [llvm_v8f32_ty, llvm_ptr_ty,
                     llvm_v8i64_ty, llvm_v8i1_ty, llvm_i32_ty],
                    [IntrReadMem, ImmArg<ArgIndex<4>>]>;


  def int_x86_avx512_mask_gather_dpq_512  :
          Intrinsic<[llvm_v8i64_ty], [llvm_v8i64_ty, llvm_ptr_ty,
                     llvm_v8i32_ty, llvm_v8i1_ty, llvm_i32_ty],
                    [IntrReadMem, ImmArg<ArgIndex<4>>]>;
  def int_x86_avx512_mask_gather_dpi_512  :
          Intrinsic<[llvm_v16i32_ty], [llvm_v16i32_ty, llvm_ptr_ty,
                     llvm_v16i32_ty, llvm_v16i1_ty, llvm_i32_ty],
                    [IntrReadMem, ImmArg<ArgIndex<4>>]>;
  def int_x86_avx512_mask_gather_qpq_512  :
          Intrinsic<[llvm_v8i64_ty], [llvm_v8i64_ty, llvm_ptr_ty,
                     llvm_v8i64_ty, llvm_v8i1_ty, llvm_i32_ty],
                    [IntrReadMem, ImmArg<ArgIndex<4>>]>;
  def int_x86_avx512_mask_gather_qpi_512  :
          Intrinsic<[llvm_v8i32_ty], [llvm_v8i32_ty, llvm_ptr_ty,
                     llvm_v8i64_ty, llvm_v8i1_ty, llvm_i32_ty],
                    [IntrReadMem, ImmArg<ArgIndex<4>>]>;

  def int_x86_avx512_mask_gather3div2_df :
          Intrinsic<[llvm_v2f64_ty],
          [llvm_v2f64_ty, llvm_ptr_ty, llvm_v2i64_ty, llvm_v2i1_ty, llvm_i32_ty],
          [IntrReadMem, ImmArg<ArgIndex<4>>]>;

  def int_x86_avx512_mask_gather3div2_di :
          Intrinsic<[llvm_v2i64_ty],
          [llvm_v2i64_ty, llvm_ptr_ty, llvm_v2i64_ty, llvm_v2i1_ty, llvm_i32_ty],
          [IntrReadMem, ImmArg<ArgIndex<4>>]>;

  def int_x86_avx512_mask_gather3div4_df :
          Intrinsic<[llvm_v4f64_ty],
          [llvm_v4f64_ty, llvm_ptr_ty, llvm_v4i64_ty, llvm_v4i1_ty, llvm_i32_ty],
          [IntrReadMem, ImmArg<ArgIndex<4>>]>;

  def int_x86_avx512_mask_gather3div4_di :
          Intrinsic<[llvm_v4i64_ty],
          [llvm_v4i64_ty, llvm_ptr_ty, llvm_v4i64_ty, llvm_v4i1_ty, llvm_i32_ty],
          [IntrReadMem, ImmArg<ArgIndex<4>>]>;

  def int_x86_avx512_mask_gather3div4_sf :
          Intrinsic<[llvm_v4f32_ty],
          [llvm_v4f32_ty, llvm_ptr_ty, llvm_v2i64_ty, llvm_v2i1_ty, llvm_i32_ty],
          [IntrReadMem, ImmArg<ArgIndex<4>>]>;

  def int_x86_avx512_mask_gather3div4_si :
          Intrinsic<[llvm_v4i32_ty],
          [llvm_v4i32_ty, llvm_ptr_ty, llvm_v2i64_ty, llvm_v2i1_ty, llvm_i32_ty],
          [IntrReadMem, ImmArg<ArgIndex<4>>]>;

  def int_x86_avx512_mask_gather3div8_sf :
          Intrinsic<[llvm_v4f32_ty],
          [llvm_v4f32_ty, llvm_ptr_ty, llvm_v4i64_ty, llvm_v4i1_ty, llvm_i32_ty],
          [IntrReadMem, ImmArg<ArgIndex<4>>]>;

  def int_x86_avx512_mask_gather3div8_si :
          Intrinsic<[llvm_v4i32_ty],
          [llvm_v4i32_ty, llvm_ptr_ty, llvm_v4i64_ty, llvm_v4i1_ty, llvm_i32_ty],
          [IntrReadMem, ImmArg<ArgIndex<4>>]>;

  def int_x86_avx512_mask_gather3siv2_df :
          Intrinsic<[llvm_v2f64_ty],
          [llvm_v2f64_ty, llvm_ptr_ty, llvm_v4i32_ty, llvm_v2i1_ty, llvm_i32_ty],
          [IntrReadMem, ImmArg<ArgIndex<4>>]>;

  def int_x86_avx512_mask_gather3siv2_di :
          Intrinsic<[llvm_v2i64_ty],
          [llvm_v2i64_ty, llvm_ptr_ty, llvm_v4i32_ty, llvm_v2i1_ty, llvm_i32_ty],
          [IntrReadMem, ImmArg<ArgIndex<4>>]>;

  def int_x86_avx512_mask_gather3siv4_df :
          Intrinsic<[llvm_v4f64_ty],
          [llvm_v4f64_ty, llvm_ptr_ty, llvm_v4i32_ty, llvm_v4i1_ty, llvm_i32_ty],
          [IntrReadMem, ImmArg<ArgIndex<4>>]>;

  def int_x86_avx512_mask_gather3siv4_di :
          Intrinsic<[llvm_v4i64_ty],
          [llvm_v4i64_ty, llvm_ptr_ty, llvm_v4i32_ty, llvm_v4i1_ty, llvm_i32_ty],
          [IntrReadMem, ImmArg<ArgIndex<4>>]>;

  def int_x86_avx512_mask_gather3siv4_sf :
          Intrinsic<[llvm_v4f32_ty],
          [llvm_v4f32_ty, llvm_ptr_ty, llvm_v4i32_ty, llvm_v4i1_ty, llvm_i32_ty],
          [IntrReadMem, ImmArg<ArgIndex<4>>]>;

  def int_x86_avx512_mask_gather3siv4_si :
          Intrinsic<[llvm_v4i32_ty],
          [llvm_v4i32_ty, llvm_ptr_ty, llvm_v4i32_ty, llvm_v4i1_ty, llvm_i32_ty],
          [IntrReadMem, ImmArg<ArgIndex<4>>]>;

  def int_x86_avx512_mask_gather3siv8_sf :
          Intrinsic<[llvm_v8f32_ty],
          [llvm_v8f32_ty, llvm_ptr_ty, llvm_v8i32_ty, llvm_v8i1_ty, llvm_i32_ty],
          [IntrReadMem, ImmArg<ArgIndex<4>>]>;

  def int_x86_avx512_mask_gather3siv8_si :
          Intrinsic<[llvm_v8i32_ty],
          [llvm_v8i32_ty, llvm_ptr_ty, llvm_v8i32_ty, llvm_v8i1_ty, llvm_i32_ty],
          [IntrReadMem, ImmArg<ArgIndex<4>>]>;

  def int_x86_avx512_mask_scatter_dpd_512  :
          Intrinsic<[], [llvm_ptr_ty, llvm_v8i1_ty,
                        llvm_v8i32_ty, llvm_v8f64_ty, llvm_i32_ty],
                    [ImmArg<ArgIndex<4>>]>;
  def int_x86_avx512_mask_scatter_dps_512  :
          Intrinsic<[], [llvm_ptr_ty, llvm_v16i1_ty,
                       llvm_v16i32_ty, llvm_v16f32_ty, llvm_i32_ty],
                    [ImmArg<ArgIndex<4>>]>;
  def int_x86_avx512_mask_scatter_qpd_512  :
          Intrinsic<[], [llvm_ptr_ty, llvm_v8i1_ty,
                     llvm_v8i64_ty, llvm_v8f64_ty, llvm_i32_ty],
                    [ImmArg<ArgIndex<4>>]>;
  def int_x86_avx512_mask_scatter_qps_512  :
          Intrinsic<[], [llvm_ptr_ty, llvm_v8i1_ty,
                     llvm_v8i64_ty, llvm_v8f32_ty, llvm_i32_ty],
                    [ImmArg<ArgIndex<4>>]>;


  // NOTE: These can't be ArgMemOnly because you can put the address completely
  // in the index register.
  def int_x86_avx512_mask_scatter_dpq_512  :
          Intrinsic<[], [llvm_ptr_ty, llvm_v8i1_ty,
                         llvm_v8i32_ty, llvm_v8i64_ty, llvm_i32_ty],
                    [ImmArg<ArgIndex<4>>]>;
  def int_x86_avx512_mask_scatter_dpi_512  :
          Intrinsic<[], [llvm_ptr_ty, llvm_v16i1_ty,
                     llvm_v16i32_ty, llvm_v16i32_ty, llvm_i32_ty],
                    [ImmArg<ArgIndex<4>>]>;
  def int_x86_avx512_mask_scatter_qpq_512  :
          Intrinsic<[], [llvm_ptr_ty, llvm_v8i1_ty,llvm_v8i64_ty, llvm_v8i64_ty,
                         llvm_i32_ty],
                    [ImmArg<ArgIndex<4>>]>;
  def int_x86_avx512_mask_scatter_qpi_512  :
          Intrinsic<[], [llvm_ptr_ty, llvm_v8i1_ty, llvm_v8i64_ty, llvm_v8i32_ty,
                         llvm_i32_ty],
                    [ImmArg<ArgIndex<4>>]>;

  def int_x86_avx512_mask_scatterdiv2_df :
        Intrinsic<[],
        [llvm_ptr_ty, llvm_v2i1_ty, llvm_v2i64_ty, llvm_v2f64_ty, llvm_i32_ty],
        [ImmArg<ArgIndex<4>>]>;

  def int_x86_avx512_mask_scatterdiv2_di :
          Intrinsic<[],
          [llvm_ptr_ty, llvm_v2i1_ty, llvm_v2i64_ty, llvm_v2i64_ty, llvm_i32_ty],
          [ImmArg<ArgIndex<4>>]>;

  def int_x86_avx512_mask_scatterdiv4_df :
          Intrinsic<[],
          [llvm_ptr_ty, llvm_v4i1_ty, llvm_v4i64_ty, llvm_v4f64_ty, llvm_i32_ty],
          [ImmArg<ArgIndex<4>>]>;

  def int_x86_avx512_mask_scatterdiv4_di :
          Intrinsic<[],
          [llvm_ptr_ty, llvm_v4i1_ty, llvm_v4i64_ty, llvm_v4i64_ty, llvm_i32_ty],
          [ImmArg<ArgIndex<4>>]>;

  def int_x86_avx512_mask_scatterdiv4_sf :
          Intrinsic<[],
          [llvm_ptr_ty, llvm_v2i1_ty, llvm_v2i64_ty, llvm_v4f32_ty, llvm_i32_ty],
          [ImmArg<ArgIndex<4>>]>;

  def int_x86_avx512_mask_scatterdiv4_si :
          Intrinsic<[],
          [llvm_ptr_ty, llvm_v2i1_ty, llvm_v2i64_ty, llvm_v4i32_ty, llvm_i32_ty],
          [ImmArg<ArgIndex<4>>]>;

  def int_x86_avx512_mask_scatterdiv8_sf :
          Intrinsic<[],
          [llvm_ptr_ty, llvm_v4i1_ty, llvm_v4i64_ty, llvm_v4f32_ty, llvm_i32_ty],
          [ImmArg<ArgIndex<4>>]>;

  def int_x86_avx512_mask_scatterdiv8_si :
          Intrinsic<[],
          [llvm_ptr_ty, llvm_v4i1_ty, llvm_v4i64_ty, llvm_v4i32_ty, llvm_i32_ty],
          [ImmArg<ArgIndex<4>>]>;

  def int_x86_avx512_mask_scattersiv2_df :
          Intrinsic<[],
          [llvm_ptr_ty, llvm_v2i1_ty, llvm_v4i32_ty, llvm_v2f64_ty, llvm_i32_ty],
          [ImmArg<ArgIndex<4>>]>;

  def int_x86_avx512_mask_scattersiv2_di :
          Intrinsic<[],
          [llvm_ptr_ty, llvm_v2i1_ty, llvm_v4i32_ty, llvm_v2i64_ty, llvm_i32_ty],
          [ImmArg<ArgIndex<4>>]>;

  def int_x86_avx512_mask_scattersiv4_df :
          Intrinsic<[],
          [llvm_ptr_ty, llvm_v4i1_ty, llvm_v4i32_ty, llvm_v4f64_ty, llvm_i32_ty],
          [ImmArg<ArgIndex<4>>]>;

  def int_x86_avx512_mask_scattersiv4_di :
          Intrinsic<[],
          [llvm_ptr_ty, llvm_v4i1_ty, llvm_v4i32_ty, llvm_v4i64_ty, llvm_i32_ty],
          [ImmArg<ArgIndex<4>>]>;

  def int_x86_avx512_mask_scattersiv4_sf :
          Intrinsic<[],
          [llvm_ptr_ty, llvm_v4i1_ty, llvm_v4i32_ty, llvm_v4f32_ty, llvm_i32_ty],
          [ImmArg<ArgIndex<4>>]>;

  def int_x86_avx512_mask_scattersiv4_si :
          Intrinsic<[],
          [llvm_ptr_ty, llvm_v4i1_ty, llvm_v4i32_ty, llvm_v4i32_ty, llvm_i32_ty],
          [ImmArg<ArgIndex<4>>]>;

  def int_x86_avx512_mask_scattersiv8_sf :
          Intrinsic<[],
          [llvm_ptr_ty, llvm_v8i1_ty, llvm_v8i32_ty, llvm_v8f32_ty, llvm_i32_ty],
          [ImmArg<ArgIndex<4>>]>;

  def int_x86_avx512_mask_scattersiv8_si :
          Intrinsic<[],
          [llvm_ptr_ty, llvm_v8i1_ty, llvm_v8i32_ty, llvm_v8i32_ty, llvm_i32_ty],
          [ImmArg<ArgIndex<4>>]>;
}

// AVX-512 conflict detection instruction
// Instructions that count the number of leading zero bits
let TargetPrefix = "x86" in {
  def int_x86_avx512_conflict_d_128 :
          GCCBuiltin<"__builtin_ia32_vpconflictsi_128">,
          Intrinsic<[llvm_v4i32_ty], [llvm_v4i32_ty], [IntrNoMem]>;
  def int_x86_avx512_conflict_d_256 :
          GCCBuiltin<"__builtin_ia32_vpconflictsi_256">,
          Intrinsic<[llvm_v8i32_ty], [llvm_v8i32_ty], [IntrNoMem]>;
  def int_x86_avx512_conflict_d_512 :
          GCCBuiltin<"__builtin_ia32_vpconflictsi_512">,
          Intrinsic<[llvm_v16i32_ty], [llvm_v16i32_ty], [IntrNoMem]>;

  def int_x86_avx512_conflict_q_128 :
          GCCBuiltin<"__builtin_ia32_vpconflictdi_128">,
          Intrinsic<[llvm_v2i64_ty], [llvm_v2i64_ty], [IntrNoMem]>;
  def int_x86_avx512_conflict_q_256 :
          GCCBuiltin<"__builtin_ia32_vpconflictdi_256">,
          Intrinsic<[llvm_v4i64_ty], [llvm_v4i64_ty], [IntrNoMem]>;
  def int_x86_avx512_conflict_q_512 :
          GCCBuiltin<"__builtin_ia32_vpconflictdi_512">,
          Intrinsic<[llvm_v8i64_ty], [llvm_v8i64_ty], [IntrNoMem]>;
}

// Compares
let TargetPrefix = "x86" in {
  // 512-bit
  def int_x86_avx512_vcomi_sd : GCCBuiltin<"__builtin_ia32_vcomisd">,
              Intrinsic<[llvm_i32_ty], [llvm_v2f64_ty,
                         llvm_v2f64_ty, llvm_i32_ty, llvm_i32_ty],
                        [IntrNoMem, ImmArg<ArgIndex<2>>, ImmArg<ArgIndex<3>>]>;
  def int_x86_avx512_vcomi_ss : GCCBuiltin<"__builtin_ia32_vcomiss">,
              Intrinsic<[llvm_i32_ty], [llvm_v4f32_ty,
                         llvm_v4f32_ty, llvm_i32_ty, llvm_i32_ty],
                        [IntrNoMem, ImmArg<ArgIndex<2>>, ImmArg<ArgIndex<3>>]>;
}

// Compress, Expand
let TargetPrefix = "x86" in {
  def int_x86_avx512_mask_compress :
        Intrinsic<[llvm_anyvector_ty],
                  [LLVMMatchType<0>, LLVMMatchType<0>,
                   LLVMScalarOrSameVectorWidth<0, llvm_i1_ty>],
                  [IntrNoMem]>;
  def int_x86_avx512_mask_expand :
        Intrinsic<[llvm_anyvector_ty],
                  [LLVMMatchType<0>, LLVMMatchType<0>,
                   LLVMScalarOrSameVectorWidth<0, llvm_i1_ty>],
                  [IntrNoMem]>;
}

// truncate
let TargetPrefix = "x86" in {
  def int_x86_avx512_mask_pmov_qb_128 :
          GCCBuiltin<"__builtin_ia32_pmovqb128_mask">,
          Intrinsic<[llvm_v16i8_ty],
                    [llvm_v2i64_ty, llvm_v16i8_ty, llvm_i8_ty],
                    [IntrNoMem]>;
  def int_x86_avx512_mask_pmov_qb_mem_128 :
          GCCBuiltin<"__builtin_ia32_pmovqb128mem_mask">,
          Intrinsic<[],
                    [llvm_ptr_ty, llvm_v2i64_ty, llvm_i8_ty],
                    [IntrArgMemOnly]>;
  def int_x86_avx512_mask_pmovs_qb_128 :
          GCCBuiltin<"__builtin_ia32_pmovsqb128_mask">,
          Intrinsic<[llvm_v16i8_ty],
                    [llvm_v2i64_ty, llvm_v16i8_ty, llvm_i8_ty],
                    [IntrNoMem]>;
  def int_x86_avx512_mask_pmovs_qb_mem_128 :
          GCCBuiltin<"__builtin_ia32_pmovsqb128mem_mask">,
          Intrinsic<[],
                    [llvm_ptr_ty, llvm_v2i64_ty, llvm_i8_ty],
                    [IntrArgMemOnly]>;
  def int_x86_avx512_mask_pmovus_qb_128 :
          GCCBuiltin<"__builtin_ia32_pmovusqb128_mask">,
          Intrinsic<[llvm_v16i8_ty],
                    [llvm_v2i64_ty, llvm_v16i8_ty, llvm_i8_ty],
                    [IntrNoMem]>;
  def int_x86_avx512_mask_pmovus_qb_mem_128 :
          GCCBuiltin<"__builtin_ia32_pmovusqb128mem_mask">,
          Intrinsic<[],
                    [llvm_ptr_ty, llvm_v2i64_ty, llvm_i8_ty],
                    [IntrArgMemOnly]>;
  def int_x86_avx512_mask_pmov_qb_256 :
          GCCBuiltin<"__builtin_ia32_pmovqb256_mask">,
          Intrinsic<[llvm_v16i8_ty],
                    [llvm_v4i64_ty, llvm_v16i8_ty, llvm_i8_ty],
                    [IntrNoMem]>;
  def int_x86_avx512_mask_pmov_qb_mem_256 :
          GCCBuiltin<"__builtin_ia32_pmovqb256mem_mask">,
          Intrinsic<[],
                    [llvm_ptr_ty, llvm_v4i64_ty, llvm_i8_ty],
                    [IntrArgMemOnly]>;
  def int_x86_avx512_mask_pmovs_qb_256 :
          GCCBuiltin<"__builtin_ia32_pmovsqb256_mask">,
          Intrinsic<[llvm_v16i8_ty],
                    [llvm_v4i64_ty, llvm_v16i8_ty, llvm_i8_ty],
                    [IntrNoMem]>;
  def int_x86_avx512_mask_pmovs_qb_mem_256 :
          GCCBuiltin<"__builtin_ia32_pmovsqb256mem_mask">,
          Intrinsic<[],
                    [llvm_ptr_ty, llvm_v4i64_ty, llvm_i8_ty],
                    [IntrArgMemOnly]>;
  def int_x86_avx512_mask_pmovus_qb_256 :
          GCCBuiltin<"__builtin_ia32_pmovusqb256_mask">,
          Intrinsic<[llvm_v16i8_ty],
                    [llvm_v4i64_ty, llvm_v16i8_ty, llvm_i8_ty],
                    [IntrNoMem]>;
  def int_x86_avx512_mask_pmovus_qb_mem_256 :
          GCCBuiltin<"__builtin_ia32_pmovusqb256mem_mask">,
          Intrinsic<[],
                    [llvm_ptr_ty, llvm_v4i64_ty, llvm_i8_ty],
                    [IntrArgMemOnly]>;
  def int_x86_avx512_mask_pmov_qb_512 :
          GCCBuiltin<"__builtin_ia32_pmovqb512_mask">,
          Intrinsic<[llvm_v16i8_ty],
                    [llvm_v8i64_ty, llvm_v16i8_ty, llvm_i8_ty],
                    [IntrNoMem]>;
  def int_x86_avx512_mask_pmov_qb_mem_512 :
          GCCBuiltin<"__builtin_ia32_pmovqb512mem_mask">,
          Intrinsic<[],
                    [llvm_ptr_ty, llvm_v8i64_ty, llvm_i8_ty],
                    [IntrArgMemOnly]>;
  def int_x86_avx512_mask_pmovs_qb_512 :
          GCCBuiltin<"__builtin_ia32_pmovsqb512_mask">,
          Intrinsic<[llvm_v16i8_ty],
                    [llvm_v8i64_ty, llvm_v16i8_ty, llvm_i8_ty],
                    [IntrNoMem]>;
  def int_x86_avx512_mask_pmovs_qb_mem_512 :
          GCCBuiltin<"__builtin_ia32_pmovsqb512mem_mask">,
          Intrinsic<[],
                    [llvm_ptr_ty, llvm_v8i64_ty, llvm_i8_ty],
                    [IntrArgMemOnly]>;
  def int_x86_avx512_mask_pmovus_qb_512 :
          GCCBuiltin<"__builtin_ia32_pmovusqb512_mask">,
          Intrinsic<[llvm_v16i8_ty],
                    [llvm_v8i64_ty, llvm_v16i8_ty, llvm_i8_ty],
                    [IntrNoMem]>;
  def int_x86_avx512_mask_pmovus_qb_mem_512 :
          GCCBuiltin<"__builtin_ia32_pmovusqb512mem_mask">,
          Intrinsic<[],
                    [llvm_ptr_ty, llvm_v8i64_ty, llvm_i8_ty],
                    [IntrArgMemOnly]>;
  def int_x86_avx512_mask_pmov_qw_128 :
          GCCBuiltin<"__builtin_ia32_pmovqw128_mask">,
          Intrinsic<[llvm_v8i16_ty],
                    [llvm_v2i64_ty, llvm_v8i16_ty, llvm_i8_ty],
                    [IntrNoMem]>;
  def int_x86_avx512_mask_pmov_qw_mem_128 :
          GCCBuiltin<"__builtin_ia32_pmovqw128mem_mask">,
          Intrinsic<[],
                    [llvm_ptr_ty, llvm_v2i64_ty, llvm_i8_ty],
                    [IntrArgMemOnly]>;
  def int_x86_avx512_mask_pmovs_qw_128 :
          GCCBuiltin<"__builtin_ia32_pmovsqw128_mask">,
          Intrinsic<[llvm_v8i16_ty],
                    [llvm_v2i64_ty, llvm_v8i16_ty, llvm_i8_ty],
                    [IntrNoMem]>;
  def int_x86_avx512_mask_pmovs_qw_mem_128 :
          GCCBuiltin<"__builtin_ia32_pmovsqw128mem_mask">,
          Intrinsic<[],
                    [llvm_ptr_ty, llvm_v2i64_ty, llvm_i8_ty],
                    [IntrArgMemOnly]>;
  def int_x86_avx512_mask_pmovus_qw_128 :
          GCCBuiltin<"__builtin_ia32_pmovusqw128_mask">,
          Intrinsic<[llvm_v8i16_ty],
                    [llvm_v2i64_ty, llvm_v8i16_ty, llvm_i8_ty],
                    [IntrNoMem]>;
  def int_x86_avx512_mask_pmovus_qw_mem_128 :
          GCCBuiltin<"__builtin_ia32_pmovusqw128mem_mask">,
          Intrinsic<[],
                    [llvm_ptr_ty, llvm_v2i64_ty, llvm_i8_ty],
                    [IntrArgMemOnly]>;
  def int_x86_avx512_mask_pmov_qw_256 :
          GCCBuiltin<"__builtin_ia32_pmovqw256_mask">,
          Intrinsic<[llvm_v8i16_ty],
                    [llvm_v4i64_ty, llvm_v8i16_ty, llvm_i8_ty],
                    [IntrNoMem]>;
  def int_x86_avx512_mask_pmov_qw_mem_256 :
          GCCBuiltin<"__builtin_ia32_pmovqw256mem_mask">,
          Intrinsic<[],
                    [llvm_ptr_ty, llvm_v4i64_ty, llvm_i8_ty],
                    [IntrArgMemOnly]>;
  def int_x86_avx512_mask_pmovs_qw_256 :
          GCCBuiltin<"__builtin_ia32_pmovsqw256_mask">,
          Intrinsic<[llvm_v8i16_ty],
                    [llvm_v4i64_ty, llvm_v8i16_ty, llvm_i8_ty],
                    [IntrNoMem]>;
  def int_x86_avx512_mask_pmovs_qw_mem_256 :
          GCCBuiltin<"__builtin_ia32_pmovsqw256mem_mask">,
          Intrinsic<[],
                    [llvm_ptr_ty, llvm_v4i64_ty, llvm_i8_ty],
                    [IntrArgMemOnly]>;
  def int_x86_avx512_mask_pmovus_qw_256 :
          GCCBuiltin<"__builtin_ia32_pmovusqw256_mask">,
          Intrinsic<[llvm_v8i16_ty],
                    [llvm_v4i64_ty, llvm_v8i16_ty, llvm_i8_ty],
                    [IntrNoMem]>;
  def int_x86_avx512_mask_pmovus_qw_mem_256 :
          GCCBuiltin<"__builtin_ia32_pmovusqw256mem_mask">,
          Intrinsic<[],
                    [llvm_ptr_ty, llvm_v4i64_ty, llvm_i8_ty],
                    [IntrArgMemOnly]>;
  def int_x86_avx512_mask_pmov_qw_512 :
          Intrinsic<[llvm_v8i16_ty],
                    [llvm_v8i64_ty, llvm_v8i16_ty, llvm_i8_ty],
                    [IntrNoMem]>;
  def int_x86_avx512_mask_pmov_qw_mem_512 :
          GCCBuiltin<"__builtin_ia32_pmovqw512mem_mask">,
          Intrinsic<[],
                    [llvm_ptr_ty, llvm_v8i64_ty, llvm_i8_ty],
                    [IntrArgMemOnly]>;
  def int_x86_avx512_mask_pmovs_qw_512 :
          GCCBuiltin<"__builtin_ia32_pmovsqw512_mask">,
          Intrinsic<[llvm_v8i16_ty],
                    [llvm_v8i64_ty, llvm_v8i16_ty, llvm_i8_ty],
                    [IntrNoMem]>;
  def int_x86_avx512_mask_pmovs_qw_mem_512 :
          GCCBuiltin<"__builtin_ia32_pmovsqw512mem_mask">,
          Intrinsic<[],
                    [llvm_ptr_ty, llvm_v8i64_ty, llvm_i8_ty],
                    [IntrArgMemOnly]>;
  def int_x86_avx512_mask_pmovus_qw_512 :
          GCCBuiltin<"__builtin_ia32_pmovusqw512_mask">,
          Intrinsic<[llvm_v8i16_ty],
                    [llvm_v8i64_ty, llvm_v8i16_ty, llvm_i8_ty],
                    [IntrNoMem]>;
  def int_x86_avx512_mask_pmovus_qw_mem_512 :
          GCCBuiltin<"__builtin_ia32_pmovusqw512mem_mask">,
          Intrinsic<[],
                    [llvm_ptr_ty, llvm_v8i64_ty, llvm_i8_ty],
                    [IntrArgMemOnly]>;
  def int_x86_avx512_mask_pmov_qd_128 :
          GCCBuiltin<"__builtin_ia32_pmovqd128_mask">,
          Intrinsic<[llvm_v4i32_ty],
                    [llvm_v2i64_ty, llvm_v4i32_ty, llvm_i8_ty],
                    [IntrNoMem]>;
  def int_x86_avx512_mask_pmov_qd_mem_128 :
          GCCBuiltin<"__builtin_ia32_pmovqd128mem_mask">,
          Intrinsic<[],
                    [llvm_ptr_ty, llvm_v2i64_ty, llvm_i8_ty],
                    [IntrArgMemOnly]>;
  def int_x86_avx512_mask_pmovs_qd_128 :
          GCCBuiltin<"__builtin_ia32_pmovsqd128_mask">,
          Intrinsic<[llvm_v4i32_ty],
                    [llvm_v2i64_ty, llvm_v4i32_ty, llvm_i8_ty],
                    [IntrNoMem]>;
  def int_x86_avx512_mask_pmovs_qd_mem_128 :
          GCCBuiltin<"__builtin_ia32_pmovsqd128mem_mask">,
          Intrinsic<[],
                    [llvm_ptr_ty, llvm_v2i64_ty, llvm_i8_ty],
                    [IntrArgMemOnly]>;
  def int_x86_avx512_mask_pmovus_qd_128 :
          GCCBuiltin<"__builtin_ia32_pmovusqd128_mask">,
          Intrinsic<[llvm_v4i32_ty],
                    [llvm_v2i64_ty, llvm_v4i32_ty, llvm_i8_ty],
                    [IntrNoMem]>;
  def int_x86_avx512_mask_pmovus_qd_mem_128 :
          GCCBuiltin<"__builtin_ia32_pmovusqd128mem_mask">,
          Intrinsic<[],
                    [llvm_ptr_ty, llvm_v2i64_ty, llvm_i8_ty],
                    [IntrArgMemOnly]>;
  def int_x86_avx512_mask_pmov_qd_mem_256 :
          GCCBuiltin<"__builtin_ia32_pmovqd256mem_mask">,
          Intrinsic<[],
                    [llvm_ptr_ty, llvm_v4i64_ty, llvm_i8_ty],
                    [IntrArgMemOnly]>;
  def int_x86_avx512_mask_pmovs_qd_256 :
          GCCBuiltin<"__builtin_ia32_pmovsqd256_mask">,
          Intrinsic<[llvm_v4i32_ty],
                    [llvm_v4i64_ty, llvm_v4i32_ty, llvm_i8_ty],
                    [IntrNoMem]>;
  def int_x86_avx512_mask_pmovs_qd_mem_256 :
          GCCBuiltin<"__builtin_ia32_pmovsqd256mem_mask">,
          Intrinsic<[],
                    [llvm_ptr_ty, llvm_v4i64_ty, llvm_i8_ty],
                    [IntrArgMemOnly]>;
  def int_x86_avx512_mask_pmovus_qd_256 :
          GCCBuiltin<"__builtin_ia32_pmovusqd256_mask">,
          Intrinsic<[llvm_v4i32_ty],
                    [llvm_v4i64_ty, llvm_v4i32_ty, llvm_i8_ty],
                    [IntrNoMem]>;
  def int_x86_avx512_mask_pmovus_qd_mem_256 :
          GCCBuiltin<"__builtin_ia32_pmovusqd256mem_mask">,
          Intrinsic<[],
                    [llvm_ptr_ty, llvm_v4i64_ty, llvm_i8_ty],
                    [IntrArgMemOnly]>;
  def int_x86_avx512_mask_pmov_qd_mem_512 :
          GCCBuiltin<"__builtin_ia32_pmovqd512mem_mask">,
          Intrinsic<[],
                    [llvm_ptr_ty, llvm_v8i64_ty, llvm_i8_ty],
                    [IntrArgMemOnly]>;
  def int_x86_avx512_mask_pmovs_qd_512 :
          GCCBuiltin<"__builtin_ia32_pmovsqd512_mask">,
          Intrinsic<[llvm_v8i32_ty],
                    [llvm_v8i64_ty, llvm_v8i32_ty, llvm_i8_ty],
                    [IntrNoMem]>;
  def int_x86_avx512_mask_pmovs_qd_mem_512 :
          GCCBuiltin<"__builtin_ia32_pmovsqd512mem_mask">,
          Intrinsic<[],
                    [llvm_ptr_ty, llvm_v8i64_ty, llvm_i8_ty],
                    [IntrArgMemOnly]>;
  def int_x86_avx512_mask_pmovus_qd_512 :
          GCCBuiltin<"__builtin_ia32_pmovusqd512_mask">,
          Intrinsic<[llvm_v8i32_ty],
                    [llvm_v8i64_ty, llvm_v8i32_ty, llvm_i8_ty],
                    [IntrNoMem]>;
  def int_x86_avx512_mask_pmovus_qd_mem_512 :
          GCCBuiltin<"__builtin_ia32_pmovusqd512mem_mask">,
          Intrinsic<[],
                    [llvm_ptr_ty, llvm_v8i64_ty, llvm_i8_ty],
                    [IntrArgMemOnly]>;
  def int_x86_avx512_mask_pmov_db_128 :
          GCCBuiltin<"__builtin_ia32_pmovdb128_mask">,
          Intrinsic<[llvm_v16i8_ty],
                    [llvm_v4i32_ty, llvm_v16i8_ty, llvm_i8_ty],
                    [IntrNoMem]>;
  def int_x86_avx512_mask_pmov_db_mem_128 :
          GCCBuiltin<"__builtin_ia32_pmovdb128mem_mask">,
          Intrinsic<[],
                    [llvm_ptr_ty, llvm_v4i32_ty, llvm_i8_ty],
                    [IntrArgMemOnly]>;
  def int_x86_avx512_mask_pmovs_db_128 :
          GCCBuiltin<"__builtin_ia32_pmovsdb128_mask">,
          Intrinsic<[llvm_v16i8_ty],
                    [llvm_v4i32_ty, llvm_v16i8_ty, llvm_i8_ty],
                    [IntrNoMem]>;
  def int_x86_avx512_mask_pmovs_db_mem_128 :
          GCCBuiltin<"__builtin_ia32_pmovsdb128mem_mask">,
          Intrinsic<[],
                    [llvm_ptr_ty, llvm_v4i32_ty, llvm_i8_ty],
                    [IntrArgMemOnly]>;
  def int_x86_avx512_mask_pmovus_db_128 :
          GCCBuiltin<"__builtin_ia32_pmovusdb128_mask">,
          Intrinsic<[llvm_v16i8_ty],
                    [llvm_v4i32_ty, llvm_v16i8_ty, llvm_i8_ty],
                    [IntrNoMem]>;
  def int_x86_avx512_mask_pmovus_db_mem_128 :
          GCCBuiltin<"__builtin_ia32_pmovusdb128mem_mask">,
          Intrinsic<[],
                    [llvm_ptr_ty, llvm_v4i32_ty, llvm_i8_ty],
                    [IntrArgMemOnly]>;
  def int_x86_avx512_mask_pmov_db_256 :
          GCCBuiltin<"__builtin_ia32_pmovdb256_mask">,
          Intrinsic<[llvm_v16i8_ty],
                    [llvm_v8i32_ty, llvm_v16i8_ty, llvm_i8_ty],
                    [IntrNoMem]>;
  def int_x86_avx512_mask_pmov_db_mem_256 :
          GCCBuiltin<"__builtin_ia32_pmovdb256mem_mask">,
          Intrinsic<[],
                    [llvm_ptr_ty, llvm_v8i32_ty, llvm_i8_ty],
                    [IntrArgMemOnly]>;
  def int_x86_avx512_mask_pmovs_db_256 :
          GCCBuiltin<"__builtin_ia32_pmovsdb256_mask">,
          Intrinsic<[llvm_v16i8_ty],
                    [llvm_v8i32_ty, llvm_v16i8_ty, llvm_i8_ty],
                    [IntrNoMem]>;
  def int_x86_avx512_mask_pmovs_db_mem_256 :
          GCCBuiltin<"__builtin_ia32_pmovsdb256mem_mask">,
          Intrinsic<[],
                    [llvm_ptr_ty, llvm_v8i32_ty, llvm_i8_ty],
                    [IntrArgMemOnly]>;
  def int_x86_avx512_mask_pmovus_db_256 :
          GCCBuiltin<"__builtin_ia32_pmovusdb256_mask">,
          Intrinsic<[llvm_v16i8_ty],
                    [llvm_v8i32_ty, llvm_v16i8_ty, llvm_i8_ty],
                    [IntrNoMem]>;
  def int_x86_avx512_mask_pmovus_db_mem_256 :
          GCCBuiltin<"__builtin_ia32_pmovusdb256mem_mask">,
          Intrinsic<[],
                    [llvm_ptr_ty, llvm_v8i32_ty, llvm_i8_ty],
                    [IntrArgMemOnly]>;
  def int_x86_avx512_mask_pmov_db_512 :
          Intrinsic<[llvm_v16i8_ty],
                    [llvm_v16i32_ty, llvm_v16i8_ty, llvm_i16_ty],
                    [IntrNoMem]>;
  def int_x86_avx512_mask_pmov_db_mem_512 :
          GCCBuiltin<"__builtin_ia32_pmovdb512mem_mask">,
          Intrinsic<[],
                    [llvm_ptr_ty, llvm_v16i32_ty, llvm_i16_ty],
                    [IntrArgMemOnly]>;
  def int_x86_avx512_mask_pmovs_db_512 :
          GCCBuiltin<"__builtin_ia32_pmovsdb512_mask">,
          Intrinsic<[llvm_v16i8_ty],
                    [llvm_v16i32_ty, llvm_v16i8_ty, llvm_i16_ty],
                    [IntrNoMem]>;
  def int_x86_avx512_mask_pmovs_db_mem_512 :
          GCCBuiltin<"__builtin_ia32_pmovsdb512mem_mask">,
          Intrinsic<[],
                    [llvm_ptr_ty, llvm_v16i32_ty, llvm_i16_ty],
                    [IntrArgMemOnly]>;
  def int_x86_avx512_mask_pmovus_db_512 :
          GCCBuiltin<"__builtin_ia32_pmovusdb512_mask">,
          Intrinsic<[llvm_v16i8_ty],
                    [llvm_v16i32_ty, llvm_v16i8_ty, llvm_i16_ty],
                    [IntrNoMem]>;
  def int_x86_avx512_mask_pmovus_db_mem_512 :
          GCCBuiltin<"__builtin_ia32_pmovusdb512mem_mask">,
          Intrinsic<[],
                    [llvm_ptr_ty, llvm_v16i32_ty, llvm_i16_ty],
                    [IntrArgMemOnly]>;
  def int_x86_avx512_mask_pmov_dw_128 :
          GCCBuiltin<"__builtin_ia32_pmovdw128_mask">,
          Intrinsic<[llvm_v8i16_ty],
                    [llvm_v4i32_ty, llvm_v8i16_ty, llvm_i8_ty],
                    [IntrNoMem]>;
  def int_x86_avx512_mask_pmov_dw_mem_128 :
          GCCBuiltin<"__builtin_ia32_pmovdw128mem_mask">,
          Intrinsic<[],
                    [llvm_ptr_ty, llvm_v4i32_ty, llvm_i8_ty],
                    [IntrArgMemOnly]>;
  def int_x86_avx512_mask_pmovs_dw_128 :
          GCCBuiltin<"__builtin_ia32_pmovsdw128_mask">,
          Intrinsic<[llvm_v8i16_ty],
                    [llvm_v4i32_ty, llvm_v8i16_ty, llvm_i8_ty],
                    [IntrNoMem]>;
  def int_x86_avx512_mask_pmovs_dw_mem_128 :
          GCCBuiltin<"__builtin_ia32_pmovsdw128mem_mask">,
          Intrinsic<[],
                    [llvm_ptr_ty, llvm_v4i32_ty, llvm_i8_ty],
                    [IntrArgMemOnly]>;
  def int_x86_avx512_mask_pmovus_dw_128 :
          GCCBuiltin<"__builtin_ia32_pmovusdw128_mask">,
          Intrinsic<[llvm_v8i16_ty],
                    [llvm_v4i32_ty, llvm_v8i16_ty, llvm_i8_ty],
                    [IntrNoMem]>;
  def int_x86_avx512_mask_pmovus_dw_mem_128 :
          GCCBuiltin<"__builtin_ia32_pmovusdw128mem_mask">,
          Intrinsic<[],
                    [llvm_ptr_ty, llvm_v4i32_ty, llvm_i8_ty],
                    [IntrArgMemOnly]>;
  def int_x86_avx512_mask_pmov_dw_256 :
          GCCBuiltin<"__builtin_ia32_pmovdw256_mask">,
          Intrinsic<[llvm_v8i16_ty],
                    [llvm_v8i32_ty, llvm_v8i16_ty, llvm_i8_ty],
                    [IntrNoMem]>;
  def int_x86_avx512_mask_pmov_dw_mem_256 :
          GCCBuiltin<"__builtin_ia32_pmovdw256mem_mask">,
          Intrinsic<[],
                    [llvm_ptr_ty, llvm_v8i32_ty, llvm_i8_ty],
                    [IntrArgMemOnly]>;
  def int_x86_avx512_mask_pmovs_dw_256 :
          GCCBuiltin<"__builtin_ia32_pmovsdw256_mask">,
          Intrinsic<[llvm_v8i16_ty],
                    [llvm_v8i32_ty, llvm_v8i16_ty, llvm_i8_ty],
                    [IntrNoMem]>;
  def int_x86_avx512_mask_pmovs_dw_mem_256 :
          GCCBuiltin<"__builtin_ia32_pmovsdw256mem_mask">,
          Intrinsic<[],
                    [llvm_ptr_ty, llvm_v8i32_ty, llvm_i8_ty],
                    [IntrArgMemOnly]>;
  def int_x86_avx512_mask_pmovus_dw_256 :
          GCCBuiltin<"__builtin_ia32_pmovusdw256_mask">,
          Intrinsic<[llvm_v8i16_ty],
                    [llvm_v8i32_ty, llvm_v8i16_ty, llvm_i8_ty],
                    [IntrNoMem]>;
  def int_x86_avx512_mask_pmovus_dw_mem_256 :
          GCCBuiltin<"__builtin_ia32_pmovusdw256mem_mask">,
          Intrinsic<[],
                    [llvm_ptr_ty, llvm_v8i32_ty, llvm_i8_ty],
                    [IntrArgMemOnly]>;
  def int_x86_avx512_mask_pmov_dw_512 :
          Intrinsic<[llvm_v16i16_ty],
                    [llvm_v16i32_ty, llvm_v16i16_ty, llvm_i16_ty],
                    [IntrNoMem]>;
  def int_x86_avx512_mask_pmov_dw_mem_512 :
          GCCBuiltin<"__builtin_ia32_pmovdw512mem_mask">,
          Intrinsic<[],
                    [llvm_ptr_ty, llvm_v16i32_ty, llvm_i16_ty],
                    [IntrArgMemOnly]>;
  def int_x86_avx512_mask_pmovs_dw_512 :
          GCCBuiltin<"__builtin_ia32_pmovsdw512_mask">,
          Intrinsic<[llvm_v16i16_ty],
                    [llvm_v16i32_ty, llvm_v16i16_ty, llvm_i16_ty],
                    [IntrNoMem]>;
  def int_x86_avx512_mask_pmovs_dw_mem_512 :
          GCCBuiltin<"__builtin_ia32_pmovsdw512mem_mask">,
          Intrinsic<[],
                    [llvm_ptr_ty, llvm_v16i32_ty, llvm_i16_ty],
                    [IntrArgMemOnly]>;
  def int_x86_avx512_mask_pmovus_dw_512 :
          GCCBuiltin<"__builtin_ia32_pmovusdw512_mask">,
          Intrinsic<[llvm_v16i16_ty],
                    [llvm_v16i32_ty, llvm_v16i16_ty, llvm_i16_ty],
                    [IntrNoMem]>;
  def int_x86_avx512_mask_pmovus_dw_mem_512 :
          GCCBuiltin<"__builtin_ia32_pmovusdw512mem_mask">,
          Intrinsic<[],
                    [llvm_ptr_ty, llvm_v16i32_ty, llvm_i16_ty],
                    [IntrArgMemOnly]>;
  def int_x86_avx512_mask_pmov_wb_128 :
          GCCBuiltin<"__builtin_ia32_pmovwb128_mask">,
          Intrinsic<[llvm_v16i8_ty],
                    [llvm_v8i16_ty, llvm_v16i8_ty, llvm_i8_ty],
                    [IntrNoMem]>;
  def int_x86_avx512_mask_pmov_wb_mem_128 :
          GCCBuiltin<"__builtin_ia32_pmovwb128mem_mask">,
          Intrinsic<[],
                    [llvm_ptr_ty, llvm_v8i16_ty, llvm_i8_ty],
                    [IntrArgMemOnly]>;
  def int_x86_avx512_mask_pmovs_wb_128 :
          GCCBuiltin<"__builtin_ia32_pmovswb128_mask">,
          Intrinsic<[llvm_v16i8_ty],
                    [llvm_v8i16_ty, llvm_v16i8_ty, llvm_i8_ty],
                    [IntrNoMem]>;
  def int_x86_avx512_mask_pmovs_wb_mem_128 :
          GCCBuiltin<"__builtin_ia32_pmovswb128mem_mask">,
          Intrinsic<[],
                    [llvm_ptr_ty, llvm_v8i16_ty, llvm_i8_ty],
                    [IntrArgMemOnly]>;
  def int_x86_avx512_mask_pmovus_wb_128 :
          GCCBuiltin<"__builtin_ia32_pmovuswb128_mask">,
          Intrinsic<[llvm_v16i8_ty],
                    [llvm_v8i16_ty, llvm_v16i8_ty, llvm_i8_ty],
                    [IntrNoMem]>;
  def int_x86_avx512_mask_pmovus_wb_mem_128 :
          GCCBuiltin<"__builtin_ia32_pmovuswb128mem_mask">,
          Intrinsic<[],
                    [llvm_ptr_ty, llvm_v8i16_ty, llvm_i8_ty],
                    [IntrArgMemOnly]>;
  def int_x86_avx512_mask_pmov_wb_mem_256 :
          GCCBuiltin<"__builtin_ia32_pmovwb256mem_mask">,
          Intrinsic<[],
                    [llvm_ptr_ty, llvm_v16i16_ty, llvm_i16_ty],
                    [IntrArgMemOnly]>;
  def int_x86_avx512_mask_pmovs_wb_256 :
          GCCBuiltin<"__builtin_ia32_pmovswb256_mask">,
          Intrinsic<[llvm_v16i8_ty],
                    [llvm_v16i16_ty, llvm_v16i8_ty, llvm_i16_ty],
                    [IntrNoMem]>;
  def int_x86_avx512_mask_pmovs_wb_mem_256 :
          GCCBuiltin<"__builtin_ia32_pmovswb256mem_mask">,
          Intrinsic<[],
                    [llvm_ptr_ty, llvm_v16i16_ty, llvm_i16_ty],
                    [IntrArgMemOnly]>;
  def int_x86_avx512_mask_pmovus_wb_256 :
          GCCBuiltin<"__builtin_ia32_pmovuswb256_mask">,
          Intrinsic<[llvm_v16i8_ty],
                    [llvm_v16i16_ty, llvm_v16i8_ty, llvm_i16_ty],
                    [IntrNoMem]>;
  def int_x86_avx512_mask_pmovus_wb_mem_256 :
          GCCBuiltin<"__builtin_ia32_pmovuswb256mem_mask">,
          Intrinsic<[],
                    [llvm_ptr_ty, llvm_v16i16_ty, llvm_i16_ty],
                    [IntrArgMemOnly]>;
  def int_x86_avx512_mask_pmov_wb_mem_512 :
          GCCBuiltin<"__builtin_ia32_pmovwb512mem_mask">,
          Intrinsic<[],
                    [llvm_ptr_ty, llvm_v32i16_ty, llvm_i32_ty],
                    [IntrArgMemOnly]>;
  def int_x86_avx512_mask_pmovs_wb_512 :
          GCCBuiltin<"__builtin_ia32_pmovswb512_mask">,
          Intrinsic<[llvm_v32i8_ty],
                    [llvm_v32i16_ty, llvm_v32i8_ty, llvm_i32_ty],
                    [IntrNoMem]>;
  def int_x86_avx512_mask_pmovs_wb_mem_512 :
          GCCBuiltin<"__builtin_ia32_pmovswb512mem_mask">,
          Intrinsic<[],
                    [llvm_ptr_ty, llvm_v32i16_ty, llvm_i32_ty],
                    [IntrArgMemOnly]>;
  def int_x86_avx512_mask_pmovus_wb_512 :
          GCCBuiltin<"__builtin_ia32_pmovuswb512_mask">,
          Intrinsic<[llvm_v32i8_ty],
                    [llvm_v32i16_ty, llvm_v32i8_ty, llvm_i32_ty],
                    [IntrNoMem]>;
  def int_x86_avx512_mask_pmovus_wb_mem_512 :
          GCCBuiltin<"__builtin_ia32_pmovuswb512mem_mask">,
          Intrinsic<[],
                    [llvm_ptr_ty, llvm_v32i16_ty, llvm_i32_ty],
                    [IntrArgMemOnly]>;
}

// Bitwise ternary logic
let TargetPrefix = "x86" in {
  def int_x86_avx512_pternlog_d_128 :
          GCCBuiltin<"__builtin_ia32_pternlogd128">,
          Intrinsic<[llvm_v4i32_ty],
                    [llvm_v4i32_ty, llvm_v4i32_ty, llvm_v4i32_ty, llvm_i32_ty],
                    [IntrNoMem, ImmArg<ArgIndex<3>>]>;

  def int_x86_avx512_pternlog_d_256 :
          GCCBuiltin<"__builtin_ia32_pternlogd256">,
          Intrinsic<[llvm_v8i32_ty],
                    [llvm_v8i32_ty, llvm_v8i32_ty, llvm_v8i32_ty, llvm_i32_ty],
                    [IntrNoMem, ImmArg<ArgIndex<3>>]>;

  def int_x86_avx512_pternlog_d_512 :
          GCCBuiltin<"__builtin_ia32_pternlogd512">,
          Intrinsic<[llvm_v16i32_ty],
                    [llvm_v16i32_ty, llvm_v16i32_ty, llvm_v16i32_ty,
                     llvm_i32_ty], [IntrNoMem, ImmArg<ArgIndex<3>>]>;

  def int_x86_avx512_pternlog_q_128 :
          GCCBuiltin<"__builtin_ia32_pternlogq128">,
          Intrinsic<[llvm_v2i64_ty],
                    [llvm_v2i64_ty, llvm_v2i64_ty, llvm_v2i64_ty, llvm_i32_ty],
                    [IntrNoMem, ImmArg<ArgIndex<3>>]>;

  def int_x86_avx512_pternlog_q_256 :
          GCCBuiltin<"__builtin_ia32_pternlogq256">,
          Intrinsic<[llvm_v4i64_ty],
                    [llvm_v4i64_ty, llvm_v4i64_ty, llvm_v4i64_ty, llvm_i32_ty],
                    [IntrNoMem, ImmArg<ArgIndex<3>>]>;

  def int_x86_avx512_pternlog_q_512 :
          GCCBuiltin<"__builtin_ia32_pternlogq512">,
          Intrinsic<[llvm_v8i64_ty],
                    [llvm_v8i64_ty, llvm_v8i64_ty, llvm_v8i64_ty, llvm_i32_ty],
                    [IntrNoMem, ImmArg<ArgIndex<3>>]>;
}

// vp2intersect
let TargetPrefix = "x86" in {
  def int_x86_avx512_vp2intersect_q_512 :
          Intrinsic<[llvm_v8i1_ty, llvm_v8i1_ty],
                    [llvm_v8i64_ty, llvm_v8i64_ty],
                    [IntrNoMem]>;
  def int_x86_avx512_vp2intersect_q_256 :
          Intrinsic<[llvm_v4i1_ty, llvm_v4i1_ty],
                    [llvm_v4i64_ty, llvm_v4i64_ty],
                    [IntrNoMem]>;
  def int_x86_avx512_vp2intersect_q_128 :
          Intrinsic<[llvm_v2i1_ty, llvm_v2i1_ty],
                    [llvm_v2i64_ty, llvm_v2i64_ty],
                    [IntrNoMem]>;
  def int_x86_avx512_vp2intersect_d_512 :
          Intrinsic<[llvm_v16i1_ty, llvm_v16i1_ty],
                    [llvm_v16i32_ty, llvm_v16i32_ty],
                    [IntrNoMem]>;
  def int_x86_avx512_vp2intersect_d_256 :
          Intrinsic<[llvm_v8i1_ty, llvm_v8i1_ty],
                    [llvm_v8i32_ty, llvm_v8i32_ty],
                    [IntrNoMem]>;
  def int_x86_avx512_vp2intersect_d_128 :
          Intrinsic<[llvm_v4i1_ty, llvm_v4i1_ty],
                    [llvm_v4i32_ty, llvm_v4i32_ty],
                    [IntrNoMem]>;
}

// Misc.
let TargetPrefix = "x86" in {
  // NOTE: These comparison intrinsics are not used by clang as long as the
  //       distinction in signaling behaviour is not implemented.
  def int_x86_avx512_mask_cmp_ps_512 :
              Intrinsic<[llvm_v16i1_ty], [llvm_v16f32_ty, llvm_v16f32_ty,
                         llvm_i32_ty, llvm_v16i1_ty, llvm_i32_ty],
                        [IntrNoMem, ImmArg<ArgIndex<2>>, ImmArg<ArgIndex<4>>]>;
  def int_x86_avx512_mask_cmp_pd_512 :
              Intrinsic<[llvm_v8i1_ty], [llvm_v8f64_ty, llvm_v8f64_ty,
                         llvm_i32_ty, llvm_v8i1_ty, llvm_i32_ty],
                        [IntrNoMem, ImmArg<ArgIndex<2>>, ImmArg<ArgIndex<4>>]>;
  def int_x86_avx512_mask_cmp_ps_256 :
              Intrinsic<[llvm_v8i1_ty], [llvm_v8f32_ty, llvm_v8f32_ty,
                         llvm_i32_ty, llvm_v8i1_ty], [IntrNoMem, ImmArg<ArgIndex<2>>]>;
  def int_x86_avx512_mask_cmp_pd_256 :
              Intrinsic<[llvm_v4i1_ty], [llvm_v4f64_ty, llvm_v4f64_ty,
                         llvm_i32_ty, llvm_v4i1_ty], [IntrNoMem, ImmArg<ArgIndex<2>>]>;
  def int_x86_avx512_mask_cmp_ps_128 :
            Intrinsic<[llvm_v4i1_ty], [llvm_v4f32_ty, llvm_v4f32_ty,
                       llvm_i32_ty, llvm_v4i1_ty], [IntrNoMem, ImmArg<ArgIndex<2>>]>;
  def int_x86_avx512_mask_cmp_pd_128 :
            Intrinsic<[llvm_v2i1_ty], [llvm_v2f64_ty, llvm_v2f64_ty,
                       llvm_i32_ty, llvm_v2i1_ty], [IntrNoMem, ImmArg<ArgIndex<2>>]>;

  def int_x86_avx512_mask_cmp_ss :
        GCCBuiltin<"__builtin_ia32_cmpss_mask">,
              Intrinsic<[llvm_i8_ty], [llvm_v4f32_ty, llvm_v4f32_ty,
                         llvm_i32_ty, llvm_i8_ty, llvm_i32_ty],
                        [IntrNoMem, ImmArg<ArgIndex<2>>, ImmArg<ArgIndex<4>>]>;
  def int_x86_avx512_mask_cmp_sd :
        GCCBuiltin<"__builtin_ia32_cmpsd_mask">,
              Intrinsic<[llvm_i8_ty], [llvm_v2f64_ty, llvm_v2f64_ty,
                         llvm_i32_ty, llvm_i8_ty, llvm_i32_ty],
                        [IntrNoMem, ImmArg<ArgIndex<2>>, ImmArg<ArgIndex<4>>]>;
}

//===----------------------------------------------------------------------===//
// SHA intrinsics
let TargetPrefix = "x86" in {
  def int_x86_sha1rnds4 : GCCBuiltin<"__builtin_ia32_sha1rnds4">,
        Intrinsic<[llvm_v4i32_ty], [llvm_v4i32_ty, llvm_v4i32_ty, llvm_i8_ty],
                  [IntrNoMem, ImmArg<ArgIndex<2>>]>;
  def int_x86_sha1nexte : GCCBuiltin<"__builtin_ia32_sha1nexte">,
      Intrinsic<[llvm_v4i32_ty], [llvm_v4i32_ty, llvm_v4i32_ty], [IntrNoMem]>;
  def int_x86_sha1msg1 : GCCBuiltin<"__builtin_ia32_sha1msg1">,
      Intrinsic<[llvm_v4i32_ty], [llvm_v4i32_ty, llvm_v4i32_ty], [IntrNoMem]>;
  def int_x86_sha1msg2 : GCCBuiltin<"__builtin_ia32_sha1msg2">,
      Intrinsic<[llvm_v4i32_ty], [llvm_v4i32_ty, llvm_v4i32_ty], [IntrNoMem]>;
  def int_x86_sha256rnds2 : GCCBuiltin<"__builtin_ia32_sha256rnds2">,
      Intrinsic<[llvm_v4i32_ty], [llvm_v4i32_ty, llvm_v4i32_ty, llvm_v4i32_ty],
                [IntrNoMem]>;
  def int_x86_sha256msg1 : GCCBuiltin<"__builtin_ia32_sha256msg1">,
      Intrinsic<[llvm_v4i32_ty], [llvm_v4i32_ty, llvm_v4i32_ty], [IntrNoMem]>;
  def int_x86_sha256msg2 : GCCBuiltin<"__builtin_ia32_sha256msg2">,
      Intrinsic<[llvm_v4i32_ty], [llvm_v4i32_ty, llvm_v4i32_ty], [IntrNoMem]>;
}

//===----------------------------------------------------------------------===//
// Thread synchronization ops with timer.
let TargetPrefix = "x86" in {
  def int_x86_monitorx
      : GCCBuiltin<"__builtin_ia32_monitorx">,
        Intrinsic<[], [ llvm_ptr_ty, llvm_i32_ty, llvm_i32_ty ], []>;
  def int_x86_mwaitx
      : GCCBuiltin<"__builtin_ia32_mwaitx">,
        Intrinsic<[], [ llvm_i32_ty, llvm_i32_ty, llvm_i32_ty ], []>;
}

//===----------------------------------------------------------------------===//
// Cache-line zero
let TargetPrefix = "x86" in {
  def int_x86_clzero : GCCBuiltin<"__builtin_ia32_clzero">,
      Intrinsic<[], [llvm_ptr_ty], []>;
}

//===----------------------------------------------------------------------===//
// Cache write back intrinsics

let TargetPrefix = "x86" in {
  // Write back and invalidate
  def int_x86_wbinvd : GCCBuiltin<"__builtin_ia32_wbinvd">,
      Intrinsic<[], [], []>;

  // Write back no-invalidate
  def int_x86_wbnoinvd : GCCBuiltin<"__builtin_ia32_wbnoinvd">,
      Intrinsic<[], [], []>;
}

//===----------------------------------------------------------------------===//
// Cache-line demote

let TargetPrefix = "x86" in {
  def int_x86_cldemote : GCCBuiltin<"__builtin_ia32_cldemote">,
      Intrinsic<[], [llvm_ptr_ty], []>;
}

//===----------------------------------------------------------------------===//
// Wait and pause enhancements
let TargetPrefix = "x86" in {
  def int_x86_umonitor : GCCBuiltin<"__builtin_ia32_umonitor">,
              Intrinsic<[], [llvm_ptr_ty], []>;
  def int_x86_umwait : GCCBuiltin<"__builtin_ia32_umwait">,
              Intrinsic<[llvm_i8_ty], [llvm_i32_ty, llvm_i32_ty, llvm_i32_ty], []>;
  def int_x86_tpause : GCCBuiltin<"__builtin_ia32_tpause">,
              Intrinsic<[llvm_i8_ty], [llvm_i32_ty, llvm_i32_ty, llvm_i32_ty], []>;
}

//===----------------------------------------------------------------------===//
// Direct Move Instructions

let TargetPrefix = "x86" in {
  def int_x86_directstore32 : GCCBuiltin<"__builtin_ia32_directstore_u32">,
      Intrinsic<[], [llvm_ptr_ty, llvm_i32_ty], []>;
  def int_x86_directstore64 : GCCBuiltin<"__builtin_ia32_directstore_u64">,
      Intrinsic<[], [llvm_ptr_ty, llvm_i64_ty], []>;
  def int_x86_movdir64b : GCCBuiltin<"__builtin_ia32_movdir64b">,
      Intrinsic<[], [llvm_ptr_ty, llvm_ptr_ty], []>;
}

//===----------------------------------------------------------------------===//
// PTWrite - Write data to processor trace pocket

let TargetPrefix = "x86" in {
  def int_x86_ptwrite32 : GCCBuiltin<"__builtin_ia32_ptwrite32">,
              Intrinsic<[], [llvm_i32_ty], []>;
  def int_x86_ptwrite64 : GCCBuiltin<"__builtin_ia32_ptwrite64">,
              Intrinsic<[], [llvm_i64_ty], []>;
}

//===----------------------------------------------------------------------===//
// INVPCID - Invalidate Process-Context Identifier

let TargetPrefix = "x86" in {
  def int_x86_invpcid : GCCBuiltin<"__builtin_ia32_invpcid">,
              Intrinsic<[], [llvm_i32_ty, llvm_ptr_ty], []>;
}

let TargetPrefix = "x86" in {
  def int_x86_avx512bf16_cvtne2ps2bf16_128:
              GCCBuiltin<"__builtin_ia32_cvtne2ps2bf16_128">,
              Intrinsic<[llvm_v8i16_ty], [llvm_v4f32_ty, llvm_v4f32_ty],
              [IntrNoMem]>;
  def int_x86_avx512bf16_cvtne2ps2bf16_256:
              GCCBuiltin<"__builtin_ia32_cvtne2ps2bf16_256">,
              Intrinsic<[llvm_v16i16_ty], [llvm_v8f32_ty, llvm_v8f32_ty],
              [IntrNoMem]>;
  def int_x86_avx512bf16_cvtne2ps2bf16_512:
              GCCBuiltin<"__builtin_ia32_cvtne2ps2bf16_512">,
              Intrinsic<[llvm_v32i16_ty], [llvm_v16f32_ty, llvm_v16f32_ty],
              [IntrNoMem]>;
  // Intrinsic must be masked due to it producing less than 128 bits of results.
  def int_x86_avx512bf16_mask_cvtneps2bf16_128:
              Intrinsic<[llvm_v8i16_ty],
                        [llvm_v4f32_ty, llvm_v8i16_ty, llvm_v4i1_ty],
                        [IntrNoMem]>;
  def int_x86_avx512bf16_cvtneps2bf16_256:
              GCCBuiltin<"__builtin_ia32_cvtneps2bf16_256">,
              Intrinsic<[llvm_v8i16_ty], [llvm_v8f32_ty], [IntrNoMem]>;
  def int_x86_avx512bf16_cvtneps2bf16_512:
              GCCBuiltin<"__builtin_ia32_cvtneps2bf16_512">,
              Intrinsic<[llvm_v16i16_ty], [llvm_v16f32_ty], [IntrNoMem]>;
  def int_x86_avx512bf16_dpbf16ps_128:
              GCCBuiltin<"__builtin_ia32_dpbf16ps_128">,
              Intrinsic<[llvm_v4f32_ty],
              [llvm_v4f32_ty, llvm_v4i32_ty, llvm_v4i32_ty], [IntrNoMem]>;
  def int_x86_avx512bf16_dpbf16ps_256:
              GCCBuiltin<"__builtin_ia32_dpbf16ps_256">,
              Intrinsic<[llvm_v8f32_ty],
              [llvm_v8f32_ty, llvm_v8i32_ty, llvm_v8i32_ty], [IntrNoMem]>;
  def int_x86_avx512bf16_dpbf16ps_512:
              GCCBuiltin<"__builtin_ia32_dpbf16ps_512">,
              Intrinsic<[llvm_v16f32_ty],
              [llvm_v16f32_ty, llvm_v16i32_ty, llvm_v16i32_ty], [IntrNoMem]>;
}

//===----------------------------------------------------------------------===//
// ENQCMD - Enqueue Stores Instructions

let TargetPrefix = "x86" in {
  def int_x86_enqcmd : GCCBuiltin<"__builtin_ia32_enqcmd">,
              Intrinsic<[llvm_i8_ty], [llvm_ptr_ty, llvm_ptr_ty], []>;
  def int_x86_enqcmds : GCCBuiltin<"__builtin_ia32_enqcmds">,
              Intrinsic<[llvm_i8_ty], [llvm_ptr_ty, llvm_ptr_ty], []>;
}

//===----------------------------------------------------------------------===//
// SERIALIZE - Serialize instruction fetch and execution

let TargetPrefix = "x86" in {
  def int_x86_serialize : GCCBuiltin<"__builtin_ia32_serialize">,
              Intrinsic<[], [], []>;
}

//===----------------------------------------------------------------------===//
// TSXLDTRK - TSX Suspend Load Address Tracking

let TargetPrefix = "x86" in {
  def int_x86_xsusldtrk : GCCBuiltin<"__builtin_ia32_xsusldtrk">,
              Intrinsic<[], [], []>;
  def int_x86_xresldtrk : GCCBuiltin<"__builtin_ia32_xresldtrk">,
              Intrinsic<[], [], []>;
}

//===----------------------------------------------------------------------===//
// Key Locker
let TargetPrefix = "x86" in {
  def int_x86_loadiwkey : GCCBuiltin<"__builtin_ia32_loadiwkey">,
      Intrinsic<[], [llvm_v2i64_ty, llvm_v2i64_ty, llvm_v2i64_ty, llvm_i32_ty],
                []>;
  def int_x86_encodekey128 :
      Intrinsic<[llvm_i32_ty, llvm_v2i64_ty, llvm_v2i64_ty,
                 llvm_v2i64_ty, llvm_v2i64_ty, llvm_v2i64_ty, llvm_v2i64_ty],
                [llvm_i32_ty, llvm_v2i64_ty], []>;
  def int_x86_encodekey256 :
      Intrinsic<[llvm_i32_ty, llvm_v2i64_ty, llvm_v2i64_ty, llvm_v2i64_ty,
                 llvm_v2i64_ty, llvm_v2i64_ty, llvm_v2i64_ty, llvm_v2i64_ty],
                [llvm_i32_ty, llvm_v2i64_ty, llvm_v2i64_ty], []>;
  def int_x86_aesenc128kl :
      Intrinsic<[llvm_i8_ty, llvm_v2i64_ty], [llvm_v2i64_ty, llvm_ptr_ty], []>;
  def int_x86_aesdec128kl :
      Intrinsic<[llvm_i8_ty, llvm_v2i64_ty], [llvm_v2i64_ty, llvm_ptr_ty], []>;
  def int_x86_aesenc256kl :
      Intrinsic<[llvm_i8_ty, llvm_v2i64_ty], [llvm_v2i64_ty, llvm_ptr_ty], []>;
  def int_x86_aesdec256kl :
      Intrinsic<[llvm_i8_ty, llvm_v2i64_ty], [llvm_v2i64_ty, llvm_ptr_ty], []>;
  def int_x86_aesencwide128kl :
      Intrinsic<[llvm_i8_ty, llvm_v2i64_ty, llvm_v2i64_ty,
                 llvm_v2i64_ty, llvm_v2i64_ty, llvm_v2i64_ty,
                 llvm_v2i64_ty, llvm_v2i64_ty, llvm_v2i64_ty],
                [llvm_ptr_ty, llvm_v2i64_ty, llvm_v2i64_ty,
                 llvm_v2i64_ty, llvm_v2i64_ty, llvm_v2i64_ty,
                 llvm_v2i64_ty, llvm_v2i64_ty, llvm_v2i64_ty], []>;
  def int_x86_aesdecwide128kl :
      Intrinsic<[llvm_i8_ty, llvm_v2i64_ty, llvm_v2i64_ty,
                 llvm_v2i64_ty, llvm_v2i64_ty, llvm_v2i64_ty,
                 llvm_v2i64_ty, llvm_v2i64_ty, llvm_v2i64_ty],
                [llvm_ptr_ty, llvm_v2i64_ty, llvm_v2i64_ty,
                 llvm_v2i64_ty, llvm_v2i64_ty, llvm_v2i64_ty,
                 llvm_v2i64_ty, llvm_v2i64_ty, llvm_v2i64_ty], []>;
  def int_x86_aesencwide256kl :
      Intrinsic<[llvm_i8_ty, llvm_v2i64_ty, llvm_v2i64_ty,
                 llvm_v2i64_ty, llvm_v2i64_ty, llvm_v2i64_ty,
                 llvm_v2i64_ty, llvm_v2i64_ty, llvm_v2i64_ty],
                [llvm_ptr_ty, llvm_v2i64_ty, llvm_v2i64_ty,
                 llvm_v2i64_ty, llvm_v2i64_ty, llvm_v2i64_ty,
                 llvm_v2i64_ty, llvm_v2i64_ty, llvm_v2i64_ty], []>;
  def int_x86_aesdecwide256kl :
      Intrinsic<[llvm_i8_ty, llvm_v2i64_ty, llvm_v2i64_ty,
                 llvm_v2i64_ty, llvm_v2i64_ty, llvm_v2i64_ty,
                 llvm_v2i64_ty, llvm_v2i64_ty, llvm_v2i64_ty],
                [llvm_ptr_ty, llvm_v2i64_ty, llvm_v2i64_ty,
                 llvm_v2i64_ty, llvm_v2i64_ty, llvm_v2i64_ty,
                 llvm_v2i64_ty, llvm_v2i64_ty, llvm_v2i64_ty], []>;
}

//===----------------------------------------------------------------------===//
// AMX - Intel AMX extensions

let TargetPrefix = "x86" in {
  def int_x86_ldtilecfg : GCCBuiltin<"__builtin_ia32_tile_loadconfig">,
              Intrinsic<[], [llvm_ptr_ty], []>;
  def int_x86_sttilecfg : GCCBuiltin<"__builtin_ia32_tile_storeconfig">,
              Intrinsic<[], [llvm_ptr_ty], []>;
  def int_x86_tilerelease : GCCBuiltin<"__builtin_ia32_tilerelease">,
              Intrinsic<[], [], []>;
  def int_x86_tilezero : GCCBuiltin<"__builtin_ia32_tilezero">,
              Intrinsic<[], [llvm_i8_ty], [ImmArg<ArgIndex<0>>]>;
  def int_x86_tileloadd64 : GCCBuiltin<"__builtin_ia32_tileloadd64">,
              Intrinsic<[], [llvm_i8_ty, llvm_ptr_ty, llvm_i64_ty],
                        [ImmArg<ArgIndex<0>>]>;
  def int_x86_tileloaddt164 : GCCBuiltin<"__builtin_ia32_tileloaddt164">,
              Intrinsic<[], [llvm_i8_ty, llvm_ptr_ty, llvm_i64_ty],
                        [ImmArg<ArgIndex<0>>]>;
  def int_x86_tilestored64 : GCCBuiltin<"__builtin_ia32_tilestored64">,
              Intrinsic<[], [llvm_i8_ty, llvm_ptr_ty, llvm_i64_ty],
                        [ImmArg<ArgIndex<0>>]>;
  def int_x86_tdpbssd : GCCBuiltin<"__builtin_ia32_tdpbssd">,
              Intrinsic<[], [llvm_i8_ty, llvm_i8_ty, llvm_i8_ty],
                        [ImmArg<ArgIndex<0>>, ImmArg<ArgIndex<1>>,
                         ImmArg<ArgIndex<2>>]>;
  def int_x86_tdpbsud : GCCBuiltin<"__builtin_ia32_tdpbsud">,
              Intrinsic<[], [llvm_i8_ty, llvm_i8_ty, llvm_i8_ty],
                        [ImmArg<ArgIndex<0>>, ImmArg<ArgIndex<1>>,
                         ImmArg<ArgIndex<2>>]>;
  def int_x86_tdpbusd : GCCBuiltin<"__builtin_ia32_tdpbusd">,
              Intrinsic<[], [llvm_i8_ty, llvm_i8_ty, llvm_i8_ty],
                        [ImmArg<ArgIndex<0>>, ImmArg<ArgIndex<1>>,
                         ImmArg<ArgIndex<2>>]>;
  def int_x86_tdpbuud : GCCBuiltin<"__builtin_ia32_tdpbuud">,
              Intrinsic<[], [llvm_i8_ty, llvm_i8_ty, llvm_i8_ty],
                        [ImmArg<ArgIndex<0>>, ImmArg<ArgIndex<1>>,
                         ImmArg<ArgIndex<2>>]>;
  def int_x86_tdpbf16ps : GCCBuiltin<"__builtin_ia32_tdpbf16ps">,
              Intrinsic<[], [llvm_i8_ty, llvm_i8_ty, llvm_i8_ty],
                        [ImmArg<ArgIndex<0>>, ImmArg<ArgIndex<1>>,
                         ImmArg<ArgIndex<2>>]>;
  // AMX - internal intrinsics
  def int_x86_ldtilecfg_internal :
              GCCBuiltin<"__builtin_ia32_tile_loadconfig_internal">,
              Intrinsic<[], [llvm_ptr_ty], []>;
  def int_x86_tileloadd64_internal :
              GCCBuiltin<"__builtin_ia32_tileloadd64_internal">,
              Intrinsic<[llvm_x86amx_ty],
                        [llvm_i16_ty, llvm_i16_ty, llvm_ptr_ty, llvm_i64_ty],
                        []>;
  def int_x86_tileloaddt164_internal :
              GCCBuiltin<"__builtin_ia32_tileloaddt164_internal">,
              Intrinsic<[llvm_x86amx_ty],
                        [llvm_i16_ty, llvm_i16_ty, llvm_ptr_ty, llvm_i64_ty],
                        []>;
  def int_x86_tdpbssd_internal :
              GCCBuiltin<"__builtin_ia32_tdpbssd_internal">,
              Intrinsic<[llvm_x86amx_ty],
                        [llvm_i16_ty, llvm_i16_ty, llvm_i16_ty,
                         llvm_x86amx_ty, llvm_x86amx_ty,
                         llvm_x86amx_ty], []>;
  def int_x86_tdpbsud_internal :
              GCCBuiltin<"__builtin_ia32_tdpbsud_internal">,
              Intrinsic<[llvm_x86amx_ty],
                        [llvm_i16_ty, llvm_i16_ty, llvm_i16_ty,
                         llvm_x86amx_ty, llvm_x86amx_ty,
                         llvm_x86amx_ty], []>;
  def int_x86_tdpbusd_internal :
              GCCBuiltin<"__builtin_ia32_tdpbusd_internal">,
              Intrinsic<[llvm_x86amx_ty],
                        [llvm_i16_ty, llvm_i16_ty, llvm_i16_ty,
                         llvm_x86amx_ty, llvm_x86amx_ty,
                         llvm_x86amx_ty], []>;
  def int_x86_tdpbuud_internal :
              GCCBuiltin<"__builtin_ia32_tdpbuud_internal">,
              Intrinsic<[llvm_x86amx_ty],
                        [llvm_i16_ty, llvm_i16_ty, llvm_i16_ty,
                         llvm_x86amx_ty, llvm_x86amx_ty,
                         llvm_x86amx_ty], []>;
  def int_x86_tilestored64_internal :
              GCCBuiltin<"__builtin_ia32_tilestored64_internal">,
              Intrinsic<[], [llvm_i16_ty, llvm_i16_ty, llvm_ptr_ty,
                             llvm_i64_ty, llvm_x86amx_ty], []>;
  def int_x86_tilezero_internal :
              GCCBuiltin<"__builtin_ia32_tilezero_internal">,
              Intrinsic<[llvm_x86amx_ty], [llvm_i16_ty, llvm_i16_ty],
                        []>;
  def int_x86_tdpbf16ps_internal :
              GCCBuiltin<"__builtin_ia32_tdpbf16ps_internal">,
              Intrinsic<[llvm_x86amx_ty],
                        [llvm_i16_ty, llvm_i16_ty, llvm_i16_ty,
                         llvm_x86amx_ty, llvm_x86amx_ty,
                         llvm_x86amx_ty], []>;
  def int_x86_cast_vector_to_tile:
              Intrinsic<[llvm_x86amx_ty], [llvm_anyvector_ty], [IntrNoMem]>;
  def int_x86_cast_tile_to_vector:
              Intrinsic<[llvm_anyvector_ty], [llvm_x86amx_ty], [IntrNoMem]>;
}

//===----------------------------------------------------------------------===//
// UINTR - User Level Interrupt

let TargetPrefix = "x86" in {
  def int_x86_clui : GCCBuiltin<"__builtin_ia32_clui">,
              Intrinsic<[], [], []>;
  def int_x86_stui : GCCBuiltin<"__builtin_ia32_stui">,
              Intrinsic<[], [], []>;
  def int_x86_testui : GCCBuiltin<"__builtin_ia32_testui">,
              Intrinsic<[llvm_i8_ty], [], []>;
  def int_x86_senduipi : GCCBuiltin<"__builtin_ia32_senduipi">,
              Intrinsic<[], [llvm_i64_ty], []>;
}

//===----------------------------------------------------------------------===//
// avx512_fp16: vaddph
let TargetPrefix = "x86" in {
  def int_x86_avx512fp16_add_ph_512
      : GCCBuiltin<"__builtin_ia32_addph512">,
        Intrinsic<[ llvm_v32f16_ty ],
                  [ llvm_v32f16_ty, llvm_v32f16_ty, llvm_i32_ty ],
                  [ IntrNoMem, ImmArg<ArgIndex<2>> ]>;
  def int_x86_avx512fp16_sub_ph_512
      : GCCBuiltin<"__builtin_ia32_subph512">,
        Intrinsic<[ llvm_v32f16_ty ],
                  [ llvm_v32f16_ty, llvm_v32f16_ty, llvm_i32_ty ],
                  [ IntrNoMem, ImmArg<ArgIndex<2>> ]>;
  def int_x86_avx512fp16_mul_ph_512
      : GCCBuiltin<"__builtin_ia32_mulph512">,
        Intrinsic<[ llvm_v32f16_ty ],
                  [ llvm_v32f16_ty, llvm_v32f16_ty, llvm_i32_ty ],
                  [ IntrNoMem, ImmArg<ArgIndex<2>> ]>;
  def int_x86_avx512fp16_div_ph_512
      : GCCBuiltin<"__builtin_ia32_divph512">,
        Intrinsic<[ llvm_v32f16_ty ],
                  [ llvm_v32f16_ty, llvm_v32f16_ty, llvm_i32_ty ],
                  [ IntrNoMem, ImmArg<ArgIndex<2>> ]>;
  def int_x86_avx512fp16_max_ph_128
      : GCCBuiltin<"__builtin_ia32_maxph128">,
        Intrinsic<[ llvm_v8f16_ty ],
                  [ llvm_v8f16_ty, llvm_v8f16_ty ], [ IntrNoMem ]>;
  def int_x86_avx512fp16_max_ph_256
      : GCCBuiltin<"__builtin_ia32_maxph256">,
        Intrinsic<[ llvm_v16f16_ty ],
                  [ llvm_v16f16_ty, llvm_v16f16_ty ], [ IntrNoMem ]>;
  def int_x86_avx512fp16_max_ph_512
      : GCCBuiltin<"__builtin_ia32_maxph512">,
        Intrinsic<[ llvm_v32f16_ty ],
                  [ llvm_v32f16_ty, llvm_v32f16_ty, llvm_i32_ty ],
                  [ IntrNoMem, ImmArg<ArgIndex<2>> ]>;
  def int_x86_avx512fp16_min_ph_128
      : GCCBuiltin<"__builtin_ia32_minph128">,
        Intrinsic<[ llvm_v8f16_ty ],
                  [ llvm_v8f16_ty, llvm_v8f16_ty ], [ IntrNoMem ]>;
  def int_x86_avx512fp16_min_ph_256
      : GCCBuiltin<"__builtin_ia32_minph256">,
        Intrinsic<[ llvm_v16f16_ty ],
                  [ llvm_v16f16_ty, llvm_v16f16_ty ], [ IntrNoMem ]>;
  def int_x86_avx512fp16_min_ph_512
      : GCCBuiltin<"__builtin_ia32_minph512">,
        Intrinsic<[ llvm_v32f16_ty ],
                  [ llvm_v32f16_ty, llvm_v32f16_ty, llvm_i32_ty ],
                  [ IntrNoMem, ImmArg<ArgIndex<2>> ]>;

  def int_x86_avx512fp16_mask_cmp_ph_512
      : Intrinsic<[ llvm_v32i1_ty ],
                  [ llvm_v32f16_ty, llvm_v32f16_ty, llvm_i32_ty, llvm_v32i1_ty,
                  llvm_i32_ty ],
                  [ IntrNoMem, ImmArg<ArgIndex<2>>, ImmArg<ArgIndex<4>> ]>;
  def int_x86_avx512fp16_mask_cmp_ph_256
      : Intrinsic<[ llvm_v16i1_ty ],
                  [ llvm_v16f16_ty, llvm_v16f16_ty, llvm_i32_ty, llvm_v16i1_ty ],
                  [ IntrNoMem, ImmArg<ArgIndex<2>> ]>;
  def int_x86_avx512fp16_mask_cmp_ph_128
      : Intrinsic<[ llvm_v8i1_ty ],
                  [ llvm_v8f16_ty, llvm_v8f16_ty, llvm_i32_ty, llvm_v8i1_ty ],
                  [ IntrNoMem, ImmArg<ArgIndex<2>> ]>;

  def int_x86_avx512fp16_mask_add_sh_round
      : GCCBuiltin<"__builtin_ia32_addsh_round_mask">,
        Intrinsic<[ llvm_v8f16_ty ],
                  [ llvm_v8f16_ty, llvm_v8f16_ty, llvm_v8f16_ty, llvm_i8_ty,
                    llvm_i32_ty ],
                  [ IntrNoMem, ImmArg<ArgIndex<4>> ]>;
  def int_x86_avx512fp16_mask_sub_sh_round
      : GCCBuiltin<"__builtin_ia32_subsh_round_mask">,
        Intrinsic<[ llvm_v8f16_ty ],
                  [ llvm_v8f16_ty, llvm_v8f16_ty, llvm_v8f16_ty, llvm_i8_ty,
                    llvm_i32_ty ],
                  [ IntrNoMem, ImmArg<ArgIndex<4>> ]>;
  def int_x86_avx512fp16_mask_mul_sh_round
      : GCCBuiltin<"__builtin_ia32_mulsh_round_mask">,
        Intrinsic<[ llvm_v8f16_ty ],
                  [ llvm_v8f16_ty, llvm_v8f16_ty, llvm_v8f16_ty, llvm_i8_ty,
                    llvm_i32_ty ],
                  [ IntrNoMem, ImmArg<ArgIndex<4>> ]>;
  def int_x86_avx512fp16_mask_div_sh_round
      : GCCBuiltin<"__builtin_ia32_divsh_round_mask">,
        Intrinsic<[ llvm_v8f16_ty ],
                  [ llvm_v8f16_ty, llvm_v8f16_ty, llvm_v8f16_ty, llvm_i8_ty,
                    llvm_i32_ty ],
                  [ IntrNoMem, ImmArg<ArgIndex<4>> ]>;
  def int_x86_avx512fp16_mask_min_sh_round
      : GCCBuiltin<"__builtin_ia32_minsh_round_mask">,
        Intrinsic<[ llvm_v8f16_ty ],
                  [ llvm_v8f16_ty, llvm_v8f16_ty, llvm_v8f16_ty, llvm_i8_ty,
                    llvm_i32_ty ],
                  [ IntrNoMem, ImmArg<ArgIndex<4>> ]>;
  def int_x86_avx512fp16_mask_max_sh_round
      : GCCBuiltin<"__builtin_ia32_maxsh_round_mask">,
        Intrinsic<[ llvm_v8f16_ty ],
                  [ llvm_v8f16_ty, llvm_v8f16_ty, llvm_v8f16_ty, llvm_i8_ty,
                    llvm_i32_ty ],
                  [ IntrNoMem, ImmArg<ArgIndex<4>> ]>;
  def int_x86_avx512fp16_mask_cmp_sh
      : GCCBuiltin<"__builtin_ia32_cmpsh_mask">,
        Intrinsic<[ llvm_i8_ty ],
                  [ llvm_v8f16_ty, llvm_v8f16_ty, llvm_i32_ty, llvm_i8_ty,
                    llvm_i32_ty ],
                  [ IntrNoMem, ImmArg<ArgIndex<2>>, ImmArg<ArgIndex<4>> ]>;
  def int_x86_avx512fp16_vcomi_sh
      : GCCBuiltin<"__builtin_ia32_vcomish">,
        Intrinsic<[ llvm_i32_ty ],
                  [ llvm_v8f16_ty, llvm_v8f16_ty, llvm_i32_ty, llvm_i32_ty ],
                  [ IntrNoMem, ImmArg<ArgIndex<2>>, ImmArg<ArgIndex<3>> ]>;

  def int_x86_avx512fp16_mask_vcvtph2psx_128
      : GCCBuiltin<"__builtin_ia32_vcvtph2psx128_mask">,
        Intrinsic<[ llvm_v4f32_ty ],
                  [ llvm_v8f16_ty, llvm_v4f32_ty, llvm_i8_ty ], [ IntrNoMem ]>;
  def int_x86_avx512fp16_mask_vcvtph2psx_256
      : GCCBuiltin<"__builtin_ia32_vcvtph2psx256_mask">,
        Intrinsic<[ llvm_v8f32_ty ],
                  [ llvm_v8f16_ty, llvm_v8f32_ty, llvm_i8_ty ], [ IntrNoMem ]>;
  def int_x86_avx512fp16_mask_vcvtph2psx_512
      : GCCBuiltin<"__builtin_ia32_vcvtph2psx512_mask">,
        Intrinsic<[ llvm_v16f32_ty ],
                  [ llvm_v16f16_ty, llvm_v16f32_ty, llvm_i16_ty, llvm_i32_ty ],
                  [ IntrNoMem, ImmArg<ArgIndex<3>> ]>;
  def int_x86_avx512fp16_mask_vcvtps2phx_128
      : GCCBuiltin<"__builtin_ia32_vcvtps2phx128_mask">,
        Intrinsic<[ llvm_v8f16_ty ],
                  [ llvm_v4f32_ty, llvm_v8f16_ty, llvm_i8_ty ], [ IntrNoMem ]>;
  def int_x86_avx512fp16_mask_vcvtps2phx_256
      : GCCBuiltin<"__builtin_ia32_vcvtps2phx256_mask">,
        Intrinsic<[ llvm_v8f16_ty ],
                  [ llvm_v8f32_ty, llvm_v8f16_ty, llvm_i8_ty ], [ IntrNoMem ]>;
  def int_x86_avx512fp16_mask_vcvtps2phx_512
      : GCCBuiltin<"__builtin_ia32_vcvtps2phx512_mask">,
        Intrinsic<[ llvm_v16f16_ty ],
                  [ llvm_v16f32_ty, llvm_v16f16_ty, llvm_i16_ty, llvm_i32_ty ],
                  [ IntrNoMem, ImmArg<ArgIndex<3>> ]>;
  def int_x86_avx512fp16_mask_vcvtpd2ph_128
      : GCCBuiltin<"__builtin_ia32_vcvtpd2ph128_mask">,
        Intrinsic<[ llvm_v8f16_ty ],
                  [ llvm_v2f64_ty, llvm_v8f16_ty, llvm_i8_ty ], [ IntrNoMem ]>;
  def int_x86_avx512fp16_mask_vcvtpd2ph_256
      : GCCBuiltin<"__builtin_ia32_vcvtpd2ph256_mask">,
        Intrinsic<[ llvm_v8f16_ty ],
                  [ llvm_v4f64_ty, llvm_v8f16_ty, llvm_i8_ty ], [ IntrNoMem ]>;
  def int_x86_avx512fp16_mask_vcvtpd2ph_512
      : GCCBuiltin<"__builtin_ia32_vcvtpd2ph512_mask">,
        Intrinsic<[ llvm_v8f16_ty ],
                  [ llvm_v8f64_ty, llvm_v8f16_ty, llvm_i8_ty, llvm_i32_ty ],
                  [ IntrNoMem, ImmArg<ArgIndex<3>> ]>;
  def int_x86_avx512fp16_mask_vcvtph2pd_128
      : GCCBuiltin<"__builtin_ia32_vcvtph2pd128_mask">,
        Intrinsic<[ llvm_v2f64_ty ],
                  [ llvm_v8f16_ty, llvm_v2f64_ty, llvm_i8_ty ], [ IntrNoMem ]>;
  def int_x86_avx512fp16_mask_vcvtph2pd_256
      : GCCBuiltin<"__builtin_ia32_vcvtph2pd256_mask">,
        Intrinsic<[ llvm_v4f64_ty ],
                  [ llvm_v8f16_ty, llvm_v4f64_ty, llvm_i8_ty ], [ IntrNoMem ]>;
  def int_x86_avx512fp16_mask_vcvtph2pd_512
      : GCCBuiltin<"__builtin_ia32_vcvtph2pd512_mask">,
        Intrinsic<[ llvm_v8f64_ty ],
                  [ llvm_v8f16_ty, llvm_v8f64_ty, llvm_i8_ty, llvm_i32_ty ],
                  [ IntrNoMem, ImmArg<ArgIndex<3>> ]>;
  def int_x86_avx512fp16_mask_vcvtsh2ss_round
      : GCCBuiltin<"__builtin_ia32_vcvtsh2ss_round_mask">,
        Intrinsic<[ llvm_v4f32_ty ],
                  [ llvm_v4f32_ty, llvm_v8f16_ty, llvm_v4f32_ty, llvm_i8_ty,
                    llvm_i32_ty ],
                  [ IntrNoMem, ImmArg<ArgIndex<4>> ]>;
  def int_x86_avx512fp16_mask_vcvtss2sh_round
      : GCCBuiltin<"__builtin_ia32_vcvtss2sh_round_mask">,
        Intrinsic<[ llvm_v8f16_ty ],
                  [ llvm_v8f16_ty, llvm_v4f32_ty, llvm_v8f16_ty, llvm_i8_ty,
                    llvm_i32_ty ],
                  [ IntrNoMem, ImmArg<ArgIndex<4>> ]>;
  def int_x86_avx512fp16_mask_vcvtsd2sh_round
      : GCCBuiltin<"__builtin_ia32_vcvtsd2sh_round_mask">,
        Intrinsic<[ llvm_v8f16_ty ],
                  [ llvm_v8f16_ty, llvm_v2f64_ty, llvm_v8f16_ty, llvm_i8_ty,
                    llvm_i32_ty ],
                  [ IntrNoMem, ImmArg<ArgIndex<4>> ]>;
  def int_x86_avx512fp16_mask_vcvtsh2sd_round
      : GCCBuiltin<"__builtin_ia32_vcvtsh2sd_round_mask">,
        Intrinsic<[ llvm_v2f64_ty ],
                  [ llvm_v2f64_ty, llvm_v8f16_ty, llvm_v2f64_ty, llvm_i8_ty,
                    llvm_i32_ty ],
                  [ IntrNoMem, ImmArg<ArgIndex<4>> ]>;

  def int_x86_avx512fp16_mask_vcvtph2w_128
      : GCCBuiltin<"__builtin_ia32_vcvtph2w128_mask">,
        Intrinsic<[ llvm_v8i16_ty ],
                  [ llvm_v8f16_ty, llvm_v8i16_ty, llvm_i8_ty ], [ IntrNoMem ]>;
  def int_x86_avx512fp16_mask_vcvtph2w_256
      : GCCBuiltin<"__builtin_ia32_vcvtph2w256_mask">,
        Intrinsic<[ llvm_v16i16_ty ],
                  [ llvm_v16f16_ty, llvm_v16i16_ty, llvm_i16_ty ],
                  [ IntrNoMem ]>;
  def int_x86_avx512fp16_mask_vcvtph2w_512
      : GCCBuiltin<"__builtin_ia32_vcvtph2w512_mask">,
        Intrinsic<[ llvm_v32i16_ty ],
                  [ llvm_v32f16_ty, llvm_v32i16_ty, llvm_i32_ty, llvm_i32_ty ],
                  [ IntrNoMem, ImmArg<ArgIndex<3>> ]>;
  def int_x86_avx512fp16_mask_vcvttph2w_128
      : GCCBuiltin<"__builtin_ia32_vcvttph2w128_mask">,
        Intrinsic<[ llvm_v8i16_ty ],
                  [ llvm_v8f16_ty, llvm_v8i16_ty, llvm_i8_ty ], [ IntrNoMem ]>;
  def int_x86_avx512fp16_mask_vcvttph2w_256
      : GCCBuiltin<"__builtin_ia32_vcvttph2w256_mask">,
        Intrinsic<[ llvm_v16i16_ty ],
                  [ llvm_v16f16_ty, llvm_v16i16_ty, llvm_i16_ty ],
                  [ IntrNoMem ]>;
  def int_x86_avx512fp16_mask_vcvttph2w_512
      : GCCBuiltin<"__builtin_ia32_vcvttph2w512_mask">,
        Intrinsic<[ llvm_v32i16_ty ],
                  [ llvm_v32f16_ty, llvm_v32i16_ty, llvm_i32_ty, llvm_i32_ty ],
                  [ IntrNoMem, ImmArg<ArgIndex<3>> ]>;
  def int_x86_avx512fp16_mask_vcvtph2uw_128
      : GCCBuiltin<"__builtin_ia32_vcvtph2uw128_mask">,
        Intrinsic<[ llvm_v8i16_ty ],
                  [ llvm_v8f16_ty, llvm_v8i16_ty, llvm_i8_ty ], [ IntrNoMem ]>;
  def int_x86_avx512fp16_mask_vcvtph2uw_256
      : GCCBuiltin<"__builtin_ia32_vcvtph2uw256_mask">,
        Intrinsic<[ llvm_v16i16_ty ],
                  [ llvm_v16f16_ty, llvm_v16i16_ty, llvm_i16_ty ],
                  [ IntrNoMem ]>;
  def int_x86_avx512fp16_mask_vcvtph2uw_512
      : GCCBuiltin<"__builtin_ia32_vcvtph2uw512_mask">,
        Intrinsic<[ llvm_v32i16_ty ],
                  [ llvm_v32f16_ty, llvm_v32i16_ty, llvm_i32_ty, llvm_i32_ty ],
                  [ IntrNoMem, ImmArg<ArgIndex<3>> ]>;
  def int_x86_avx512fp16_mask_vcvttph2uw_128
      : GCCBuiltin<"__builtin_ia32_vcvttph2uw128_mask">,
        Intrinsic<[ llvm_v8i16_ty ],
                  [ llvm_v8f16_ty, llvm_v8i16_ty, llvm_i8_ty ], [ IntrNoMem ]>;
  def int_x86_avx512fp16_mask_vcvttph2uw_256
      : GCCBuiltin<"__builtin_ia32_vcvttph2uw256_mask">,
        Intrinsic<[ llvm_v16i16_ty ],
                  [ llvm_v16f16_ty, llvm_v16i16_ty, llvm_i16_ty ],
                  [ IntrNoMem ]>;
  def int_x86_avx512fp16_mask_vcvttph2uw_512
      : GCCBuiltin<"__builtin_ia32_vcvttph2uw512_mask">,
        Intrinsic<[ llvm_v32i16_ty ],
                  [ llvm_v32f16_ty, llvm_v32i16_ty, llvm_i32_ty, llvm_i32_ty ],
                  [ IntrNoMem, ImmArg<ArgIndex<3>> ]>;

  def int_x86_avx512fp16_mask_vcvtph2dq_128
      : GCCBuiltin<"__builtin_ia32_vcvtph2dq128_mask">,
        Intrinsic<[ llvm_v4i32_ty ],
                  [ llvm_v8f16_ty, llvm_v4i32_ty, llvm_i8_ty ], [ IntrNoMem ]>;
  def int_x86_avx512fp16_mask_vcvtph2dq_256
      : GCCBuiltin<"__builtin_ia32_vcvtph2dq256_mask">,
        Intrinsic<[ llvm_v8i32_ty ],
                  [ llvm_v8f16_ty, llvm_v8i32_ty, llvm_i8_ty ], [ IntrNoMem ]>;
  def int_x86_avx512fp16_mask_vcvtph2dq_512
      : GCCBuiltin<"__builtin_ia32_vcvtph2dq512_mask">,
        Intrinsic<[ llvm_v16i32_ty ],
                  [ llvm_v16f16_ty, llvm_v16i32_ty, llvm_i16_ty, llvm_i32_ty ],
                  [ IntrNoMem, ImmArg<ArgIndex<3>> ]>;
  def int_x86_avx512fp16_mask_vcvtph2udq_128
      : GCCBuiltin<"__builtin_ia32_vcvtph2udq128_mask">,
        Intrinsic<[ llvm_v4i32_ty ],
                  [ llvm_v8f16_ty, llvm_v4i32_ty, llvm_i8_ty ], [ IntrNoMem ]>;
  def int_x86_avx512fp16_mask_vcvtph2udq_256
      : GCCBuiltin<"__builtin_ia32_vcvtph2udq256_mask">,
        Intrinsic<[ llvm_v8i32_ty ],
                  [ llvm_v8f16_ty, llvm_v8i32_ty, llvm_i8_ty ], [ IntrNoMem ]>;
  def int_x86_avx512fp16_mask_vcvtph2udq_512
      : GCCBuiltin<"__builtin_ia32_vcvtph2udq512_mask">,
        Intrinsic<[ llvm_v16i32_ty ],
                  [ llvm_v16f16_ty, llvm_v16i32_ty, llvm_i16_ty, llvm_i32_ty ],
                  [ IntrNoMem, ImmArg<ArgIndex<3>> ]>;
  def int_x86_avx512fp16_mask_vcvtdq2ph_128
      : GCCBuiltin<"__builtin_ia32_vcvtdq2ph128_mask">,
        Intrinsic<[ llvm_v8f16_ty ],
                  [ llvm_v4i32_ty, llvm_v8f16_ty, llvm_i8_ty ], [ IntrNoMem ]>;
  def int_x86_avx512fp16_mask_vcvtudq2ph_128
      : GCCBuiltin<"__builtin_ia32_vcvtudq2ph128_mask">,
        Intrinsic<[ llvm_v8f16_ty ],
                  [ llvm_v4i32_ty, llvm_v8f16_ty, llvm_i8_ty ], [ IntrNoMem ]>;
  def int_x86_avx512fp16_mask_vcvttph2dq_128
      : GCCBuiltin<"__builtin_ia32_vcvttph2dq128_mask">,
        Intrinsic<[ llvm_v4i32_ty ],
                  [ llvm_v8f16_ty, llvm_v4i32_ty, llvm_i8_ty ], [ IntrNoMem ]>;
  def int_x86_avx512fp16_mask_vcvttph2dq_256
      : GCCBuiltin<"__builtin_ia32_vcvttph2dq256_mask">,
        Intrinsic<[ llvm_v8i32_ty ],
                  [ llvm_v8f16_ty, llvm_v8i32_ty, llvm_i8_ty ], [ IntrNoMem ]>;
  def int_x86_avx512fp16_mask_vcvttph2dq_512
      : GCCBuiltin<"__builtin_ia32_vcvttph2dq512_mask">,
        Intrinsic<[ llvm_v16i32_ty ],
                  [ llvm_v16f16_ty, llvm_v16i32_ty, llvm_i16_ty, llvm_i32_ty ],
                  [ IntrNoMem, ImmArg<ArgIndex<3>> ]>;
  def int_x86_avx512fp16_mask_vcvttph2udq_128
      : GCCBuiltin<"__builtin_ia32_vcvttph2udq128_mask">,
        Intrinsic<[ llvm_v4i32_ty ],
                  [ llvm_v8f16_ty, llvm_v4i32_ty, llvm_i8_ty ], [ IntrNoMem ]>;
  def int_x86_avx512fp16_mask_vcvttph2udq_256
      : GCCBuiltin<"__builtin_ia32_vcvttph2udq256_mask">,
        Intrinsic<[ llvm_v8i32_ty ],
                  [ llvm_v8f16_ty, llvm_v8i32_ty, llvm_i8_ty ], [ IntrNoMem ]>;
  def int_x86_avx512fp16_mask_vcvttph2udq_512
      : GCCBuiltin<"__builtin_ia32_vcvttph2udq512_mask">,
        Intrinsic<[ llvm_v16i32_ty ],
                  [ llvm_v16f16_ty, llvm_v16i32_ty, llvm_i16_ty, llvm_i32_ty ],
                  [ IntrNoMem, ImmArg<ArgIndex<3>> ]>;

  def int_x86_avx512fp16_mask_vcvtqq2ph_128
      : GCCBuiltin<"__builtin_ia32_vcvtqq2ph128_mask">,
        Intrinsic<[ llvm_v8f16_ty ],
                  [ llvm_v2i64_ty, llvm_v8f16_ty, llvm_i8_ty ], [ IntrNoMem ]>;
  def int_x86_avx512fp16_mask_vcvtqq2ph_256
      : GCCBuiltin<"__builtin_ia32_vcvtqq2ph256_mask">,
        Intrinsic<[ llvm_v8f16_ty ],
                  [ llvm_v4i64_ty, llvm_v8f16_ty, llvm_i8_ty ], [ IntrNoMem ]>;
  def int_x86_avx512fp16_mask_vcvtph2qq_128
      : GCCBuiltin<"__builtin_ia32_vcvtph2qq128_mask">,
        Intrinsic<[ llvm_v2i64_ty ],
                  [ llvm_v8f16_ty, llvm_v2i64_ty, llvm_i8_ty ], [ IntrNoMem ]>;
  def int_x86_avx512fp16_mask_vcvtph2qq_256
      : GCCBuiltin<"__builtin_ia32_vcvtph2qq256_mask">,
        Intrinsic<[ llvm_v4i64_ty ],
                  [ llvm_v8f16_ty, llvm_v4i64_ty, llvm_i8_ty ], [ IntrNoMem ]>;
  def int_x86_avx512fp16_mask_vcvtph2qq_512
      : GCCBuiltin<"__builtin_ia32_vcvtph2qq512_mask">,
        Intrinsic<[ llvm_v8i64_ty ],
                  [ llvm_v8f16_ty, llvm_v8i64_ty, llvm_i8_ty, llvm_i32_ty ],
                  [ IntrNoMem, ImmArg<ArgIndex<3>> ]>;
  def int_x86_avx512fp16_mask_vcvtuqq2ph_128
      : GCCBuiltin<"__builtin_ia32_vcvtuqq2ph128_mask">,
        Intrinsic<[ llvm_v8f16_ty ],
                  [ llvm_v2i64_ty, llvm_v8f16_ty, llvm_i8_ty ], [ IntrNoMem ]>;
  def int_x86_avx512fp16_mask_vcvtuqq2ph_256
      : GCCBuiltin<"__builtin_ia32_vcvtuqq2ph256_mask">,
        Intrinsic<[ llvm_v8f16_ty ],
                  [ llvm_v4i64_ty, llvm_v8f16_ty, llvm_i8_ty ], [ IntrNoMem ]>;
  def int_x86_avx512fp16_mask_vcvtph2uqq_128
      : GCCBuiltin<"__builtin_ia32_vcvtph2uqq128_mask">,
        Intrinsic<[ llvm_v2i64_ty ],
                  [ llvm_v8f16_ty, llvm_v2i64_ty, llvm_i8_ty ], [ IntrNoMem ]>;
  def int_x86_avx512fp16_mask_vcvtph2uqq_256
      : GCCBuiltin<"__builtin_ia32_vcvtph2uqq256_mask">,
        Intrinsic<[ llvm_v4i64_ty ],
                  [ llvm_v8f16_ty, llvm_v4i64_ty, llvm_i8_ty ], [ IntrNoMem ]>;
  def int_x86_avx512fp16_mask_vcvtph2uqq_512
      : GCCBuiltin<"__builtin_ia32_vcvtph2uqq512_mask">,
        Intrinsic<[ llvm_v8i64_ty ],
                  [ llvm_v8f16_ty, llvm_v8i64_ty, llvm_i8_ty, llvm_i32_ty ],
                  [ IntrNoMem, ImmArg<ArgIndex<3>> ]>;
  def int_x86_avx512fp16_mask_vcvttph2qq_128
      : GCCBuiltin<"__builtin_ia32_vcvttph2qq128_mask">,
        Intrinsic<[ llvm_v2i64_ty ],
                  [ llvm_v8f16_ty, llvm_v2i64_ty, llvm_i8_ty ], [ IntrNoMem ]>;
  def int_x86_avx512fp16_mask_vcvttph2qq_256
      : GCCBuiltin<"__builtin_ia32_vcvttph2qq256_mask">,
        Intrinsic<[ llvm_v4i64_ty ],
                  [ llvm_v8f16_ty, llvm_v4i64_ty, llvm_i8_ty ], [ IntrNoMem ]>;
  def int_x86_avx512fp16_mask_vcvttph2qq_512
      : GCCBuiltin<"__builtin_ia32_vcvttph2qq512_mask">,
        Intrinsic<[ llvm_v8i64_ty ],
                  [ llvm_v8f16_ty, llvm_v8i64_ty, llvm_i8_ty, llvm_i32_ty ],
                  [ IntrNoMem, ImmArg<ArgIndex<3>> ]>;
  def int_x86_avx512fp16_mask_vcvttph2uqq_128
      : GCCBuiltin<"__builtin_ia32_vcvttph2uqq128_mask">,
        Intrinsic<[ llvm_v2i64_ty ],
                  [ llvm_v8f16_ty, llvm_v2i64_ty, llvm_i8_ty ], [ IntrNoMem ]>;
  def int_x86_avx512fp16_mask_vcvttph2uqq_256
      : GCCBuiltin<"__builtin_ia32_vcvttph2uqq256_mask">,
        Intrinsic<[ llvm_v4i64_ty ],
                  [ llvm_v8f16_ty, llvm_v4i64_ty, llvm_i8_ty ], [ IntrNoMem ]>;
  def int_x86_avx512fp16_mask_vcvttph2uqq_512
      : GCCBuiltin<"__builtin_ia32_vcvttph2uqq512_mask">,
        Intrinsic<[ llvm_v8i64_ty ],
                  [ llvm_v8f16_ty, llvm_v8i64_ty, llvm_i8_ty, llvm_i32_ty ],
                  [ IntrNoMem, ImmArg<ArgIndex<3>> ]>;

  def int_x86_avx512fp16_vcvtsh2si32
      : GCCBuiltin<"__builtin_ia32_vcvtsh2si32">,
        Intrinsic<[ llvm_i32_ty ], [ llvm_v8f16_ty, llvm_i32_ty ],
                  [ IntrNoMem, ImmArg<ArgIndex<1>> ]>;
  def int_x86_avx512fp16_vcvtsh2usi32
      : GCCBuiltin<"__builtin_ia32_vcvtsh2usi32">,
        Intrinsic<[ llvm_i32_ty ], [ llvm_v8f16_ty, llvm_i32_ty ],
                  [ IntrNoMem, ImmArg<ArgIndex<1>> ]>;
  def int_x86_avx512fp16_vcvtsh2si64
      : GCCBuiltin<"__builtin_ia32_vcvtsh2si64">,
        Intrinsic<[ llvm_i64_ty ], [ llvm_v8f16_ty, llvm_i32_ty ],
                  [ IntrNoMem, ImmArg<ArgIndex<1>> ]>;
  def int_x86_avx512fp16_vcvtsh2usi64
      : GCCBuiltin<"__builtin_ia32_vcvtsh2usi64">,
        Intrinsic<[ llvm_i64_ty ], [ llvm_v8f16_ty, llvm_i32_ty ],
                  [ IntrNoMem, ImmArg<ArgIndex<1>> ]>;
  def int_x86_avx512fp16_vcvtusi2sh
      : GCCBuiltin<"__builtin_ia32_vcvtusi2sh">,
        Intrinsic<[ llvm_v8f16_ty ],
                  [ llvm_v8f16_ty, llvm_i32_ty, llvm_i32_ty ],
                  [ IntrNoMem, ImmArg<ArgIndex<2>> ]>;
  def int_x86_avx512fp16_vcvtusi642sh
      : GCCBuiltin<"__builtin_ia32_vcvtusi642sh">,
        Intrinsic<[ llvm_v8f16_ty ],
                  [ llvm_v8f16_ty, llvm_i64_ty, llvm_i32_ty ],
                  [ IntrNoMem, ImmArg<ArgIndex<2>> ]>;
  def int_x86_avx512fp16_vcvtsi2sh
      : GCCBuiltin<"__builtin_ia32_vcvtsi2sh">,
        Intrinsic<[ llvm_v8f16_ty ],
                  [ llvm_v8f16_ty, llvm_i32_ty, llvm_i32_ty ],
                  [ IntrNoMem, ImmArg<ArgIndex<2>> ]>;
  def int_x86_avx512fp16_vcvtsi642sh
      : GCCBuiltin<"__builtin_ia32_vcvtsi642sh">,
        Intrinsic<[ llvm_v8f16_ty ],
                  [ llvm_v8f16_ty, llvm_i64_ty, llvm_i32_ty ],
                  [ IntrNoMem, ImmArg<ArgIndex<2>> ]>;
  def int_x86_avx512fp16_vcvttsh2si32
      : GCCBuiltin<"__builtin_ia32_vcvttsh2si32">,
        Intrinsic<[ llvm_i32_ty ], [ llvm_v8f16_ty, llvm_i32_ty ],
                  [ IntrNoMem, ImmArg<ArgIndex<1>> ]>;
  def int_x86_avx512fp16_vcvttsh2si64
      : GCCBuiltin<"__builtin_ia32_vcvttsh2si64">,
        Intrinsic<[ llvm_i64_ty ], [ llvm_v8f16_ty, llvm_i32_ty ],
                  [ IntrNoMem, ImmArg<ArgIndex<1>> ]>;
  def int_x86_avx512fp16_vcvttsh2usi32
      : GCCBuiltin<"__builtin_ia32_vcvttsh2usi32">,
        Intrinsic<[ llvm_i32_ty ], [ llvm_v8f16_ty, llvm_i32_ty ],
                  [ IntrNoMem, ImmArg<ArgIndex<1>> ]>;
  def int_x86_avx512fp16_vcvttsh2usi64
      : GCCBuiltin<"__builtin_ia32_vcvttsh2usi64">,
        Intrinsic<[ llvm_i64_ty ], [ llvm_v8f16_ty, llvm_i32_ty ],
                  [ IntrNoMem, ImmArg<ArgIndex<1>> ]>;

  def int_x86_avx512fp16_sqrt_ph_512
      : Intrinsic<[ llvm_v32f16_ty ], [ llvm_v32f16_ty, llvm_i32_ty ],
                  [ IntrNoMem, ImmArg<ArgIndex<1>> ]>;
  def int_x86_avx512fp16_mask_sqrt_sh
      : Intrinsic<[ llvm_v8f16_ty ],
                  [ llvm_v8f16_ty, llvm_v8f16_ty, llvm_v8f16_ty, llvm_i8_ty,
                    llvm_i32_ty ],
                  [ IntrNoMem, ImmArg<ArgIndex<4>> ]>;
  def int_x86_avx512fp16_mask_rsqrt_ph_128
      : GCCBuiltin<"__builtin_ia32_rsqrtph128_mask">,
        Intrinsic<[ llvm_v8f16_ty ],
                  [ llvm_v8f16_ty, llvm_v8f16_ty, llvm_i8_ty ], [ IntrNoMem ]>;
  def int_x86_avx512fp16_mask_rsqrt_ph_256
      : GCCBuiltin<"__builtin_ia32_rsqrtph256_mask">,
        Intrinsic<[ llvm_v16f16_ty ],
                  [ llvm_v16f16_ty, llvm_v16f16_ty, llvm_i16_ty ],
                  [ IntrNoMem ]>;
  def int_x86_avx512fp16_mask_rsqrt_ph_512
      : GCCBuiltin<"__builtin_ia32_rsqrtph512_mask">,
        Intrinsic<[ llvm_v32f16_ty ],
                  [ llvm_v32f16_ty, llvm_v32f16_ty, llvm_i32_ty ],
                  [ IntrNoMem ]>;
  def int_x86_avx512fp16_mask_rsqrt_sh
      : GCCBuiltin<"__builtin_ia32_rsqrtsh_mask">,
        Intrinsic<[ llvm_v8f16_ty ],
                  [ llvm_v8f16_ty, llvm_v8f16_ty, llvm_v8f16_ty, llvm_i8_ty ],
                  [ IntrNoMem ]>;
  def int_x86_avx512fp16_mask_rcp_ph_128
      : GCCBuiltin<"__builtin_ia32_rcpph128_mask">,
        Intrinsic<[ llvm_v8f16_ty ],
                  [ llvm_v8f16_ty, llvm_v8f16_ty, llvm_i8_ty ], [ IntrNoMem ]>;
  def int_x86_avx512fp16_mask_rcp_ph_256
      : GCCBuiltin<"__builtin_ia32_rcpph256_mask">,
        Intrinsic<[ llvm_v16f16_ty ],
                  [ llvm_v16f16_ty, llvm_v16f16_ty, llvm_i16_ty ],
                  [ IntrNoMem ]>;
  def int_x86_avx512fp16_mask_rcp_ph_512
      : GCCBuiltin<"__builtin_ia32_rcpph512_mask">,
        Intrinsic<[ llvm_v32f16_ty ],
                  [ llvm_v32f16_ty, llvm_v32f16_ty, llvm_i32_ty ],
                  [ IntrNoMem ]>;
  def int_x86_avx512fp16_mask_rcp_sh
      : GCCBuiltin<"__builtin_ia32_rcpsh_mask">,
        Intrinsic<[ llvm_v8f16_ty ],
                  [ llvm_v8f16_ty, llvm_v8f16_ty, llvm_v8f16_ty, llvm_i8_ty ],
                  [ IntrNoMem ]>;
  def int_x86_avx512fp16_mask_reduce_ph_128
      : GCCBuiltin<"__builtin_ia32_reduceph128_mask">,
        Intrinsic<[ llvm_v8f16_ty ],
                  [ llvm_v8f16_ty, llvm_i32_ty, llvm_v8f16_ty, llvm_i8_ty ],
                  [ IntrNoMem, ImmArg<ArgIndex<1>> ]>;
  def int_x86_avx512fp16_mask_reduce_ph_256
      : GCCBuiltin<"__builtin_ia32_reduceph256_mask">,
        Intrinsic<[ llvm_v16f16_ty ],
                  [ llvm_v16f16_ty, llvm_i32_ty, llvm_v16f16_ty, llvm_i16_ty ],
                  [ IntrNoMem, ImmArg<ArgIndex<1>> ]>;
  def int_x86_avx512fp16_mask_reduce_ph_512
      : GCCBuiltin<"__builtin_ia32_reduceph512_mask">,
        Intrinsic<[ llvm_v32f16_ty ],
                  [ llvm_v32f16_ty, llvm_i32_ty, llvm_v32f16_ty, llvm_i32_ty,
                    llvm_i32_ty ],
                  [ IntrNoMem, ImmArg<ArgIndex<1>>, ImmArg<ArgIndex<4>> ]>;
  def int_x86_avx512fp16_mask_reduce_sh
      : GCCBuiltin<"__builtin_ia32_reducesh_mask">,
        Intrinsic<[ llvm_v8f16_ty ],
                  [ llvm_v8f16_ty, llvm_v8f16_ty, llvm_v8f16_ty, llvm_i8_ty,
                    llvm_i32_ty, llvm_i32_ty ],
                  [ IntrNoMem, ImmArg<ArgIndex<4>>, ImmArg<ArgIndex<5>> ]>;
  def int_x86_avx512fp16_fpclass_ph_128
      : Intrinsic<[ llvm_v8i1_ty ], [ llvm_v8f16_ty, llvm_i32_ty ],
                  [ IntrNoMem, ImmArg<ArgIndex<1>> ]>;
  def int_x86_avx512fp16_fpclass_ph_256
      : Intrinsic<[ llvm_v16i1_ty ], [ llvm_v16f16_ty, llvm_i32_ty ],
                  [ IntrNoMem, ImmArg<ArgIndex<1>> ]>;
  def int_x86_avx512fp16_fpclass_ph_512
      : Intrinsic<[ llvm_v32i1_ty ], [ llvm_v32f16_ty, llvm_i32_ty ],
                  [ IntrNoMem, ImmArg<ArgIndex<1>> ]>;
  def int_x86_avx512fp16_mask_fpclass_sh
      : GCCBuiltin<"__builtin_ia32_fpclasssh_mask">,
        Intrinsic<[ llvm_i8_ty ], [ llvm_v8f16_ty, llvm_i32_ty, llvm_i8_ty ],
                  [ IntrNoMem, ImmArg<ArgIndex<1>> ]>;
  def int_x86_avx512fp16_mask_getexp_ph_128
      : GCCBuiltin<"__builtin_ia32_getexpph128_mask">,
        Intrinsic<[ llvm_v8f16_ty ],
                  [ llvm_v8f16_ty, llvm_v8f16_ty, llvm_i8_ty ], [ IntrNoMem ]>;
  def int_x86_avx512fp16_mask_getexp_ph_256
      : GCCBuiltin<"__builtin_ia32_getexpph256_mask">,
        Intrinsic<[ llvm_v16f16_ty ],
                  [ llvm_v16f16_ty, llvm_v16f16_ty, llvm_i16_ty ],
                  [ IntrNoMem ]>;
  def int_x86_avx512fp16_mask_getexp_ph_512
      : GCCBuiltin<"__builtin_ia32_getexpph512_mask">,
        Intrinsic<[ llvm_v32f16_ty ],
                  [ llvm_v32f16_ty, llvm_v32f16_ty, llvm_i32_ty, llvm_i32_ty ],
                  [ IntrNoMem, ImmArg<ArgIndex<3>> ]>;
  def int_x86_avx512fp16_mask_getexp_sh
      : GCCBuiltin<"__builtin_ia32_getexpsh128_round_mask">,
        Intrinsic<[ llvm_v8f16_ty ],
                  [ llvm_v8f16_ty, llvm_v8f16_ty, llvm_v8f16_ty, llvm_i8_ty,
                    llvm_i32_ty ],
                  [ IntrNoMem, ImmArg<ArgIndex<4>> ]>;
  def int_x86_avx512fp16_mask_getmant_ph_128
      : GCCBuiltin<"__builtin_ia32_getmantph128_mask">,
        Intrinsic<[ llvm_v8f16_ty ],
                  [ llvm_v8f16_ty, llvm_i32_ty, llvm_v8f16_ty, llvm_i8_ty ],
                  [ IntrNoMem, ImmArg<ArgIndex<1>> ]>;
  def int_x86_avx512fp16_mask_getmant_ph_256
      : GCCBuiltin<"__builtin_ia32_getmantph256_mask">,
        Intrinsic<[ llvm_v16f16_ty ],
                  [ llvm_v16f16_ty, llvm_i32_ty, llvm_v16f16_ty, llvm_i16_ty ],
                  [ IntrNoMem, ImmArg<ArgIndex<1>> ]>;
  def int_x86_avx512fp16_mask_getmant_ph_512
      : GCCBuiltin<"__builtin_ia32_getmantph512_mask">,
        Intrinsic<[ llvm_v32f16_ty ],
                  [ llvm_v32f16_ty, llvm_i32_ty, llvm_v32f16_ty, llvm_i32_ty,
                    llvm_i32_ty ],
                  [ IntrNoMem, ImmArg<ArgIndex<1>>, ImmArg<ArgIndex<4>> ]>;
  def int_x86_avx512fp16_mask_getmant_sh
      : GCCBuiltin<"__builtin_ia32_getmantsh_round_mask">,
        Intrinsic<[ llvm_v8f16_ty ],
                  [ llvm_v8f16_ty, llvm_v8f16_ty, llvm_i32_ty, llvm_v8f16_ty,
                    llvm_i8_ty, llvm_i32_ty ],
                  [ IntrNoMem, ImmArg<ArgIndex<2>>, ImmArg<ArgIndex<5>> ]>;
  def int_x86_avx512fp16_mask_rndscale_ph_128
      : GCCBuiltin<"__builtin_ia32_rndscaleph_128_mask">,
        Intrinsic<[ llvm_v8f16_ty ],
                  [ llvm_v8f16_ty, llvm_i32_ty, llvm_v8f16_ty, llvm_i8_ty ],
                  [ IntrNoMem, ImmArg<ArgIndex<1>> ]>;
  def int_x86_avx512fp16_mask_rndscale_ph_256
      : GCCBuiltin<"__builtin_ia32_rndscaleph_256_mask">,
        Intrinsic<[ llvm_v16f16_ty ],
                  [ llvm_v16f16_ty, llvm_i32_ty, llvm_v16f16_ty, llvm_i16_ty ],
                  [ IntrNoMem, ImmArg<ArgIndex<1>> ]>;
  def int_x86_avx512fp16_mask_rndscale_ph_512
      : GCCBuiltin<"__builtin_ia32_rndscaleph_mask">,
        Intrinsic<[ llvm_v32f16_ty ],
                  [ llvm_v32f16_ty, llvm_i32_ty, llvm_v32f16_ty, llvm_i32_ty,
                    llvm_i32_ty ],
                  [ IntrNoMem, ImmArg<ArgIndex<1>>, ImmArg<ArgIndex<4>> ]>;
  def int_x86_avx512fp16_mask_rndscale_sh
      : GCCBuiltin<"__builtin_ia32_rndscalesh_round_mask">,
        Intrinsic<[ llvm_v8f16_ty ],
                  [ llvm_v8f16_ty, llvm_v8f16_ty, llvm_v8f16_ty, llvm_i8_ty,
                    llvm_i32_ty, llvm_i32_ty ],
                  [ IntrNoMem, ImmArg<ArgIndex<4>>, ImmArg<ArgIndex<5>> ]>;
  def int_x86_avx512fp16_mask_scalef_ph_128
      : GCCBuiltin<"__builtin_ia32_scalefph128_mask">,
        Intrinsic<[ llvm_v8f16_ty ],
                  [ llvm_v8f16_ty, llvm_v8f16_ty, llvm_v8f16_ty, llvm_i8_ty ],
                  [ IntrNoMem ]>;
  def int_x86_avx512fp16_mask_scalef_ph_256
      : GCCBuiltin<"__builtin_ia32_scalefph256_mask">,
        Intrinsic<[ llvm_v16f16_ty ],
                  [ llvm_v16f16_ty, llvm_v16f16_ty, llvm_v16f16_ty, llvm_i16_ty ],
                  [ IntrNoMem ]>;
  def int_x86_avx512fp16_mask_scalef_ph_512
      : GCCBuiltin<"__builtin_ia32_scalefph512_mask">,
        Intrinsic<[ llvm_v32f16_ty ],
                  [ llvm_v32f16_ty, llvm_v32f16_ty, llvm_v32f16_ty, llvm_i32_ty,
                    llvm_i32_ty ],
                  [ IntrNoMem, ImmArg<ArgIndex<4>> ]>;
  def int_x86_avx512fp16_mask_scalef_sh
      : GCCBuiltin<"__builtin_ia32_scalefsh_round_mask">,
        Intrinsic<[ llvm_v8f16_ty ],
                  [ llvm_v8f16_ty, llvm_v8f16_ty, llvm_v8f16_ty, llvm_i8_ty,
                    llvm_i32_ty ],
                  [ IntrNoMem, ImmArg<ArgIndex<4>> ]>;
<<<<<<< HEAD
=======

  def int_x86_avx512fp16_vfmadd_ph_512
      : Intrinsic<[ llvm_v32f16_ty ],
                  [ llvm_v32f16_ty, llvm_v32f16_ty, llvm_v32f16_ty, llvm_i32_ty ],
                  [ IntrNoMem, ImmArg<ArgIndex<3>> ]>;
  def int_x86_avx512fp16_vfmaddsub_ph_128
      : GCCBuiltin<"__builtin_ia32_vfmaddsubph">,
        Intrinsic<[ llvm_v8f16_ty ],
                  [ llvm_v8f16_ty, llvm_v8f16_ty, llvm_v8f16_ty ],
                  [ IntrNoMem ]>;
  def int_x86_avx512fp16_vfmaddsub_ph_256
      : GCCBuiltin<"__builtin_ia32_vfmaddsubph256">,
        Intrinsic<[ llvm_v16f16_ty ],
                  [ llvm_v16f16_ty, llvm_v16f16_ty, llvm_v16f16_ty ],
                  [ IntrNoMem ]>;
  def int_x86_avx512fp16_vfmaddsub_ph_512
      : Intrinsic<[ llvm_v32f16_ty ],
                  [ llvm_v32f16_ty, llvm_v32f16_ty, llvm_v32f16_ty, llvm_i32_ty ],
                  [ IntrNoMem, ImmArg<ArgIndex<3>> ]>;
  def int_x86_avx512fp16_vfmadd_f16
      : Intrinsic<[ llvm_half_ty ],
                  [ llvm_half_ty, llvm_half_ty, llvm_half_ty, llvm_i32_ty ],
                  [ IntrNoMem, ImmArg<ArgIndex<3>> ]>;

  def int_x86_avx512fp16_mask_vfcmadd_cph_128
      : GCCBuiltin<"__builtin_ia32_vfcmaddcph128_mask">,
        Intrinsic<[ llvm_v4f32_ty ],
                  [ llvm_v4f32_ty, llvm_v4f32_ty, llvm_v4f32_ty, llvm_i8_ty ],
                  [ IntrNoMem ]>;
  def int_x86_avx512fp16_maskz_vfcmadd_cph_128
      : GCCBuiltin<"__builtin_ia32_vfcmaddcph128_maskz">,
        Intrinsic<[ llvm_v4f32_ty ],
                  [ llvm_v4f32_ty, llvm_v4f32_ty, llvm_v4f32_ty, llvm_i8_ty ],
                  [ IntrNoMem ]>;
  def int_x86_avx512fp16_mask_vfcmadd_cph_256
      : GCCBuiltin<"__builtin_ia32_vfcmaddcph256_mask">,
        Intrinsic<[ llvm_v8f32_ty ],
                  [ llvm_v8f32_ty, llvm_v8f32_ty, llvm_v8f32_ty, llvm_i8_ty ],
                  [ IntrNoMem ]>;
  def int_x86_avx512fp16_maskz_vfcmadd_cph_256
      : GCCBuiltin<"__builtin_ia32_vfcmaddcph256_maskz">,
        Intrinsic<[ llvm_v8f32_ty ],
                  [ llvm_v8f32_ty, llvm_v8f32_ty, llvm_v8f32_ty, llvm_i8_ty ],
                  [ IntrNoMem ]>;
  def int_x86_avx512fp16_mask_vfcmadd_cph_512
      : GCCBuiltin<"__builtin_ia32_vfcmaddcph512_mask">,
        Intrinsic<[ llvm_v16f32_ty ],
                  [ llvm_v16f32_ty, llvm_v16f32_ty, llvm_v16f32_ty, llvm_i16_ty,
                    llvm_i32_ty ],
                  [ IntrNoMem, ImmArg<ArgIndex<4>> ]>;
  def int_x86_avx512fp16_maskz_vfcmadd_cph_512
      : GCCBuiltin<"__builtin_ia32_vfcmaddcph512_maskz">,
        Intrinsic<[ llvm_v16f32_ty ],
                  [ llvm_v16f32_ty, llvm_v16f32_ty, llvm_v16f32_ty, llvm_i16_ty,
                    llvm_i32_ty ],
                  [ IntrNoMem, ImmArg<ArgIndex<4>> ]>;
  def int_x86_avx512fp16_mask_vfmadd_cph_128
      : GCCBuiltin<"__builtin_ia32_vfmaddcph128_mask">,
        Intrinsic<[ llvm_v4f32_ty ],
                  [ llvm_v4f32_ty, llvm_v4f32_ty, llvm_v4f32_ty, llvm_i8_ty ],
                  [ IntrNoMem ]>;
  def int_x86_avx512fp16_maskz_vfmadd_cph_128
      : GCCBuiltin<"__builtin_ia32_vfmaddcph128_maskz">,
        Intrinsic<[ llvm_v4f32_ty ],
                  [ llvm_v4f32_ty, llvm_v4f32_ty, llvm_v4f32_ty, llvm_i8_ty ],
                  [ IntrNoMem ]>;
  def int_x86_avx512fp16_mask_vfmadd_cph_256
      : GCCBuiltin<"__builtin_ia32_vfmaddcph256_mask">,
        Intrinsic<[ llvm_v8f32_ty ],
                  [ llvm_v8f32_ty, llvm_v8f32_ty, llvm_v8f32_ty, llvm_i8_ty ],
                  [ IntrNoMem ]>;
  def int_x86_avx512fp16_maskz_vfmadd_cph_256
      : GCCBuiltin<"__builtin_ia32_vfmaddcph256_maskz">,
        Intrinsic<[ llvm_v8f32_ty ],
                  [ llvm_v8f32_ty, llvm_v8f32_ty, llvm_v8f32_ty, llvm_i8_ty ],
                  [ IntrNoMem ]>;
  def int_x86_avx512fp16_mask_vfmadd_cph_512
      : GCCBuiltin<"__builtin_ia32_vfmaddcph512_mask">,
        Intrinsic<[ llvm_v16f32_ty ],
                  [ llvm_v16f32_ty, llvm_v16f32_ty, llvm_v16f32_ty, llvm_i16_ty,
                    llvm_i32_ty ],
                  [ IntrNoMem, ImmArg<ArgIndex<4>> ]>;
  def int_x86_avx512fp16_maskz_vfmadd_cph_512
      : GCCBuiltin<"__builtin_ia32_vfmaddcph512_maskz">,
        Intrinsic<[ llvm_v16f32_ty ],
                  [ llvm_v16f32_ty, llvm_v16f32_ty, llvm_v16f32_ty, llvm_i16_ty,
                    llvm_i32_ty ],
                  [ IntrNoMem, ImmArg<ArgIndex<4>> ]>;
  def int_x86_avx512fp16_mask_vfmadd_csh
      : GCCBuiltin<"__builtin_ia32_vfmaddcsh_mask">,
        Intrinsic<[ llvm_v4f32_ty ],
                  [ llvm_v4f32_ty, llvm_v4f32_ty, llvm_v4f32_ty, llvm_i8_ty,
                    llvm_i32_ty ],
                  [ IntrNoMem, ImmArg<ArgIndex<4>> ]>;
  def int_x86_avx512fp16_maskz_vfmadd_csh
      : GCCBuiltin<"__builtin_ia32_vfmaddcsh_maskz">,
        Intrinsic<[ llvm_v4f32_ty ],
                  [ llvm_v4f32_ty, llvm_v4f32_ty, llvm_v4f32_ty, llvm_i8_ty,
                    llvm_i32_ty ],
                  [ IntrNoMem, ImmArg<ArgIndex<4>> ]>;
  def int_x86_avx512fp16_mask_vfcmadd_csh
      : GCCBuiltin<"__builtin_ia32_vfcmaddcsh_mask">,
        Intrinsic<[ llvm_v4f32_ty ],
                  [ llvm_v4f32_ty, llvm_v4f32_ty, llvm_v4f32_ty, llvm_i8_ty,
                    llvm_i32_ty ],
                  [ IntrNoMem, ImmArg<ArgIndex<4>> ]>;
  def int_x86_avx512fp16_maskz_vfcmadd_csh
      : GCCBuiltin<"__builtin_ia32_vfcmaddcsh_maskz">,
        Intrinsic<[ llvm_v4f32_ty ],
                  [ llvm_v4f32_ty, llvm_v4f32_ty, llvm_v4f32_ty, llvm_i8_ty,
                    llvm_i32_ty ],
                  [ IntrNoMem, ImmArg<ArgIndex<4>> ]>;
  def int_x86_avx512fp16_mask_vfmul_cph_128
      : GCCBuiltin<"__builtin_ia32_vfmulcph128_mask">,
        Intrinsic<[ llvm_v4f32_ty ],
                  [ llvm_v4f32_ty, llvm_v4f32_ty, llvm_v4f32_ty, llvm_i8_ty ],
                  [ IntrNoMem ]>;
  def int_x86_avx512fp16_mask_vfcmul_cph_128
      : GCCBuiltin<"__builtin_ia32_vfcmulcph128_mask">,
        Intrinsic<[ llvm_v4f32_ty ],
                  [ llvm_v4f32_ty, llvm_v4f32_ty, llvm_v4f32_ty, llvm_i8_ty ],
                  [ IntrNoMem ]>;
  def int_x86_avx512fp16_mask_vfmul_cph_256
      : GCCBuiltin<"__builtin_ia32_vfmulcph256_mask">,
        Intrinsic<[ llvm_v8f32_ty ],
                  [ llvm_v8f32_ty, llvm_v8f32_ty, llvm_v8f32_ty, llvm_i8_ty ],
                  [ IntrNoMem ]>;
  def int_x86_avx512fp16_mask_vfcmul_cph_256
      : GCCBuiltin<"__builtin_ia32_vfcmulcph256_mask">,
        Intrinsic<[ llvm_v8f32_ty ],
                  [ llvm_v8f32_ty, llvm_v8f32_ty, llvm_v8f32_ty, llvm_i8_ty ],
                  [ IntrNoMem ]>;
  def int_x86_avx512fp16_mask_vfmul_cph_512
      : GCCBuiltin<"__builtin_ia32_vfmulcph512_mask">,
        Intrinsic<[ llvm_v16f32_ty ],
                  [ llvm_v16f32_ty, llvm_v16f32_ty, llvm_v16f32_ty, llvm_i16_ty,
                    llvm_i32_ty ],
                  [ IntrNoMem, ImmArg<ArgIndex<4>> ]>;
  def int_x86_avx512fp16_mask_vfcmul_cph_512
      : GCCBuiltin<"__builtin_ia32_vfcmulcph512_mask">,
        Intrinsic<[ llvm_v16f32_ty ],
                  [ llvm_v16f32_ty, llvm_v16f32_ty, llvm_v16f32_ty, llvm_i16_ty,
                    llvm_i32_ty ],
                  [ IntrNoMem, ImmArg<ArgIndex<4>> ]>;
  def int_x86_avx512fp16_mask_vfmul_csh
      : GCCBuiltin<"__builtin_ia32_vfmulcsh_mask">,
        Intrinsic<[ llvm_v4f32_ty ],
                  [ llvm_v4f32_ty, llvm_v4f32_ty, llvm_v4f32_ty, llvm_i8_ty,
                    llvm_i32_ty ],
                  [ IntrNoMem, ImmArg<ArgIndex<4>> ]>;
  def int_x86_avx512fp16_mask_vfcmul_csh
      : GCCBuiltin<"__builtin_ia32_vfcmulcsh_mask">,
        Intrinsic<[ llvm_v4f32_ty ],
                  [ llvm_v4f32_ty, llvm_v4f32_ty, llvm_v4f32_ty, llvm_i8_ty,
                    llvm_i32_ty ],
                  [ IntrNoMem, ImmArg<ArgIndex<4>> ]>;
>>>>>>> ac168fe6
}<|MERGE_RESOLUTION|>--- conflicted
+++ resolved
@@ -5709,8 +5709,6 @@
                   [ llvm_v8f16_ty, llvm_v8f16_ty, llvm_v8f16_ty, llvm_i8_ty,
                     llvm_i32_ty ],
                   [ IntrNoMem, ImmArg<ArgIndex<4>> ]>;
-<<<<<<< HEAD
-=======
 
   def int_x86_avx512fp16_vfmadd_ph_512
       : Intrinsic<[ llvm_v32f16_ty ],
@@ -5867,5 +5865,4 @@
                   [ llvm_v4f32_ty, llvm_v4f32_ty, llvm_v4f32_ty, llvm_i8_ty,
                     llvm_i32_ty ],
                   [ IntrNoMem, ImmArg<ArgIndex<4>> ]>;
->>>>>>> ac168fe6
 }
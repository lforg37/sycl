--- conflicted
+++ resolved
@@ -157,7 +157,6 @@
     SPIRSubArch_gen,
     SPIRSubArch_x86_64,
 
-<<<<<<< HEAD
     FPGASubArch_hw,
     FPGASubArch_hw_emu,
     FPGASubArch_sw_emu,
@@ -165,8 +164,6 @@
     FPGASubArch_hls_hw_emu,
     FPGASubArch_hls_sw_emu,
 
-    PPCSubArch_spe
-=======
     PPCSubArch_spe,
 
     // SPIR-V sub-arch corresponds to its version.
@@ -176,7 +173,6 @@
     SPIRVSubArch_v13,
     SPIRVSubArch_v14,
     SPIRVSubArch_v15,
->>>>>>> a0bfab17
   };
   enum VendorType {
     UnknownVendor,

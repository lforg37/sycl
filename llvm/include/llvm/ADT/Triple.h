--- conflicted
+++ resolved
@@ -498,7 +498,6 @@
     return getEnvironment() == Triple::SYCLDevice;
   }
 
-<<<<<<< HEAD
   bool isXilinxSYCLDevice() const {
     return (getArch() == Triple::fpga64
         || getArch() == Triple::fpga32)
@@ -510,10 +509,10 @@
     return (getArch() == Triple::fpga64
         || getArch() == Triple::fpga32)
         && getVendor() == Triple::Xilinx;
-=======
+  }
+
   bool isMacCatalystEnvironment() const {
     return getEnvironment() == Triple::MacABI;
->>>>>>> b81c806e
   }
 
   bool isOSNetBSD() const {

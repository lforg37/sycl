--- conflicted
+++ resolved
@@ -57,17 +57,10 @@
 body:             |
   bb.1:
     ; CHECK-LABEL: name: inlineasm_virt_reg_output
-<<<<<<< HEAD
-    ; CHECK: INLINEASM &"mov ${0:w}, 7", 0 /* attdialect */, 1310730 /* regdef:WSeqPairsClass_with_sube32_in_MatrixIndexGPR32_12_15 */, def %0
-    ; CHECK: [[COPY:%[0-9]+]]:gpr(s32) = COPY %0
-    ; CHECK: $w0 = COPY [[COPY]](s32)
-    ; CHECK: RET_ReallyLR implicit $w0
-=======
     ; CHECK: INLINEASM &"mov ${0:w}, 7", 0 /* attdialect */, 1310730 /* regdef:WSeqPairsClass_with_sube32_in_GPR32arg */, def %0
     ; CHECK-NEXT: [[COPY:%[0-9]+]]:gpr(s32) = COPY %0
     ; CHECK-NEXT: $w0 = COPY [[COPY]](s32)
     ; CHECK-NEXT: RET_ReallyLR implicit $w0
->>>>>>> e7aa6127
     INLINEASM &"mov ${0:w}, 7", 0 /* attdialect */, 1310730 /* regdef:GPR32common */, def %0:gpr32common
     %1:_(s32) = COPY %0
     $w0 = COPY %1(s32)
@@ -82,19 +75,11 @@
 body:             |
   bb.1:
     ; CHECK-LABEL: name: inlineasm_virt_mixed_types
-<<<<<<< HEAD
-    ; CHECK: INLINEASM &"mov $0, #0; mov $1, #0", 0 /* attdialect */, 1310730 /* regdef:WSeqPairsClass_with_sube32_in_MatrixIndexGPR32_12_15 */, def %0, 2162698 /* regdef:FIXED_REGS */, def %1
-    ; CHECK: [[COPY:%[0-9]+]]:gpr(s32) = COPY %0
-    ; CHECK: [[COPY1:%[0-9]+]]:fpr(s64) = COPY %1
-    ; CHECK: $d0 = COPY [[COPY1]](s64)
-    ; CHECK: RET_ReallyLR implicit $d0
-=======
     ; CHECK: INLINEASM &"mov $0, #0; mov $1, #0", 0 /* attdialect */, 1310730 /* regdef:WSeqPairsClass_with_sube32_in_GPR32arg */, def %0, 2162698 /* regdef:GPR64arg */, def %1
     ; CHECK-NEXT: [[COPY:%[0-9]+]]:gpr(s32) = COPY %0
     ; CHECK-NEXT: [[COPY1:%[0-9]+]]:fpr(s64) = COPY %1
     ; CHECK-NEXT: $d0 = COPY [[COPY1]](s64)
     ; CHECK-NEXT: RET_ReallyLR implicit $d0
->>>>>>> e7aa6127
     INLINEASM &"mov $0, #0; mov $1, #0", 0 /* attdialect */, 1310730 /* regdef:GPR32common */, def %0:gpr32common, 2162698 /* regdef:FPR64 */, def %1:fpr64
     %3:_(s32) = COPY %0
     %4:_(s64) = COPY %1

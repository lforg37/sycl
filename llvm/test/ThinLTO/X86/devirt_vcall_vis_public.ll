; REQUIRES: x86-registered-target

; Test devirtualization through the thin link and backend, when vtables
; have vcall_visibility metadata with public visibility.

; Index based WPD
; Generate unsplit module with summary for ThinLTO index-based WPD.
; RUN: opt -thinlto-bc -o %t2.o %s
; RUN: llvm-lto2 run -opaque-pointers %t2.o -save-temps -pass-remarks=. \
; RUN:   -whole-program-visibility \
; RUN:   -o %t3 \
; RUN:   -r=%t2.o,test,px \
; RUN:   -r=%t2.o,_ZN1A1nEi,p \
; RUN:   -r=%t2.o,_ZN1B1fEi,p \
; RUN:   -r=%t2.o,_ZN1C1fEi,p \
; RUN:   -r=%t2.o,_ZN1D1mEi,p \
; RUN:   -r=%t2.o,_ZTV1B,px \
; RUN:   -r=%t2.o,_ZTV1C,px \
; RUN:   -r=%t2.o,_ZTV1D,px 2>&1 | FileCheck %s --check-prefix=REMARK
; RUN: llvm-dis %t3.1.4.opt.bc -o - | FileCheck %s --check-prefix=CHECK-IR

; Hybrid WPD
; Generate split module with summary for hybrid Thin/Regular LTO WPD.
; RUN: opt -thinlto-bc -thinlto-split-lto-unit -o %t.o %s
<<<<<<< HEAD
; FIXME: Fix machine verifier issues and remove -verify-machineinstrs=0. PR39436.
; RUN: llvm-lto2 run -opaque-pointers %t.o -save-temps -pass-remarks=. \
=======
; RUN: llvm-lto2 run %t.o -save-temps -pass-remarks=. \
>>>>>>> 7e77d31a
; RUN:   -whole-program-visibility \
; RUN:   -o %t3 \
; RUN:   -r=%t.o,test,px \
; RUN:   -r=%t.o,_ZN1A1nEi,p \
; RUN:   -r=%t.o,_ZN1B1fEi,p \
; RUN:   -r=%t.o,_ZN1C1fEi,p \
; RUN:   -r=%t.o,_ZN1D1mEi,p \
; RUN:   -r=%t.o,_ZTV1B, \
; RUN:   -r=%t.o,_ZTV1C, \
; RUN:   -r=%t.o,_ZTV1D, \
; RUN:   -r=%t.o,_ZN1A1nEi, \
; RUN:   -r=%t.o,_ZN1B1fEi, \
; RUN:   -r=%t.o,_ZN1C1fEi, \
; RUN:   -r=%t.o,_ZN1D1mEi, \
; RUN:   -r=%t.o,_ZTV1B,px \
; RUN:   -r=%t.o,_ZTV1C,px \
; RUN:   -r=%t.o,_ZTV1D,px 2>&1 | FileCheck %s --check-prefix=REMARK --dump-input=fail
; RUN: llvm-dis %t3.1.4.opt.bc -o - | FileCheck %s --check-prefix=CHECK-IR

; Regular LTO WPD
; RUN: opt -o %t4.o %s
; RUN: llvm-lto2 run -opaque-pointers %t4.o -save-temps -pass-remarks=. \
; RUN:   -whole-program-visibility \
; RUN:   -o %t5 \
; RUN:   -r=%t4.o,test,px \
; RUN:   -r=%t4.o,_ZN1A1nEi,p \
; RUN:   -r=%t4.o,_ZN1B1fEi,p \
; RUN:   -r=%t4.o,_ZN1C1fEi,p \
; RUN:   -r=%t4.o,_ZN1D1mEi,p \
; RUN:   -r=%t4.o,_ZTV1B,px \
; RUN:   -r=%t4.o,_ZTV1C,px \
; RUN:   -r=%t4.o,_ZTV1D,px 2>&1 | FileCheck %s --check-prefix=REMARK
; RUN: llvm-dis %t5.0.4.opt.bc -o - | FileCheck %s --check-prefix=CHECK-IR

; REMARK-DAG: single-impl: devirtualized a call to _ZN1A1nEi
; REMARK-DAG: single-impl: devirtualized a call to _ZN1D1mEi

; Try everything again but without -whole-program-visibility to confirm
; WPD fails

; Index based WPD
; RUN: llvm-lto2 run -opaque-pointers %t2.o -save-temps -pass-remarks=. \
; RUN:   -o %t3 \
; RUN:   -r=%t2.o,test,px \
; RUN:   -r=%t2.o,_ZN1A1nEi,p \
; RUN:   -r=%t2.o,_ZN1B1fEi,p \
; RUN:   -r=%t2.o,_ZN1C1fEi,p \
; RUN:   -r=%t2.o,_ZN1D1mEi,p \
; RUN:   -r=%t2.o,_ZTV1B,px \
; RUN:   -r=%t2.o,_ZTV1C,px \
; RUN:   -r=%t2.o,_ZTV1D,px 2>&1 | FileCheck %s --implicit-check-not single-impl --allow-empty
; RUN: llvm-dis %t3.1.4.opt.bc -o - | FileCheck %s --check-prefix=CHECK-NODEVIRT-IR

; Hybrid WPD
<<<<<<< HEAD
; RUN: llvm-lto2 run -opaque-pointers %t.o -save-temps -pass-remarks=. \
; RUN:   -verify-machineinstrs=0 \
=======
; RUN: llvm-lto2 run %t.o -save-temps -pass-remarks=. \
>>>>>>> 7e77d31a
; RUN:   -o %t3 \
; RUN:   -r=%t.o,test,px \
; RUN:   -r=%t.o,_ZN1A1nEi,p \
; RUN:   -r=%t.o,_ZN1B1fEi,p \
; RUN:   -r=%t.o,_ZN1C1fEi,p \
; RUN:   -r=%t.o,_ZN1D1mEi,p \
; RUN:   -r=%t.o,_ZTV1B, \
; RUN:   -r=%t.o,_ZTV1C, \
; RUN:   -r=%t.o,_ZTV1D, \
; RUN:   -r=%t.o,_ZN1A1nEi, \
; RUN:   -r=%t.o,_ZN1B1fEi, \
; RUN:   -r=%t.o,_ZN1C1fEi, \
; RUN:   -r=%t.o,_ZN1D1mEi, \
; RUN:   -r=%t.o,_ZTV1B,px \
; RUN:   -r=%t.o,_ZTV1C,px \
; RUN:   -r=%t.o,_ZTV1D,px 2>&1 | FileCheck %s --implicit-check-not single-impl --allow-empty
; RUN: llvm-dis %t3.1.4.opt.bc -o - | FileCheck %s --check-prefix=CHECK-NODEVIRT-IR

; Regular LTO WPD
; RUN: llvm-lto2 run -opaque-pointers %t4.o -save-temps -pass-remarks=. \
; RUN:   -o %t5 \
; RUN:   -r=%t4.o,test,px \
; RUN:   -r=%t4.o,_ZN1A1nEi,p \
; RUN:   -r=%t4.o,_ZN1B1fEi,p \
; RUN:   -r=%t4.o,_ZN1C1fEi,p \
; RUN:   -r=%t4.o,_ZN1D1mEi,p \
; RUN:   -r=%t4.o,_ZTV1B,px \
; RUN:   -r=%t4.o,_ZTV1C,px \
; RUN:   -r=%t4.o,_ZTV1D,px 2>&1 | FileCheck %s --implicit-check-not single-impl --allow-empty
; RUN: llvm-dis %t5.0.4.opt.bc -o - | FileCheck %s --check-prefix=CHECK-NODEVIRT-IR

; Try index-based WPD again with both -whole-program-visibility and
; -disable-whole-program-visibility to confirm the latter overrides
; the former and that WPD fails.
; RUN: llvm-lto2 run -opaque-pointers %t2.o -save-temps -pass-remarks=. \
; RUN:   -whole-program-visibility \
; RUN:   -disable-whole-program-visibility \
; RUN:   -o %t3 \
; RUN:   -r=%t2.o,test,px \
; RUN:   -r=%t2.o,_ZN1A1nEi,p \
; RUN:   -r=%t2.o,_ZN1B1fEi,p \
; RUN:   -r=%t2.o,_ZN1C1fEi,p \
; RUN:   -r=%t2.o,_ZN1D1mEi,p \
; RUN:   -r=%t2.o,_ZTV1B,px \
; RUN:   -r=%t2.o,_ZTV1C,px \
; RUN:   -r=%t2.o,_ZTV1D,px 2>&1 | FileCheck %s --implicit-check-not single-impl --allow-empty
; RUN: llvm-dis %t3.1.4.opt.bc -o - | FileCheck %s --check-prefix=CHECK-NODEVIRT-IR

target datalayout = "e-m:e-p270:32:32-p271:32:32-p272:64:64-i64:64-f80:128-n8:16:32:64-S128"
target triple = "x86_64-grtev4-linux-gnu"

%struct.A = type { ptr }
%struct.B = type { %struct.A }
%struct.C = type { %struct.A }
%struct.D = type { ptr }

@_ZTV1B = constant { [4 x ptr] } { [4 x ptr] [ptr null, ptr undef, ptr @_ZN1B1fEi, ptr @_ZN1A1nEi] }, !type !0, !type !1, !vcall_visibility !5
@_ZTV1C = constant { [4 x ptr] } { [4 x ptr] [ptr null, ptr undef, ptr @_ZN1C1fEi, ptr @_ZN1A1nEi] }, !type !0, !type !2, !vcall_visibility !5
@_ZTV1D = constant { [3 x ptr] } { [3 x ptr] [ptr null, ptr undef, ptr @_ZN1D1mEi] }, !type !3, !vcall_visibility !5


; CHECK-IR-LABEL: define i32 @test
define i32 @test(ptr %obj, ptr %obj2, i32 %a) {
entry:
  %vtable = load ptr, ptr %obj
  %p = call i1 @llvm.type.test(ptr %vtable, metadata !"_ZTS1A")
  call void @llvm.assume(i1 %p)
  %fptrptr = getelementptr ptr, ptr %vtable, i32 1
  %fptr1 = load ptr, ptr %fptrptr, align 8

  ; Check that the call was devirtualized.
  ; CHECK-IR: %call = tail call i32 @_ZN1A1nEi
  ; CHECK-NODEVIRT-IR: %call = tail call i32 %fptr1
  %call = tail call i32 %fptr1(ptr nonnull %obj, i32 %a)

  %fptr22 = load ptr, ptr %vtable, align 8

  ; We still have to call it as virtual.
  ; CHECK-IR: %call3 = tail call i32 %fptr22
  ; CHECK-NODEVIRT-IR: %call3 = tail call i32 %fptr22
  %call3 = tail call i32 %fptr22(ptr nonnull %obj, i32 %call)

  %vtable2 = load ptr, ptr %obj2
  %p2 = call i1 @llvm.type.test(ptr %vtable2, metadata !4)
  call void @llvm.assume(i1 %p2)

  %fptr33 = load ptr, ptr %vtable2, align 8

  ; Check that the call was devirtualized.
  ; CHECK-IR: %call4 = tail call i32 @_ZN1D1mEi
  ; CHECK-NODEVIRT-IR: %call4 = tail call i32 %fptr33
  %call4 = tail call i32 %fptr33(ptr nonnull %obj2, i32 %call3)
  ret i32 %call4
}
; CHECK-IR-LABEL: ret i32
; CHECK-IR-LABEL: }

declare i1 @llvm.type.test(ptr, metadata)
declare void @llvm.assume(i1)

define i32 @_ZN1B1fEi(ptr %this, i32 %a) #0 {
   ret i32 0;
}

define i32 @_ZN1A1nEi(ptr %this, i32 %a) #0 {
   ret i32 0;
}

define i32 @_ZN1C1fEi(ptr %this, i32 %a) #0 {
   ret i32 0;
}

define i32 @_ZN1D1mEi(ptr %this, i32 %a) #0 {
   ret i32 0;
}

; Make sure we don't inline or otherwise optimize out the direct calls.
attributes #0 = { noinline optnone }

!0 = !{i64 16, !"_ZTS1A"}
!1 = !{i64 16, !"_ZTS1B"}
!2 = !{i64 16, !"_ZTS1C"}
!3 = !{i64 16, !4}
!4 = distinct !{}
!5 = !{i64 0}<|MERGE_RESOLUTION|>--- conflicted
+++ resolved
@@ -22,12 +22,7 @@
 ; Hybrid WPD
 ; Generate split module with summary for hybrid Thin/Regular LTO WPD.
 ; RUN: opt -thinlto-bc -thinlto-split-lto-unit -o %t.o %s
-<<<<<<< HEAD
-; FIXME: Fix machine verifier issues and remove -verify-machineinstrs=0. PR39436.
 ; RUN: llvm-lto2 run -opaque-pointers %t.o -save-temps -pass-remarks=. \
-=======
-; RUN: llvm-lto2 run %t.o -save-temps -pass-remarks=. \
->>>>>>> 7e77d31a
 ; RUN:   -whole-program-visibility \
 ; RUN:   -o %t3 \
 ; RUN:   -r=%t.o,test,px \
@@ -82,12 +77,7 @@
 ; RUN: llvm-dis %t3.1.4.opt.bc -o - | FileCheck %s --check-prefix=CHECK-NODEVIRT-IR
 
 ; Hybrid WPD
-<<<<<<< HEAD
 ; RUN: llvm-lto2 run -opaque-pointers %t.o -save-temps -pass-remarks=. \
-; RUN:   -verify-machineinstrs=0 \
-=======
-; RUN: llvm-lto2 run %t.o -save-temps -pass-remarks=. \
->>>>>>> 7e77d31a
 ; RUN:   -o %t3 \
 ; RUN:   -r=%t.o,test,px \
 ; RUN:   -r=%t.o,_ZN1A1nEi,p \

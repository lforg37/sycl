// RUN: not llvm-tblgen %s 2>&1 | FileCheck %s

// Test the assert statement at top level.

// CHECK: assertion failed
// CHECK-NOT: note: primary name is too short
// CHECK: note: primary name is too long

defvar Name = "Grace Brewster Murray Hopper";

assert !ge(!size(Name), 20), "primary name is too short: " # Name;
assert !le(!size(Name), 20), "primary name is too long: " # Name;

// CHECK: assertion failed
// CHECK: note: first name is incorrect

def Rec01 {
  string name = "Fred Smith";
}

assert !eq(!substr(Rec01.name, 0, 3), "Jane"),
       !strconcat("first name is incorrect: ", Rec01.name);

// CHECK: assertion failed
// CHECK: note: record Rec02 is broken

def Rec02 {
  bit broken = true;
}

assert !not(Rec02.broken), "record Rec02 is broken";

// CHECK: assertion failed
// CHECK: note: cube of 9

class Cube<int n> {
  int result = !mul(n, n, n);
}

assert !eq(Cube<9>.result, 81), "cube of 9 should be 729";

// CHECK: assertion failed
// CHECK: note: foreach i cannot be 2
// CHECK-NOT: note: foreach i cannot be 2

foreach i = 1...3 in {
  assert !ne(i, 2), "foreach i cannot be 2";
  def bar_ # i;
}

// Test the assert statement in a record definition.

// CHECK: assertion failed
// CHECK-NOT: primary first name is not "Grace"
// CHECK: primary first name is not "Grack"
// CHECK: assertion failed
// CHECK: foo field should be

def Rec10 {
  assert !eq(!substr(Name, 0, 5), "Grace"), "primary first name is not \"Grace\"";
  assert !eq(!substr(Name, 0, 5), "Grack"), "primary first name is not \"Grack\"";
  string foo = "Foo";
  assert !eq(foo, "foo"), "foo field should be \"Foo\"";
}

// CHECK: assertion failed
// CHECK: note: magic field is incorrect: 42

def Rec11 {
  int magic = 13;
  assert !eq(magic, 13), "magic field is incorrect: " # magic;
  let magic = 42;       
}

// CHECK: assertion failed
// CHECK: note: var field has wrong value

def Rec12 {
  defvar prefix = "foo_";
  string var = prefix # "snork";
  assert !eq(var, "foo_snorx"), "var field has wrong value: " # var;
}

// CHECK: assertion failed
// CHECK: note: kind field has wrong value

class Kind {
  int kind = 7;
}

def Rec13 : Kind {
  let kind = 8;
  assert !eq(kind, 7), "kind field has wrong value: " # kind;
}

// CHECK: assertion failed
// CHECK: note: double_result should be

def Rec14 : Cube<3> {
  int double_result = !mul(result, 2);
  assert !eq(double_result, 53), "double_result should be 54";
}

// Test the assert statement in a class definition.

class PersonName<string name> {
  assert !le(!size(name), 32), "person name is too long: " # name;
  string Name = name;
}

class Person<string name, int age> : PersonName<name> {
  assert !and(!ge(age, 1), !le(age, 120)),
         "person age is invalid: " # age;
  int Age = age;
}

def Rec20 : Person<"Donald Knuth", 60>;

// CHECK: assertion failed
// CHECK: note: person name is too long

def Rec21 : Person<"Donald Uh Oh This Name Is Too Long Knuth", 50>;

// CHECK: assertion failed
// CHECK: note: person age is invalid

def Rec22 : Person<"Donald Knuth", 150>;

// Test the assert statement in an anonymous class invocation.

def Rec30 {
  string Name = Person<"Margaret Heafield Hamilton", 25>.Name;
  int Age = Person<"Margaret Heafield Hamilton", 25>.Age;
}

def Rec31 {
  string Name = Person<"Margaret Heafield And More Middle Names Hamilton", 25>.Name;
  int Age = Person<"Margaret Heafield Hamilton", 25>.Age;
}

def Rec32 {
  string Name = Person<"Margaret Heafield Hamilton", 25>.Name;
  int Age = Person<"Margaret Heafield Hamilton", 0>.Age;
}

// Test the assert statement in a multiclass.

// CHECK: assertion failed
// CHECK: note: MC1 id string is too long
// CHECK: assertion failed
// CHECK: note: MC1 seq is too high

multiclass MC1<string id, int seq> {
  assert !le(!size(id), 5), "MC1 id string is too long";
  assert !le(seq, 999999), "MC1 seq is too high";

  def _mc1 {
    string ID = id;
    int Seq = seq;
  }
}

defm Rec40 : MC1<"ILISP", 999>;
defm Rec41 : MC1<"ILISPX", 999>;
defm Rec42 : MC1<"ILISP", 999999999>;

// CHECK: assertion failed
// CHECK: note: MC2 phrase must be secret: secrex code

multiclass MC2<string phr> {
  assert !eq(!substr(phr, 0, 6), "secret"), "MC2 phrase must be secret: " # phr;

  def _mc2 {
    string phrase = phr;
  }
}

multiclass MC3<string phr> {
  defm _mc3 : MC2<phr>;
}

defm Rec43 : MC3<"secrex code">;

// CHECK: assertion failed
// CHECK: note: MC2 phrase must be secret: xecret code

multiclass MC4<string phr> : MC2<phr> {
  def _def;
}

<<<<<<< HEAD
defm Rec44 : MC4<"xecret code">;
=======
defm Rec44 : MC4<"xecret code">;

// Test a defm in a multiclass that inherits from a class with asserts.

// CHECK: assertion failed
// CHECK: note: MC5 name must include a space: Ada_Lovelace
// CHECK: assertion failed
// CHECK: note: person age is invalid: 666

multiclass MC5<string phr, string name, int age> {
  assert !ne(!find(name, " "), -1), "MC5 name must include a space: " # name;

  defm _mc5 : MC2<phr>, Person<name, age>;
}

defm Rec45 : MC5<"secret password", "Ada_Lovelace", 666>;
>>>>>>> 11299179
<|MERGE_RESOLUTION|>--- conflicted
+++ resolved
@@ -188,9 +188,6 @@
   def _def;
 }
 
-<<<<<<< HEAD
-defm Rec44 : MC4<"xecret code">;
-=======
 defm Rec44 : MC4<"xecret code">;
 
 // Test a defm in a multiclass that inherits from a class with asserts.
@@ -206,5 +203,4 @@
   defm _mc5 : MC2<phr>, Person<name, age>;
 }
 
-defm Rec45 : MC5<"secret password", "Ada_Lovelace", 666>;
->>>>>>> 11299179
+defm Rec45 : MC5<"secret password", "Ada_Lovelace", 666>;
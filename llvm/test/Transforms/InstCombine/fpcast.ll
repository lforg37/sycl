; NOTE: Assertions have been autogenerated by utils/update_test_checks.py
; Test some floating point casting cases
; RUN: opt < %s -passes=instcombine -S | FileCheck %s

define i8 @test1() {
; CHECK-LABEL: @test1(
; CHECK-NEXT:    ret i8 -1
;
  %x = fptoui float 2.550000e+02 to i8
  ret i8 %x
}

define i8 @test2() {
; CHECK-LABEL: @test2(
; CHECK-NEXT:    ret i8 -1
;
  %x = fptosi float -1.000000e+00 to i8
  ret i8 %x
}

define half @test3(float %a) {
; CHECK-LABEL: @test3(
; CHECK-NEXT:    [[TMP1:%.*]] = fptrunc float [[A:%.*]] to half
; CHECK-NEXT:    [[C:%.*]] = call half @llvm.fabs.f16(half [[TMP1]])
; CHECK-NEXT:    ret half [[C]]
;
  %b = call float @llvm.fabs.f32(float %a)
  %c = fptrunc float %b to half
  ret half %c
}

define half @fneg_fptrunc(float %a) {
; CHECK-LABEL: @fneg_fptrunc(
; CHECK-NEXT:    [[TMP1:%.*]] = fptrunc float [[A:%.*]] to half
; CHECK-NEXT:    [[C:%.*]] = fneg half [[TMP1]]
; CHECK-NEXT:    ret half [[C]]
;
  %b = fsub float -0.0, %a
  %c = fptrunc float %b to half
  ret half %c
}

define half @unary_fneg_fptrunc(float %a) {
; CHECK-LABEL: @unary_fneg_fptrunc(
; CHECK-NEXT:    [[TMP1:%.*]] = fptrunc float [[A:%.*]] to half
; CHECK-NEXT:    [[C:%.*]] = fneg half [[TMP1]]
; CHECK-NEXT:    ret half [[C]]
;
  %b = fneg float %a
  %c = fptrunc float %b to half
  ret half %c
}

define <2 x half> @fneg_fptrunc_vec_undef(<2 x float> %a) {
; CHECK-LABEL: @fneg_fptrunc_vec_undef(
; CHECK-NEXT:    [[TMP1:%.*]] = fptrunc <2 x float> [[A:%.*]] to <2 x half>
; CHECK-NEXT:    [[C:%.*]] = fneg <2 x half> [[TMP1]]
; CHECK-NEXT:    ret <2 x half> [[C]]
;
  %b = fsub <2 x float> <float -0.0, float undef>, %a
  %c = fptrunc <2 x float> %b to <2 x half>
  ret <2 x half> %c
}

define <2 x half> @unary_fneg_fptrunc_vec(<2 x float> %a) {
; CHECK-LABEL: @unary_fneg_fptrunc_vec(
; CHECK-NEXT:    [[TMP1:%.*]] = fptrunc <2 x float> [[A:%.*]] to <2 x half>
; CHECK-NEXT:    [[C:%.*]] = fneg <2 x half> [[TMP1]]
; CHECK-NEXT:    ret <2 x half> [[C]]
;
  %b = fneg <2 x float> %a
  %c = fptrunc <2 x float> %b to <2 x half>
  ret <2 x half> %c
}

define half @test4-fast(float %a) {
; CHECK-LABEL: @test4-fast(
; CHECK-NEXT:    [[TMP1:%.*]] = fptrunc float [[A:%.*]] to half
; CHECK-NEXT:    [[C:%.*]] = fneg fast half [[TMP1]]
; CHECK-NEXT:    ret half [[C]]
;
  %b = fsub fast float -0.0, %a
  %c = fptrunc float %b to half
  ret half %c
}

define half @test4_unary_fneg-fast(float %a) {
; CHECK-LABEL: @test4_unary_fneg-fast(
; CHECK-NEXT:    [[TMP1:%.*]] = fptrunc float [[A:%.*]] to half
; CHECK-NEXT:    [[C:%.*]] = fneg fast half [[TMP1]]
; CHECK-NEXT:    ret half [[C]]
;
  %b = fneg fast float %a
  %c = fptrunc float %b to half
  ret half %c
}

define half @test5(float %a, float %b, float %c) {
; CHECK-LABEL: @test5(
; CHECK-NEXT:    [[D:%.*]] = fcmp ogt float [[A:%.*]], [[B:%.*]]
; CHECK-NEXT:    [[E:%.*]] = select i1 [[D]], float [[C:%.*]], float 1.000000e+00
; CHECK-NEXT:    [[F:%.*]] = fptrunc float [[E]] to half
; CHECK-NEXT:    ret half [[F]]
;
  %d = fcmp ogt float %a, %b
  %e = select i1 %d, float %c, float 1.0
  %f = fptrunc float %e to half
  ret half %f
}

declare float @llvm.fabs.f32(float) nounwind readonly

define <1 x float> @test6(<1 x double> %V) {
; CHECK-LABEL: @test6(
; CHECK-NEXT:    [[FREM:%.*]] = frem <1 x double> [[V:%.*]], [[V]]
; CHECK-NEXT:    [[TRUNC:%.*]] = fptrunc <1 x double> [[FREM]] to <1 x float>
; CHECK-NEXT:    ret <1 x float> [[TRUNC]]
;
  %frem = frem <1 x double> %V, %V
  %trunc = fptrunc <1 x double> %frem to <1 x float>
  ret <1 x float> %trunc
}

define float @test7(double %V) {
; CHECK-LABEL: @test7(
; CHECK-NEXT:    [[FREM:%.*]] = frem double [[V:%.*]], 1.000000e+00
; CHECK-NEXT:    [[TRUNC:%.*]] = fptrunc double [[FREM]] to float
; CHECK-NEXT:    ret float [[TRUNC]]
;
  %frem = frem double %V, 1.000000e+00
  %trunc = fptrunc double %frem to float
  ret float %trunc
}

define float @test8(float %V) {
; CHECK-LABEL: @test8(
; CHECK-NEXT:    [[FEXT:%.*]] = fpext float [[V:%.*]] to double
; CHECK-NEXT:    [[FREM:%.*]] = frem double [[FEXT]], 1.000000e-01
; CHECK-NEXT:    [[TRUNC:%.*]] = fptrunc double [[FREM]] to float
; CHECK-NEXT:    ret float [[TRUNC]]
;
  %fext = fpext float %V to double
  %frem = frem double %fext, 1.000000e-01
  %trunc = fptrunc double %frem to float
  ret float %trunc
}

define half @test_fptrunc_fptrunc(double %V) {
; CHECK-LABEL: @test_fptrunc_fptrunc(
; CHECK-NEXT:    [[T1:%.*]] = fptrunc double [[V:%.*]] to float
; CHECK-NEXT:    [[T2:%.*]] = fptrunc float [[T1]] to half
; CHECK-NEXT:    ret half [[T2]]
;
  %t1 = fptrunc double %V to float
  %t2 = fptrunc float %t1 to half
  ret half %t2
}

define half @sint_to_fptrunc(i32 %x) {
; CHECK-LABEL: @sint_to_fptrunc(
; CHECK-NEXT:    [[F:%.*]] = sitofp i32 [[X:%.*]] to float
; CHECK-NEXT:    [[R:%.*]] = fptrunc float [[F]] to half
; CHECK-NEXT:    ret half [[R]]
;
  %f = sitofp i32 %x to float
  %r = fptrunc float %f to half
  ret half %r
}

define half @masked_sint_to_fptrunc1(i32 %x) {
; CHECK-LABEL: @masked_sint_to_fptrunc1(
; CHECK-NEXT:    [[M:%.*]] = and i32 [[X:%.*]], 16777215
<<<<<<< HEAD
; CHECK-NEXT:    [[F:%.*]] = sitofp i32 [[M]] to float
; CHECK-NEXT:    [[R:%.*]] = fptrunc float [[F]] to half
=======
; CHECK-NEXT:    [[R:%.*]] = sitofp i32 [[M]] to half
>>>>>>> 3de04b6d
; CHECK-NEXT:    ret half [[R]]
;
  %m = and i32 %x, 16777215
  %f = sitofp i32 %m to float
  %r = fptrunc float %f to half
  ret half %r
}

define half @masked_sint_to_fptrunc2(i32 %x) {
; CHECK-LABEL: @masked_sint_to_fptrunc2(
; CHECK-NEXT:    [[M:%.*]] = lshr i32 [[X:%.*]], 8
<<<<<<< HEAD
; CHECK-NEXT:    [[F:%.*]] = sitofp i32 [[M]] to float
; CHECK-NEXT:    [[R:%.*]] = fptrunc float [[F]] to half
=======
; CHECK-NEXT:    [[R:%.*]] = sitofp i32 [[M]] to half
>>>>>>> 3de04b6d
; CHECK-NEXT:    ret half [[R]]
;
  %m = lshr i32 %x, 8
  %f = sitofp i32 %m to float
  %r = fptrunc float %f to half
  ret half %r
}

define half @masked_sint_to_fptrunc3(i32 %x) {
; CHECK-LABEL: @masked_sint_to_fptrunc3(
; CHECK-NEXT:    [[M:%.*]] = lshr i32 [[X:%.*]], 7
; CHECK-NEXT:    [[F:%.*]] = sitofp i32 [[M]] to float
; CHECK-NEXT:    [[R:%.*]] = fptrunc float [[F]] to half
; CHECK-NEXT:    ret half [[R]]
;
  %m = lshr i32 %x, 7
  %f = sitofp i32 %m to float
  %r = fptrunc float %f to half
  ret half %r
}

define double @sint_to_fpext(i32 %x) {
; CHECK-LABEL: @sint_to_fpext(
; CHECK-NEXT:    [[F:%.*]] = sitofp i32 [[X:%.*]] to float
; CHECK-NEXT:    [[R:%.*]] = fpext float [[F]] to double
; CHECK-NEXT:    ret double [[R]]
;
  %f = sitofp i32 %x to float
  %r = fpext float %f to double
  ret double %r
}

define double @masked_sint_to_fpext1(i32 %x) {
; CHECK-LABEL: @masked_sint_to_fpext1(
; CHECK-NEXT:    [[M:%.*]] = and i32 [[X:%.*]], 16777215
<<<<<<< HEAD
; CHECK-NEXT:    [[F:%.*]] = sitofp i32 [[M]] to float
; CHECK-NEXT:    [[R:%.*]] = fpext float [[F]] to double
=======
; CHECK-NEXT:    [[R:%.*]] = sitofp i32 [[M]] to double
>>>>>>> 3de04b6d
; CHECK-NEXT:    ret double [[R]]
;
  %m = and i32 %x, 16777215
  %f = sitofp i32 %m to float
  %r = fpext float %f to double
  ret double %r
}

define double @masked_sint_to_fpext2(i32 %x) {
; CHECK-LABEL: @masked_sint_to_fpext2(
; CHECK-NEXT:    [[M:%.*]] = lshr i32 [[X:%.*]], 8
<<<<<<< HEAD
; CHECK-NEXT:    [[F:%.*]] = sitofp i32 [[M]] to float
; CHECK-NEXT:    [[R:%.*]] = fpext float [[F]] to double
=======
; CHECK-NEXT:    [[R:%.*]] = sitofp i32 [[M]] to double
>>>>>>> 3de04b6d
; CHECK-NEXT:    ret double [[R]]
;
  %m = lshr i32 %x, 8
  %f = sitofp i32 %m to float
  %r = fpext float %f to double
  ret double %r
}

define double @masked_sint_to_fpext3(i32 %x) {
; CHECK-LABEL: @masked_sint_to_fpext3(
; CHECK-NEXT:    [[M:%.*]] = lshr i32 [[X:%.*]], 7
; CHECK-NEXT:    [[F:%.*]] = sitofp i32 [[M]] to float
; CHECK-NEXT:    [[R:%.*]] = fpext float [[F]] to double
; CHECK-NEXT:    ret double [[R]]
;
  %m = lshr i32 %x, 7
  %f = sitofp i32 %m to float
  %r = fpext float %f to double
  ret double %r
}

define half @uint_to_fptrunc(i32 %x) {
; CHECK-LABEL: @uint_to_fptrunc(
; CHECK-NEXT:    [[F:%.*]] = uitofp i32 [[X:%.*]] to float
; CHECK-NEXT:    [[R:%.*]] = fptrunc float [[F]] to half
; CHECK-NEXT:    ret half [[R]]
;
  %f = uitofp i32 %x to float
  %r = fptrunc float %f to half
  ret half %r
}

define half @masked_uint_to_fptrunc1(i32 %x) {
; CHECK-LABEL: @masked_uint_to_fptrunc1(
; CHECK-NEXT:    [[M:%.*]] = and i32 [[X:%.*]], 16777215
<<<<<<< HEAD
; CHECK-NEXT:    [[F:%.*]] = uitofp i32 [[M]] to float
; CHECK-NEXT:    [[R:%.*]] = fptrunc float [[F]] to half
=======
; CHECK-NEXT:    [[R:%.*]] = uitofp i32 [[M]] to half
>>>>>>> 3de04b6d
; CHECK-NEXT:    ret half [[R]]
;
  %m = and i32 %x, 16777215
  %f = uitofp i32 %m to float
  %r = fptrunc float %f to half
  ret half %r
}

define half @masked_uint_to_fptrunc2(i32 %x) {
; CHECK-LABEL: @masked_uint_to_fptrunc2(
; CHECK-NEXT:    [[M:%.*]] = lshr i32 [[X:%.*]], 8
<<<<<<< HEAD
; CHECK-NEXT:    [[F:%.*]] = uitofp i32 [[M]] to float
; CHECK-NEXT:    [[R:%.*]] = fptrunc float [[F]] to half
=======
; CHECK-NEXT:    [[R:%.*]] = uitofp i32 [[M]] to half
>>>>>>> 3de04b6d
; CHECK-NEXT:    ret half [[R]]
;
  %m = lshr i32 %x, 8
  %f = uitofp i32 %m to float
  %r = fptrunc float %f to half
  ret half %r
}

define half @masked_uint_to_fptrunc3(i32 %x) {
; CHECK-LABEL: @masked_uint_to_fptrunc3(
; CHECK-NEXT:    [[M:%.*]] = lshr i32 [[X:%.*]], 7
; CHECK-NEXT:    [[F:%.*]] = uitofp i32 [[M]] to float
; CHECK-NEXT:    [[R:%.*]] = fptrunc float [[F]] to half
; CHECK-NEXT:    ret half [[R]]
;
  %m = lshr i32 %x, 7
  %f = uitofp i32 %m to float
  %r = fptrunc float %f to half
  ret half %r
}

define double @uint_to_fpext(i32 %x) {
; CHECK-LABEL: @uint_to_fpext(
; CHECK-NEXT:    [[F:%.*]] = uitofp i32 [[X:%.*]] to float
; CHECK-NEXT:    [[R:%.*]] = fpext float [[F]] to double
; CHECK-NEXT:    ret double [[R]]
;
  %f = uitofp i32 %x to float
  %r = fpext float %f to double
  ret double %r
}

define double @masked_uint_to_fpext1(i32 %x) {
; CHECK-LABEL: @masked_uint_to_fpext1(
; CHECK-NEXT:    [[M:%.*]] = and i32 [[X:%.*]], 16777215
<<<<<<< HEAD
; CHECK-NEXT:    [[F:%.*]] = uitofp i32 [[M]] to float
; CHECK-NEXT:    [[R:%.*]] = fpext float [[F]] to double
=======
; CHECK-NEXT:    [[R:%.*]] = uitofp i32 [[M]] to double
>>>>>>> 3de04b6d
; CHECK-NEXT:    ret double [[R]]
;
  %m = and i32 %x, 16777215
  %f = uitofp i32 %m to float
  %r = fpext float %f to double
  ret double %r
}

define double @masked_uint_to_fpext2(i32 %x) {
; CHECK-LABEL: @masked_uint_to_fpext2(
; CHECK-NEXT:    [[M:%.*]] = lshr i32 [[X:%.*]], 8
<<<<<<< HEAD
; CHECK-NEXT:    [[F:%.*]] = uitofp i32 [[M]] to float
; CHECK-NEXT:    [[R:%.*]] = fpext float [[F]] to double
=======
; CHECK-NEXT:    [[R:%.*]] = uitofp i32 [[M]] to double
>>>>>>> 3de04b6d
; CHECK-NEXT:    ret double [[R]]
;
  %m = lshr i32 %x, 8
  %f = uitofp i32 %m to float
  %r = fpext float %f to double
  ret double %r
}

define double @masked_uint_to_fpext3(i32 %x) {
; CHECK-LABEL: @masked_uint_to_fpext3(
; CHECK-NEXT:    [[M:%.*]] = lshr i32 [[X:%.*]], 7
; CHECK-NEXT:    [[F:%.*]] = uitofp i32 [[M]] to float
; CHECK-NEXT:    [[R:%.*]] = fpext float [[F]] to double
; CHECK-NEXT:    ret double [[R]]
;
  %m = lshr i32 %x, 7
  %f = uitofp i32 %m to float
  %r = fpext float %f to double
  ret double %r
}<|MERGE_RESOLUTION|>--- conflicted
+++ resolved
@@ -170,12 +170,7 @@
 define half @masked_sint_to_fptrunc1(i32 %x) {
 ; CHECK-LABEL: @masked_sint_to_fptrunc1(
 ; CHECK-NEXT:    [[M:%.*]] = and i32 [[X:%.*]], 16777215
-<<<<<<< HEAD
-; CHECK-NEXT:    [[F:%.*]] = sitofp i32 [[M]] to float
-; CHECK-NEXT:    [[R:%.*]] = fptrunc float [[F]] to half
-=======
 ; CHECK-NEXT:    [[R:%.*]] = sitofp i32 [[M]] to half
->>>>>>> 3de04b6d
 ; CHECK-NEXT:    ret half [[R]]
 ;
   %m = and i32 %x, 16777215
@@ -187,12 +182,7 @@
 define half @masked_sint_to_fptrunc2(i32 %x) {
 ; CHECK-LABEL: @masked_sint_to_fptrunc2(
 ; CHECK-NEXT:    [[M:%.*]] = lshr i32 [[X:%.*]], 8
-<<<<<<< HEAD
-; CHECK-NEXT:    [[F:%.*]] = sitofp i32 [[M]] to float
-; CHECK-NEXT:    [[R:%.*]] = fptrunc float [[F]] to half
-=======
 ; CHECK-NEXT:    [[R:%.*]] = sitofp i32 [[M]] to half
->>>>>>> 3de04b6d
 ; CHECK-NEXT:    ret half [[R]]
 ;
   %m = lshr i32 %x, 8
@@ -228,12 +218,7 @@
 define double @masked_sint_to_fpext1(i32 %x) {
 ; CHECK-LABEL: @masked_sint_to_fpext1(
 ; CHECK-NEXT:    [[M:%.*]] = and i32 [[X:%.*]], 16777215
-<<<<<<< HEAD
-; CHECK-NEXT:    [[F:%.*]] = sitofp i32 [[M]] to float
-; CHECK-NEXT:    [[R:%.*]] = fpext float [[F]] to double
-=======
 ; CHECK-NEXT:    [[R:%.*]] = sitofp i32 [[M]] to double
->>>>>>> 3de04b6d
 ; CHECK-NEXT:    ret double [[R]]
 ;
   %m = and i32 %x, 16777215
@@ -245,12 +230,7 @@
 define double @masked_sint_to_fpext2(i32 %x) {
 ; CHECK-LABEL: @masked_sint_to_fpext2(
 ; CHECK-NEXT:    [[M:%.*]] = lshr i32 [[X:%.*]], 8
-<<<<<<< HEAD
-; CHECK-NEXT:    [[F:%.*]] = sitofp i32 [[M]] to float
-; CHECK-NEXT:    [[R:%.*]] = fpext float [[F]] to double
-=======
 ; CHECK-NEXT:    [[R:%.*]] = sitofp i32 [[M]] to double
->>>>>>> 3de04b6d
 ; CHECK-NEXT:    ret double [[R]]
 ;
   %m = lshr i32 %x, 8
@@ -286,12 +266,7 @@
 define half @masked_uint_to_fptrunc1(i32 %x) {
 ; CHECK-LABEL: @masked_uint_to_fptrunc1(
 ; CHECK-NEXT:    [[M:%.*]] = and i32 [[X:%.*]], 16777215
-<<<<<<< HEAD
-; CHECK-NEXT:    [[F:%.*]] = uitofp i32 [[M]] to float
-; CHECK-NEXT:    [[R:%.*]] = fptrunc float [[F]] to half
-=======
 ; CHECK-NEXT:    [[R:%.*]] = uitofp i32 [[M]] to half
->>>>>>> 3de04b6d
 ; CHECK-NEXT:    ret half [[R]]
 ;
   %m = and i32 %x, 16777215
@@ -303,12 +278,7 @@
 define half @masked_uint_to_fptrunc2(i32 %x) {
 ; CHECK-LABEL: @masked_uint_to_fptrunc2(
 ; CHECK-NEXT:    [[M:%.*]] = lshr i32 [[X:%.*]], 8
-<<<<<<< HEAD
-; CHECK-NEXT:    [[F:%.*]] = uitofp i32 [[M]] to float
-; CHECK-NEXT:    [[R:%.*]] = fptrunc float [[F]] to half
-=======
 ; CHECK-NEXT:    [[R:%.*]] = uitofp i32 [[M]] to half
->>>>>>> 3de04b6d
 ; CHECK-NEXT:    ret half [[R]]
 ;
   %m = lshr i32 %x, 8
@@ -344,12 +314,7 @@
 define double @masked_uint_to_fpext1(i32 %x) {
 ; CHECK-LABEL: @masked_uint_to_fpext1(
 ; CHECK-NEXT:    [[M:%.*]] = and i32 [[X:%.*]], 16777215
-<<<<<<< HEAD
-; CHECK-NEXT:    [[F:%.*]] = uitofp i32 [[M]] to float
-; CHECK-NEXT:    [[R:%.*]] = fpext float [[F]] to double
-=======
 ; CHECK-NEXT:    [[R:%.*]] = uitofp i32 [[M]] to double
->>>>>>> 3de04b6d
 ; CHECK-NEXT:    ret double [[R]]
 ;
   %m = and i32 %x, 16777215
@@ -361,12 +326,7 @@
 define double @masked_uint_to_fpext2(i32 %x) {
 ; CHECK-LABEL: @masked_uint_to_fpext2(
 ; CHECK-NEXT:    [[M:%.*]] = lshr i32 [[X:%.*]], 8
-<<<<<<< HEAD
-; CHECK-NEXT:    [[F:%.*]] = uitofp i32 [[M]] to float
-; CHECK-NEXT:    [[R:%.*]] = fpext float [[F]] to double
-=======
 ; CHECK-NEXT:    [[R:%.*]] = uitofp i32 [[M]] to double
->>>>>>> 3de04b6d
 ; CHECK-NEXT:    ret double [[R]]
 ;
   %m = lshr i32 %x, 8

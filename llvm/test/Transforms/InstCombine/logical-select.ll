; NOTE: Assertions have been autogenerated by utils/update_test_checks.py
; RUN: opt < %s -instcombine -S | FileCheck %s


define i32 @foo(i32 %a, i32 %b, i32 %c, i32 %d) {
; CHECK-LABEL: @foo(
; CHECK-NEXT:    [[E:%.*]] = icmp slt i32 [[A:%.*]], [[B:%.*]]
; CHECK-NEXT:    [[TMP1:%.*]] = select i1 [[E]], i32 [[C:%.*]], i32 [[D:%.*]]
; CHECK-NEXT:    ret i32 [[TMP1]]
;
  %e = icmp slt i32 %a, %b
  %f = sext i1 %e to i32
  %g = and i32 %c, %f
  %h = xor i32 %f, -1
  %i = and i32 %d, %h
  %j = or i32 %g, %i
  ret i32 %j
}

define i32 @bar(i32 %a, i32 %b, i32 %c, i32 %d) {
; CHECK-LABEL: @bar(
; CHECK-NEXT:    [[E:%.*]] = icmp slt i32 [[A:%.*]], [[B:%.*]]
; CHECK-NEXT:    [[TMP1:%.*]] = select i1 [[E]], i32 [[C:%.*]], i32 [[D:%.*]]
; CHECK-NEXT:    ret i32 [[TMP1]]
;
  %e = icmp slt i32 %a, %b
  %f = sext i1 %e to i32
  %g = and i32 %c, %f
  %h = xor i32 %f, -1
  %i = and i32 %d, %h
  %j = or i32 %i, %g
  ret i32 %j
}

define i32 @goo(i32 %a, i32 %b, i32 %c, i32 %d) {
; CHECK-LABEL: @goo(
; CHECK-NEXT:    [[T0:%.*]] = icmp slt i32 [[A:%.*]], [[B:%.*]]
; CHECK-NEXT:    [[TMP1:%.*]] = select i1 [[T0]], i32 [[C:%.*]], i32 [[D:%.*]]
; CHECK-NEXT:    ret i32 [[TMP1]]
;
  %t0 = icmp slt i32 %a, %b
  %iftmp.0.0 = select i1 %t0, i32 -1, i32 0
  %t1 = and i32 %iftmp.0.0, %c
  %not = xor i32 %iftmp.0.0, -1
  %t2 = and i32 %not, %d
  %t3 = or i32 %t1, %t2
  ret i32 %t3
}

define i32 @poo(i32 %a, i32 %b, i32 %c, i32 %d) {
; CHECK-LABEL: @poo(
; CHECK-NEXT:    [[T0:%.*]] = icmp slt i32 [[A:%.*]], [[B:%.*]]
; CHECK-NEXT:    [[T3:%.*]] = select i1 [[T0]], i32 [[C:%.*]], i32 [[D:%.*]]
; CHECK-NEXT:    ret i32 [[T3]]
;
  %t0 = icmp slt i32 %a, %b
  %iftmp.0.0 = select i1 %t0, i32 -1, i32 0
  %t1 = and i32 %iftmp.0.0, %c
  %iftmp = select i1 %t0, i32 0, i32 -1
  %t2 = and i32 %iftmp, %d
  %t3 = or i32 %t1, %t2
  ret i32 %t3
}

; PR32791 - https://bugs.llvm.org//show_bug.cgi?id=32791
; The 2nd compare/select are canonicalized, so CSE and another round of instcombine or some other pass will fold this.

define i32 @fold_inverted_icmp_preds(i32 %a, i32 %b, i32 %c, i32 %d) {
; CHECK-LABEL: @fold_inverted_icmp_preds(
; CHECK-NEXT:    [[CMP1:%.*]] = icmp slt i32 [[A:%.*]], [[B:%.*]]
; CHECK-NEXT:    [[SEL1:%.*]] = select i1 [[CMP1]], i32 [[C:%.*]], i32 0
; CHECK-NEXT:    [[CMP2_NOT:%.*]] = icmp slt i32 [[A]], [[B]]
; CHECK-NEXT:    [[SEL2:%.*]] = select i1 [[CMP2_NOT]], i32 0, i32 [[D:%.*]]
; CHECK-NEXT:    [[OR:%.*]] = or i32 [[SEL1]], [[SEL2]]
; CHECK-NEXT:    ret i32 [[OR]]
;
  %cmp1 = icmp slt i32 %a, %b
  %sel1 = select i1 %cmp1, i32 %c, i32 0
  %cmp2 = icmp sge i32 %a, %b
  %sel2 = select i1 %cmp2, i32 %d, i32 0
  %or = or i32 %sel1, %sel2
  ret i32 %or
}

; The 2nd compare/select are canonicalized, so CSE and another round of instcombine or some other pass will fold this.

define i32 @fold_inverted_icmp_preds_reverse(i32 %a, i32 %b, i32 %c, i32 %d) {
; CHECK-LABEL: @fold_inverted_icmp_preds_reverse(
; CHECK-NEXT:    [[CMP1:%.*]] = icmp slt i32 [[A:%.*]], [[B:%.*]]
; CHECK-NEXT:    [[SEL1:%.*]] = select i1 [[CMP1]], i32 0, i32 [[C:%.*]]
; CHECK-NEXT:    [[CMP2_NOT:%.*]] = icmp slt i32 [[A]], [[B]]
; CHECK-NEXT:    [[SEL2:%.*]] = select i1 [[CMP2_NOT]], i32 [[D:%.*]], i32 0
; CHECK-NEXT:    [[OR:%.*]] = or i32 [[SEL1]], [[SEL2]]
; CHECK-NEXT:    ret i32 [[OR]]
;
  %cmp1 = icmp slt i32 %a, %b
  %sel1 = select i1 %cmp1, i32 0, i32 %c
  %cmp2 = icmp sge i32 %a, %b
  %sel2 = select i1 %cmp2, i32 0, i32 %d
  %or = or i32 %sel1, %sel2
  ret i32 %or
}

; TODO: Should fcmp have the same sort of predicate canonicalization as icmp?

define i32 @fold_inverted_fcmp_preds(float %a, float %b, i32 %c, i32 %d) {
; CHECK-LABEL: @fold_inverted_fcmp_preds(
; CHECK-NEXT:    [[CMP1:%.*]] = fcmp olt float [[A:%.*]], [[B:%.*]]
; CHECK-NEXT:    [[SEL1:%.*]] = select i1 [[CMP1]], i32 [[C:%.*]], i32 0
; CHECK-NEXT:    [[CMP2:%.*]] = fcmp uge float [[A]], [[B]]
; CHECK-NEXT:    [[SEL2:%.*]] = select i1 [[CMP2]], i32 [[D:%.*]], i32 0
; CHECK-NEXT:    [[OR:%.*]] = or i32 [[SEL1]], [[SEL2]]
; CHECK-NEXT:    ret i32 [[OR]]
;
  %cmp1 = fcmp olt float %a, %b
  %sel1 = select i1 %cmp1, i32 %c, i32 0
  %cmp2 = fcmp uge float %a, %b
  %sel2 = select i1 %cmp2, i32 %d, i32 0
  %or = or i32 %sel1, %sel2
  ret i32 %or
}

; The 2nd compare/select are canonicalized, so CSE and another round of instcombine or some other pass will fold this.

define <2 x i32> @fold_inverted_icmp_vector_preds(<2 x i32> %a, <2 x i32> %b, <2 x i32> %c, <2 x i32> %d) {
; CHECK-LABEL: @fold_inverted_icmp_vector_preds(
; CHECK-NEXT:    [[CMP1_NOT:%.*]] = icmp eq <2 x i32> [[A:%.*]], [[B:%.*]]
; CHECK-NEXT:    [[SEL1:%.*]] = select <2 x i1> [[CMP1_NOT]], <2 x i32> zeroinitializer, <2 x i32> [[C:%.*]]
; CHECK-NEXT:    [[CMP2:%.*]] = icmp eq <2 x i32> [[A]], [[B]]
; CHECK-NEXT:    [[SEL2:%.*]] = select <2 x i1> [[CMP2]], <2 x i32> [[D:%.*]], <2 x i32> zeroinitializer
; CHECK-NEXT:    [[OR:%.*]] = or <2 x i32> [[SEL1]], [[SEL2]]
; CHECK-NEXT:    ret <2 x i32> [[OR]]
;
  %cmp1 = icmp ne <2 x i32> %a, %b
  %sel1 = select <2 x i1> %cmp1, <2 x i32> %c, <2 x i32> <i32 0, i32 0>
  %cmp2 = icmp eq <2 x i32> %a, %b
  %sel2 = select <2 x i1> %cmp2, <2 x i32> %d, <2 x i32> <i32 0, i32 0>
  %or = or <2 x i32> %sel1, %sel2
  ret <2 x i32> %or
}

define i32 @par(i32 %a, i32 %b, i32 %c, i32 %d) {
; CHECK-LABEL: @par(
; CHECK-NEXT:    [[T0:%.*]] = icmp slt i32 [[A:%.*]], [[B:%.*]]
; CHECK-NEXT:    [[TMP1:%.*]] = select i1 [[T0]], i32 [[C:%.*]], i32 [[D:%.*]]
; CHECK-NEXT:    ret i32 [[TMP1]]
;
  %t0 = icmp slt i32 %a, %b
  %iftmp.1.0 = select i1 %t0, i32 -1, i32 0
  %t1 = and i32 %iftmp.1.0, %c
  %not = xor i32 %iftmp.1.0, -1
  %t2 = and i32 %not, %d
  %t3 = or i32 %t1, %t2
  ret i32 %t3
}

; In the following tests (8 commutation variants), verify that a bitcast doesn't get
; in the way of a select transform. These bitcasts are common in SSE/AVX and possibly
; other vector code because of canonicalization to i64 elements for vectors.

; The fptosi instructions are included to avoid commutation canonicalization based on
; operator weight. Using another cast operator ensures that both operands of all logic
; ops are equally weighted, and this ensures that we're testing all commutation
; possibilities.

define <2 x i64> @bitcast_select_swap0(<4 x i1> %cmp, <2 x double> %a, <2 x double> %b) {
; CHECK-LABEL: @bitcast_select_swap0(
; CHECK-NEXT:    [[SIA:%.*]] = fptosi <2 x double> [[A:%.*]] to <2 x i64>
; CHECK-NEXT:    [[SIB:%.*]] = fptosi <2 x double> [[B:%.*]] to <2 x i64>
; CHECK-NEXT:    [[TMP1:%.*]] = bitcast <2 x i64> [[SIA]] to <4 x i32>
; CHECK-NEXT:    [[TMP2:%.*]] = bitcast <2 x i64> [[SIB]] to <4 x i32>
; CHECK-NEXT:    [[TMP3:%.*]] = select <4 x i1> [[CMP:%.*]], <4 x i32> [[TMP1]], <4 x i32> [[TMP2]]
; CHECK-NEXT:    [[TMP4:%.*]] = bitcast <4 x i32> [[TMP3]] to <2 x i64>
; CHECK-NEXT:    ret <2 x i64> [[TMP4]]
;
  %sia = fptosi <2 x double> %a to <2 x i64>
  %sib = fptosi <2 x double> %b to <2 x i64>
  %sext = sext <4 x i1> %cmp to <4 x i32>
  %bc1 = bitcast <4 x i32> %sext to <2 x i64>
  %and1 = and <2 x i64> %bc1, %sia
  %neg = xor <4 x i32> %sext, <i32 -1, i32 -1, i32 -1, i32 -1>
  %bc2 = bitcast <4 x i32> %neg to <2 x i64>
  %and2 = and <2 x i64> %bc2, %sib
  %or = or <2 x i64> %and1, %and2
  ret <2 x i64> %or
}

define <2 x i64> @bitcast_select_swap1(<4 x i1> %cmp, <2 x double> %a, <2 x double> %b) {
; CHECK-LABEL: @bitcast_select_swap1(
; CHECK-NEXT:    [[SIA:%.*]] = fptosi <2 x double> [[A:%.*]] to <2 x i64>
; CHECK-NEXT:    [[SIB:%.*]] = fptosi <2 x double> [[B:%.*]] to <2 x i64>
; CHECK-NEXT:    [[TMP1:%.*]] = bitcast <2 x i64> [[SIA]] to <4 x i32>
; CHECK-NEXT:    [[TMP2:%.*]] = bitcast <2 x i64> [[SIB]] to <4 x i32>
; CHECK-NEXT:    [[TMP3:%.*]] = select <4 x i1> [[CMP:%.*]], <4 x i32> [[TMP1]], <4 x i32> [[TMP2]]
; CHECK-NEXT:    [[TMP4:%.*]] = bitcast <4 x i32> [[TMP3]] to <2 x i64>
; CHECK-NEXT:    ret <2 x i64> [[TMP4]]
;
  %sia = fptosi <2 x double> %a to <2 x i64>
  %sib = fptosi <2 x double> %b to <2 x i64>
  %sext = sext <4 x i1> %cmp to <4 x i32>
  %bc1 = bitcast <4 x i32> %sext to <2 x i64>
  %and1 = and <2 x i64> %bc1, %sia
  %neg = xor <4 x i32> %sext, <i32 -1, i32 -1, i32 -1, i32 -1>
  %bc2 = bitcast <4 x i32> %neg to <2 x i64>
  %and2 = and <2 x i64> %bc2, %sib
  %or = or <2 x i64> %and2, %and1
  ret <2 x i64> %or
}

define <2 x i64> @bitcast_select_swap2(<4 x i1> %cmp, <2 x double> %a, <2 x double> %b) {
; CHECK-LABEL: @bitcast_select_swap2(
; CHECK-NEXT:    [[SIA:%.*]] = fptosi <2 x double> [[A:%.*]] to <2 x i64>
; CHECK-NEXT:    [[SIB:%.*]] = fptosi <2 x double> [[B:%.*]] to <2 x i64>
; CHECK-NEXT:    [[TMP1:%.*]] = bitcast <2 x i64> [[SIA]] to <4 x i32>
; CHECK-NEXT:    [[TMP2:%.*]] = bitcast <2 x i64> [[SIB]] to <4 x i32>
; CHECK-NEXT:    [[TMP3:%.*]] = select <4 x i1> [[CMP:%.*]], <4 x i32> [[TMP1]], <4 x i32> [[TMP2]]
; CHECK-NEXT:    [[TMP4:%.*]] = bitcast <4 x i32> [[TMP3]] to <2 x i64>
; CHECK-NEXT:    ret <2 x i64> [[TMP4]]
;
  %sia = fptosi <2 x double> %a to <2 x i64>
  %sib = fptosi <2 x double> %b to <2 x i64>
  %sext = sext <4 x i1> %cmp to <4 x i32>
  %bc1 = bitcast <4 x i32> %sext to <2 x i64>
  %and1 = and <2 x i64> %bc1, %sia
  %neg = xor <4 x i32> %sext, <i32 -1, i32 -1, i32 -1, i32 -1>
  %bc2 = bitcast <4 x i32> %neg to <2 x i64>
  %and2 = and <2 x i64> %sib, %bc2
  %or = or <2 x i64> %and1, %and2
  ret <2 x i64> %or
}

define <2 x i64> @bitcast_select_swap3(<4 x i1> %cmp, <2 x double> %a, <2 x double> %b) {
; CHECK-LABEL: @bitcast_select_swap3(
; CHECK-NEXT:    [[SIA:%.*]] = fptosi <2 x double> [[A:%.*]] to <2 x i64>
; CHECK-NEXT:    [[SIB:%.*]] = fptosi <2 x double> [[B:%.*]] to <2 x i64>
; CHECK-NEXT:    [[TMP1:%.*]] = bitcast <2 x i64> [[SIA]] to <4 x i32>
; CHECK-NEXT:    [[TMP2:%.*]] = bitcast <2 x i64> [[SIB]] to <4 x i32>
; CHECK-NEXT:    [[TMP3:%.*]] = select <4 x i1> [[CMP:%.*]], <4 x i32> [[TMP1]], <4 x i32> [[TMP2]]
; CHECK-NEXT:    [[TMP4:%.*]] = bitcast <4 x i32> [[TMP3]] to <2 x i64>
; CHECK-NEXT:    ret <2 x i64> [[TMP4]]
;
  %sia = fptosi <2 x double> %a to <2 x i64>
  %sib = fptosi <2 x double> %b to <2 x i64>
  %sext = sext <4 x i1> %cmp to <4 x i32>
  %bc1 = bitcast <4 x i32> %sext to <2 x i64>
  %and1 = and <2 x i64> %bc1, %sia
  %neg = xor <4 x i32> %sext, <i32 -1, i32 -1, i32 -1, i32 -1>
  %bc2 = bitcast <4 x i32> %neg to <2 x i64>
  %and2 = and <2 x i64> %sib, %bc2
  %or = or <2 x i64> %and2, %and1
  ret <2 x i64> %or
}

define <2 x i64> @bitcast_select_swap4(<4 x i1> %cmp, <2 x double> %a, <2 x double> %b) {
; CHECK-LABEL: @bitcast_select_swap4(
; CHECK-NEXT:    [[SIA:%.*]] = fptosi <2 x double> [[A:%.*]] to <2 x i64>
; CHECK-NEXT:    [[SIB:%.*]] = fptosi <2 x double> [[B:%.*]] to <2 x i64>
; CHECK-NEXT:    [[TMP1:%.*]] = bitcast <2 x i64> [[SIA]] to <4 x i32>
; CHECK-NEXT:    [[TMP2:%.*]] = bitcast <2 x i64> [[SIB]] to <4 x i32>
; CHECK-NEXT:    [[TMP3:%.*]] = select <4 x i1> [[CMP:%.*]], <4 x i32> [[TMP1]], <4 x i32> [[TMP2]]
; CHECK-NEXT:    [[TMP4:%.*]] = bitcast <4 x i32> [[TMP3]] to <2 x i64>
; CHECK-NEXT:    ret <2 x i64> [[TMP4]]
;
  %sia = fptosi <2 x double> %a to <2 x i64>
  %sib = fptosi <2 x double> %b to <2 x i64>
  %sext = sext <4 x i1> %cmp to <4 x i32>
  %bc1 = bitcast <4 x i32> %sext to <2 x i64>
  %and1 = and <2 x i64> %sia, %bc1
  %neg = xor <4 x i32> %sext, <i32 -1, i32 -1, i32 -1, i32 -1>
  %bc2 = bitcast <4 x i32> %neg to <2 x i64>
  %and2 = and <2 x i64> %bc2, %sib
  %or = or <2 x i64> %and1, %and2
  ret <2 x i64> %or
}

define <2 x i64> @bitcast_select_swap5(<4 x i1> %cmp, <2 x double> %a, <2 x double> %b) {
; CHECK-LABEL: @bitcast_select_swap5(
; CHECK-NEXT:    [[SIA:%.*]] = fptosi <2 x double> [[A:%.*]] to <2 x i64>
; CHECK-NEXT:    [[SIB:%.*]] = fptosi <2 x double> [[B:%.*]] to <2 x i64>
; CHECK-NEXT:    [[TMP1:%.*]] = bitcast <2 x i64> [[SIA]] to <4 x i32>
; CHECK-NEXT:    [[TMP2:%.*]] = bitcast <2 x i64> [[SIB]] to <4 x i32>
; CHECK-NEXT:    [[TMP3:%.*]] = select <4 x i1> [[CMP:%.*]], <4 x i32> [[TMP1]], <4 x i32> [[TMP2]]
; CHECK-NEXT:    [[TMP4:%.*]] = bitcast <4 x i32> [[TMP3]] to <2 x i64>
; CHECK-NEXT:    ret <2 x i64> [[TMP4]]
;
  %sia = fptosi <2 x double> %a to <2 x i64>
  %sib = fptosi <2 x double> %b to <2 x i64>
  %sext = sext <4 x i1> %cmp to <4 x i32>
  %bc1 = bitcast <4 x i32> %sext to <2 x i64>
  %and1 = and <2 x i64> %sia, %bc1
  %neg = xor <4 x i32> %sext, <i32 -1, i32 -1, i32 -1, i32 -1>
  %bc2 = bitcast <4 x i32> %neg to <2 x i64>
  %and2 = and <2 x i64> %bc2, %sib
  %or = or <2 x i64> %and2, %and1
  ret <2 x i64> %or
}

define <2 x i64> @bitcast_select_swap6(<4 x i1> %cmp, <2 x double> %a, <2 x double> %b) {
; CHECK-LABEL: @bitcast_select_swap6(
; CHECK-NEXT:    [[SIA:%.*]] = fptosi <2 x double> [[A:%.*]] to <2 x i64>
; CHECK-NEXT:    [[SIB:%.*]] = fptosi <2 x double> [[B:%.*]] to <2 x i64>
; CHECK-NEXT:    [[TMP1:%.*]] = bitcast <2 x i64> [[SIA]] to <4 x i32>
; CHECK-NEXT:    [[TMP2:%.*]] = bitcast <2 x i64> [[SIB]] to <4 x i32>
; CHECK-NEXT:    [[TMP3:%.*]] = select <4 x i1> [[CMP:%.*]], <4 x i32> [[TMP1]], <4 x i32> [[TMP2]]
; CHECK-NEXT:    [[TMP4:%.*]] = bitcast <4 x i32> [[TMP3]] to <2 x i64>
; CHECK-NEXT:    ret <2 x i64> [[TMP4]]
;
  %sia = fptosi <2 x double> %a to <2 x i64>
  %sib = fptosi <2 x double> %b to <2 x i64>
  %sext = sext <4 x i1> %cmp to <4 x i32>
  %bc1 = bitcast <4 x i32> %sext to <2 x i64>
  %and1 = and <2 x i64> %sia, %bc1
  %neg = xor <4 x i32> %sext, <i32 -1, i32 -1, i32 -1, i32 -1>
  %bc2 = bitcast <4 x i32> %neg to <2 x i64>
  %and2 = and <2 x i64> %sib, %bc2
  %or = or <2 x i64> %and1, %and2
  ret <2 x i64> %or
}

define <2 x i64> @bitcast_select_swap7(<4 x i1> %cmp, <2 x double> %a, <2 x double> %b) {
; CHECK-LABEL: @bitcast_select_swap7(
; CHECK-NEXT:    [[SIA:%.*]] = fptosi <2 x double> [[A:%.*]] to <2 x i64>
; CHECK-NEXT:    [[SIB:%.*]] = fptosi <2 x double> [[B:%.*]] to <2 x i64>
; CHECK-NEXT:    [[TMP1:%.*]] = bitcast <2 x i64> [[SIA]] to <4 x i32>
; CHECK-NEXT:    [[TMP2:%.*]] = bitcast <2 x i64> [[SIB]] to <4 x i32>
; CHECK-NEXT:    [[TMP3:%.*]] = select <4 x i1> [[CMP:%.*]], <4 x i32> [[TMP1]], <4 x i32> [[TMP2]]
; CHECK-NEXT:    [[TMP4:%.*]] = bitcast <4 x i32> [[TMP3]] to <2 x i64>
; CHECK-NEXT:    ret <2 x i64> [[TMP4]]
;
  %sia = fptosi <2 x double> %a to <2 x i64>
  %sib = fptosi <2 x double> %b to <2 x i64>
  %sext = sext <4 x i1> %cmp to <4 x i32>
  %bc1 = bitcast <4 x i32> %sext to <2 x i64>
  %and1 = and <2 x i64> %sia, %bc1
  %neg = xor <4 x i32> %sext, <i32 -1, i32 -1, i32 -1, i32 -1>
  %bc2 = bitcast <4 x i32> %neg to <2 x i64>
  %and2 = and <2 x i64> %sib, %bc2
  %or = or <2 x i64> %and2, %and1
  ret <2 x i64> %or
}

define <2 x i64> @bitcast_select_multi_uses(<4 x i1> %cmp, <2 x i64> %a, <2 x i64> %b) {
; CHECK-LABEL: @bitcast_select_multi_uses(
; CHECK-NEXT:    [[SEXT:%.*]] = sext <4 x i1> [[CMP:%.*]] to <4 x i32>
; CHECK-NEXT:    [[BC1:%.*]] = bitcast <4 x i32> [[SEXT]] to <2 x i64>
; CHECK-NEXT:    [[AND1:%.*]] = and <2 x i64> [[BC1]], [[A:%.*]]
; CHECK-NEXT:    [[TMP1:%.*]] = bitcast <4 x i32> [[SEXT]] to <2 x i64>
; CHECK-NEXT:    [[BC2:%.*]] = xor <2 x i64> [[TMP1]], <i64 -1, i64 -1>
; CHECK-NEXT:    [[AND2:%.*]] = and <2 x i64> [[BC2]], [[B:%.*]]
; CHECK-NEXT:    [[OR:%.*]] = or <2 x i64> [[AND2]], [[AND1]]
; CHECK-NEXT:    [[ADD:%.*]] = add <2 x i64> [[AND2]], [[BC2]]
; CHECK-NEXT:    [[SUB:%.*]] = sub <2 x i64> [[OR]], [[ADD]]
; CHECK-NEXT:    ret <2 x i64> [[SUB]]
;
  %sext = sext <4 x i1> %cmp to <4 x i32>
  %bc1 = bitcast <4 x i32> %sext to <2 x i64>
  %and1 = and <2 x i64> %a, %bc1
  %neg = xor <4 x i32> %sext, <i32 -1, i32 -1, i32 -1, i32 -1>
  %bc2 = bitcast <4 x i32> %neg to <2 x i64>
  %and2 = and <2 x i64> %b, %bc2
  %or = or <2 x i64> %and2, %and1
  %add = add <2 x i64> %and2, %bc2
  %sub = sub <2 x i64> %or, %add
  ret <2 x i64> %sub
}

define i1 @bools(i1 %a, i1 %b, i1 %c) {
; CHECK-LABEL: @bools(
; CHECK-NEXT:    [[TMP1:%.*]] = select i1 [[C:%.*]], i1 [[B:%.*]], i1 [[A:%.*]]
; CHECK-NEXT:    ret i1 [[TMP1]]
;
  %not = xor i1 %c, -1
  %and1 = and i1 %not, %a
  %and2 = and i1 %c, %b
  %or = or i1 %and1, %and2
  ret i1 %or
}

define i1 @bools_logical(i1 %a, i1 %b, i1 %c) {
; CHECK-LABEL: @bools_logical(
; CHECK-NEXT:    [[OR:%.*]] = select i1 [[C:%.*]], i1 [[B:%.*]], i1 [[A:%.*]]
; CHECK-NEXT:    ret i1 [[OR]]
;
  %not = xor i1 %c, -1
  %and1 = select i1 %not, i1 %a, i1 false
  %and2 = select i1 %c, i1 %b, i1 false
  %or = select i1 %and1, i1 true, i1 %and2
  ret i1 %or
}

; Form a select if we know we can get replace 2 simple logic ops.

define i1 @bools_multi_uses1(i1 %a, i1 %b, i1 %c) {
; CHECK-LABEL: @bools_multi_uses1(
; CHECK-NEXT:    [[NOT:%.*]] = xor i1 [[C:%.*]], true
; CHECK-NEXT:    [[AND1:%.*]] = and i1 [[NOT]], [[A:%.*]]
; CHECK-NEXT:    [[TMP1:%.*]] = select i1 [[C]], i1 [[B:%.*]], i1 [[A]]
; CHECK-NEXT:    [[XOR:%.*]] = xor i1 [[TMP1]], [[AND1]]
; CHECK-NEXT:    ret i1 [[XOR]]
;
  %not = xor i1 %c, -1
  %and1 = and i1 %not, %a
  %and2 = and i1 %c, %b
  %or = or i1 %and1, %and2
  %xor = xor i1 %or, %and1
  ret i1 %xor
}

define i1 @bools_multi_uses1_logical(i1 %a, i1 %b, i1 %c) {
; CHECK-LABEL: @bools_multi_uses1_logical(
; CHECK-NEXT:    [[NOT:%.*]] = xor i1 [[C:%.*]], true
; CHECK-NEXT:    [[AND1:%.*]] = select i1 [[NOT]], i1 [[A:%.*]], i1 false
; CHECK-NEXT:    [[OR:%.*]] = select i1 [[C]], i1 [[B:%.*]], i1 [[A]]
; CHECK-NEXT:    [[XOR:%.*]] = xor i1 [[OR]], [[AND1]]
; CHECK-NEXT:    ret i1 [[XOR]]
;
  %not = xor i1 %c, -1
  %and1 = select i1 %not, i1 %a, i1 false
  %and2 = select i1 %c, i1 %b, i1 false
  %or = select i1 %and1, i1 true, i1 %and2
  %xor = xor i1 %or, %and1
  ret i1 %xor
}

; Don't replace a cheap logic op with a potentially expensive select
; unless we can also eliminate one of the other original ops.

define i1 @bools_multi_uses2(i1 %a, i1 %b, i1 %c) {
; CHECK-LABEL: @bools_multi_uses2(
; CHECK-NEXT:    [[TMP1:%.*]] = select i1 [[C:%.*]], i1 [[B:%.*]], i1 [[A:%.*]]
; CHECK-NEXT:    ret i1 [[TMP1]]
;
  %not = xor i1 %c, -1
  %and1 = and i1 %not, %a
  %and2 = and i1 %c, %b
  %or = or i1 %and1, %and2
  %add = add i1 %and1, %and2
  %and3 = and i1 %or, %add
  ret i1 %and3
}

define i1 @bools_multi_uses2_logical(i1 %a, i1 %b, i1 %c) {
; CHECK-LABEL: @bools_multi_uses2_logical(
; CHECK-NEXT:    [[NOT:%.*]] = xor i1 [[C:%.*]], true
; CHECK-NEXT:    [[AND1:%.*]] = select i1 [[NOT]], i1 [[A:%.*]], i1 false
; CHECK-NEXT:    [[AND2:%.*]] = select i1 [[C]], i1 [[B:%.*]], i1 false
; CHECK-NEXT:    [[OR:%.*]] = select i1 [[C]], i1 [[B]], i1 [[A]]
; CHECK-NEXT:    [[ADD:%.*]] = xor i1 [[AND1]], [[AND2]]
; CHECK-NEXT:    [[AND3:%.*]] = select i1 [[OR]], i1 [[ADD]], i1 false
; CHECK-NEXT:    ret i1 [[AND3]]
;
  %not = xor i1 %c, -1
  %and1 = select i1 %not, i1 %a, i1 false
  %and2 = select i1 %c, i1 %b, i1 false
  %or = select i1 %and1, i1 true, i1 %and2
  %add = add i1 %and1, %and2
  %and3 = select i1 %or, i1 %add, i1 false
  ret i1 %and3
}

define <4 x i1> @vec_of_bools(<4 x i1> %a, <4 x i1> %b, <4 x i1> %c) {
; CHECK-LABEL: @vec_of_bools(
; CHECK-NEXT:    [[TMP1:%.*]] = select <4 x i1> [[C:%.*]], <4 x i1> [[B:%.*]], <4 x i1> [[A:%.*]]
; CHECK-NEXT:    ret <4 x i1> [[TMP1]]
;
  %not = xor <4 x i1> %c, <i1 true, i1 true, i1 true, i1 true>
  %and1 = and <4 x i1> %not, %a
  %and2 = and <4 x i1> %b, %c
  %or = or <4 x i1> %and2, %and1
  ret <4 x i1> %or
}

define i4 @vec_of_casted_bools(i4 %a, i4 %b, <4 x i1> %c) {
; CHECK-LABEL: @vec_of_casted_bools(
; CHECK-NEXT:    [[TMP1:%.*]] = bitcast i4 [[B:%.*]] to <4 x i1>
; CHECK-NEXT:    [[TMP2:%.*]] = bitcast i4 [[A:%.*]] to <4 x i1>
; CHECK-NEXT:    [[TMP3:%.*]] = select <4 x i1> [[C:%.*]], <4 x i1> [[TMP1]], <4 x i1> [[TMP2]]
; CHECK-NEXT:    [[TMP4:%.*]] = bitcast <4 x i1> [[TMP3]] to i4
; CHECK-NEXT:    ret i4 [[TMP4]]
;
  %not = xor <4 x i1> %c, <i1 true, i1 true, i1 true, i1 true>
  %bc1 = bitcast <4 x i1> %not to i4
  %bc2 = bitcast <4 x i1> %c to i4
  %and1 = and i4 %a, %bc1
  %and2 = and i4 %bc2, %b
  %or = or i4 %and1, %and2
  ret i4 %or
}

; Inverted 'and' constants mean this is a select which is canonicalized to a shuffle.

define <4 x i32> @vec_sel_consts(<4 x i32> %a, <4 x i32> %b) {
; CHECK-LABEL: @vec_sel_consts(
; CHECK-NEXT:    [[TMP1:%.*]] = shufflevector <4 x i32> [[A:%.*]], <4 x i32> [[B:%.*]], <4 x i32> <i32 0, i32 5, i32 6, i32 3>
; CHECK-NEXT:    ret <4 x i32> [[TMP1]]
;
  %and1 = and <4 x i32> %a, <i32 -1, i32 0, i32 0, i32 -1>
  %and2 = and <4 x i32> %b, <i32 0, i32 -1, i32 -1, i32 0>
  %or = or <4 x i32> %and1, %and2
  ret <4 x i32> %or
}

define <3 x i129> @vec_sel_consts_weird(<3 x i129> %a, <3 x i129> %b) {
; CHECK-LABEL: @vec_sel_consts_weird(
; CHECK-NEXT:    [[TMP1:%.*]] = shufflevector <3 x i129> [[A:%.*]], <3 x i129> [[B:%.*]], <3 x i32> <i32 0, i32 4, i32 2>
; CHECK-NEXT:    ret <3 x i129> [[TMP1]]
;
  %and1 = and <3 x i129> %a, <i129 -1, i129 0, i129 -1>
  %and2 = and <3 x i129> %b, <i129 0, i129 -1, i129 0>
  %or = or <3 x i129> %and2, %and1
  ret <3 x i129> %or
}

; The mask elements must be inverted for this to be a select.

define <4 x i32> @vec_not_sel_consts(<4 x i32> %a, <4 x i32> %b) {
; CHECK-LABEL: @vec_not_sel_consts(
; CHECK-NEXT:    [[AND1:%.*]] = and <4 x i32> [[A:%.*]], <i32 -1, i32 0, i32 0, i32 0>
; CHECK-NEXT:    [[AND2:%.*]] = and <4 x i32> [[B:%.*]], <i32 0, i32 -1, i32 0, i32 -1>
; CHECK-NEXT:    [[OR:%.*]] = or <4 x i32> [[AND1]], [[AND2]]
; CHECK-NEXT:    ret <4 x i32> [[OR]]
;
  %and1 = and <4 x i32> %a, <i32 -1, i32 0, i32 0, i32 0>
  %and2 = and <4 x i32> %b, <i32 0, i32 -1, i32 0, i32 -1>
  %or = or <4 x i32> %and1, %and2
  ret <4 x i32> %or
}

define <4 x i32> @vec_not_sel_consts_undef_elts(<4 x i32> %a, <4 x i32> %b) {
; CHECK-LABEL: @vec_not_sel_consts_undef_elts(
; CHECK-NEXT:    [[AND1:%.*]] = and <4 x i32> [[A:%.*]], <i32 -1, i32 undef, i32 0, i32 0>
; CHECK-NEXT:    [[AND2:%.*]] = and <4 x i32> [[B:%.*]], <i32 0, i32 -1, i32 0, i32 undef>
; CHECK-NEXT:    [[OR:%.*]] = or <4 x i32> [[AND1]], [[AND2]]
; CHECK-NEXT:    ret <4 x i32> [[OR]]
;
  %and1 = and <4 x i32> %a, <i32 -1, i32 undef, i32 0, i32 0>
  %and2 = and <4 x i32> %b, <i32 0, i32 -1, i32 0, i32 undef>
  %or = or <4 x i32> %and1, %and2
  ret <4 x i32> %or
}

; The inverted constants may be operands of xor instructions.

define <4 x i32> @vec_sel_xor(<4 x i32> %a, <4 x i32> %b, <4 x i1> %c) {
; CHECK-LABEL: @vec_sel_xor(
; CHECK-NEXT:    [[TMP1:%.*]] = xor <4 x i1> [[C:%.*]], <i1 false, i1 true, i1 true, i1 true>
; CHECK-NEXT:    [[TMP2:%.*]] = select <4 x i1> [[TMP1]], <4 x i32> [[A:%.*]], <4 x i32> [[B:%.*]]
; CHECK-NEXT:    ret <4 x i32> [[TMP2]]
;
  %mask = sext <4 x i1> %c to <4 x i32>
  %mask_flip1 = xor <4 x i32> %mask, <i32 -1, i32 0, i32 0, i32 0>
  %not_mask_flip1 = xor <4 x i32> %mask, <i32 0, i32 -1, i32 -1, i32 -1>
  %and1 = and <4 x i32> %not_mask_flip1, %a
  %and2 = and <4 x i32> %mask_flip1, %b
  %or = or <4 x i32> %and1, %and2
  ret <4 x i32> %or
}

; Allow the transform even if the mask values have multiple uses because
; there's still a net reduction of instructions from removing the and/and/or.

define <4 x i32> @vec_sel_xor_multi_use(<4 x i32> %a, <4 x i32> %b, <4 x i1> %c) {
; CHECK-LABEL: @vec_sel_xor_multi_use(
; CHECK-NEXT:    [[TMP1:%.*]] = xor <4 x i1> [[C:%.*]], <i1 true, i1 false, i1 false, i1 false>
; CHECK-NEXT:    [[MASK_FLIP1:%.*]] = sext <4 x i1> [[TMP1]] to <4 x i32>
; CHECK-NEXT:    [[TMP2:%.*]] = xor <4 x i1> [[C]], <i1 false, i1 true, i1 true, i1 true>
; CHECK-NEXT:    [[TMP3:%.*]] = select <4 x i1> [[TMP2]], <4 x i32> [[A:%.*]], <4 x i32> [[B:%.*]]
; CHECK-NEXT:    [[ADD:%.*]] = add <4 x i32> [[TMP3]], [[MASK_FLIP1]]
; CHECK-NEXT:    ret <4 x i32> [[ADD]]
;
  %mask = sext <4 x i1> %c to <4 x i32>
  %mask_flip1 = xor <4 x i32> %mask, <i32 -1, i32 0, i32 0, i32 0>
  %not_mask_flip1 = xor <4 x i32> %mask, <i32 0, i32 -1, i32 -1, i32 -1>
  %and1 = and <4 x i32> %not_mask_flip1, %a
  %and2 = and <4 x i32> %mask_flip1, %b
  %or = or <4 x i32> %and1, %and2
  %add = add <4 x i32> %or, %mask_flip1
  ret <4 x i32> %add
}

; The 'ashr' guarantees that we have a bitmask, so this is select with truncated condition.

define i32 @allSignBits(i32 %cond, i32 %tval, i32 %fval) {
; CHECK-LABEL: @allSignBits(
; CHECK-NEXT:    [[DOTNOT:%.*]] = icmp sgt i32 [[COND:%.*]], -1
; CHECK-NEXT:    [[TMP1:%.*]] = select i1 [[DOTNOT]], i32 [[FVAL:%.*]], i32 [[TVAL:%.*]]
; CHECK-NEXT:    ret i32 [[TMP1]]
;
  %bitmask = ashr i32 %cond, 31
  %not_bitmask = xor i32 %bitmask, -1
  %a1 = and i32 %tval, %bitmask
  %a2 = and i32 %not_bitmask, %fval
  %sel = or i32 %a1, %a2
  ret i32 %sel
}

define <4 x i8> @allSignBits_vec(<4 x i8> %cond, <4 x i8> %tval, <4 x i8> %fval) {
; CHECK-LABEL: @allSignBits_vec(
; CHECK-NEXT:    [[DOTNOT:%.*]] = icmp sgt <4 x i8> [[COND:%.*]], <i8 -1, i8 -1, i8 -1, i8 -1>
; CHECK-NEXT:    [[TMP1:%.*]] = select <4 x i1> [[DOTNOT]], <4 x i8> [[FVAL:%.*]], <4 x i8> [[TVAL:%.*]]
; CHECK-NEXT:    ret <4 x i8> [[TMP1]]
;
  %bitmask = ashr <4 x i8> %cond, <i8 7, i8 7, i8 7, i8 7>
  %not_bitmask = xor <4 x i8> %bitmask, <i8 -1, i8 -1, i8 -1, i8 -1>
  %a1 = and <4 x i8> %tval, %bitmask
  %a2 = and <4 x i8> %fval, %not_bitmask
  %sel = or <4 x i8> %a2, %a1
  ret <4 x i8> %sel
}

; Negative test - make sure that bitcasts from FP do not cause a crash.

define <2 x i64> @fp_bitcast(<4 x i1> %cmp, <2 x double> %a, <2 x double> %b) {
; CHECK-LABEL: @fp_bitcast(
; CHECK-NEXT:    [[SIA:%.*]] = fptosi <2 x double> [[A:%.*]] to <2 x i64>
; CHECK-NEXT:    [[SIB:%.*]] = fptosi <2 x double> [[B:%.*]] to <2 x i64>
; CHECK-NEXT:    [[BC1:%.*]] = bitcast <2 x double> [[A]] to <2 x i64>
; CHECK-NEXT:    [[AND1:%.*]] = and <2 x i64> [[SIA]], [[BC1]]
; CHECK-NEXT:    [[BC2:%.*]] = bitcast <2 x double> [[B]] to <2 x i64>
; CHECK-NEXT:    [[AND2:%.*]] = and <2 x i64> [[SIB]], [[BC2]]
; CHECK-NEXT:    [[OR:%.*]] = or <2 x i64> [[AND2]], [[AND1]]
; CHECK-NEXT:    ret <2 x i64> [[OR]]
;
  %sia = fptosi <2 x double> %a to <2 x i64>
  %sib = fptosi <2 x double> %b to <2 x i64>
  %bc1 = bitcast <2 x double> %a to <2 x i64>
  %and1 = and <2 x i64> %sia, %bc1
  %bc2 = bitcast <2 x double> %b to <2 x i64>
  %and2 = and <2 x i64> %sib, %bc2
  %or = or <2 x i64> %and2, %and1
  ret <2 x i64> %or
}

define <4 x i32> @computesignbits_through_shuffles(<4 x float> %x, <4 x float> %y, <4 x float> %z) {
; CHECK-LABEL: @computesignbits_through_shuffles(
; CHECK-NEXT:    [[CMP:%.*]] = fcmp ole <4 x float> [[X:%.*]], [[Y:%.*]]
; CHECK-NEXT:    [[SEXT:%.*]] = sext <4 x i1> [[CMP]] to <4 x i32>
; CHECK-NEXT:    [[S1:%.*]] = shufflevector <4 x i32> [[SEXT]], <4 x i32> undef, <4 x i32> <i32 0, i32 0, i32 1, i32 1>
; CHECK-NEXT:    [[S2:%.*]] = shufflevector <4 x i32> [[SEXT]], <4 x i32> undef, <4 x i32> <i32 2, i32 2, i32 3, i32 3>
; CHECK-NEXT:    [[SHUF_OR1:%.*]] = or <4 x i32> [[S1]], [[S2]]
; CHECK-NEXT:    [[S3:%.*]] = shufflevector <4 x i32> [[SHUF_OR1]], <4 x i32> undef, <4 x i32> <i32 0, i32 0, i32 1, i32 1>
; CHECK-NEXT:    [[S4:%.*]] = shufflevector <4 x i32> [[SHUF_OR1]], <4 x i32> undef, <4 x i32> <i32 2, i32 2, i32 3, i32 3>
; CHECK-NEXT:    [[SHUF_OR2:%.*]] = or <4 x i32> [[S3]], [[S4]]
; CHECK-NEXT:    [[TMP1:%.*]] = trunc <4 x i32> [[SHUF_OR2]] to <4 x i1>
; CHECK-NEXT:    [[DOTV:%.*]] = select <4 x i1> [[TMP1]], <4 x float> [[Z:%.*]], <4 x float> [[X]]
; CHECK-NEXT:    [[TMP2:%.*]] = bitcast <4 x float> [[DOTV]] to <4 x i32>
; CHECK-NEXT:    ret <4 x i32> [[TMP2]]
;
  %cmp = fcmp ole <4 x float> %x, %y
  %sext = sext <4 x i1> %cmp to <4 x i32>
  %s1 = shufflevector <4 x i32> %sext, <4 x i32> undef, <4 x i32> <i32 0, i32 0, i32 1, i32 1>
  %s2 = shufflevector <4 x i32> %sext, <4 x i32> undef, <4 x i32> <i32 2, i32 2, i32 3, i32 3>
  %shuf_or1 = or <4 x i32> %s1, %s2
  %s3 = shufflevector <4 x i32> %shuf_or1, <4 x i32> undef, <4 x i32> <i32 0, i32 0, i32 1, i32 1>
  %s4 = shufflevector <4 x i32> %shuf_or1, <4 x i32> undef, <4 x i32> <i32 2, i32 2, i32 3, i32 3>
  %shuf_or2 = or <4 x i32> %s3, %s4
  %not_or2 = xor <4 x i32> %shuf_or2, <i32 -1, i32 -1, i32 -1, i32 -1>
  %xbc = bitcast <4 x float> %x to <4 x i32>
  %zbc = bitcast <4 x float> %z to <4 x i32>
  %and1 = and <4 x i32> %not_or2, %xbc
  %and2 = and <4 x i32> %shuf_or2, %zbc
  %sel = or <4 x i32> %and1, %and2
  ret <4 x i32> %sel
}

define <4 x i32> @computesignbits_through_two_input_shuffle(<4 x i32> %x, <4 x i32> %y, <4 x i1> %cond1, <4 x i1> %cond2) {
; CHECK-LABEL: @computesignbits_through_two_input_shuffle(
; CHECK-NEXT:    [[SEXT1:%.*]] = sext <4 x i1> [[COND1:%.*]] to <4 x i32>
; CHECK-NEXT:    [[SEXT2:%.*]] = sext <4 x i1> [[COND2:%.*]] to <4 x i32>
; CHECK-NEXT:    [[COND:%.*]] = shufflevector <4 x i32> [[SEXT1]], <4 x i32> [[SEXT2]], <4 x i32> <i32 0, i32 2, i32 4, i32 6>
; CHECK-NEXT:    [[TMP1:%.*]] = trunc <4 x i32> [[COND]] to <4 x i1>
; CHECK-NEXT:    [[TMP2:%.*]] = select <4 x i1> [[TMP1]], <4 x i32> [[Y:%.*]], <4 x i32> [[X:%.*]]
; CHECK-NEXT:    ret <4 x i32> [[TMP2]]
;
  %sext1 = sext <4 x i1> %cond1 to <4 x i32>
  %sext2 = sext <4 x i1> %cond2 to <4 x i32>
  %cond = shufflevector <4 x i32> %sext1, <4 x i32> %sext2, <4 x i32> <i32 0, i32 2, i32 4, i32 6>
  %notcond = xor <4 x i32> %cond, <i32 -1, i32 -1, i32 -1, i32 -1>
  %and1 = and <4 x i32> %notcond, %x
  %and2 = and <4 x i32> %cond, %y
  %sel = or <4 x i32> %and1, %and2
  ret <4 x i32> %sel
}

; Bitcast of condition from narrow source element type can be converted to select.

define <2 x i64> @bitcast_vec_cond(<16 x i1> %cond, <2 x i64> %c, <2 x i64> %d) {
; CHECK-LABEL: @bitcast_vec_cond(
; CHECK-NEXT:    [[TMP1:%.*]] = bitcast <2 x i64> [[D:%.*]] to <16 x i8>
; CHECK-NEXT:    [[TMP2:%.*]] = bitcast <2 x i64> [[C:%.*]] to <16 x i8>
; CHECK-NEXT:    [[TMP3:%.*]] = select <16 x i1> [[COND:%.*]], <16 x i8> [[TMP1]], <16 x i8> [[TMP2]]
; CHECK-NEXT:    [[TMP4:%.*]] = bitcast <16 x i8> [[TMP3]] to <2 x i64>
; CHECK-NEXT:    ret <2 x i64> [[TMP4]]
;
  %s = sext <16 x i1> %cond to <16 x i8>
  %t9 = bitcast <16 x i8> %s to <2 x i64>
  %nott9 = xor <2 x i64> %t9, <i64 -1, i64 -1>
  %t11 = and <2 x i64> %nott9, %c
  %t12 = and <2 x i64> %t9, %d
  %r = or <2 x i64> %t11, %t12
  ret <2 x i64> %r
}

; Negative test - bitcast of condition from wide source element type cannot be converted to select.

define <8 x i3> @bitcast_vec_cond_commute1(<3 x i1> %cond, <8 x i3> %pc, <8 x i3> %d) {
; CHECK-LABEL: @bitcast_vec_cond_commute1(
; CHECK-NEXT:    [[C:%.*]] = mul <8 x i3> [[PC:%.*]], [[PC]]
; CHECK-NEXT:    [[S:%.*]] = sext <3 x i1> [[COND:%.*]] to <3 x i8>
; CHECK-NEXT:    [[T9:%.*]] = bitcast <3 x i8> [[S]] to <8 x i3>
; CHECK-NEXT:    [[NOTT9:%.*]] = xor <8 x i3> [[T9]], <i3 -1, i3 -1, i3 -1, i3 -1, i3 -1, i3 -1, i3 -1, i3 -1>
; CHECK-NEXT:    [[T11:%.*]] = and <8 x i3> [[C]], [[NOTT9]]
; CHECK-NEXT:    [[T12:%.*]] = and <8 x i3> [[T9]], [[D:%.*]]
; CHECK-NEXT:    [[R:%.*]] = or <8 x i3> [[T11]], [[T12]]
; CHECK-NEXT:    ret <8 x i3> [[R]]
;
  %c = mul <8 x i3> %pc, %pc ; thwart complexity-based canonicalization
  %s = sext <3 x i1> %cond to <3 x i8>
  %t9 = bitcast <3 x i8> %s to <8 x i3>
  %nott9 = xor <8 x i3> %t9, <i3 -1, i3 -1, i3 -1, i3 -1, i3 -1, i3 -1, i3 -1, i3 -1>
  %t11 = and <8 x i3> %c, %nott9
  %t12 = and <8 x i3> %t9, %d
  %r = or <8 x i3> %t11, %t12
  ret <8 x i3> %r
}

define <2 x i16> @bitcast_vec_cond_commute2(<4 x i1> %cond, <2 x i16> %pc, <2 x i16> %pd) {
; CHECK-LABEL: @bitcast_vec_cond_commute2(
; CHECK-NEXT:    [[C:%.*]] = mul <2 x i16> [[PC:%.*]], [[PC]]
; CHECK-NEXT:    [[D:%.*]] = mul <2 x i16> [[PD:%.*]], [[PD]]
; CHECK-NEXT:    [[TMP1:%.*]] = bitcast <2 x i16> [[D]] to <4 x i8>
; CHECK-NEXT:    [[TMP2:%.*]] = bitcast <2 x i16> [[C]] to <4 x i8>
; CHECK-NEXT:    [[TMP3:%.*]] = select <4 x i1> [[COND:%.*]], <4 x i8> [[TMP1]], <4 x i8> [[TMP2]]
; CHECK-NEXT:    [[TMP4:%.*]] = bitcast <4 x i8> [[TMP3]] to <2 x i16>
; CHECK-NEXT:    ret <2 x i16> [[TMP4]]
;
  %c = mul <2 x i16> %pc, %pc ; thwart complexity-based canonicalization
  %d = mul <2 x i16> %pd, %pd ; thwart complexity-based canonicalization
  %s = sext <4 x i1> %cond to <4 x i8>
  %t9 = bitcast <4 x i8> %s to <2 x i16>
  %nott9 = xor <2 x i16> %t9, <i16 -1, i16 -1>
  %t11 = and <2 x i16> %c, %nott9
  %t12 = and <2 x i16> %d, %t9
  %r = or <2 x i16> %t11, %t12
  ret <2 x i16> %r
}

; Condition doesn't have to be a bool vec - just all signbits.

define <2 x i16> @bitcast_vec_cond_commute3(<4 x i8> %cond, <2 x i16> %pc, <2 x i16> %pd) {
; CHECK-LABEL: @bitcast_vec_cond_commute3(
; CHECK-NEXT:    [[C:%.*]] = mul <2 x i16> [[PC:%.*]], [[PC]]
; CHECK-NEXT:    [[D:%.*]] = mul <2 x i16> [[PD:%.*]], [[PD]]
; CHECK-NEXT:    [[DOTNOT:%.*]] = icmp sgt <4 x i8> [[COND:%.*]], <i8 -1, i8 -1, i8 -1, i8 -1>
; CHECK-NEXT:    [[TMP1:%.*]] = bitcast <2 x i16> [[D]] to <4 x i8>
; CHECK-NEXT:    [[TMP2:%.*]] = bitcast <2 x i16> [[C]] to <4 x i8>
; CHECK-NEXT:    [[TMP3:%.*]] = select <4 x i1> [[DOTNOT]], <4 x i8> [[TMP2]], <4 x i8> [[TMP1]]
; CHECK-NEXT:    [[TMP4:%.*]] = bitcast <4 x i8> [[TMP3]] to <2 x i16>
; CHECK-NEXT:    ret <2 x i16> [[TMP4]]
;
  %c = mul <2 x i16> %pc, %pc ; thwart complexity-based canonicalization
  %d = mul <2 x i16> %pd, %pd ; thwart complexity-based canonicalization
  %s = ashr <4 x i8> %cond, <i8 7, i8 7, i8 7, i8 7>
  %t9 = bitcast <4 x i8> %s to <2 x i16>
  %nott9 = xor <2 x i16> %t9, <i16 -1, i16 -1>
  %t11 = and <2 x i16> %c, %nott9
  %t12 = and <2 x i16> %d, %t9
  %r = or <2 x i16> %t11, %t12
  ret <2 x i16> %r
<<<<<<< HEAD
=======
}

; Don't crash on invalid type for compute signbits.

define <2 x i64> @bitcast_fp_vec_cond(<2 x double> %s, <2 x i64> %c, <2 x i64> %d) {
; CHECK-LABEL: @bitcast_fp_vec_cond(
; CHECK-NEXT:    [[T9:%.*]] = bitcast <2 x double> [[S:%.*]] to <2 x i64>
; CHECK-NEXT:    [[NOTT9:%.*]] = xor <2 x i64> [[T9]], <i64 -1, i64 -1>
; CHECK-NEXT:    [[T11:%.*]] = and <2 x i64> [[NOTT9]], [[C:%.*]]
; CHECK-NEXT:    [[T12:%.*]] = and <2 x i64> [[T9]], [[D:%.*]]
; CHECK-NEXT:    [[R:%.*]] = or <2 x i64> [[T11]], [[T12]]
; CHECK-NEXT:    ret <2 x i64> [[R]]
;
  %t9 = bitcast <2 x double> %s to <2 x i64>
  %nott9 = xor <2 x i64> %t9, <i64 -1, i64 -1>
  %t11 = and <2 x i64> %nott9, %c
  %t12 = and <2 x i64> %t9, %d
  %r = or <2 x i64> %t11, %t12
  ret <2 x i64> %r
}

; Wider source type would be ok except poison could leak across elements.

define <2 x i64> @bitcast_int_vec_cond(i1 %b, <2 x i64> %c, <2 x i64> %d) {
; CHECK-LABEL: @bitcast_int_vec_cond(
; CHECK-NEXT:    [[S:%.*]] = sext i1 [[B:%.*]] to i128
; CHECK-NEXT:    [[T9:%.*]] = bitcast i128 [[S]] to <2 x i64>
; CHECK-NEXT:    [[NOTT9:%.*]] = xor <2 x i64> [[T9]], <i64 -1, i64 -1>
; CHECK-NEXT:    [[T11:%.*]] = and <2 x i64> [[NOTT9]], [[C:%.*]]
; CHECK-NEXT:    [[T12:%.*]] = and <2 x i64> [[T9]], [[D:%.*]]
; CHECK-NEXT:    [[R:%.*]] = or <2 x i64> [[T11]], [[T12]]
; CHECK-NEXT:    ret <2 x i64> [[R]]
;
  %s = sext i1 %b to i128
  %t9 = bitcast i128 %s to <2 x i64>
  %nott9 = xor <2 x i64> %t9, <i64 -1, i64 -1>
  %t11 = and <2 x i64> %nott9, %c
  %t12 = and <2 x i64> %t9, %d
  %r = or <2 x i64> %t11, %t12
  ret <2 x i64> %r
}

; Converting integer logic ops to vector select is allowed.

define i64 @bitcast_int_scalar_cond(<2 x i1> %b, i64 %c, i64 %d) {
; CHECK-LABEL: @bitcast_int_scalar_cond(
; CHECK-NEXT:    [[TMP1:%.*]] = bitcast i64 [[D:%.*]] to <2 x i32>
; CHECK-NEXT:    [[TMP2:%.*]] = bitcast i64 [[C:%.*]] to <2 x i32>
; CHECK-NEXT:    [[TMP3:%.*]] = select <2 x i1> [[B:%.*]], <2 x i32> [[TMP1]], <2 x i32> [[TMP2]]
; CHECK-NEXT:    [[TMP4:%.*]] = bitcast <2 x i32> [[TMP3]] to i64
; CHECK-NEXT:    ret i64 [[TMP4]]
;
  %s = sext <2 x i1> %b to <2 x i32>
  %t9 = bitcast <2 x i32> %s to i64
  %nott9 = xor i64 %t9, -1
  %t11 = and i64 %nott9, %c
  %t12 = and i64 %t9, %d
  %r = or i64 %t11, %t12
  ret i64 %r
>>>>>>> f7105d88
}<|MERGE_RESOLUTION|>--- conflicted
+++ resolved
@@ -767,8 +767,6 @@
   %t12 = and <2 x i16> %d, %t9
   %r = or <2 x i16> %t11, %t12
   ret <2 x i16> %r
-<<<<<<< HEAD
-=======
 }
 
 ; Don't crash on invalid type for compute signbits.
@@ -828,5 +826,4 @@
   %t12 = and i64 %t9, %d
   %r = or i64 %t11, %t12
   ret i64 %r
->>>>>>> f7105d88
 }
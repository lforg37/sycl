--- conflicted
+++ resolved
@@ -21,47 +21,6 @@
 # CHECK-LABEL: +print Type
 print Type
 # CHECK: impl = 0x0
-<<<<<<< HEAD
-
-# CHECK-LABEL: +print IndexType
-print IndexType
-# CHECK: mlir::IndexType
-
-# CHECK-LABEL: +print IntegerType
-print IntegerType
-# CHECK: mlir::IntegerType
-# CHECK: width = 3
-# CHECK: Unsigned
-
-# CHECK-LABEL: +print FloatType
-print FloatType
-# CHECK: mlir::Float32Type
-
-# CHECK-LABEL: +print MemRefType
-print MemRefType
-# CHECK: mlir::MemRefType
-# CHECK: shape = llvm::ArrayRef of length 2 = {4, 5}
-# CHECK: elementType
-# CHECK: mlir::Float32Type
-
-# CHECK-LABEL: +print UnrankedMemRefType
-print UnrankedMemRefType
-# CHECK: mlir::UnrankedMemRefType
-# CHECK: elementType
-# CHECK: mlir::IntegerType
-# CHECK: memorySpace
-# CHECK: 6
-
-# CHECK-LABEL: +print VectorType
-print VectorType
-# CHECK: mlir::VectorType
-# CHECK: shape = llvm::ArrayRef of length 2 = {1, 2}
-
-# CHECK-LABEL: +print TupleType
-print TupleType
-# CHECK: mlir::TupleType
-# CHECK: numElements = 2
-=======
 
 # CHECK-LABEL: +print IndexType
 print IndexType
@@ -94,38 +53,18 @@
 # CHECK-LABEL: +print TupleType
 print TupleType
 # CHECK: typeID = mlir::TypeID::get<mlir::TupleType>()
->>>>>>> 1e8336c5
 # CHECK: elements[0]
 # CHECK-NEXT: typeID = mlir::TypeID::get<mlir::IndexType>()
 # CHECK: elements[1]
-<<<<<<< HEAD
-# CHECK: mlir::Float32Type
-
-# CHECK-LABEL: +print Result
-print Result
-# CHECK: mlir::Float32Type
-=======
 # CHECK-NEXT: typeID = mlir::TypeID::get<mlir::Float32Type>()
 
 # CHECK-LABEL: +print Result
 print Result
 # CHECK: typeID = mlir::TypeID::get<mlir::Float32Type>()
->>>>>>> 1e8336c5
 # CHECK: outOfLineIndex = 42
 
 # CHECK-LABEL: +print Value
 print Value
-<<<<<<< HEAD
-# CHECK: OutOfLineOpResult
-
-# CHECK-LABEL: +print UnknownLoc
-print UnknownLoc
-# CHECK: mlir::UnknownLoc
-
-# CHECK-LABEL: +print FileLineColLoc
-print FileLineColLoc
-# CHECK: mlir::FileLineColLoc
-=======
 # CHECK: typeID = mlir::TypeID::get<mlir::Float32Type>()
 # CHECK: mlir::detail::ValueImpl::Kind::OutOfLineOpResult
 
@@ -137,70 +76,18 @@
 print FileLineColLoc
 # CHECK: typeID = mlir::TypeID::get<mlir::FileLineColLoc>()
 # CHECK: members of mlir::detail::FileLineColLocAttrStorage
->>>>>>> 1e8336c5
 # CHECK: "file"
 # CHECK: line = 7
 # CHECK: column = 8
 
 # CHECK-LABEL: +print OpaqueLoc
 print OpaqueLoc
-<<<<<<< HEAD
-# CHECK: mlir::OpaqueLoc
-=======
 # CHECK: typeID = mlir::TypeID::get<mlir::OpaqueLoc>()
 # CHECK: members of mlir::detail::OpaqueLocAttrStorage
->>>>>>> 1e8336c5
 # CHECK: underlyingLocation = 9
 
 # CHECK-LABEL: +print NameLoc
 print NameLoc
-<<<<<<< HEAD
-# CHECK: mlir::NameLoc
-# CHECK: "foo"
-# CHECK: mlir::UnknownLoc
-
-# CHECK-LABEL: +print CallSiteLoc
-print CallSiteLoc
-# CHECK: mlir::CallSiteLoc
-# CHECK: callee
-# CHECK: mlir::FileLineColLoc
-# CHECK: caller
-# CHECK: mlir::OpaqueLoc
-
-# CHECK-LABEL: +print FusedLoc
-print FusedLoc
-# CHECK: mlir::FusedLoc
-# CHECK: locations = llvm::ArrayRef of length 2
-# CHECK: mlir::FileLineColLoc
-# CHECK: mlir::NameLoc
-
-# CHECK-LABEL: +print UnitAttr
-print UnitAttr
-# CHECK: mlir::UnitAttr
-
-# CHECK-LABEL: +print FloatAttr
-print FloatAttr
-# CHECK: mlir::FloatAttr
-
-# CHECK-LABEL: +print IntegerAttr
-print IntegerAttr
-# CHECK: mlir::IntegerAttr
-
-# CHECK-LABEL: +print TypeAttr
-print TypeAttr
-# CHECK: mlir::TypeAttr
-# CHECK: mlir::IndexType
-
-# CHECK-LABEL: +print ArrayAttr
-print ArrayAttr
-# CHECK: mlir::ArrayAttr
-# CHECK: llvm::ArrayRef of length 1
-# CHECK: mlir::UnitAttr
-
-# CHECK-LABEL: +print StringAttr
-print StringAttr
-# CHECK: mlir::StringAttr
-=======
 # CHECK: typeID = mlir::TypeID::get<mlir::NameLoc>()
 # CHECK: members of mlir::detail::NameLocAttrStorage
 # CHECK: "foo"
@@ -252,14 +139,9 @@
 print StringAttr
 # CHECK: typeID = mlir::TypeID::get<mlir::StringAttr>()
 # CHECK: members of mlir::detail::StringAttrStorage
->>>>>>> 1e8336c5
 # CHECK: value = "foo"
 
 # CHECK-LABEL: +print ElementsAttr
 print ElementsAttr
-<<<<<<< HEAD
-# CHECK: mlir::DenseIntOrFPElementsAttr
-=======
 # CHECK: typeID = mlir::TypeID::get<mlir::DenseIntOrFPElementsAttr>()
-# CHECK: members of mlir::detail::DenseIntOrFPElementsAttrStorage
->>>>>>> 1e8336c5
+# CHECK: members of mlir::detail::DenseIntOrFPElementsAttrStorage